#!/usr/bin/env bash
# Copyright (c) .NET Foundation and contributors. All rights reserved.
# Licensed under the MIT license. See LICENSE file in the project root for full license information.

set -e
set -u

build_configuration=${1:-Debug}
runtime=${2:-dotnet}

this_dir="$(cd -P "$(dirname "${BASH_SOURCE[0]}")" && pwd)"
source "${this_dir}"/build-utils.sh

root_path="$(get_repo_dir)"
binaries_path="${root_path}"/Binaries
unittest_dir="${binaries_path}"/"${build_configuration}"/UnitTests
log_dir="${binaries_path}"/"${build_configuration}"/xUnitResults
nuget_dir="${HOME}"/.nuget/packages
xunit_console_version="$(get_package_version dotnet-xunit)"

if [[ "${runtime}" == "dotnet" ]]; then
    target_framework=netcoreapp2.0
    file_list=( "${unittest_dir}"/*/netcoreapp2.0/*.UnitTests.dll )
    xunit_console="${nuget_dir}"/xunit.runner.console/"${xunit_console_version}"/tools/${target_framework}/xunit.console.dll
elif [[ "${runtime}" == "mono" ]]; then
    file_list=(
        "${unittest_dir}/CSharpCompilerSymbolTest/net461/Roslyn.Compilers.CSharp.Symbol.UnitTests.dll"
        "${unittest_dir}/CSharpCompilerSyntaxTest/net461/Roslyn.Compilers.CSharp.Syntax.UnitTests.dll"
        )
    xunit_console="${nuget_dir}"/xunit.runner.console/"${xunit_console_version}"/tools/net452/xunit.console.exe
else
    echo "Unknown runtime: ${runtime}"
    exit 1
fi

UNAME="$(uname)"
if [ "$UNAME" == "Darwin" ]; then
    runtime_id=osx-x64
elif [ "$UNAME" == "Linux" ]; then
    runtime_id=linux-x64
else
    echo "Unknown OS: $UNAME" 1>&2
    exit 1
fi

echo "Publishing ILAsm.csproj"
dotnet publish "${root_path}/src/Tools/ILAsm" --no-restore --runtime ${runtime_id} --self-contained -o "${binaries_path}/Tools/ILAsm"

echo "Using ${xunit_console}"

# Discover and run the tests
mkdir -p "${log_dir}"

exit_code=0
for file_name in "${file_list[@]}"
do
    log_file="${log_dir}"/"$(basename "${file_name%.*}.xml")"
    deps_json="${file_name%.*}".deps.json
    runtimeconfig_json="${file_name%.*}".runtimeconfig.json

    # If the user specifies a test on the command line, only run that one
    # "${3:-}" => take second arg, empty string if unset
    if [[ ("${3:-}" != "") && (! "${file_name}" =~ "${2:-}") ]]
    then
        echo "Skipping ${file_name}"
        continue
    fi

    echo Running "${runtime} ${file_name[@]}"
    if [[ "${runtime}" == "dotnet" ]]; then
        runner="dotnet exec --depsfile ${deps_json} --runtimeconfig ${runtimeconfig_json}"
        if [[ "${file_name[@]}" == *'Roslyn.Compilers.CSharp.Emit.UnitTests.dll' ]]
        then
            echo "Skipping ${file_name[@]}"
            continue
        fi
    elif [[ "${runtime}" == "mono" ]]; then
        runner=mono
<<<<<<< HEAD
        if [[ "${file_name[@]}" == *'Microsoft.CodeAnalysis.CSharp.Scripting.UnitTests.dll' || "${file_name[@]}" == *'Roslyn.Compilers.CompilerServer.UnitTests.dll' || "${file_name[@]}" == *'Roslyn.Compilers.CSharp.Emit.UnitTests.dll' ]]
        then
            echo "Skipping ${file_name[@]}"
            continue
        fi
=======
>>>>>>> 6e24e944
    fi
    if ${runner} "${xunit_console}" "${file_name[@]}" -xml "${log_file}"
    then
        echo "Assembly ${file_name[@]} passed"
    else
        echo "Assembly ${file_name[@]} failed"
        exit_code=1
    fi
done
exit ${exit_code}<|MERGE_RESOLUTION|>--- conflicted
+++ resolved
@@ -76,14 +76,11 @@
         fi
     elif [[ "${runtime}" == "mono" ]]; then
         runner=mono
-<<<<<<< HEAD
         if [[ "${file_name[@]}" == *'Microsoft.CodeAnalysis.CSharp.Scripting.UnitTests.dll' || "${file_name[@]}" == *'Roslyn.Compilers.CompilerServer.UnitTests.dll' || "${file_name[@]}" == *'Roslyn.Compilers.CSharp.Emit.UnitTests.dll' ]]
         then
             echo "Skipping ${file_name[@]}"
             continue
         fi
-=======
->>>>>>> 6e24e944
     fi
     if ${runner} "${xunit_console}" "${file_name[@]}" -xml "${log_file}"
     then
