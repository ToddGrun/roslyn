resources:
- repo: self
  clean: true

# Variables defined in yml cannot be overridden at queue time instead overrideable variables must be defined in the web gui.
# Commenting out until AzDO supports something like the runtime parameters outlined here: https://github.com/Microsoft/azure-pipelines-yaml/pull/129
#variables:
#  SignType: real
#  SkipTests: false
#  SkipApplyOptimizationData: false
#  IbcSourceBranchName: 'default'
#  IbcDropId: 'default'

<<<<<<< HEAD
jobs:
- job: OfficialBuild
  displayName: Official Build
  pool:
    name: VSEng-MicroBuildVS2017
    demands: 
    - msbuild
    - visualstudio
    - DotNetFramework
  timeoutInMinutes: 360

  steps:
  - powershell: Write-Host "##vso[task.setvariable variable=SourceBranchName]$('$(Build.SourceBranch)'.Substring('refs/heads/'.Length))"

  - powershell: Write-Host "##vso[task.setvariable variable=VisualStudio.DropName]Products/$(System.TeamProject)/$(Build.Repository.Name)/$(SourceBranchName)/$(Build.BuildNumber)"

  - task: NuGetToolInstaller@0
    inputs:
      versionSpec: '4.9.2'

  - task: NuGetCommand@2
    displayName: Restore internal tools
    inputs:
      command: restore
      feedsToUse: config
      restoreSolution: 'eng\common\internal\Tools.csproj'
      nugetConfigPath: 'NuGet.config'
      restoreDirectory: '$(Build.SourcesDirectory)\.packages'

  - task: ms-vseng.MicroBuildTasks.30666190-6959-11e5-9f96-f56098202fef.MicroBuildSigningPlugin@1
    inputs:
      signType: $(SignType)
      zipSources: false
    condition: and(succeeded(), in(variables['SignType'], 'test', 'real'))

  - task: ms-vseng.MicroBuildTasks.965C8DC6-1483-45C9-B384-5AC75DA1F1A4.MicroBuildOptProfPlugin@1
    inputs:
      skipRunOptimize: true
    displayName: 'Install OptProf Plugin'

  # Required by MicroBuildBuildVSBootstrapper
  - task: ms-vseng.MicroBuildTasks.32f78468-e895-4f47-962c-58a699361df8.MicroBuildSwixPlugin@1
    inputs:
      dropName: $(VisualStudio.DropName) 
      feedSource: 'https://devdiv-test.pkgs.visualstudio.com/_packaging/MicroBuildToolset/nuget/v3/index.json'

  - script: eng\cibuild.cmd
              -configuration $(BuildConfiguration)
              -officialBuildId $(Build.BuildNumber)
              -officialSkipTests $(SkipTests)
              -officialSkipApplyOptimizationData $(SkipApplyOptimizationData)
              -officialSourceBranchName $(SourceBranchName)
              -officialIbcSourceBranchName $(IbcSourceBranchName)
              -officialIbcDropId $(IbcDropId)
              /p:RepositoryName=$(Build.Repository.Name)
              /p:VisualStudioDropAccessToken=$(System.AccessToken)
              /p:VisualStudioDropName=$(VisualStudio.DropName)
              /p:DotNetSignType=$(SignType)
              /p:DotNetPublishToBlobFeed=true
              /p:DotNetPublishBlobFeedKey=$(dotnetfeed-storage-access-key-1)
              /p:DotNetPublishBlobFeedUrl=https://dotnetfeed.blob.core.windows.net/dotnet-core/index.json
              /p:PublishToSymbolServer=true
              /p:DotNetSymbolServerTokenMsdl=$(microsoft-symbol-server-pat)
              /p:DotNetSymbolServerTokenSymWeb=$(symweb-symbol-server-pat)
    displayName: Build
    condition: succeeded()

  - task: PowerShell@2
    displayName: Publish Assets
    inputs:
      filePath: 'eng\publish-assets.ps1'
      arguments: '-configuration $(BuildConfiguration) -branchName "$(SourceBranchName)" -mygetApiKey $(Roslyn.MyGetApiKey) -nugetApiKey $(Roslyn.NuGetApiKey) -gitHubUserName $(Roslyn.GitHubUserName) -gitHubToken $(Roslyn.GitHubToken) -gitHubEmail $(Roslyn.GitHubEmail)'
    condition: succeeded()

  # Publish OptProf configuration files
  - task: ms-vscs-artifact.build-tasks.artifactDropTask-1.artifactDropTask@0
    inputs:
      dropServiceURI: 'https://devdiv.artifacts.visualstudio.com'
      buildNumber: 'ProfilingInputs/DevDiv/$(Build.Repository.Name)/$(SourceBranchName)/$(Build.BuildNumber)'
      sourcePath: '$(Build.SourcesDirectory)\artifacts\OptProf\$(BuildConfiguration)\Data'
      toLowerCase: false
      usePat: false
    displayName: 'OptProf - Publish to Artifact Services - ProfilingInputs'
    condition: succeeded()

  # Publish OptProf generated JSON files as a build artifact. This allows for easy inspection from
  # a build execution.
  - task: PublishBuildArtifacts@1
    displayName: Publish OptProf Data Files
    inputs:
      PathtoPublish: '$(Build.SourcesDirectory)\artifacts\OptProf\$(BuildConfiguration)\Data'
      ArtifactName: 'OptProf Data Files'
    condition: succeeded()

  # Build VS bootstrapper
  # Generates $(Build.StagingDirectory)\MicroBuild\Output\BootstrapperInfo.json
  - task: ms-vseng.MicroBuildTasks.0e9d0d4d-71ec-4e4e-ae40-db9896f1ae74.MicroBuildBuildVSBootstrapper@2
    inputs:
      vsMajorVersion: $(VisualStudio.MajorVersion)
      channelName: $(VisualStudio.ChannelName)
      manifests: $(VisualStudio.SetupManifestList)
      outputFolder: '$(Build.SourcesDirectory)\artifacts\VSSetup\$(BuildConfiguration)\Insertion'
    displayName: 'OptProf - Build VS bootstrapper'
    condition: succeeded()

  # Publish run settings
  - task: PowerShell@2
    inputs:
      filePath: eng\common\sdk-task.ps1
      arguments: -configuration $(BuildConfiguration)
                 -task VisualStudio.BuildIbcTrainingSettings
                 /p:VisualStudioDropName=$(VisualStudio.DropName)
                 /p:BootstrapperInfoPath=$(Build.StagingDirectory)\MicroBuild\Output\BootstrapperInfo.json
    displayName: 'OptProf - Build IBC training settings'
    condition: succeeded()

  # Publish bootstrapper info
  - task: PublishBuildArtifacts@1
    inputs:
      PathtoPublish: $(Build.StagingDirectory)\MicroBuild\Output
      ArtifactName: MicroBuildOutputs
      ArtifactType: Container
    displayName: 'OptProf - Publish Artifact: MicroBuildOutputs'
    condition: succeeded()

  - task: PublishBuildArtifacts@1
    displayName: Publish Logs
    inputs:
      PathtoPublish: '$(Build.SourcesDirectory)\artifacts\log\$(BuildConfiguration)'
      ArtifactName: 'Build Diagnostic Files'
      publishLocation: Container
    continueOnError: true
    condition: succeededOrFailed()

  - task: PublishBuildArtifacts@1
    displayName: Publish Ngen Logs
    inputs:
      PathtoPublish: '$(Build.SourcesDirectory)\artifacts\log\$(BuildConfiguration)\ngen'
      ArtifactName: 'NGen Logs'
      publishLocation: Container
    continueOnError: true
    condition: succeeded()

  - task: PublishTestResults@2
    displayName: Publish xUnit Test Results
    inputs:
      testRunner: XUnit
      testResultsFiles: '$(Build.SourcesDirectory)\artifacts\TestResults\$(BuildConfiguration)\*.xml'
      mergeTestResults: true
      testRunTitle: 'Unit Tests'
    condition: and(succeededOrFailed(), ne(variables['SkipTests'], 'true'))

  # Publishes setup VSIXes to a drop.
  # Note: The insertion tool looks for the display name of this task in the logs.
  - task: ms-vseng.MicroBuildTasks.4305a8de-ba66-4d8b-b2d1-0dc4ecbbf5e8.MicroBuildUploadVstsDropFolder@1
    displayName: Upload VSTS Drop
    inputs:
      DropName: $(VisualStudio.DropName)
      DropFolder: 'artifacts\VSSetup\$(BuildConfiguration)\Insertion'
    condition: succeeded()

  # Publish insertion packages to CoreXT store.
  - task: NuGetCommand@2
    displayName: Publish CoreXT Packages 
    inputs:
      command: push
      feedsToUse: config
      packagesToPush: '$(Build.SourcesDirectory)\artifacts\VSSetup\$(BuildConfiguration)\DevDivPackages\**\*.nupkg'
      publishVstsFeed: '97a41293-2972-4f48-8c0e-05493ae82010'
      allowPackageConflicts: true
    condition: succeeded()

  # Publish an artifact that the RoslynInsertionTool is able to find by its name.
  - task: PublishBuildArtifacts@1
    displayName: Publish Artifact VSSetup
    inputs:
      PathtoPublish: 'artifacts\VSSetup\$(BuildConfiguration)'
      ArtifactName: 'VSSetup'
    condition: succeeded()

  # Archive NuGet packages to DevOps.
  - task: PublishBuildArtifacts@1
    displayName: Publish Artifact Packages
    inputs:
      PathtoPublish: 'artifacts\packages\$(BuildConfiguration)'
      ArtifactName: 'Packages'
    condition: succeeded()

  # Publish Asset Manifests for Build Asset Registry job
  - task: PublishBuildArtifacts@1
    displayName: Publish Asset Manifests
    inputs:
      PathtoPublish: '$(Build.SourcesDirectory)/artifacts/log/$(BuildConfiguration)/AssetManifest'
      ArtifactName: AssetManifests
    condition: succeeded()

  # Tag the build at the very end when we know it's been successful.
  - task: colinsalmcorner.colinsalmcorner-buildtasks.tag-build-task.tagBuildOrRelease@0
    displayName: Tag build as ready for optimization training
    inputs:
      tags: 'ready-for-training'
    condition: succeeded()

  - task: ms-vseng.MicroBuildTasks.521a94ea-9e68-468a-8167-6dcf361ea776.MicroBuildCleanup@1
    displayName: Perform Cleanup Tasks
    condition: succeededOrFailed()

# Publish to Build Asset Registry
- template: /eng/common/templates/job/publish-build-assets.yml
  parameters:
    dependsOn:
      - OfficialBuild
    queue:
      name: Hosted VS2017
=======
stages:
- stage: build
  displayName: Build and Test

  jobs:
  - job: OfficialBuild
    displayName: Official Build
    pool:
      name: VSEng-MicroBuildVS2017
      demands: 
      - msbuild
      - visualstudio
      - DotNetFramework
    timeoutInMinutes: 360

    steps:
    - powershell: Write-Host "##vso[task.setvariable variable=SourceBranchName]$('$(Build.SourceBranch)'.Substring('refs/heads/'.Length))"
      displayName: Setting SourceBranchName variable

    - powershell: Write-Host "##vso[task.setvariable variable=VisualStudio.DropName]Products/$(System.TeamProject)/$(Build.Repository.Name)/$(SourceBranchName)/$(Build.BuildNumber)"
      displayName: Setting VisualStudio.DropName variable

    - task: NuGetToolInstaller@0
      inputs:
        versionSpec: '4.9.2'

    - task: NuGetCommand@2
      displayName: Restore internal tools
      inputs:
        command: restore
        feedsToUse: config
        restoreSolution: 'eng\common\internal\Tools.csproj'
        nugetConfigPath: 'NuGet.config'
        restoreDirectory: '$(Build.SourcesDirectory)\.packages'

    - task: ms-vseng.MicroBuildTasks.30666190-6959-11e5-9f96-f56098202fef.MicroBuildSigningPlugin@1
      inputs:
        signType: $(SignType)
        zipSources: false
      condition: and(succeeded(), in(variables['SignType'], 'test', 'real'))

    - task: ms-vseng.MicroBuildTasks.965C8DC6-1483-45C9-B384-5AC75DA1F1A4.MicroBuildOptProfPlugin@1
      inputs:
        skipRunOptimize: true
      displayName: 'Install OptProf Plugin'

    # Required by MicroBuildBuildVSBootstrapper
    - task: ms-vseng.MicroBuildTasks.32f78468-e895-4f47-962c-58a699361df8.MicroBuildSwixPlugin@1
      inputs:
        dropName: $(VisualStudio.DropName) 
        feedSource: 'https://devdiv-test.pkgs.visualstudio.com/_packaging/MicroBuildToolset/nuget/v3/index.json'

    - script: eng\cibuild.cmd
                -configuration $(BuildConfiguration)
                -officialBuildId $(Build.BuildNumber)
                -officialSkipTests $(SkipTests)
                -officialSkipApplyOptimizationData $(SkipApplyOptimizationData)
                -officialSourceBranchName $(SourceBranchName)
                -officialIbcSourceBranchName $(IbcSourceBranchName)
                -officialIbcDropId $(IbcDropId)
                /p:RepositoryName=$(Build.Repository.Name)
                /p:VisualStudioDropAccessToken=$(System.AccessToken)
                /p:VisualStudioDropName=$(VisualStudio.DropName)
                /p:DotNetSignType=$(SignType)
                /p:DotNetPublishToBlobFeed=true
                /p:DotNetPublishBlobFeedKey=$(dotnetfeed-storage-access-key-1)
                /p:DotNetPublishBlobFeedUrl=https://dotnetfeed.blob.core.windows.net/dotnet-core/index.json
                /p:PublishToSymbolServer=true
                /p:DotNetSymbolServerTokenMsdl=$(microsoft-symbol-server-pat)
                /p:DotNetSymbolServerTokenSymWeb=$(symweb-symbol-server-pat)
      displayName: Build
      condition: succeeded()

    - task: PowerShell@2
      displayName: Publish Assets
      inputs:
        filePath: 'eng\publish-assets.ps1'
        arguments: '-configuration $(BuildConfiguration) -branchName "$(SourceBranchName)" -mygetApiKey $(Roslyn.MyGetApiKey) -nugetApiKey $(Roslyn.NuGetApiKey) -gitHubUserName $(Roslyn.GitHubUserName) -gitHubToken $(Roslyn.GitHubToken) -gitHubEmail $(Roslyn.GitHubEmail)'
      condition: succeeded()

    # Publish OptProf configuration files
    - task: ms-vscs-artifact.build-tasks.artifactDropTask-1.artifactDropTask@0
      inputs:
        dropServiceURI: 'https://devdiv.artifacts.visualstudio.com'
        buildNumber: 'ProfilingInputs/DevDiv/$(Build.Repository.Name)/$(SourceBranchName)/$(Build.BuildNumber)'
        sourcePath: '$(Build.SourcesDirectory)\artifacts\OptProf\$(BuildConfiguration)\Data'
        toLowerCase: false
        usePat: false
      displayName: 'OptProf - Publish to Artifact Services - ProfilingInputs'
      condition: succeeded()

    # Publish OptProf generated JSON files as a build artifact. This allows for easy inspection from
    # a build execution.
    - task: PublishBuildArtifacts@1
      displayName: Publish OptProf Data Files
      inputs:
        PathtoPublish: '$(Build.SourcesDirectory)\artifacts\OptProf\$(BuildConfiguration)\Data'
        ArtifactName: 'OptProf Data Files'
      condition: succeeded()

    # Build VS bootstrapper
    # Generates $(Build.StagingDirectory)\MicroBuild\Output\BootstrapperInfo.json
    - task: ms-vseng.MicroBuildTasks.0e9d0d4d-71ec-4e4e-ae40-db9896f1ae74.MicroBuildBuildVSBootstrapper@2
      inputs:
        vsMajorVersion: $(VisualStudio.MajorVersion)
        channelName: $(VisualStudio.ChannelName)
        manifests: $(VisualStudio.SetupManifestList)
        outputFolder: '$(Build.SourcesDirectory)\artifacts\VSSetup\$(BuildConfiguration)\Insertion'
      displayName: 'OptProf - Build VS bootstrapper'
      condition: succeeded()

    # Publish run settings
    - task: PowerShell@2
      inputs:
        filePath: eng\common\sdk-task.ps1
        arguments: -configuration $(BuildConfiguration)
                  -task VisualStudio.BuildIbcTrainingSettings
                  /p:VisualStudioDropName=$(VisualStudio.DropName)
                  /p:BootstrapperInfoPath=$(Build.StagingDirectory)\MicroBuild\Output\BootstrapperInfo.json
      displayName: 'OptProf - Build IBC training settings'
      condition: succeeded()

    # Publish bootstrapper info
    - task: PublishBuildArtifacts@1
      inputs:
        PathtoPublish: $(Build.StagingDirectory)\MicroBuild\Output
        ArtifactName: MicroBuildOutputs
        ArtifactType: Container
      displayName: 'OptProf - Publish Artifact: MicroBuildOutputs'
      condition: succeeded()

    - task: PublishBuildArtifacts@1
      displayName: Publish Logs
      inputs:
        PathtoPublish: '$(Build.SourcesDirectory)\artifacts\log\$(BuildConfiguration)'
        ArtifactName: 'Build Diagnostic Files'
        publishLocation: Container
      continueOnError: true
      condition: succeededOrFailed()

    - task: PublishTestResults@2
      displayName: Publish xUnit Test Results
      inputs:
        testRunner: XUnit
        testResultsFiles: '$(Build.SourcesDirectory)\artifacts\TestResults\$(BuildConfiguration)\*.xml'
        mergeTestResults: true
        testRunTitle: 'Unit Tests'
      condition: and(succeededOrFailed(), ne(variables['SkipTests'], 'true'))

    # Publishes setup VSIXes to a drop.
    # Note: The insertion tool looks for the display name of this task in the logs.
    - task: ms-vseng.MicroBuildTasks.4305a8de-ba66-4d8b-b2d1-0dc4ecbbf5e8.MicroBuildUploadVstsDropFolder@1
      displayName: Upload VSTS Drop
      inputs:
        DropName: $(VisualStudio.DropName)
        DropFolder: 'artifacts\VSSetup\$(BuildConfiguration)\Insertion'
      condition: succeeded()

    # Publish insertion packages to CoreXT store.
    - task: NuGetCommand@2
      displayName: Publish CoreXT Packages 
      inputs:
        command: push
        feedsToUse: config
        packagesToPush: '$(Build.SourcesDirectory)\artifacts\VSSetup\$(BuildConfiguration)\DevDivPackages\**\*.nupkg'
        publishVstsFeed: '97a41293-2972-4f48-8c0e-05493ae82010'
        allowPackageConflicts: true
      condition: succeeded()

    # Publish an artifact that the RoslynInsertionTool is able to find by its name.
    - task: PublishBuildArtifacts@1
      displayName: Publish Artifact VSSetup
      inputs:
        PathtoPublish: 'artifacts\VSSetup\$(BuildConfiguration)'
        ArtifactName: 'VSSetup'
      condition: succeeded()

    # Publish our NuPkgs as an artifact. The name of this artifact must be PackageArtifacts as the 
    # arcade templates depend on the name.
    - task: PublishBuildArtifacts@1
      displayName: Publish Artifact Packages
      inputs:
        PathtoPublish: 'artifacts\packages\$(BuildConfiguration)'
        ArtifactName: 'PackageArtifacts'
      condition: succeeded()

    # Publish Asset Manifests for Build Asset Registry job
    - task: PublishBuildArtifacts@1
      displayName: Publish Asset Manifests
      inputs:
        PathtoPublish: '$(Build.SourcesDirectory)/artifacts/log/$(BuildConfiguration)/AssetManifest'
        ArtifactName: AssetManifests
      condition: succeeded()

    # Tag the build at the very end when we know it's been successful.
    - task: colinsalmcorner.colinsalmcorner-buildtasks.tag-build-task.tagBuildOrRelease@0
      displayName: Tag build as ready for optimization training
      inputs:
        tags: 'ready-for-training'
      condition: succeeded()

    - task: ms-vseng.MicroBuildTasks.521a94ea-9e68-468a-8167-6dcf361ea776.MicroBuildCleanup@1
      displayName: Perform Cleanup Tasks
      condition: succeededOrFailed()

  # Publish to Build Asset Registry
  - template: /eng/common/templates/job/publish-build-assets.yml
    parameters:
      dependsOn:
        - OfficialBuild
      queue:
        name: Hosted VS2017

- ${{ if and(ne(variables['System.TeamProject'], 'public'), notin(variables['Build.Reason'], 'PullRequest')) }}:
  - template: eng\common\templates\post-build\post-build.yml
    parameters:
      # Symbol validation is not entirely reliable as of yet, so should be turned off until
      # https://github.com/dotnet/arcade/issues/2871 is resolved.
      enableSymbolValidation: false
      enableSourceLinkValidation: false
>>>>>>> a4db6759
<|MERGE_RESOLUTION|>--- conflicted
+++ resolved
@@ -11,222 +11,6 @@
 #  IbcSourceBranchName: 'default'
 #  IbcDropId: 'default'
 
-<<<<<<< HEAD
-jobs:
-- job: OfficialBuild
-  displayName: Official Build
-  pool:
-    name: VSEng-MicroBuildVS2017
-    demands: 
-    - msbuild
-    - visualstudio
-    - DotNetFramework
-  timeoutInMinutes: 360
-
-  steps:
-  - powershell: Write-Host "##vso[task.setvariable variable=SourceBranchName]$('$(Build.SourceBranch)'.Substring('refs/heads/'.Length))"
-
-  - powershell: Write-Host "##vso[task.setvariable variable=VisualStudio.DropName]Products/$(System.TeamProject)/$(Build.Repository.Name)/$(SourceBranchName)/$(Build.BuildNumber)"
-
-  - task: NuGetToolInstaller@0
-    inputs:
-      versionSpec: '4.9.2'
-
-  - task: NuGetCommand@2
-    displayName: Restore internal tools
-    inputs:
-      command: restore
-      feedsToUse: config
-      restoreSolution: 'eng\common\internal\Tools.csproj'
-      nugetConfigPath: 'NuGet.config'
-      restoreDirectory: '$(Build.SourcesDirectory)\.packages'
-
-  - task: ms-vseng.MicroBuildTasks.30666190-6959-11e5-9f96-f56098202fef.MicroBuildSigningPlugin@1
-    inputs:
-      signType: $(SignType)
-      zipSources: false
-    condition: and(succeeded(), in(variables['SignType'], 'test', 'real'))
-
-  - task: ms-vseng.MicroBuildTasks.965C8DC6-1483-45C9-B384-5AC75DA1F1A4.MicroBuildOptProfPlugin@1
-    inputs:
-      skipRunOptimize: true
-    displayName: 'Install OptProf Plugin'
-
-  # Required by MicroBuildBuildVSBootstrapper
-  - task: ms-vseng.MicroBuildTasks.32f78468-e895-4f47-962c-58a699361df8.MicroBuildSwixPlugin@1
-    inputs:
-      dropName: $(VisualStudio.DropName) 
-      feedSource: 'https://devdiv-test.pkgs.visualstudio.com/_packaging/MicroBuildToolset/nuget/v3/index.json'
-
-  - script: eng\cibuild.cmd
-              -configuration $(BuildConfiguration)
-              -officialBuildId $(Build.BuildNumber)
-              -officialSkipTests $(SkipTests)
-              -officialSkipApplyOptimizationData $(SkipApplyOptimizationData)
-              -officialSourceBranchName $(SourceBranchName)
-              -officialIbcSourceBranchName $(IbcSourceBranchName)
-              -officialIbcDropId $(IbcDropId)
-              /p:RepositoryName=$(Build.Repository.Name)
-              /p:VisualStudioDropAccessToken=$(System.AccessToken)
-              /p:VisualStudioDropName=$(VisualStudio.DropName)
-              /p:DotNetSignType=$(SignType)
-              /p:DotNetPublishToBlobFeed=true
-              /p:DotNetPublishBlobFeedKey=$(dotnetfeed-storage-access-key-1)
-              /p:DotNetPublishBlobFeedUrl=https://dotnetfeed.blob.core.windows.net/dotnet-core/index.json
-              /p:PublishToSymbolServer=true
-              /p:DotNetSymbolServerTokenMsdl=$(microsoft-symbol-server-pat)
-              /p:DotNetSymbolServerTokenSymWeb=$(symweb-symbol-server-pat)
-    displayName: Build
-    condition: succeeded()
-
-  - task: PowerShell@2
-    displayName: Publish Assets
-    inputs:
-      filePath: 'eng\publish-assets.ps1'
-      arguments: '-configuration $(BuildConfiguration) -branchName "$(SourceBranchName)" -mygetApiKey $(Roslyn.MyGetApiKey) -nugetApiKey $(Roslyn.NuGetApiKey) -gitHubUserName $(Roslyn.GitHubUserName) -gitHubToken $(Roslyn.GitHubToken) -gitHubEmail $(Roslyn.GitHubEmail)'
-    condition: succeeded()
-
-  # Publish OptProf configuration files
-  - task: ms-vscs-artifact.build-tasks.artifactDropTask-1.artifactDropTask@0
-    inputs:
-      dropServiceURI: 'https://devdiv.artifacts.visualstudio.com'
-      buildNumber: 'ProfilingInputs/DevDiv/$(Build.Repository.Name)/$(SourceBranchName)/$(Build.BuildNumber)'
-      sourcePath: '$(Build.SourcesDirectory)\artifacts\OptProf\$(BuildConfiguration)\Data'
-      toLowerCase: false
-      usePat: false
-    displayName: 'OptProf - Publish to Artifact Services - ProfilingInputs'
-    condition: succeeded()
-
-  # Publish OptProf generated JSON files as a build artifact. This allows for easy inspection from
-  # a build execution.
-  - task: PublishBuildArtifacts@1
-    displayName: Publish OptProf Data Files
-    inputs:
-      PathtoPublish: '$(Build.SourcesDirectory)\artifacts\OptProf\$(BuildConfiguration)\Data'
-      ArtifactName: 'OptProf Data Files'
-    condition: succeeded()
-
-  # Build VS bootstrapper
-  # Generates $(Build.StagingDirectory)\MicroBuild\Output\BootstrapperInfo.json
-  - task: ms-vseng.MicroBuildTasks.0e9d0d4d-71ec-4e4e-ae40-db9896f1ae74.MicroBuildBuildVSBootstrapper@2
-    inputs:
-      vsMajorVersion: $(VisualStudio.MajorVersion)
-      channelName: $(VisualStudio.ChannelName)
-      manifests: $(VisualStudio.SetupManifestList)
-      outputFolder: '$(Build.SourcesDirectory)\artifacts\VSSetup\$(BuildConfiguration)\Insertion'
-    displayName: 'OptProf - Build VS bootstrapper'
-    condition: succeeded()
-
-  # Publish run settings
-  - task: PowerShell@2
-    inputs:
-      filePath: eng\common\sdk-task.ps1
-      arguments: -configuration $(BuildConfiguration)
-                 -task VisualStudio.BuildIbcTrainingSettings
-                 /p:VisualStudioDropName=$(VisualStudio.DropName)
-                 /p:BootstrapperInfoPath=$(Build.StagingDirectory)\MicroBuild\Output\BootstrapperInfo.json
-    displayName: 'OptProf - Build IBC training settings'
-    condition: succeeded()
-
-  # Publish bootstrapper info
-  - task: PublishBuildArtifacts@1
-    inputs:
-      PathtoPublish: $(Build.StagingDirectory)\MicroBuild\Output
-      ArtifactName: MicroBuildOutputs
-      ArtifactType: Container
-    displayName: 'OptProf - Publish Artifact: MicroBuildOutputs'
-    condition: succeeded()
-
-  - task: PublishBuildArtifacts@1
-    displayName: Publish Logs
-    inputs:
-      PathtoPublish: '$(Build.SourcesDirectory)\artifacts\log\$(BuildConfiguration)'
-      ArtifactName: 'Build Diagnostic Files'
-      publishLocation: Container
-    continueOnError: true
-    condition: succeededOrFailed()
-
-  - task: PublishBuildArtifacts@1
-    displayName: Publish Ngen Logs
-    inputs:
-      PathtoPublish: '$(Build.SourcesDirectory)\artifacts\log\$(BuildConfiguration)\ngen'
-      ArtifactName: 'NGen Logs'
-      publishLocation: Container
-    continueOnError: true
-    condition: succeeded()
-
-  - task: PublishTestResults@2
-    displayName: Publish xUnit Test Results
-    inputs:
-      testRunner: XUnit
-      testResultsFiles: '$(Build.SourcesDirectory)\artifacts\TestResults\$(BuildConfiguration)\*.xml'
-      mergeTestResults: true
-      testRunTitle: 'Unit Tests'
-    condition: and(succeededOrFailed(), ne(variables['SkipTests'], 'true'))
-
-  # Publishes setup VSIXes to a drop.
-  # Note: The insertion tool looks for the display name of this task in the logs.
-  - task: ms-vseng.MicroBuildTasks.4305a8de-ba66-4d8b-b2d1-0dc4ecbbf5e8.MicroBuildUploadVstsDropFolder@1
-    displayName: Upload VSTS Drop
-    inputs:
-      DropName: $(VisualStudio.DropName)
-      DropFolder: 'artifacts\VSSetup\$(BuildConfiguration)\Insertion'
-    condition: succeeded()
-
-  # Publish insertion packages to CoreXT store.
-  - task: NuGetCommand@2
-    displayName: Publish CoreXT Packages 
-    inputs:
-      command: push
-      feedsToUse: config
-      packagesToPush: '$(Build.SourcesDirectory)\artifacts\VSSetup\$(BuildConfiguration)\DevDivPackages\**\*.nupkg'
-      publishVstsFeed: '97a41293-2972-4f48-8c0e-05493ae82010'
-      allowPackageConflicts: true
-    condition: succeeded()
-
-  # Publish an artifact that the RoslynInsertionTool is able to find by its name.
-  - task: PublishBuildArtifacts@1
-    displayName: Publish Artifact VSSetup
-    inputs:
-      PathtoPublish: 'artifacts\VSSetup\$(BuildConfiguration)'
-      ArtifactName: 'VSSetup'
-    condition: succeeded()
-
-  # Archive NuGet packages to DevOps.
-  - task: PublishBuildArtifacts@1
-    displayName: Publish Artifact Packages
-    inputs:
-      PathtoPublish: 'artifacts\packages\$(BuildConfiguration)'
-      ArtifactName: 'Packages'
-    condition: succeeded()
-
-  # Publish Asset Manifests for Build Asset Registry job
-  - task: PublishBuildArtifacts@1
-    displayName: Publish Asset Manifests
-    inputs:
-      PathtoPublish: '$(Build.SourcesDirectory)/artifacts/log/$(BuildConfiguration)/AssetManifest'
-      ArtifactName: AssetManifests
-    condition: succeeded()
-
-  # Tag the build at the very end when we know it's been successful.
-  - task: colinsalmcorner.colinsalmcorner-buildtasks.tag-build-task.tagBuildOrRelease@0
-    displayName: Tag build as ready for optimization training
-    inputs:
-      tags: 'ready-for-training'
-    condition: succeeded()
-
-  - task: ms-vseng.MicroBuildTasks.521a94ea-9e68-468a-8167-6dcf361ea776.MicroBuildCleanup@1
-    displayName: Perform Cleanup Tasks
-    condition: succeededOrFailed()
-
-# Publish to Build Asset Registry
-- template: /eng/common/templates/job/publish-build-assets.yml
-  parameters:
-    dependsOn:
-      - OfficialBuild
-    queue:
-      name: Hosted VS2017
-=======
 stages:
 - stage: build
   displayName: Build and Test
@@ -367,14 +151,23 @@
       continueOnError: true
       condition: succeededOrFailed()
 
-    - task: PublishTestResults@2
-      displayName: Publish xUnit Test Results
-      inputs:
-        testRunner: XUnit
-        testResultsFiles: '$(Build.SourcesDirectory)\artifacts\TestResults\$(BuildConfiguration)\*.xml'
-        mergeTestResults: true
-        testRunTitle: 'Unit Tests'
-      condition: and(succeededOrFailed(), ne(variables['SkipTests'], 'true'))
+  - task: PublishBuildArtifacts@1
+    displayName: Publish Ngen Logs
+    inputs:
+      PathtoPublish: '$(Build.SourcesDirectory)\artifacts\log\$(BuildConfiguration)\ngen'
+      ArtifactName: 'NGen Logs'
+      publishLocation: Container
+    continueOnError: true
+    condition: succeeded()
+
+  - task: PublishTestResults@2
+    displayName: Publish xUnit Test Results
+    inputs:
+      testRunner: XUnit
+      testResultsFiles: '$(Build.SourcesDirectory)\artifacts\TestResults\$(BuildConfiguration)\*.xml'
+      mergeTestResults: true
+      testRunTitle: 'Unit Tests'
+    condition: and(succeededOrFailed(), ne(variables['SkipTests'], 'true'))
 
     # Publishes setup VSIXes to a drop.
     # Note: The insertion tool looks for the display name of this task in the logs.
@@ -446,5 +239,4 @@
       # Symbol validation is not entirely reliable as of yet, so should be turned off until
       # https://github.com/dotnet/arcade/issues/2871 is resolved.
       enableSymbolValidation: false
-      enableSourceLinkValidation: false
->>>>>>> a4db6759
+      enableSourceLinkValidation: false