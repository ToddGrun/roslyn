--- conflicted
+++ resolved
@@ -20,11 +20,7 @@
 
 jobs:
 - job: Windows_VisualStudio_Integration_Tests
-<<<<<<< HEAD
-  pool: dotnet-external-temp-vs2019
-=======
   pool: dotnet-external-vs2019-preview
->>>>>>> 5a025805
   strategy:
     maxParallel: 2
     matrix:
