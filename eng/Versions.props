--- conflicted
+++ resolved
@@ -8,11 +8,7 @@
     <MajorVersion>4</MajorVersion>
     <MinorVersion>5</MinorVersion>
     <PatchVersion>0</PatchVersion>
-<<<<<<< HEAD
-    <PreReleaseVersionLabel>2</PreReleaseVersionLabel>
-=======
     <PreReleaseVersionLabel>3</PreReleaseVersionLabel>
->>>>>>> f759ec35
     <VersionPrefix>$(MajorVersion).$(MinorVersion).$(PatchVersion)</VersionPrefix>
     <!--
       By default the assembly version in official builds is "$(MajorVersion).$(MinorVersion).0.0".
@@ -29,11 +25,7 @@
     <MicrosoftVisualStudioExtensibilityTestingVersion>0.1.149-beta</MicrosoftVisualStudioExtensibilityTestingVersion>
     <!-- CodeStyleAnalyzerVersion should we updated together with version of dotnet-format in dotnet-tools.json -->
     <CodeStyleAnalyzerVersion>4.3.0-1.final</CodeStyleAnalyzerVersion>
-<<<<<<< HEAD
     <VisualStudioEditorPackagesVersion>17.5.143-preview</VisualStudioEditorPackagesVersion>
-=======
-    <VisualStudioEditorPackagesVersion>17.5.42-preview</VisualStudioEditorPackagesVersion>
->>>>>>> f759ec35
     <!-- This should generally be set to $(VisualStudioEditorPackagesVersion),
          but sometimes EditorFeatures.Cocoa specifically requires a newer editor build. -->
     <VisualStudioMacEditorPackagesVersion>17.3.133-preview</VisualStudioMacEditorPackagesVersion>
