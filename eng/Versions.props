<?xml version="1.0" encoding="utf-8"?>
<!-- Licensed to the .NET Foundation under one or more agreements. The .NET Foundation licenses this file to you under the MIT license. See the LICENSE file in the project root for more information. -->
<Project>
  <!--
    Roslyn version
  -->
  <PropertyGroup>
    <MajorVersion>4</MajorVersion>
    <MinorVersion>6</MinorVersion>
    <PatchVersion>0</PatchVersion>
    <PreReleaseVersionLabel>3</PreReleaseVersionLabel>
    <VersionPrefix>$(MajorVersion).$(MinorVersion).$(PatchVersion)</VersionPrefix>
    <!--
      By default the assembly version in official builds is "$(MajorVersion).$(MinorVersion).0.0".
      Keep the setting conditional. The toolset sets the assembly version to 42.42.42.42 if not set explicitly.
    -->
    <AssemblyVersion Condition="'$(OfficialBuild)' == 'true' or '$(DotNetUseShippingVersions)' == 'true'">$(MajorVersion).$(MinorVersion).0.0</AssemblyVersion>
    <MicrosoftNetCompilersToolsetVersion>4.5.0</MicrosoftNetCompilersToolsetVersion>
  </PropertyGroup>
  <PropertyGroup>
    <!-- Versions used by several individual references below -->
    <RoslynDiagnosticsNugetPackageVersion>3.3.4-beta1.22579.2</RoslynDiagnosticsNugetPackageVersion>
    <MicrosoftCodeAnalysisNetAnalyzersVersion>8.0.0-preview1.23111.1</MicrosoftCodeAnalysisNetAnalyzersVersion>
    <MicrosoftCodeAnalysisTestingVersion>1.1.2-beta1.23163.2</MicrosoftCodeAnalysisTestingVersion>
    <MicrosoftVisualStudioExtensibilityTestingVersion>0.1.149-beta</MicrosoftVisualStudioExtensibilityTestingVersion>
    <!-- CodeStyleAnalyzerVersion should we updated together with version of dotnet-format in dotnet-tools.json -->
    <CodeStyleAnalyzerVersion>4.3.0-1.final</CodeStyleAnalyzerVersion>
    <VisualStudioEditorPackagesVersion>17.6.252</VisualStudioEditorPackagesVersion>
    <!-- This should generally be set to $(VisualStudioEditorPackagesVersion),
         but sometimes EditorFeatures.Cocoa specifically requires a newer editor build. -->
    <VisualStudioMacEditorPackagesVersion>$(VisualStudioEditorPackagesVersion)</VisualStudioMacEditorPackagesVersion>
    <ILAsmPackageVersion>6.0.0-rtm.21518.12</ILAsmPackageVersion>
    <ILDAsmPackageVersion>6.0.0-rtm.21518.12</ILDAsmPackageVersion>
    <MicrosoftVisualStudioLanguageServerClientPackagesVersion>17.6.26-preview</MicrosoftVisualStudioLanguageServerClientPackagesVersion>
    <MicrosoftVisualStudioLanguageServerProtocolPackagesVersion>17.6.22</MicrosoftVisualStudioLanguageServerProtocolPackagesVersion>
    <MicrosoftVisualStudioShellPackagesVersion>17.6.35829</MicrosoftVisualStudioShellPackagesVersion>
    <RefOnlyMicrosoftBuildPackagesVersion>16.10.0</RefOnlyMicrosoftBuildPackagesVersion>
    <!-- The version of Roslyn we build Source Generators against that are built in this
         repository. This must be lower than MicrosoftNetCompilersToolsetVersion,
         but not higher than our minimum dogfoodable Visual Studio version, or else
         the generators we build would load on the command line but not load in IDEs. -->
    <SourceGeneratorMicrosoftCodeAnalysisVersion>4.1.0</SourceGeneratorMicrosoftCodeAnalysisVersion>
    <MicrosoftILVerificationVersion>7.0.0-alpha.1.22060.1</MicrosoftILVerificationVersion>
    <MicrosoftVisualStudioThreadingPackagesVersion>17.6.40</MicrosoftVisualStudioThreadingPackagesVersion>
    <MicrosoftTestPlatformVersion>17.4.0-preview-20220707-01</MicrosoftTestPlatformVersion>
  </PropertyGroup>
  <!--
    Dependency versions
  -->
  <PropertyGroup>
    <BasicUndoVersion>0.9.3</BasicUndoVersion>
    <BasicReferenceAssembliesNetStandard20Version>1.2.4</BasicReferenceAssembliesNetStandard20Version>
    <BasicReferenceAssembliesNet50Version>1.2.4</BasicReferenceAssembliesNet50Version>
    <BasicReferenceAssembliesNet60Version>1.2.4</BasicReferenceAssembliesNet60Version>
    <BasicReferenceAssembliesNet70Version>1.3.0</BasicReferenceAssembliesNet70Version>
    <BasicReferenceAssembliesNet461Version>1.3.0</BasicReferenceAssembliesNet461Version>
    <BasicReferenceAssembliesNetStandard13Version>1.2.4</BasicReferenceAssembliesNetStandard13Version>
    <BenchmarkDotNetVersion>0.13.0</BenchmarkDotNetVersion>
    <BenchmarkDotNetDiagnosticsWindowsVersion>0.13.0</BenchmarkDotNetDiagnosticsWindowsVersion>
    <DiffPlexVersion>1.5.0</DiffPlexVersion>
    <FakeSignVersion>0.9.2</FakeSignVersion>
    <HumanizerCoreVersion>2.14.1</HumanizerCoreVersion>
    <ICSharpCodeDecompilerVersion>7.1.0.6543</ICSharpCodeDecompilerVersion>
    <InputSimulatorPlusVersion>1.0.7</InputSimulatorPlusVersion>
    <MicrosoftBuildLocatorVersion>1.5.5</MicrosoftBuildLocatorVersion>
    <MicrosoftExtensionsDependencyInjectionVersion>6.0.0</MicrosoftExtensionsDependencyInjectionVersion>
    <!--
      SourceBuild will requires that all dependencies also be source buildable. We are referencing a
      version of MSBuild that is not SourceBuild compatible, which makes our build incompatible. Since we only
      use these dependencies as reference assemblies, we can opt them out of this behavior by having their
      version variable be prefixed with `RefOnly`. This will allow us to reference these libraries and remain
      Source Build compatible.
    -->
    <RefOnlyMicrosoftBuildVersion>$(RefOnlyMicrosoftBuildPackagesVersion)</RefOnlyMicrosoftBuildVersion>
    <RefOnlyMicrosoftBuildFrameworkVersion>$(RefOnlyMicrosoftBuildPackagesVersion)</RefOnlyMicrosoftBuildFrameworkVersion>
    <RefOnlyMicrosoftBuildRuntimeVersion>$(RefOnlyMicrosoftBuildPackagesVersion)</RefOnlyMicrosoftBuildRuntimeVersion>
    <RefOnlyMicrosoftBuildTasksCoreVersion>$(RefOnlyMicrosoftBuildPackagesVersion)</RefOnlyMicrosoftBuildTasksCoreVersion>
    <RefOnlyMicrosoftBuildUtilitiesCoreVersion>$(RefOnlyMicrosoftBuildPackagesVersion)</RefOnlyMicrosoftBuildUtilitiesCoreVersion>
    <NuGetVisualStudioContractsVersion>6.0.0-preview.0.15</NuGetVisualStudioContractsVersion>
    <MicrosoftVisualStudioRpcContractsVersion>17.2.31</MicrosoftVisualStudioRpcContractsVersion>
    <!--
      Since the Microsoft.CodeAnalysis.Analyzers package is a public dependency of our NuGet
      packages we will keep it untied to the RoslynDiagnosticsNugetPackageVersion we use for
      other analyzers to ensure it stays on a release version.
    -->
    <MicrosoftCodeAnalysisAnalyzersVersion>3.3.4</MicrosoftCodeAnalysisAnalyzersVersion>
    <MicrosoftCodeAnalysisBuildTasksVersion>2.0.0-rc2-61102-09</MicrosoftCodeAnalysisBuildTasksVersion>
    <MicrosoftCodeAnalysisCSharpAnalyzerTestingXUnitVersion>$(MicrosoftCodeAnalysisTestingVersion)</MicrosoftCodeAnalysisCSharpAnalyzerTestingXUnitVersion>
    <MicrosoftCodeAnalysisCSharpCodeFixTestingXUnitVersion>$(MicrosoftCodeAnalysisTestingVersion)</MicrosoftCodeAnalysisCSharpCodeFixTestingXUnitVersion>
    <MicrosoftCodeAnalysisCSharpCodeRefactoringTestingXUnitVersion>$(MicrosoftCodeAnalysisTestingVersion)</MicrosoftCodeAnalysisCSharpCodeRefactoringTestingXUnitVersion>
    <MicrosoftCodeAnalysisCSharpCodeStyleVersion>$(CodeStyleAnalyzerVersion)</MicrosoftCodeAnalysisCSharpCodeStyleVersion>
    <MicrosoftCodeAnalysisElfieVersion>1.0.0</MicrosoftCodeAnalysisElfieVersion>
    <MicrosoftCodeAnalysisTestResourcesProprietaryVersion>2.0.44</MicrosoftCodeAnalysisTestResourcesProprietaryVersion>
    <MicrosoftCodeAnalysisVisualBasicAnalyzerTestingXUnitVersion>$(MicrosoftCodeAnalysisTestingVersion)</MicrosoftCodeAnalysisVisualBasicAnalyzerTestingXUnitVersion>
    <MicrosoftCodeAnalysisVisualBasicCodeFixTestingXUnitVersion>$(MicrosoftCodeAnalysisTestingVersion)</MicrosoftCodeAnalysisVisualBasicCodeFixTestingXUnitVersion>
    <MicrosoftCodeAnalysisVisualBasicCodeRefactoringTestingXUnitVersion>$(MicrosoftCodeAnalysisTestingVersion)</MicrosoftCodeAnalysisVisualBasicCodeRefactoringTestingXUnitVersion>
    <MicrosoftCodeAnalysisVisualBasicCodeStyleVersion>$(CodeStyleAnalyzerVersion)</MicrosoftCodeAnalysisVisualBasicCodeStyleVersion>
    <MicrosoftCodeAnalysisAnalyzerUtilitiesVersion>3.3.0</MicrosoftCodeAnalysisAnalyzerUtilitiesVersion>
    <MicrosoftCodeAnalysisPerformanceSensitiveAnalyzersVersion>3.3.4-beta1.22504.1</MicrosoftCodeAnalysisPerformanceSensitiveAnalyzersVersion>
    <MicrosoftCSharpVersion>4.7.0</MicrosoftCSharpVersion>
    <MicrosoftDevDivOptimizationDataPowerShellVersion>1.0.339</MicrosoftDevDivOptimizationDataPowerShellVersion>
    <MicrosoftDiagnosticsRuntimeVersion>0.8.31-beta</MicrosoftDiagnosticsRuntimeVersion>
    <MicrosoftDiagnosticsTracingTraceEventVersion>1.0.35</MicrosoftDiagnosticsTracingTraceEventVersion>
    <MicrosoftDiaSymReaderVersion>1.4.0</MicrosoftDiaSymReaderVersion>
    <MicrosoftDiaSymReaderConverterVersion>1.1.0-beta2-22302-02</MicrosoftDiaSymReaderConverterVersion>
    <MicrosoftDiaSymReaderConverterXmlVersion>1.1.0-beta2-22302-02</MicrosoftDiaSymReaderConverterXmlVersion>
    <MicrosoftDiaSymReaderNativeVersion>17.0.0-beta1.21524.1</MicrosoftDiaSymReaderNativeVersion>
    <MicrosoftDiaSymReaderPortablePdbVersion>1.7.0-beta-21528-01</MicrosoftDiaSymReaderPortablePdbVersion>
    <MicrosoftExtensionsLoggingVersion>5.0.0</MicrosoftExtensionsLoggingVersion>
    <MicrosoftExtensionsLoggingConsoleVersion>5.0.0</MicrosoftExtensionsLoggingConsoleVersion>
    <MicrosoftIdentityModelClientsActiveDirectoryVersion>3.13.8</MicrosoftIdentityModelClientsActiveDirectoryVersion>
    <MicrosoftInternalPerformanceCodeMarkersDesignTimeVersion>15.8.27812-alpha</MicrosoftInternalPerformanceCodeMarkersDesignTimeVersion>
    <MicrosoftInternalVisualStudioInteropVersion>$(MicrosoftVisualStudioShellPackagesVersion)</MicrosoftInternalVisualStudioInteropVersion>
    <MicrosoftInternalVisualStudioShellFrameworkVersion>$(MicrosoftVisualStudioShellPackagesVersion)</MicrosoftInternalVisualStudioShellFrameworkVersion>
    <MicrosoftmacOSRefVersion>12.3.300-rc.3.83</MicrosoftmacOSRefVersion>
    <MicrosoftIORedistVersion>6.0.0</MicrosoftIORedistVersion>
    <MicrosoftMetadataVisualizerVersion>1.0.0-beta3.21075.2</MicrosoftMetadataVisualizerVersion>
    <MicrosoftNETBuildExtensionsVersion>2.2.101</MicrosoftNETBuildExtensionsVersion>
    <MicrosoftNETCorePlatformsVersion>2.1.2</MicrosoftNETCorePlatformsVersion>
    <MicrosoftNETCoreAppRefVersion>5.0.0</MicrosoftNETCoreAppRefVersion>
    <MicrosoftNETFrameworkReferenceAssembliesnet461Version>1.0.0</MicrosoftNETFrameworkReferenceAssembliesnet461Version>
    <MicrosoftNETFrameworkReferenceAssembliesnet451Version>1.0.0</MicrosoftNETFrameworkReferenceAssembliesnet451Version>
    <MicrosoftNETFrameworkReferenceAssembliesnet40Version>1.0.0</MicrosoftNETFrameworkReferenceAssembliesnet40Version>
    <MicrosoftNETFrameworkReferenceAssembliesnet20Version>1.0.0</MicrosoftNETFrameworkReferenceAssembliesnet20Version>
    <jnm2ReferenceAssembliesnet35Version>1.0.1</jnm2ReferenceAssembliesnet35Version>
    <MicrosoftNETCoreTestHostVersion>1.1.0</MicrosoftNETCoreTestHostVersion>
    <MicrosoftNETFrameworkReferenceAssembliesVersion>1.0.0</MicrosoftNETFrameworkReferenceAssembliesVersion>
    <MicrosoftNetSdkVersion>2.0.0-alpha-20170405-2</MicrosoftNetSdkVersion>
    <MicrosoftNuGetBuildTasksVersion>0.1.0</MicrosoftNuGetBuildTasksVersion>
    <MicrosoftPortableTargetsVersion>0.1.2-dev</MicrosoftPortableTargetsVersion>
    <MicrosoftServiceHubClientVersion>4.2.1009</MicrosoftServiceHubClientVersion>
    <MicrosoftServiceHubFrameworkVersion>4.2.100</MicrosoftServiceHubFrameworkVersion>
    <MicrosoftSourceLinkToolsVersion>1.1.1-beta-21566-01</MicrosoftSourceLinkToolsVersion>
    <MicrosoftTeamFoundationServerClientVersion>16.170.0</MicrosoftTeamFoundationServerClientVersion>
    <MicrosoftTestPlatformTranslationLayerVersion>$(MicrosoftTestPlatformVersion)</MicrosoftTestPlatformTranslationLayerVersion>
    <MicrosoftTestPlatformObjectModelVersion>$(MicrosoftTestPlatformVersion)</MicrosoftTestPlatformObjectModelVersion>
    <MicrosoftVisualBasicVersion>10.3.0</MicrosoftVisualBasicVersion>
    <MicrosoftVisualStudioCacheVersion>17.3.26-alpha</MicrosoftVisualStudioCacheVersion>
    <MicrosoftVisualStudioCallHierarchyPackageDefinitionsVersion>15.8.27812-alpha</MicrosoftVisualStudioCallHierarchyPackageDefinitionsVersion>
    <MicrosoftVisualStudioCodeAnalysisSdkUIVersion>15.8.27812-alpha</MicrosoftVisualStudioCodeAnalysisSdkUIVersion>
    <MicrosoftVisualStudioComponentModelHostVersion>17.6.199-preview</MicrosoftVisualStudioComponentModelHostVersion>
    <MicrosoftVisualStudioCompositionVersion>17.6.6</MicrosoftVisualStudioCompositionVersion>
    <MicrosoftVisualStudioCoreUtilityVersion>$(VisualStudioEditorPackagesVersion)</MicrosoftVisualStudioCoreUtilityVersion>
    <MicrosoftVisualStudioDebuggerUIInterfacesVersion>17.4.0-beta.22368.1</MicrosoftVisualStudioDebuggerUIInterfacesVersion>
    <MicrosoftVisualStudioDebuggerContractsVersion>17.4.0-beta.22368.1</MicrosoftVisualStudioDebuggerContractsVersion>
    <MicrosoftVisualStudioDebuggerEngineimplementationVersion>17.5.1120201-preview</MicrosoftVisualStudioDebuggerEngineimplementationVersion>
    <MicrosoftVisualStudioDebuggerMetadataimplementationVersion>17.5.1120201-preview</MicrosoftVisualStudioDebuggerMetadataimplementationVersion>
    <MicrosoftVisualStudioDesignerInterfacesVersion>$(MicrosoftVisualStudioShellPackagesVersion)</MicrosoftVisualStudioDesignerInterfacesVersion>
    <MicrosoftVisualStudioDiagnosticsMeasurementVersion>17.0.0-preview-1-30928-1112</MicrosoftVisualStudioDiagnosticsMeasurementVersion>
    <MicrosoftVisualStudioDiagnosticsPerformanceProviderVersion>$(MicrosoftVisualStudioShellPackagesVersion)</MicrosoftVisualStudioDiagnosticsPerformanceProviderVersion>
    <MicrosoftVisualStudioSDKEmbedInteropTypesVersion>15.0.36</MicrosoftVisualStudioSDKEmbedInteropTypesVersion>
    <MicrosoftVisualStudioEditorVersion>$(VisualStudioEditorPackagesVersion)</MicrosoftVisualStudioEditorVersion>
    <MicrosoftVisualStudioExtensibilityTestingSourceGeneratorVersion>$(MicrosoftVisualStudioExtensibilityTestingVersion)</MicrosoftVisualStudioExtensibilityTestingSourceGeneratorVersion>
    <MicrosoftVisualStudioExtensibilityTestingXunitVersion>$(MicrosoftVisualStudioExtensibilityTestingVersion)</MicrosoftVisualStudioExtensibilityTestingXunitVersion>
    <MicrosoftVisualStudioFPFPresentationCoreVersion>$(VisualStudioMacEditorPackagesVersion)</MicrosoftVisualStudioFPFPresentationCoreVersion>
    <MicrosoftVisualStudioFPFPresentationFrameworkVersion>$(VisualStudioMacEditorPackagesVersion)</MicrosoftVisualStudioFPFPresentationFrameworkVersion>
    <MicrosoftVisualStudioFPFWindowsBaseVersion>$(VisualStudioMacEditorPackagesVersion)</MicrosoftVisualStudioFPFWindowsBaseVersion>
    <MicrosoftVisualStudioGraphModelVersion>$(MicrosoftVisualStudioShellPackagesVersion)</MicrosoftVisualStudioGraphModelVersion>
    <MicrosoftVisualStudioImageCatalogVersion>$(MicrosoftVisualStudioShellPackagesVersion)</MicrosoftVisualStudioImageCatalogVersion>
    <MicrosoftVisualStudioImagingVersion>$(MicrosoftVisualStudioShellPackagesVersion)</MicrosoftVisualStudioImagingVersion>
    <MicrosoftVisualStudioImagingInterop140DesignTimeVersion>$(MicrosoftVisualStudioShellPackagesVersion)</MicrosoftVisualStudioImagingInterop140DesignTimeVersion>
    <MicrosoftVisualStudioInteropVersion>$(MicrosoftVisualStudioShellPackagesVersion)</MicrosoftVisualStudioInteropVersion>
    <MicrosoftVisualStudioLanguageVersion>$(VisualStudioEditorPackagesVersion)</MicrosoftVisualStudioLanguageVersion>
    <MicrosoftVisualStudioLanguageCallHierarchyVersion>15.8.27812-alpha</MicrosoftVisualStudioLanguageCallHierarchyVersion>
    <MicrosoftVisualStudioLanguageIntellisenseVersion>$(VisualStudioEditorPackagesVersion)</MicrosoftVisualStudioLanguageIntellisenseVersion>
    <MicrosoftVisualStudioLanguageNavigateToInterfacesVersion>$(VisualStudioEditorPackagesVersion)</MicrosoftVisualStudioLanguageNavigateToInterfacesVersion>
    <MicrosoftVisualStudioLanguageServerProtocolVersion>$(MicrosoftVisualStudioLanguageServerProtocolPackagesVersion)</MicrosoftVisualStudioLanguageServerProtocolVersion>
    <MicrosoftVisualStudioLanguageServerProtocolExtensionsVersion>$(MicrosoftVisualStudioLanguageServerProtocolPackagesVersion)</MicrosoftVisualStudioLanguageServerProtocolExtensionsVersion>
    <MicrosoftVisualStudioLanguageServerProtocolInternalVersion>$(MicrosoftVisualStudioLanguageServerProtocolPackagesVersion)</MicrosoftVisualStudioLanguageServerProtocolInternalVersion>
    <MicrosoftVisualStudioLanguageServerClientVersion>$(MicrosoftVisualStudioLanguageServerClientPackagesVersion)</MicrosoftVisualStudioLanguageServerClientVersion>
    <MicrosoftVisualStudioLanguageServerClientImplementationVersion>$(MicrosoftVisualStudioLanguageServerClientPackagesVersion)</MicrosoftVisualStudioLanguageServerClientImplementationVersion>
    <MicrosoftVisualStudioLanguageStandardClassificationVersion>$(VisualStudioEditorPackagesVersion)</MicrosoftVisualStudioLanguageStandardClassificationVersion>
    <MicrosoftVisualStudioLiveShareVersion>2.18.6</MicrosoftVisualStudioLiveShareVersion>
    <MicrosoftVisualStudioLiveShareLanguageServicesVersion>3.0.6</MicrosoftVisualStudioLiveShareLanguageServicesVersion>
    <MicrosoftVisualStudioLiveShareLanguageServicesGuestVersion>3.0.6</MicrosoftVisualStudioLiveShareLanguageServicesGuestVersion>
    <MicrosoftVisualStudioLiveShareWebEditorsVersion>3.0.8</MicrosoftVisualStudioLiveShareWebEditorsVersion>
    <MicrosoftVisualStudioPlatformVSEditorVersion>$(VisualStudioEditorPackagesVersion)</MicrosoftVisualStudioPlatformVSEditorVersion>
    <MicrosoftVisualStudioProgressionCodeSchemaVersion>15.8.27812-alpha</MicrosoftVisualStudioProgressionCodeSchemaVersion>
    <MicrosoftVisualStudioProgressionCommonVersion>15.8.27812-alpha</MicrosoftVisualStudioProgressionCommonVersion>
    <MicrosoftVisualStudioProgressionInterfacesVersion>15.8.27812-alpha</MicrosoftVisualStudioProgressionInterfacesVersion>
    <MicrosoftVisualStudioProjectSystemVersion>17.0.77-pre-g62a6cb5699</MicrosoftVisualStudioProjectSystemVersion>
    <MicrosoftVisualStudioRemoteControlVersion>16.3.52</MicrosoftVisualStudioRemoteControlVersion>
    <MicrosoftVisualStudioSDKAnalyzersVersion>16.10.10</MicrosoftVisualStudioSDKAnalyzersVersion>
    <MicrosoftVisualStudioSearchVersion>17.5.0-preview-2-33111-081</MicrosoftVisualStudioSearchVersion>
    <MicrosoftVisualStudioSetupConfigurationInteropVersion>3.6.2080</MicrosoftVisualStudioSetupConfigurationInteropVersion>
    <MicrosoftVisualStudioShell150Version>$(MicrosoftVisualStudioShellPackagesVersion)</MicrosoftVisualStudioShell150Version>
    <MicrosoftVisualStudioShellFrameworkVersion>$(MicrosoftVisualStudioShellPackagesVersion)</MicrosoftVisualStudioShellFrameworkVersion>
    <MicrosoftVisualStudioShellDesignVersion>$(MicrosoftVisualStudioShellPackagesVersion)</MicrosoftVisualStudioShellDesignVersion>
    <MicrosoftVisualStudioTelemetryVersion>17.6.46</MicrosoftVisualStudioTelemetryVersion>
    <MicrosoftVisualStudioTemplateWizardInterfaceVersion>8.0.0.0-alpha</MicrosoftVisualStudioTemplateWizardInterfaceVersion>
    <MicrosoftVisualStudioTextDataVersion>$(VisualStudioEditorPackagesVersion)</MicrosoftVisualStudioTextDataVersion>
    <MicrosoftVisualStudioTextInternalVersion>$(VisualStudioEditorPackagesVersion)</MicrosoftVisualStudioTextInternalVersion>
    <MicrosoftVisualStudioTextLogicVersion>$(VisualStudioEditorPackagesVersion)</MicrosoftVisualStudioTextLogicVersion>
    <MicrosoftVisualStudioTextUIVersion>$(VisualStudioEditorPackagesVersion)</MicrosoftVisualStudioTextUIVersion>
    <MicrosoftVisualStudioTextUIWpfVersion>$(VisualStudioEditorPackagesVersion)</MicrosoftVisualStudioTextUIWpfVersion>
    <MicrosoftVisualStudioTextUICocoaVersion>$(VisualStudioMacEditorPackagesVersion)</MicrosoftVisualStudioTextUICocoaVersion>
    <MicrosoftVisualStudioThreadingAnalyzersVersion>$(MicrosoftVisualStudioThreadingPackagesVersion)</MicrosoftVisualStudioThreadingAnalyzersVersion>
    <MicrosoftVisualStudioThreadingVersion>$(MicrosoftVisualStudioThreadingPackagesVersion)</MicrosoftVisualStudioThreadingVersion>
    <MicrosoftVisualStudioUtilitiesVersion>$(MicrosoftVisualStudioShellPackagesVersion)</MicrosoftVisualStudioUtilitiesVersion>
    <MicrosoftVisualStudioValidationVersion>17.6.11</MicrosoftVisualStudioValidationVersion>
    <MicrosoftVisualStudioInteractiveWindowVersion>4.0.0</MicrosoftVisualStudioInteractiveWindowVersion>
    <MicrosoftVisualStudioVsInteractiveWindowVersion>4.0.0</MicrosoftVisualStudioVsInteractiveWindowVersion>
    <MicrosoftVisualStudioWinFormsInterfacesVersion>17.0.0-previews-4-31709-430</MicrosoftVisualStudioWinFormsInterfacesVersion>
    <MicrosoftVisualStudioWorkspaceVSIntegrationVersion>17.1.11-preview-0002</MicrosoftVisualStudioWorkspaceVSIntegrationVersion>
    <MicrosoftWin32PrimitivesVersion>4.3.0</MicrosoftWin32PrimitivesVersion>
    <MicrosoftWin32RegistryVersion>5.0.0</MicrosoftWin32RegistryVersion>
    <MSBuildStructuredLoggerVersion>2.1.790</MSBuildStructuredLoggerVersion>
    <MDbgVersion>0.1.0</MDbgVersion>
    <MonoOptionsVersion>6.6.0.161</MonoOptionsVersion>
    <MoqVersion>4.10.1</MoqVersion>
    <NerdbankStreamsVersion>2.9.112</NerdbankStreamsVersion>
    <NuGetVisualStudioVersion>6.0.0-preview.0.15</NuGetVisualStudioVersion>
    <NuGetSolutionRestoreManagerInteropVersion>4.8.0</NuGetSolutionRestoreManagerInteropVersion>
    <MicrosoftDiaSymReaderPdb2PdbVersion>1.1.0-beta1-62506-02</MicrosoftDiaSymReaderPdb2PdbVersion>
    <RestSharpVersion>105.2.3</RestSharpVersion>
    <RichCodeNavEnvVarDumpVersion>0.1.1643-alpha</RichCodeNavEnvVarDumpVersion>
    <RoslynBuildUtilVersion>0.9.8-beta</RoslynBuildUtilVersion>
    <RoslynDependenciesOptimizationDataVersion>3.0.0-beta2-19053-01</RoslynDependenciesOptimizationDataVersion>
    <RoslynDiagnosticsAnalyzersVersion>$(RoslynDiagnosticsNugetPackageVersion)</RoslynDiagnosticsAnalyzersVersion>
    <!--
      The package "Microsoft.CodeAnalysis.Analyzer.Testing" brings in an earlier version of these NuGet dependencies than
      is expected by the NET SDK used in the Workspace.MSBuild UnitTests. In order to test against the same verion of NuGet
      as our configured SDK, we must set the version to be the same.
     -->
<<<<<<< HEAD
    <NuGetCommonVersion>6.4.0-rc.123</NuGetCommonVersion>
=======
    <NuGetCommonVersion>6.6.0-preview.3.57</NuGetCommonVersion>
>>>>>>> 5db00029
    <NuGetConfigurationVersion>$(NuGetCommonVersion)</NuGetConfigurationVersion>
    <NuGetFrameworksVersion>$(NuGetCommonVersion)</NuGetFrameworksVersion>
    <NuGetPackagingVersion>$(NuGetCommonVersion)</NuGetPackagingVersion>
    <NuGetProtocolVersion>$(NuGetCommonVersion)</NuGetProtocolVersion>
    <NuGetVersioningVersion>$(NuGetCommonVersion)</NuGetVersioningVersion>
    <RoslynToolsVSIXExpInstallerVersion>1.1.0-beta3.22474.1</RoslynToolsVSIXExpInstallerVersion>
    <RoslynMicrosoftVisualStudioExtensionManagerVersion>0.0.4</RoslynMicrosoftVisualStudioExtensionManagerVersion>
    <SourceBrowserVersion>1.0.21</SourceBrowserVersion>
    <SystemBuffersVersion>4.5.1</SystemBuffersVersion>
    <SystemCompositionVersion>7.0.0</SystemCompositionVersion>
    <SystemCodeDomVersion>7.0.0</SystemCodeDomVersion>
    <SystemCommandLineVersion>2.0.0-beta1.20574.7</SystemCommandLineVersion>
    <SystemCommandLineExperimentalVersion>0.3.0-alpha.19577.1</SystemCommandLineExperimentalVersion>
    <SystemComponentModelCompositionVersion>7.0.0</SystemComponentModelCompositionVersion>
    <SystemConfigurationConfigurationManagerVersion>7.0.0</SystemConfigurationConfigurationManagerVersion>
    <SystemDrawingCommonVersion>7.0.0</SystemDrawingCommonVersion>
    <SystemIOFileSystemVersion>4.3.0</SystemIOFileSystemVersion>
    <SystemIOFileSystemPrimitivesVersion>4.3.0</SystemIOFileSystemPrimitivesVersion>
    <SystemIOPipesAccessControlVersion>5.0.0</SystemIOPipesAccessControlVersion>
    <SystemIOPipelinesVersion>7.0.0</SystemIOPipelinesVersion>
    <SystemManagementVersion>5.0.0-preview.8.20407.11</SystemManagementVersion>
    <SystemMemoryVersion>4.5.5</SystemMemoryVersion>
    <SystemResourcesExtensionsVersion>7.0.0</SystemResourcesExtensionsVersion>
    <SystemRuntimeCompilerServicesUnsafeVersion>6.0.0</SystemRuntimeCompilerServicesUnsafeVersion>
    <SystemRuntimeInteropServicesNFloatInternalVersion>6.0.1</SystemRuntimeInteropServicesNFloatInternalVersion>
    <SystemRuntimeLoaderVersion>4.3.0</SystemRuntimeLoaderVersion>
    <SystemSecurityPrincipalVersion>4.3.0</SystemSecurityPrincipalVersion>
    <SystemTextEncodingCodePagesVersion>7.0.0</SystemTextEncodingCodePagesVersion>
    <SystemTextEncodingExtensionsVersion>4.3.0</SystemTextEncodingExtensionsVersion>
    <!-- Note: When updating SystemTextJsonVersion ensure that the version is no higher than what is used by MSBuild. -->
    <SystemTextJsonVersion>7.0.0</SystemTextJsonVersion>
    <SystemThreadingChannelsVersion>7.0.0</SystemThreadingChannelsVersion>
    <SystemThreadingTasksDataflowVersion>7.0.0</SystemThreadingTasksDataflowVersion>
    <!-- We need System.ValueTuple assembly version at least 4.0.3.0 on net47 to make F5 work against Dev15 - see https://github.com/dotnet/roslyn/issues/29705 -->
    <SystemValueTupleVersion>4.5.0</SystemValueTupleVersion>
    <SystemThreadingTasksExtensionsVersion>4.5.4</SystemThreadingTasksExtensionsVersion>
    <SQLitePCLRawbundle_greenVersion>2.1.0</SQLitePCLRawbundle_greenVersion>
    <UIAComWrapperVersion>1.1.0.14</UIAComWrapperVersion>
    <MicroBuildPluginsSwixBuildVersion>1.1.87</MicroBuildPluginsSwixBuildVersion>
    <MicrosoftVSSDKBuildToolsVersion>17.0.1056-Dev17PIAs-g9dffd635</MicrosoftVSSDKBuildToolsVersion>
    <MicrosoftVSSDKVSDConfigToolVersion>17.0.1051901-preview</MicrosoftVSSDKVSDConfigToolVersion>
    <VsWebsiteInteropVersion>8.0.50727</VsWebsiteInteropVersion>
    <vswhereVersion>2.4.1</vswhereVersion>
    <XamarinMacVersion>1.0.0</XamarinMacVersion>
    <xunitVersion>2.4.1</xunitVersion>
    <xunitanalyzersVersion>0.12.0-pre.20</xunitanalyzersVersion>
    <xunitassertVersion>$(xunitVersion)</xunitassertVersion>
    <XunitCombinatorialVersion>1.3.2</XunitCombinatorialVersion>
    <XUnitXmlTestLoggerVersion>2.1.26</XUnitXmlTestLoggerVersion>
    <xunitextensibilitycoreVersion>$(xunitVersion)</xunitextensibilitycoreVersion>
    <xunitrunnerconsoleVersion>2.4.5</xunitrunnerconsoleVersion>
    <xunitrunnerwpfVersion>1.0.51</xunitrunnerwpfVersion>
    <xunitrunnervisualstudioVersion>2.4.5</xunitrunnervisualstudioVersion>
    <xunitrunnerutilityVersion>$(xunitVersion)</xunitrunnerutilityVersion>
    <xunitextensibilityexecutionVersion>$(xunitVersion)</xunitextensibilityexecutionVersion>
    <xunitabstractionsVersion>2.0.3</xunitabstractionsVersion>
    <xunitextensibilityexecutionVersion>$(xunitVersion)</xunitextensibilityexecutionVersion>
    <runtimeWinX64MicrosoftNETCoreILAsmPackageVersion>$(ILAsmPackageVersion)</runtimeWinX64MicrosoftNETCoreILAsmPackageVersion>
    <runtimeLinuxX64MicrosoftNETCoreILAsmPackageVersion>$(ILAsmPackageVersion)</runtimeLinuxX64MicrosoftNETCoreILAsmPackageVersion>
    <runtimeOSXX64MicrosoftNETCoreILAsmPackageVersion>$(ILAsmPackageVersion)</runtimeOSXX64MicrosoftNETCoreILAsmPackageVersion>
    <runtimeWinX64MicrosoftNETCoreILDAsmPackageVersion>$(ILDAsmPackageVersion)</runtimeWinX64MicrosoftNETCoreILDAsmPackageVersion>
    <runtimeLinuxX64MicrosoftNETCoreILDAsmPackageVersion>$(ILDAsmPackageVersion)</runtimeLinuxX64MicrosoftNETCoreILDAsmPackageVersion>
    <runtimeOSXX64MicrosoftNETCoreILDAsmPackageVersion>$(ILDAsmPackageVersion)</runtimeOSXX64MicrosoftNETCoreILDAsmPackageVersion>
    <!--
      NOTE: The following dependencies have been identified as particularly problematic to update.
      If you bump their versions, you must push your changes to a dev branch in dotnet/roslyn and
      create a test insertion in Visual Studio to validate.
    -->
    <NewtonsoftJsonVersion>13.0.3</NewtonsoftJsonVersion>
    <StreamJsonRpcVersion>2.15.26</StreamJsonRpcVersion>
    <!--
      When updating the S.C.I or S.R.M version please let the MSBuild team know in advance so they
      can update to the same version. Version changes require a VS test insertion for validation.
    -->
    <SystemCollectionsImmutableVersion>7.0.0</SystemCollectionsImmutableVersion>
    <SystemReflectionMetadataVersion>7.0.0</SystemReflectionMetadataVersion>
    <MicrosoftBclAsyncInterfacesVersion>7.0.0</MicrosoftBclAsyncInterfacesVersion>
  </PropertyGroup>
  <PropertyGroup Condition="$([MSBuild]::IsOSPlatform('Windows'))">
    <UsingToolVSSDK>true</UsingToolVSSDK>
  </PropertyGroup>
  <PropertyGroup>
    <UsingToolPdbConverter>false</UsingToolPdbConverter>
    <UsingToolSymbolUploader>true</UsingToolSymbolUploader>
    <UsingToolNuGetRepack>true</UsingToolNuGetRepack>
    <UsingToolNetFrameworkReferenceAssemblies>true</UsingToolNetFrameworkReferenceAssemblies>
    <UsingToolIbcOptimization>true</UsingToolIbcOptimization>
    <UsingToolVisualStudioIbcTraining>true</UsingToolVisualStudioIbcTraining>
    <UsingToolXliff>true</UsingToolXliff>
    <UsingToolXUnit>true</UsingToolXUnit>
    <!--
      When using a bootstrap builder we don't want to use the Microsoft.Net.Compilers.Toolset package but
      rather explicitly override it.
    -->
    <UsingToolMicrosoftNetCompilers Condition="'$(BootstrapBuildPath)' == ''">true</UsingToolMicrosoftNetCompilers>
    <UseVSTestRunner>true</UseVSTestRunner>
  </PropertyGroup>
  <PropertyGroup>
    <!-- We should try to keep this version in sync with the version of app-local runtime in VS. -->
    <MicrosoftNetCoreAppPackagesVersion>6.0.6</MicrosoftNetCoreAppPackagesVersion>
  </PropertyGroup>
</Project><|MERGE_RESOLUTION|>--- conflicted
+++ resolved
@@ -222,11 +222,7 @@
       is expected by the NET SDK used in the Workspace.MSBuild UnitTests. In order to test against the same verion of NuGet
       as our configured SDK, we must set the version to be the same.
      -->
-<<<<<<< HEAD
-    <NuGetCommonVersion>6.4.0-rc.123</NuGetCommonVersion>
-=======
     <NuGetCommonVersion>6.6.0-preview.3.57</NuGetCommonVersion>
->>>>>>> 5db00029
     <NuGetConfigurationVersion>$(NuGetCommonVersion)</NuGetConfigurationVersion>
     <NuGetFrameworksVersion>$(NuGetCommonVersion)</NuGetFrameworksVersion>
     <NuGetPackagingVersion>$(NuGetCommonVersion)</NuGetPackagingVersion>
