--- conflicted
+++ resolved
@@ -294,97 +294,6 @@
       ]
     }
   ],
-<<<<<<< HEAD
-  "assemblies": [
-    {
-      "assembly": "System.Collections.Immutable.dll",
-      "instrumentationArguments": [
-        {
-          "relativeInstallationFolder": "Common7/IDE/PrivateAssemblies",
-          "instrumentationExecutable": "Common7/IDE/vsn.exe"
-        }
-      ],
-      "tests": [
-        {
-          "container": "TeamEng",
-          "testCases": [
-            "TeamEng.OptProfTest.vs_debugger_start_no_build_cs_scribble"
-          ]
-        },
-        {
-          "container": "VSPE",
-          "testCases": [
-            "VSPE.OptProfTests.vs_asl_cs_scenario",
-            "VSPE.OptProfTests.vs_asl_vb_scenario",
-            "VSPE.OptProfTests.vs_ddbvtqa_vbwin",
-            "VSPE.OptProfTests.vs_perf_designtime_editor_intellisense_globalcompletionlist_cs",
-            "VSPE.OptProfTests.vs_perf_designtime_ide_searchtest",
-            "VSPE.OptProfTests.vs_perf_designtime_solution_build_vb_australiangovernment",
-            "VSPE.OptProfTests.vs_perf_DesignTime_solution_loadclose_cs_picasso",
-            "VSPE.OptProfTests.vs_perf_designtime_solution_loadclose_vb_australiangovernment",
-            "VSPE.OptProfTests.DDRIT_RPS_ManagedLangs_Typing",
-            "VSPE.OptProfTests.DDRIT_RPS_ManagedLangs_Debug"
-          ]
-        },
-        {
-          "container": "WinForms",
-          "testCases": [
-            "WinForms.OptProfTests.winforms_largeform_vb"
-          ]
-        },
-        {
-          "container": "XamlOptProf",
-          "testCases": [
-            "Microsoft.Test.Performance.XamlOptProfCreateTests.UwpCreateProject_SurfaceIsolated"
-          ]
-        }
-      ]
-    },
-    {
-      "assembly": "System.Reflection.Metadata.dll",
-      "instrumentationArguments": [
-        {
-          "relativeInstallationFolder": "Common7/IDE/PrivateAssemblies",
-          "instrumentationExecutable": "Common7/IDE/vsn.exe"
-        }
-      ],
-      "tests": [
-        {
-          "container": "TeamEng",
-          "testCases": [
-            "TeamEng.OptProfTest.vs_debugger_start_no_build_cs_scribble"
-          ]
-        },
-        {
-          "container": "VSPE",
-          "testCases": [
-            "VSPE.OptProfTests.vs_asl_cs_scenario",
-            "VSPE.OptProfTests.vs_asl_vb_scenario",
-            "VSPE.OptProfTests.vs_ddbvtqa_vbwin",
-            "VSPE.OptProfTests.vs_perf_designtime_editor_intellisense_globalcompletionlist_cs",
-            "VSPE.OptProfTests.vs_perf_designtime_ide_searchtest",
-            "VSPE.OptProfTests.vs_perf_designtime_solution_build_vb_australiangovernment",
-            "VSPE.OptProfTests.vs_perf_designtime_solution_loadclose_vb_australiangovernment",
-            "VSPE.OptProfTests.DDRIT_RPS_ManagedLangs_Typing",
-            "VSPE.OptProfTests.DDRIT_RPS_ManagedLangs_Debug"
-          ]
-        },
-        {
-          "container": "WinForms",
-          "testCases": [
-            "WinForms.OptProfTests.winforms_largeform_vb"
-          ]
-        },
-        {
-          "container": "XamlOptProf",
-          "testCases": [
-            "Microsoft.Test.Performance.XamlOptProfCreateTests.UwpCreateProject_SurfaceIsolated"
-          ]
-        }
-      ]
-    }
-=======
   "assemblies": [    
->>>>>>> 67d940c4
   ]
 }