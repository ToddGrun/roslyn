#
# This script controls the Roslyn build process. This encompasess everything from build, testing to
# publishing of NuGet packages. The intent is to structure it to allow for a simple flow of logic
# between the following phases:
#
#   - restore
#   - build
#   - sign
#   - pack
#   - test
#   - publish
#
# Each of these phases has a separate command which can be executed independently. For instance
# it's fine to call `build.ps1 -build -testDesktop` followed by repeated calls to
# `.\build.ps1 -testDesktop`.

[CmdletBinding(PositionalBinding=$false)]
param (
  [string][Alias('c')]$configuration = "Debug",
  [string][Alias('v')]$verbosity = "m",
  [string]$msbuildEngine = "vs",

  # Actions
  [switch][Alias('r')]$restore,
  [switch][Alias('b')]$build,
  [switch]$rebuild,
  [switch]$sign,
  [switch]$pack,
  [switch]$publish,
  [switch]$launch,
  [switch]$help,

  # Options
  [switch]$bootstrap,
  [string]$bootstrapConfiguration = "Release",
  [switch][Alias('bl')]$binaryLog,
  [switch]$buildServerLog,
  [switch]$ci,
  [switch]$collectDumps,
  [switch][Alias('a')]$runAnalyzers,
  [switch]$skipDocumentation = $false,
  [switch][Alias('d')]$deployExtensions,
  [switch]$prepareMachine,
  [switch]$useGlobalNuGetCache = $true,
  [switch]$warnAsError = $false,
  [switch]$sourceBuild = $false,
  [switch]$oop64bit = $true,
  [switch]$lspEditor = $false,

  # official build settings
  [string]$officialBuildId = "",
  [string]$officialSkipApplyOptimizationData = "",
  [string]$officialSkipTests = "",
  [string]$officialSourceBranchName = "",
  [string]$officialIbcDrop = "",
  [string]$officialVisualStudioDropAccessToken = "",

  # Test actions
  [switch]$test32,
  [switch]$test64,
  [switch]$testVsi,
  [switch][Alias('test')]$testDesktop,
  [switch]$testCoreClr,
  [switch]$testIOperation,
  [switch]$testUsedAssemblies,
  [switch]$sequential,
  [switch]$helix,
  [string]$helixQueueName = "",

  [parameter(ValueFromRemainingArguments=$true)][string[]]$properties)

Set-StrictMode -version 2.0
$ErrorActionPreference = "Stop"

function Print-Usage() {
  Write-Host "Common settings:"
  Write-Host "  -configuration <value>    Build configuration: 'Debug' or 'Release' (short: -c)"
  Write-Host "  -verbosity <value>        Msbuild verbosity: q[uiet], m[inimal], n[ormal], d[etailed], and diag[nostic]"
  Write-Host "  -deployExtensions         Deploy built vsixes (short: -d)"
  Write-Host "  -binaryLog                Create MSBuild binary log (short: -bl)"
  Write-Host "  -buildServerLog           Create Roslyn build server log"
  Write-Host ""
  Write-Host "Actions:"
  Write-Host "  -restore                  Restore packages (short: -r)"
  Write-Host "  -build                    Build main solution (short: -b)"
  Write-Host "  -rebuild                  Rebuild main solution"
  Write-Host "  -pack                     Build NuGet packages, VS insertion manifests and installer"
  Write-Host "  -sign                     Sign our binaries"
  Write-Host "  -publish                  Publish build artifacts (e.g. symbols)"
  Write-Host "  -launch                   Launch Visual Studio in developer hive"
  Write-Host "  -help                     Print help and exit"
  Write-Host ""
  Write-Host "Test actions"
  Write-Host "  -test32                   Run unit tests in the 32-bit runner"
  Write-Host "  -test64                   Run units tests in the 64-bit runner"
  Write-Host "  -testDesktop              Run Desktop unit tests (short: -test)"
  Write-Host "  -testCoreClr              Run CoreClr unit tests"
  Write-Host "  -testVsi                  Run all integration tests"
  Write-Host "  -testIOperation           Run extra checks to validate IOperations"
  Write-Host "  -testUsedAssemblies       Run extra checks to validate used assemblies feature"
  Write-Host ""
  Write-Host "Advanced settings:"
  Write-Host "  -ci                       Set when running on CI server"
  Write-Host "  -bootstrap                Build using a bootstrap compilers"
  Write-Host "  -bootstrapConfiguration   Build configuration for bootstrap compiler: 'Debug' or 'Release'"
  Write-Host "  -msbuildEngine <value>    Msbuild engine to use to run build ('dotnet', 'vs', or unspecified)."
  Write-Host "  -collectDumps             Collect dumps from test runs"
  Write-Host "  -runAnalyzers             Run analyzers during build operations (short: -a)"
  Write-Host "  -skipDocumentation        Skip generation of XML documentation files"
  Write-Host "  -prepareMachine           Prepare machine for CI run, clean up processes after build"
  Write-Host "  -useGlobalNuGetCache      Use global NuGet cache."
  Write-Host "  -warnAsError              Treat all warnings as errors"
  Write-Host "  -sourceBuild              Simulate building source-build"
  Write-Host ""
  Write-Host "Official build settings:"
  Write-Host "  -officialBuildId                                  An official build id, e.g. 20190102.3"
  Write-Host "  -officialSkipTests <bool>                         Pass 'true' to not run tests"
  Write-Host "  -officialSkipApplyOptimizationData <bool>         Pass 'true' to not apply optimization data"
  Write-Host "  -officialSourceBranchName <string>                The source branch name"
  Write-Host "  -officialIbcDrop <string>                         IBC data drop to use (e.g. 'ProfilingOutputs/DevDiv/VS/..')."
  Write-Host "                                                    'default' for the most recent available for the branch."
  Write-Host "  -officialVisualStudioDropAccessToken <string>     The access token to access OptProf data drop"
  Write-Host ""
  Write-Host "Command line arguments starting with '/p:' are passed through to MSBuild."
}

# Process the command line arguments and establish defaults for the values which are not
# specified.
#
# In this function it's okay to use two arguments to extend the effect of another. For
# example it's okay to look at $testVsi and infer $runAnalyzers. It's not okay though to infer
# $build based on say $testDesktop. It's possible the developer wanted only for testing
# to execute, not any build.
function Process-Arguments() {
  function OfficialBuildOnly([string]$argName) {
    if ((Get-Variable $argName -Scope Script).Value) {
      if (!$officialBuildId) {
        Write-Host "$argName can only be specified for official builds"
        exit 1
      }
    } else {
      if ($officialBuildId) {
        Write-Host "$argName must be specified in official builds"
        exit 1
      }
    }
  }

  if ($help -or (($properties -ne $null) -and ($properties.Contains("/help") -or $properties.Contains("/?")))) {
       Print-Usage
       exit 0
  }

  OfficialBuildOnly "officialSkipTests"
  OfficialBuildOnly "officialSkipApplyOptimizationData"
  OfficialBuildOnly "officialSourceBranchName"
  OfficialBuildOnly "officialVisualStudioDropAccessToken"

  if ($officialBuildId) {
    $script:useGlobalNuGetCache = $false
    $script:collectDumps = $true
    $script:testDesktop = ![System.Boolean]::Parse($officialSkipTests)
    $script:applyOptimizationData = ![System.Boolean]::Parse($officialSkipApplyOptimizationData)
  } else {
    $script:applyOptimizationData = $false
  }

  if ($ci) {
    $script:binaryLog = $true
    if ($bootstrap) {
      $script:buildServerLog = $true
    }
  }

  if ($test32 -and $test64) {
    Write-Host "Cannot combine -test32 and -test64"
    exit 1
  }

  $anyUnit = $testDesktop -or $testCoreClr
  if ($anyUnit -and $testVsi) {
    Write-Host "Cannot combine unit and VSI testing"
    exit 1
  }

  if ($testVsi -and $helix) {
    Write-Host "Cannot run integration tests on Helix"
    exit 1
  }

  if ($testVsi) {
    # Avoid spending time in analyzers when requested, and also in the slowest integration test builds
    $script:runAnalyzers = $false
    $script:bootstrap = $false
  }

  if ($build -and $launch -and -not $deployExtensions) {
    Write-Host -ForegroundColor Red "Cannot combine -build and -launch without -deployExtensions"
    exit 1
  }

  if ($bootstrap) {
    $script:restore = $true
  }

  $script:test32 = -not $test64

  foreach ($property in $properties) {
    if (!$property.StartsWith("/p:", "InvariantCultureIgnoreCase")) {
      Write-Host "Invalid argument: $property"
      Print-Usage
      exit 1
    }
  }
}

function BuildSolution() {
  $solution = "Roslyn.sln"

  Write-Host "$($solution):"

  $bl = if ($binaryLog) { "/bl:" + (Join-Path $LogDir "Build.binlog") } else { "" }

  if ($buildServerLog) {
    ${env:ROSLYNCOMMANDLINELOGFILE} = Join-Path $LogDir "Build.Server.log"
  }

  $projects = Join-Path $RepoRoot $solution
  $toolsetBuildProj = InitializeToolset

  $ibcDropName = GetIbcDropName

  # Do not set this property to true explicitly, since that would override values set in projects.
  $suppressExtensionDeployment = if (!$deployExtensions) { "/p:DeployExtension=false" } else { "" } 

  # The warnAsError flag for MSBuild will promote all warnings to errors. This is true for warnings
  # that MSBuild output as well as ones that custom tasks output.
  $msbuildWarnAsError = if ($warnAsError) { "/warnAsError" } else { "" }

  # Workaround for some machines in the AzDO pool not allowing long paths (%5c is msbuild escaped backslash)
  $ibcDir = Join-Path $RepoRoot ".o%5c"

  # Set DotNetBuildFromSource to 'true' if we're simulating building for source-build.
  $buildFromSource = if ($sourceBuild) { "/p:DotNetBuildFromSource=true" } else { "" }

  $generateDocumentationFile = if ($skipDocumentation) { "/p:GenerateDocumentationFile=false" } else { "" }
  $roslynUseHardLinks = if ($ci) { "/p:ROSLYNUSEHARDLINKS=true" } else { "" }

  try {
    MSBuild $toolsetBuildProj `
      $bl `
      /p:Configuration=$configuration `
      /p:Projects=$projects `
      /p:RepoRoot=$RepoRoot `
      /p:Restore=$restore `
      /p:Build=$build `
      /p:Rebuild=$rebuild `
      /p:Pack=$pack `
      /p:Sign=$sign `
      /p:Publish=$publish `
      /p:ContinuousIntegrationBuild=$ci `
      /p:OfficialBuildId=$officialBuildId `
      /p:RunAnalyzersDuringBuild=$runAnalyzers `
      /p:BootstrapBuildPath=$bootstrapDir `
      /p:TreatWarningsAsErrors=$warnAsError `
      /p:EnableNgenOptimization=$applyOptimizationData `
      /p:IbcOptimizationDataDir=$ibcDir `
      /p:RestoreUseStaticGraphEvaluation=true `
      /p:VisualStudioIbcDrop=$ibcDropName `
      /p:VisualStudioDropAccessToken=$officialVisualStudioDropAccessToken `
      $suppressExtensionDeployment `
      $msbuildWarnAsError `
      $buildFromSource `
      $generateDocumentationFile `
      $roslynUseHardLinks `
      @properties
  }
  finally {
    ${env:ROSLYNCOMMANDLINELOGFILE} = $null
  }
}


# Get the branch that produced the IBC data this build is going to consume.
# IBC data are only merged in official built, but we want to test some of the logic in CI builds as well.
function GetIbcSourceBranchName() {
  if (Test-Path variable:global:_IbcSourceBranchName) {
      return $global:_IbcSourceBranchName
  }

  function calculate {
    $fallback = "main"

    $branchData = GetBranchPublishData $officialSourceBranchName
    if ($branchData -eq $null) {
      Write-LogIssue -Type "warning" -Message "Branch $officialSourceBranchName is not listed in PublishData.json. Using IBC data from '$fallback'."
      Write-Host "Override by setting IbcDrop build variable." -ForegroundColor Yellow
      return $fallback
    }

    return $branchData.vsBranch
  }

  return $global:_IbcSourceBranchName = calculate
}

function GetIbcDropName() {

    if ($officialIbcDrop -and $officialIbcDrop -ne "default"){
        return $officialIbcDrop
    }

    # Don't try and get the ibc drop if we're not in an official build as it won't be used anyway
    if (!$applyOptimizationData -or !$officialBuildId) {
        return ""
    }

    # Bring in the ibc tools
    $packagePath = Join-Path (Get-PackageDir "Microsoft.DevDiv.Optimization.Data.PowerShell") "lib\net461"
    Import-Module (Join-Path $packagePath "Optimization.Data.PowerShell.dll")

    # Find the matching drop
    $branch = GetIbcSourceBranchName
    Write-Host "Optimization data branch name is '$branch'."

    $pat = ConvertTo-SecureString $officialVisualStudioDropAccessToken -AsPlainText -Force
    $drop = Find-OptimizationInputsStoreForBranch -ProjectName "DevDiv" -RepositoryName "VS" -BranchName $branch -PAT $pat
    return $drop.Name
}

# Core function for running our unit / integration tests tests
function TestUsingRunTests() {

  # Tests need to locate .NET Core SDK
  $dotnet = InitializeDotNetCli

  if ($testVsi) {
    Deploy-VsixViaTool

    if ($ci) {
      # Minimize all windows to avoid interference during integration test runs
      $shell = New-Object -ComObject "Shell.Application"
      $shell.MinimizeAll()
    }
  }

  if ($testIOperation) {
    $env:ROSLYN_TEST_IOPERATION = "true"
  }

  if ($testUsedAssemblies) {
    $env:ROSLYN_TEST_USEDASSEMBLIES = "true"
  }

  $runTests = GetProjectOutputBinary "RunTests.dll" -tfm "netcoreapp3.1"

  if (!(Test-Path $runTests)) {
    Write-Host "Test runner not found: '$runTests'. Run Build.cmd first." -ForegroundColor Red 
    ExitWithExitCode 1
  }

  $dotnetExe = Join-Path $dotnet "dotnet.exe"
  $args += " --dotnet `"$dotnetExe`""
  $args += " --logs `"$LogDir`""
  $args += " --configuration $configuration"

  if ($testCoreClr) {
    $args += " --tfm net5.0"
    $args += " --tfm netcoreapp3.1"
    $args += " --include '\.UnitTests'"
    $args += " --timeout 90"
  }
  elseif ($testDesktop -or $testIOperation) {
    $args += " --tfm net472"
    $args += " --include '\.UnitTests'"
    $args += " --timeout 90"

    if (-not $test32) {
      $args += " --exclude '\.InteractiveHost'"
    }

  } elseif ($testVsi) {
    $args += " --timeout 110"
    $args += " --tfm net472"
    $args += " --retry"
    $args += " --sequential"
    $args += " --include '\.IntegrationTests'"
    $args += " --include 'Microsoft.CodeAnalysis.Workspaces.MSBuild.UnitTests'"

    if ($lspEditor) {
      $args += " --testfilter FullyQualifiedName~Roslyn.VisualStudio.IntegrationTests.LanguageServerProtocol|Editor=LanguageServerProtocol"
    }
    else {
      $args += " --testfilter FullyQualifiedName!~Roslyn.VisualStudio.IntegrationTests.LanguageServerProtocol"
    }
  }

  if (-not $ci -and -not $testVsi) {
    $args += " --html"
  }

  if ($collectDumps) {
    $procdumpFilePath = Ensure-ProcDump
    $args += " --procdumppath $procDumpFilePath"
    $args += " --collectdumps";
  }

  if ($test64) {
    $args += " --platform x64"
  }
  else {
    $args += " --platform x86"
  }

  if ($sequential) {
    $args += " --sequential"
  }

  if ($helix) {
    $args += " --helix"
  }

  if ($helixQueueName) {
    $args += " --helixQueueName $helixQueueName"
  }

  try {
    Write-Host "$runTests $args"
    Exec-Console $dotnetExe "$runTests $args"
  } finally {
    Get-Process "xunit*" -ErrorAction SilentlyContinue | Stop-Process
    if ($testIOperation) {
      Remove-Item env:\ROSLYN_TEST_IOPERATION
    }

    if ($testUsedAssemblies) {
      Remove-Item env:\ROSLYN_TEST_USEDASSEMBLIES
    }

    if ($testVsi) {
<<<<<<< HEAD
      Write-Host "Copying ServiceHub logs to $LogDir"
      Copy-Item -Path (Join-Path $TempDir "servicehub\logs") -Destination (Join-Path $LogDir "servicehub") -Recurse

      if ($lspEditor) {
        Write-Host "Copying LSP and telemetry logs to $LogDir"
        Copy-Item -Path (Join-Path $TempDir "VisualStudio\LSP") -Destination (Join-Path $LogDir "LSP") -Recurse
        Copy-Item -Path (Join-Path $TempDir "VSTelemetryLog") -Destination (Join-Path $LogDir "Telemetry") -Recurse
=======
      $serviceHubLogs = Join-Path $TempDir "servicehub\logs"
      if (Test-Path $serviceHubLogs) {
        Write-Host "Copying ServiceHub logs to $LogDir"
        Copy-Item -Path $serviceHubLogs -Destination (Join-Path $LogDir "servicehub") -Recurse
      } else {
        Write-Host "No ServiceHub logs found to copy"
>>>>>>> 214716a0
      }
    }
  }
}

function EnablePreviewSdks() {
  $vsInfo = LocateVisualStudio
  if ($vsInfo -eq $null) {
    # Preview SDKs are allowed when no Visual Studio instance is installed
    return
  }

  $vsId = $vsInfo.instanceId
  $vsMajorVersion = $vsInfo.installationVersion.Split('.')[0]

  $instanceDir = Join-Path ${env:USERPROFILE} "AppData\Local\Microsoft\VisualStudio\$vsMajorVersion.0_$vsId"
  Create-Directory $instanceDir
  $sdkFile = Join-Path $instanceDir "sdk.txt"
  'UsePreviews=True' | Set-Content $sdkFile
}

# Deploy our core VSIX libraries to Visual Studio via the Roslyn VSIX tool.  This is an alternative to
# deploying at build time.
function Deploy-VsixViaTool() {
  $vsixDir = Get-PackageDir "RoslynTools.VSIXExpInstaller"
  $vsixExe = Join-Path $vsixDir "tools\VsixExpInstaller.exe"

  $vsInfo = LocateVisualStudio
  if ($vsInfo -eq $null) {
    throw "Unable to locate required Visual Studio installation"
  }

  $vsDir = $vsInfo.installationPath.TrimEnd("\")
  $vsId = $vsInfo.instanceId
  $vsMajorVersion = $vsInfo.installationVersion.Split('.')[0]
  $displayVersion = $vsInfo.catalog.productDisplayVersion

  $hive = "RoslynDev"
  Write-Host "Using VS Instance $vsId ($displayVersion) at `"$vsDir`""
  $baseArgs = "/rootSuffix:$hive /vsInstallDir:`"$vsDir`""

  Write-Host "Uninstalling old Roslyn VSIX"

  # Actual uninstall is failing at the moment using the uninstall options. Temporarily using
  # wildfire to uninstall our VSIX extensions
  $extDir = Join-Path ${env:USERPROFILE} "AppData\Local\Microsoft\VisualStudio\$vsMajorVersion.0_$vsid$hive"
  if (Test-Path $extDir) {
    foreach ($dir in Get-ChildItem -Directory $extDir) {
      $name = Split-Path -leaf $dir
      Write-Host "`tUninstalling $name"
    }
    Remove-Item -re -fo $extDir
  }

  Write-Host "Installing all Roslyn VSIX"

  # VSIX files need to be installed in this specific order:
  $orderedVsixFileNames = @(
    "Roslyn.Compilers.Extension.vsix",
    "Roslyn.VisualStudio.Setup.vsix",
    "Roslyn.VisualStudio.Setup.Dependencies.vsix",
    "ExpressionEvaluatorPackage.vsix",
    "Roslyn.VisualStudio.DiagnosticsWindow.vsix",
    "Microsoft.VisualStudio.IntegrationTest.Setup.vsix")

  foreach ($vsixFileName in $orderedVsixFileNames) {
    $vsixFile = Join-Path $VSSetupDir $vsixFileName
    $fullArg = "$baseArgs $vsixFile"
    Write-Host "`tInstalling $vsixFileName"
    Exec-Console $vsixExe $fullArg
  }
}

# Ensure that procdump is available on the machine.  Returns the path to the directory that contains
# the procdump binaries (both 32 and 64 bit)
function Ensure-ProcDump() {

  # Jenkins images default to having procdump installed in the root.  Use that if available to avoid
  # an unnecessary download.
  if (Test-Path "C:\SysInternals\procdump.exe") {
    return "C:\SysInternals"
  }

  $outDir = Join-Path $ToolsDir "ProcDump"
  $filePath = Join-Path $outDir "procdump.exe"
  if (-not (Test-Path $filePath)) {
    Remove-Item -Re $filePath -ErrorAction SilentlyContinue
    Create-Directory $outDir
    $zipFilePath = Join-Path $toolsDir "procdump.zip"
    Invoke-WebRequest "https://download.sysinternals.com/files/Procdump.zip" -UseBasicParsing -outfile $zipFilePath | Out-Null
    Unzip $zipFilePath $outDir
  }

  return $filePath
}

# Setup the CI machine for running our integration tests.
function Setup-IntegrationTestRun() {
  $processesToStopOnExit += "devenv"
  $screenshotPath = (Join-Path $LogDir "StartingBuild.png")
  try {
    Capture-Screenshot $screenshotPath
  }
  catch {
    Write-Host "Screenshot failed; attempting to connect to the console"

    # Keep the session open so we have a UI to interact with
    $quserItems = ((quser $env:USERNAME | select -Skip 1) -split '\s+')
    $sessionid = $quserItems[2]
    if ($sessionid -eq 'Disc') {
      # When the session isn't connected, the third value is 'Disc' instead of the ID
      $sessionid = $quserItems[1]
    }

    if ($quserItems[1] -eq 'console') {
      Write-Host "Disconnecting from console before attempting reconnection"
      try {
        tsdiscon
      } catch {
        # ignore
      }

      # Disconnection is asynchronous, so wait a few seconds for it to complete
      Start-Sleep -Seconds 3
      query user
    }

    Write-Host "tscon $sessionid /dest:console"
    tscon $sessionid /dest:console

    # Connection is asynchronous, so wait a few seconds for it to complete
    Start-Sleep 3
    query user

    # Make sure we can capture a screenshot. An exception at this point will fail-fast the build.
    Capture-Screenshot $screenshotPath
  }

  $env:ROSLYN_OOP64BIT = "$oop64bit"
  $env:ROSLYN_LSPEDITOR = "$lspEditor"
}

function Prepare-TempDir() {
  $env:TEMP=$TempDir
  $env:TMP=$TempDir

  Copy-Item (Join-Path $RepoRoot "src\Workspaces\MSBuildTest\Resources\.editorconfig") $TempDir
  Copy-Item (Join-Path $RepoRoot "src\Workspaces\MSBuildTest\Resources\global.json") $TempDir
  Copy-Item (Join-Path $RepoRoot "src\Workspaces\MSBuildTest\Resources\Directory.Build.props") $TempDir
  Copy-Item (Join-Path $RepoRoot "src\Workspaces\MSBuildTest\Resources\Directory.Build.targets") $TempDir
  Copy-Item (Join-Path $RepoRoot "src\Workspaces\MSBuildTest\Resources\Directory.Build.rsp") $TempDir
  Copy-Item (Join-Path $RepoRoot "src\Workspaces\MSBuildTest\Resources\NuGet.Config") $TempDir
}

function List-Processes() {
  Write-Host "Listing running build processes..."
  Get-Process -Name "msbuild" -ErrorAction SilentlyContinue | Out-Host
  Get-Process -Name "vbcscompiler" -ErrorAction SilentlyContinue | Out-Host
  Get-Process -Name "dotnet" -ErrorAction SilentlyContinue | where { $_.Modules | select { $_.ModuleName -eq "VBCSCompiler.dll" } } | Out-Host
  Get-Process -Name "devenv" -ErrorAction SilentlyContinue | Out-Host
}

try {
  if ($PSVersionTable.PSVersion.Major -lt "5") {
    Write-Host "PowerShell version must be 5 or greater (version $($PSVersionTable.PSVersion) detected)"
    exit 1
  }

  $regKeyProperty = Get-ItemProperty -Path HKLM:\SYSTEM\CurrentControlSet\Control\FileSystem -Name "LongPathsEnabled" -ErrorAction Ignore
  if (($null -eq $regKeyProperty) -or ($regKeyProperty.LongPathsEnabled -ne 1)) {
    Write-Host "LongPath is not enabled, you may experience build errors. You can avoid these by enabling LongPath with `"reg ADD HKEY_LOCAL_MACHINE\SYSTEM\CurrentControlSet\Control\FileSystem /v LongPathsEnabled /t REG_DWORD /d 1`""
  }

  Process-Arguments

  . (Join-Path $PSScriptRoot "build-utils.ps1")

  if ($testVsi) {
    . (Join-Path $PSScriptRoot "build-utils-win.ps1")
  }

  Push-Location $RepoRoot

  if ($ci) {
    List-Processes
    Prepare-TempDir
    EnablePreviewSdks
    if ($testVsi) {
      Setup-IntegrationTestRun
    }

    $global:_DotNetInstallDir = Join-Path $RepoRoot ".dotnet"
    InstallDotNetSdk $global:_DotNetInstallDir $GlobalJson.tools.dotnet
  }

  if ($restore) {
    &(Ensure-DotNetSdk) tool restore
  }

  try
  {
    if ($bootstrap) {
      $bootstrapDir = Make-BootstrapBuild -force32:$test32
    }
  }
  catch
  {
    if ($ci) {
      echo "##vso[task.logissue type=error](NETCORE_ENGINEERING_TELEMETRY=Build) Build failed"
    }
    throw $_
  }

  if ($restore -or $build -or $rebuild -or $pack -or $sign -or $publish) {
    BuildSolution
  }

  try
  {
    if ($testDesktop -or $testVsi -or $testIOperation -or $testCoreClr) {
      TestUsingRunTests
    }
  }
  catch
  {
    if ($ci) {
      echo "##vso[task.logissue type=error](NETCORE_ENGINEERING_TELEMETRY=Test) Tests failed"
    }
    throw $_
  }

  if ($launch) {
    if (-not $build) {
      InitializeBuildTool
    }

    $devenvExe = Join-Path $env:VSINSTALLDIR 'Common7\IDE\devenv.exe'
    &$devenvExe /rootSuffix RoslynDev
  }

  ExitWithExitCode 0
}
catch {
  Write-Host $_
  Write-Host $_.Exception
  Write-Host $_.ScriptStackTrace
  ExitWithExitCode 1
}
finally {
  if ($ci) {
    Stop-Processes
  }
  Pop-Location
}<|MERGE_RESOLUTION|>--- conflicted
+++ resolved
@@ -438,22 +438,30 @@
     }
 
     if ($testVsi) {
-<<<<<<< HEAD
-      Write-Host "Copying ServiceHub logs to $LogDir"
-      Copy-Item -Path (Join-Path $TempDir "servicehub\logs") -Destination (Join-Path $LogDir "servicehub") -Recurse
-
-      if ($lspEditor) {
-        Write-Host "Copying LSP and telemetry logs to $LogDir"
-        Copy-Item -Path (Join-Path $TempDir "VisualStudio\LSP") -Destination (Join-Path $LogDir "LSP") -Recurse
-        Copy-Item -Path (Join-Path $TempDir "VSTelemetryLog") -Destination (Join-Path $LogDir "Telemetry") -Recurse
-=======
       $serviceHubLogs = Join-Path $TempDir "servicehub\logs"
       if (Test-Path $serviceHubLogs) {
         Write-Host "Copying ServiceHub logs to $LogDir"
         Copy-Item -Path $serviceHubLogs -Destination (Join-Path $LogDir "servicehub") -Recurse
       } else {
         Write-Host "No ServiceHub logs found to copy"
->>>>>>> 214716a0
+      }
+
+      if ($lspEditor) {
+        $lspLogs = Join-Path $TempDir "VisualStudio\LSP"
+        $telemetryLog = Join-Path $TempDir "VSTelemetryLog"
+        if (Test-Path $lspLogs) {
+          Write-Host "Copying LSP logs to $LogDir"
+          Copy-Item -Path $lspLogs -Destination (Join-Path $LogDir "LSP") -Recurse
+        } else {
+          Write-Host "No LSP logs found to copy"
+        }
+
+        if (Test-Path $telemetryLog) {
+          Write-Host "Copying telemetry logs to $LogDir"
+          Copy-Item -Path $telemetryLog -Destination (Join-Path $LogDir "Telemetry") -Recurse
+        } else {
+          Write-Host "No telemetry logs found to copy"
+        }
       }
     }
   }
