--- conflicted
+++ resolved
@@ -13,30 +13,18 @@
     </Dependency>
   </ProductDependencies>
   <ToolsetDependencies>
-<<<<<<< HEAD
     <Dependency Name="Microsoft.DotNet.Arcade.Sdk" Version="7.0.0-beta.22225.6">
       <Uri>https://github.com/dotnet/arcade</Uri>
       <Sha>5145e86df0c491e082b589aa31d69eea300adc02</Sha>
-=======
-    <Dependency Name="Microsoft.DotNet.Arcade.Sdk" Version="7.0.0-beta.22221.2">
-      <Uri>https://github.com/dotnet/arcade</Uri>
-      <Sha>daab9b4d3afbde7ed92882f0f0c540ef5e015fd2</Sha>
->>>>>>> 00052003
       <SourceBuild RepoName="arcade" ManagedOnly="true" />
     </Dependency>
     <Dependency Name="Microsoft.Net.Compilers.Toolset" Version="4.1.0-5.22128.4">
       <Uri>https://github.com/dotnet/roslyn</Uri>
       <Sha>5d10d428050c0d6afef30a072c4ae68776621877</Sha>
     </Dependency>
-<<<<<<< HEAD
     <Dependency Name="Microsoft.DotNet.Helix.Sdk" Version="7.0.0-beta.22225.6">
       <Uri>https://github.com/dotnet/arcade</Uri>
       <Sha>5145e86df0c491e082b589aa31d69eea300adc02</Sha>
-=======
-    <Dependency Name="Microsoft.DotNet.Helix.Sdk" Version="7.0.0-beta.22221.2">
-      <Uri>https://github.com/dotnet/arcade</Uri>
-      <Sha>daab9b4d3afbde7ed92882f0f0c540ef5e015fd2</Sha>
->>>>>>> 00052003
     </Dependency>
   </ToolsetDependencies>
 </Dependencies>