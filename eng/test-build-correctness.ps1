<#
  This script drives the Jenkins verification that our build is correct.  In particular:

    - Our build has no double writes
    - Our project.json files are consistent
    - Our build files are well structured
    - Our solution states are consistent
    - Our generated files are consistent

#>

[CmdletBinding(PositionalBinding=$false)]
param(
  [string]$configuration = "Debug",
  [switch]$enableDumps = $false,
  [switch]$help)

Set-StrictMode -version 2.0
$ErrorActionPreference="Stop"

function Print-Usage() {
  Write-Host "Usage: test-build-correctness.ps1"
  Write-Host "  -configuration            Build configuration ('Debug' or 'Release')"
}

try {
  if ($help) {
    Print-Usage
    exit 0
  }

  $ci = $true

  . (Join-Path $PSScriptRoot "build-utils.ps1")
  Push-Location $RepoRoot

  if ($enableDumps) {
    $key = "HKLM:\\SOFTWARE\Microsoft\Windows\Windows Error Reporting\LocalDumps"
    New-Item -Path $key -ErrorAction SilentlyContinue
    New-ItemProperty -Path $key -Name 'DumpType' -PropertyType 'DWord' -Value 2 -Force
    New-ItemProperty -Path $key -Name 'DumpCount' -PropertyType 'DWord' -Value 2 -Force
    New-ItemProperty -Path $key -Name 'DumpFolder' -PropertyType 'String' -Value $LogDir -Force
  }

  # Verify no PROTOTYPE marker left in main
  if ($env:SYSTEM_PULLREQUEST_TARGETBRANCH -eq "main") {
    Write-Host "Checking no PROTOTYPE markers in source"
    $prototypes = Get-ChildItem -Path src, eng, scripts -Exclude *.dll,*.exe,*.pdb,*.xlf,test-build-correctness.ps1 -Recurse | Select-String -Pattern 'PROTOTYPE' -CaseSensitive -SimpleMatch
    if ($prototypes) {
      Write-Host "Found PROTOTYPE markers in source:"
      Write-Host $prototypes
      throw "PROTOTYPE markers disallowed in compiler source"
    }
  }

  # Verify no TODO2 marker left
  $prototypes = Get-ChildItem -Path src, eng, scripts -Exclude *.dll,*.exe,*.pdb,*.xlf,test-build-correctness.ps1 -Recurse | Select-String -Pattern 'TODO2' -CaseSensitive -SimpleMatch
  if ($prototypes) {
    Write-Host "Found TODO2 markers in source:"
    Write-Host $prototypes
    throw "TODO2 markers disallowed in compiler source"
  }

  Write-Host "Building Roslyn"
  Exec-Block { & (Join-Path $PSScriptRoot "build.ps1") -restore -build -bootstrap -bootstrapConfiguration:Debug -ci:$ci -runAnalyzers:$true -configuration:$configuration -pack -binaryLog -useGlobalNuGetCache:$false -warnAsError:$true -properties "/p:RoslynEnforceCodeStyle=true"}
<<<<<<< HEAD
=======

  Subst-TempDir
>>>>>>> 67d940c4

  # Verify the state of our various build artifacts
  Write-Host "Running BuildBoss"
  $buildBossPath = GetProjectOutputBinary "BuildBoss.exe"
  Exec-Console $buildBossPath "-r `"$RepoRoot/`" -c $configuration" -p Roslyn.sln
  Write-Host ""

  # Verify the state of our generated syntax files
  Write-Host "Checking generated compiler files"
  Exec-Block { & (Join-Path $PSScriptRoot "generate-compiler-code.ps1") -test -configuration:$configuration }
  Exec-Console dotnet "tool run dotnet-format . --include-generated --include src/Compilers/CSharp/Portable/Generated/ src/Compilers/VisualBasic/Portable/Generated/ src/ExpressionEvaluator/VisualBasic/Source/ResultProvider/Generated/ --check -f"
  Write-Host ""

  exit 0
}
catch [exception] {
  Write-Host $_
  Write-Host $_.Exception
  exit 1
}
finally {
  if ($enableDumps) {
    $key = "HKLM:\\SOFTWARE\Microsoft\Windows\Windows Error Reporting\LocalDumps"
    Remove-ItemProperty -Path $key -Name 'DumpType'
    Remove-ItemProperty -Path $key -Name 'DumpCount'
    Remove-ItemProperty -Path $key -Name 'DumpFolder'
  }
<<<<<<< HEAD
=======

  Unsubst-TempDir
>>>>>>> 67d940c4
  Pop-Location
}<|MERGE_RESOLUTION|>--- conflicted
+++ resolved
@@ -63,11 +63,8 @@
 
   Write-Host "Building Roslyn"
   Exec-Block { & (Join-Path $PSScriptRoot "build.ps1") -restore -build -bootstrap -bootstrapConfiguration:Debug -ci:$ci -runAnalyzers:$true -configuration:$configuration -pack -binaryLog -useGlobalNuGetCache:$false -warnAsError:$true -properties "/p:RoslynEnforceCodeStyle=true"}
-<<<<<<< HEAD
-=======
 
   Subst-TempDir
->>>>>>> 67d940c4
 
   # Verify the state of our various build artifacts
   Write-Host "Running BuildBoss"
@@ -95,10 +92,7 @@
     Remove-ItemProperty -Path $key -Name 'DumpCount'
     Remove-ItemProperty -Path $key -Name 'DumpFolder'
   }
-<<<<<<< HEAD
-=======
 
   Unsubst-TempDir
->>>>>>> 67d940c4
   Pop-Location
 }