--- conflicted
+++ resolved
@@ -292,32 +292,6 @@
 }
 ```
 
-<<<<<<< HEAD
-## `extension` treated as a contextual keyword
-
-PROTOTYPE record which version this break is introduced in
-
-Starting with C# 14, the `extension` keyword serves a special purpose in denoting extension containers. 
-This changes how the compiler interprets certain code constructs.
-
-If you need to use "extension" as an identifier rather than a keyword, escape it with the `@` prefix: `@extension`. This tells the compiler to treat it as a regular identifier instead of a keyword.
-
-The compiler will parse this as an extension container rather than a constructor.
-```csharp
-class extension
-{
-    extension(object o) { } // parsed as an extension container
-}
-```
-
-The compiler will fail to parse this as a method with return type `extension`.
-```csharp
-class extension
-{
-    extension M() { } // will not compile
-}
-```
-=======
 ## Emitting metadata-only executables requires an entrypoint
 
 ***Introduced in Visual Studio 2022 version 17.14***
@@ -340,4 +314,28 @@
 
 Similarly this can be observed when using the command-line argument `/refonly`
 or the `ProduceOnlyReferenceAssembly` MSBuild property.
->>>>>>> 13e9626c
+
+## `extension` treated as a contextual keyword
+
+PROTOTYPE record which version this break is introduced in
+
+Starting with C# 14, the `extension` keyword serves a special purpose in denoting extension containers. 
+This changes how the compiler interprets certain code constructs.
+
+If you need to use "extension" as an identifier rather than a keyword, escape it with the `@` prefix: `@extension`. This tells the compiler to treat it as a regular identifier instead of a keyword.
+
+The compiler will parse this as an extension container rather than a constructor.
+```csharp
+class extension
+{
+    extension(object o) { } // parsed as an extension container
+}
+```
+
+The compiler will fail to parse this as a method with return type `extension`.
+```csharp
+class extension
+{
+    extension M() { } // will not compile
+}
+```
