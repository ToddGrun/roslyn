--- conflicted
+++ resolved
@@ -1,23 +1,17 @@
 ﻿{
     "dependencies": {
-<<<<<<< HEAD
-=======
         "Microsoft.VisualStudio.InteractiveWindow": {
             "version": "2.0.0-beta5-60820-04",
             "suppressParent": "all"
         },
->>>>>>> 4cdc3d8b
         "Microsoft.VisualStudio.Language.Intellisense": {
             "version": "14.3.25407",
             "suppressParent": "all"
         },
-<<<<<<< HEAD
-=======
         "RoslynDependencies.Microsoft.VisualStudio.Text.Internal": {
             "version": "14.3.25407",
             "suppressParent": "all"
         },
->>>>>>> 4cdc3d8b
         "RoslynDependencies.Microsoft.VisualStudio.Language.CallHierarchy": {
             "version": "14.3.25407",
             "suppressParent": "all"
