﻿' Licensed to the .NET Foundation under one or more agreements.
' The .NET Foundation licenses this file to you under the MIT license.
' See the LICENSE file in the project root for more information.

Imports System.Collections.Immutable
Imports System.Composition
Imports System.Globalization
Imports System.Threading
Imports Microsoft.CodeAnalysis.Completion
Imports Microsoft.CodeAnalysis.Completion.Providers
Imports Microsoft.CodeAnalysis.CSharp
Imports Microsoft.CodeAnalysis.Editor.CSharp.Formatting
Imports Microsoft.CodeAnalysis.Editor.Implementation.IntelliSense.AsyncCompletion
Imports Microsoft.CodeAnalysis.Editor.UnitTests.Extensions
Imports Microsoft.CodeAnalysis.Host.Mef
Imports Microsoft.CodeAnalysis.Options
Imports Microsoft.CodeAnalysis.PooledObjects
Imports Microsoft.CodeAnalysis.Tags
Imports Microsoft.CodeAnalysis.Text
Imports Microsoft.VisualStudio.Language.Intellisense.AsyncCompletion
Imports Microsoft.VisualStudio.Text
Imports Microsoft.VisualStudio.Text.Editor
Imports Microsoft.VisualStudio.Text.Operations
Imports Microsoft.VisualStudio.Text.Projection

Namespace Microsoft.CodeAnalysis.Editor.UnitTests.IntelliSense
    <[UseExportProvider]>
    Public Class CSharpCompletionCommandHandlerTests

        <WpfTheory, CombinatorialData>
        <Trait(Traits.Feature, Traits.Features.Completion)>
        Public Async Function CompletionOnRecordBaseType(showCompletionInArgumentLists As Boolean) As Task
            Using state = TestStateFactory.CreateCSharpTestState(
                <Document>
record Base(int Alice, int Bob);
record Derived(int Other) : [|Base$$|]
                </Document>,
                showCompletionInArgumentLists:=showCompletionInArgumentLists, languageVersion:=LanguageVersion.CSharp9)

                state.SendTypeChars("(")
                If showCompletionInArgumentLists Then
                    Await state.AssertSelectedCompletionItem(displayText:="Alice:", isHardSelected:=False)
                End If

                state.SendTypeChars("A")

                If showCompletionInArgumentLists Then
                    Await state.AssertSelectedCompletionItem(displayText:="Alice:", isHardSelected:=True)
                End If
                state.SendTypeChars(": 1, B")

                If showCompletionInArgumentLists Then
                    Await state.AssertSelectedCompletionItem(displayText:="Bob:", isHardSelected:=True)
                End If

                state.SendTab()
                state.SendTypeChars(": 2)")

                Await state.AssertNoCompletionSession()
                Assert.Contains(": Base(Alice: 1, Bob: 2)", state.GetLineTextFromCaretPosition(), StringComparison.Ordinal)
            End Using
        End Function

        <WorkItem(46397, "https://github.com/dotnet/roslyn/issues/46397")>
        <WpfTheory, CombinatorialData>
        <Trait(Traits.Feature, Traits.Features.Completion)>
        Public Async Function CompletionOnImplicitObjectCreationExpressionInitializer(showCompletionInArgumentLists As Boolean) As Task
            Using state = TestStateFactory.CreateCSharpTestState(
                <Document>
class C
{
    public int Alice;
    public int Bob;

    void M(int value)
    {
        C c = new() $$
    }
}
                              </Document>,
                showCompletionInArgumentLists:=showCompletionInArgumentLists, languageVersion:=LanguageVersion.CSharp9)

                state.SendTypeChars("{ ")
                Await state.AssertSelectedCompletionItem(displayText:="Alice", isHardSelected:=False)
                state.SendTab()
                Await state.AssertNoCompletionSession()
                Assert.Contains("new() { Alice", state.GetLineTextFromCaretPosition(), StringComparison.Ordinal)
                state.SendTypeChars(" = va")
                Await state.AssertSelectedCompletionItem(displayText:="value", isHardSelected:=True)
                state.SendTab()
                Await state.AssertNoCompletionSession()
                Assert.Contains("new() { Alice = value", state.GetLineTextFromCaretPosition(), StringComparison.Ordinal)
            End Using
        End Function

        <WorkItem(44921, "https://github.com/dotnet/roslyn/issues/44921")>
        <WpfTheory, CombinatorialData>
        <Trait(Traits.Feature, Traits.Features.Completion)>
        Public Async Function CompletionOnWithExpressionInitializer(showCompletionInArgumentLists As Boolean) As Task
            Using state = TestStateFactory.CreateCSharpTestState(
                              <Document>
record Base(int Alice, int Bob)
{
    void M(int value)
    {
        _ = this with $$
    }
}
                              </Document>,
                              showCompletionInArgumentLists:=showCompletionInArgumentLists, languageVersion:=LanguageVersion.CSharp9)

                state.SendTypeChars("{ ")
                Await state.AssertSelectedCompletionItem(displayText:="Alice", isHardSelected:=False)
                state.SendTab()
                Await state.AssertNoCompletionSession()
                Assert.Contains("with { Alice", state.GetLineTextFromCaretPosition(), StringComparison.Ordinal)
                state.SendTypeChars(" = va")
                Await state.AssertSelectedCompletionItem(displayText:="value", isHardSelected:=True)
                state.SendTab()
                Await state.AssertNoCompletionSession()
                Assert.Contains("with { Alice = value", state.GetLineTextFromCaretPosition(), StringComparison.Ordinal)
            End Using
        End Function

        <WorkItem(44921, "https://github.com/dotnet/roslyn/issues/44921")>
        <WpfTheory, CombinatorialData>
        <Trait(Traits.Feature, Traits.Features.Completion)>
        Public Async Function CompletionOnWithExpressionInitializer_AfterComma(showCompletionInArgumentLists As Boolean) As Task
            Using state = TestStateFactory.CreateCSharpTestState(
                              <Document>
record Base(int Alice, int Bob)
{
    void M(int value)
    {
        _ = this with { Alice = value$$
    }
}
                              </Document>,
                              showCompletionInArgumentLists:=showCompletionInArgumentLists, languageVersion:=LanguageVersion.CSharp9)

                state.SendTypeChars(", ")
                Await state.AssertSelectedCompletionItem(displayText:="Bob", isHardSelected:=False)
                state.SendTab()
                Await state.AssertNoCompletionSession()
                state.SendTypeChars(" = va")
                Await state.AssertSelectedCompletionItem(displayText:="value", isHardSelected:=True)
                state.SendTab()
                Await state.AssertNoCompletionSession()
                Assert.Contains("with { Alice = value, Bob = value", state.GetLineTextFromCaretPosition(), StringComparison.Ordinal)
            End Using
        End Function

        <WorkItem(47430, "https://github.com/dotnet/roslyn/issues/47430")>
        <WpfTheory, CombinatorialData>
        <Trait(Traits.Feature, Traits.Features.Completion)>
        Public Async Function CompletionOnWithExpressionForTypeParameter(showCompletionInArgumentLists As Boolean) As Task
            Using state = TestStateFactory.CreateCSharpTestState(
                              <Document>
public abstract record MyRecord
{
    public string Name { get; init; }
}

public static class Test
{
    public static TRecord WithNameSuffix&lt;TRecord&gt;(this TRecord record, string nameSuffix)
        where TRecord : MyRecord
        => record with
        {
            $$
        };
}
                              </Document>,
                              showCompletionInArgumentLists:=showCompletionInArgumentLists, languageVersion:=LanguageVersion.CSharp9)

                state.SendTypeChars("N")
                Await state.AssertSelectedCompletionItem(displayText:="Name", isHardSelected:=True)
                state.SendTab()
                Await state.AssertNoCompletionSession()
                Assert.Contains("Name", state.GetLineTextFromCaretPosition(), StringComparison.Ordinal)
            End Using
        End Function

        <WorkItem(44921, "https://github.com/dotnet/roslyn/issues/44921")>
        <WpfTheory, CombinatorialData>
        <Trait(Traits.Feature, Traits.Features.Completion)>
        Public Async Function CompletionOnObjectCreation(showCompletionInArgumentLists As Boolean) As Task
            Using state = TestStateFactory.CreateCSharpTestState(
                              <Document>
class C
{
    int Alice { get; set; }
    void M()
    {
        _ = new C() $$
    }
}
                              </Document>,
                              showCompletionInArgumentLists:=showCompletionInArgumentLists)

                state.SendTypeChars("{ ")
                Await state.AssertSelectedCompletionItem(displayText:="Alice", isHardSelected:=False)
                state.SendTab()
                Await state.AssertNoCompletionSession()
                Assert.Contains("new C() { Alice", state.GetLineTextFromCaretPosition(), StringComparison.Ordinal)
            End Using
        End Function

        <WorkItem(541201, "http://vstfdevdiv:8080/DevDiv2/DevDiv/_workitems/edit/541201")>
        <WpfTheory, CombinatorialData>
        <Trait(Traits.Feature, Traits.Features.Completion)>
        Public Async Function TabCommitsWithoutAUniqueMatch(showCompletionInArgumentLists As Boolean) As Task
            Using state = TestStateFactory.CreateCSharpTestState(
                              <Document>
                                  $$
                              </Document>,
                              showCompletionInArgumentLists:=showCompletionInArgumentLists)

                state.SendTypeChars("using System.Ne")
                Await state.AssertSelectedCompletionItem(displayText:="Net", isHardSelected:=True)
                state.SendTypeChars("x")
                Await state.AssertSelectedCompletionItem(displayText:="Net", isSoftSelected:=True)
                state.SendTab()
                Await state.AssertNoCompletionSession()
                Assert.Contains("using System.Net", state.GetLineTextFromCaretPosition(), StringComparison.Ordinal)
            End Using
        End Function

        <WorkItem(35236, "https://github.com/dotnet/roslyn/issues/35236")>
        <WpfTheory, CombinatorialData, Trait(Traits.Feature, Traits.Features.Completion)>
        Public Async Function TestBetweenTwoDotsInNamespaceName(showCompletionInArgumentLists As Boolean) As Task
            Using state = TestStateFactory.CreateCSharpTestState(
                              <Document>
namespace N.O.P
{
}

namespace N$$.P
{
}
                              </Document>,
                              showCompletionInArgumentLists:=showCompletionInArgumentLists)

                state.SendTypeChars(".")
                Await state.AssertCompletionSession()
                Await state.AssertSelectedCompletionItem(displayText:="O", isHardSelected:=False)
            End Using
        End Function

        <WpfTheory, CombinatorialData>
        <Trait(Traits.Feature, Traits.Features.Completion)>
        Public Async Function TestAtEndOfFile(showCompletionInArgumentLists As Boolean) As Task
            Using state = TestStateFactory.CreateCSharpTestState(
                                <Document>$$</Document>,
                                showCompletionInArgumentLists:=showCompletionInArgumentLists)

                state.SendTypeChars("usi")
                state.SendTab()
                Await state.AssertNoCompletionSession()
                Assert.Contains("using", state.GetLineTextFromCaretPosition(), StringComparison.Ordinal)
            End Using
        End Function

        <WorkItem(44459, "https://github.com/dotnet/roslyn/issues/44459")>
        <WpfTheory(Skip:="https://github.com/dotnet/roslyn/issues/44459"), CombinatorialData>
        <Trait(Traits.Feature, Traits.Features.Completion)>
        Public Async Function TestSelectUsingOverUshort(showCompletionInArgumentLists As Boolean) As Task
            Using state = TestStateFactory.CreateCSharpTestState(
                              <Document>
$$
                              </Document>,
                              showCompletionInArgumentLists:=showCompletionInArgumentLists)

                ' 'us' should select 'using' instead of 'ushort' (even though 'ushort' sorts higher in the list textually).
                state.SendTypeChars("us")
                Await state.AssertSelectedCompletionItem(displayText:="using", isHardSelected:=True)
                Await state.AssertCompletionItemsContain("ushort", "")

                ' even after 'ushort' is selected, deleting the 'h' should still take us back to 'using'.
                state.SendTypeChars("h")
                Await state.AssertSelectedCompletionItem(displayText:="ushort", isHardSelected:=True)
                state.SendBackspace()
                Await state.AssertSelectedCompletionItem(displayText:="using", isHardSelected:=True)
            End Using
        End Function

        <WorkItem(44459, "https://github.com/dotnet/roslyn/issues/44459")>
        <WpfTheory, CombinatorialData>
        <Trait(Traits.Feature, Traits.Features.Completion)>
        Public Async Function TestSelectUshortOverUsingOnceInMRU(showCompletionInArgumentLists As Boolean) As Task
            Using state = TestStateFactory.CreateCSharpTestState(
                              <Document>
$$
                              </Document>,
                              showCompletionInArgumentLists:=showCompletionInArgumentLists)

                state.SendTypeChars("ush")
                Await state.AssertCompletionItemsContain("ushort", "")
                state.SendTab()
                Assert.Contains("ushort", state.GetLineTextFromCaretPosition(), StringComparison.Ordinal)

                state.SendDeleteWordToLeft()

                ' 'ushort' should be in the MRU now. so typing 'us' should select it instead of 'using'.
                state.SendTypeChars("us")
                Await state.AssertSelectedCompletionItem(displayText:="ushort", isHardSelected:=True)
            End Using
        End Function

        <WpfTheory, CombinatorialData>
        <Trait(Traits.Feature, Traits.Features.Completion)>
        Public Async Function TestDeletingWholeWordResetCompletionToTheDefaultItem(showCompletionInArgumentLists As Boolean) As Task
            Using state = TestStateFactory.CreateCSharpTestState(
                              <Document>
                                  using System;

class C
{
    void M()
    {
        var replyUri = new Uri("");
        $$
    }
}

                              </Document>,
                              showCompletionInArgumentLists:=showCompletionInArgumentLists)

                Dim workspace = state.Workspace
                workspace.TryApplyChanges(workspace.CurrentSolution.WithOptions(workspace.Options.WithChangedOption(
                    CompletionOptions.TriggerOnDeletion, LanguageNames.CSharp, True)))

                state.SendTypeChars("repl")
                state.SendTab()
                For i = 1 To 7
                    state.SendBackspace()
                    Await state.WaitForAsynchronousOperationsAsync()
                Next
                Await state.AssertCompletionSession()

                state.SendBackspace()
                Await state.AssertSelectedCompletionItem("AccessViolationException")
            End Using
        End Function

        <WpfTheory, CombinatorialData>
        <Trait(Traits.Feature, Traits.Features.Completion)>
        Public Sub TestTabsDoNotTriggerCompletion(showCompletionInArgumentLists As Boolean)
            Using state = TestStateFactory.CreateCSharpTestState(
                              <Document>
                                  using System;

class C
{
    void M()
    {
        var replyUri = new Uri("");
        replyUri$$
    }
}

                              </Document>,
                              showCompletionInArgumentLists:=showCompletionInArgumentLists)

                state.SendTab()
                state.SendTab()
                Assert.Equal("        replyUri" & vbTab & vbTab, state.GetLineTextFromCaretPosition())
            End Using
        End Sub

        <WpfTheory, CombinatorialData>
        <Trait(Traits.Feature, Traits.Features.Completion)>
        Public Async Function TestEnterDoesNotTriggerCompletion(showCompletionInArgumentLists As Boolean) As Task
            Using state = TestStateFactory.CreateCSharpTestState(
                              <Document>
using System;

class C
{
    void M()
    {
        String.Equals("foo", "bar", $$StringComparison.CurrentCulture)
    }
}

                              </Document>,
                              showCompletionInArgumentLists:=showCompletionInArgumentLists)

                state.SendReturn()
                Await state.AssertNoCompletionSession()
            End Using
        End Function

        <WpfTheory, CombinatorialData>
        <Trait(Traits.Feature, Traits.Features.Completion)>
        Public Async Function TestNotAtStartOfExistingWord(showCompletionInArgumentLists As Boolean) As Task
            Using state = TestStateFactory.CreateCSharpTestState(
                              <Document>$$using</Document>,
                              showCompletionInArgumentLists:=showCompletionInArgumentLists)

                state.SendTypeChars("u")
                Await state.AssertNoCompletionSession()
                Assert.Contains("using", state.GetLineTextFromCaretPosition(), StringComparison.Ordinal)
            End Using
        End Function

        <WpfTheory, CombinatorialData>
        <Trait(Traits.Feature, Traits.Features.Completion)>
        Public Async Function TestMSCorLibTypes(showCompletionInArgumentLists As Boolean) As Task
            Using state = TestStateFactory.CreateCSharpTestState(
                              <Document>
using System;

class c : $$
                              </Document>,
                              showCompletionInArgumentLists:=showCompletionInArgumentLists)

                state.SendTypeChars("A")
                Await state.AssertCompletionItemsContainAll("Attribute", "Exception", "IDisposable")
            End Using
        End Function

        <WpfTheory, CombinatorialData>
        <Trait(Traits.Feature, Traits.Features.Completion)>
        Public Async Function TestFiltering1(showCompletionInArgumentLists As Boolean) As Task
            Using state = TestStateFactory.CreateCSharpTestState(
                              <Document>
using System;

class c { $$
                              </Document>,
                              showCompletionInArgumentLists:=showCompletionInArgumentLists)

                state.SendTypeChars("Sy")
                Await state.AssertCompletionItemsContainAll("OperatingSystem", "System", "SystemException")
                Await state.AssertCompletionItemsDoNotContainAny("Exception", "Activator")
            End Using
        End Function

        ' NOTE(cyrusn): This should just be a unit test for SymbolCompletionProvider.  However, I'm
        ' just porting the integration tests to here for now.
        <WpfTheory, CombinatorialData>
        <Trait(Traits.Feature, Traits.Features.Completion)>
        Public Async Function TestMultipleTypes(showCompletionInArgumentLists As Boolean) As Task
            Using state = TestStateFactory.CreateCSharpTestState(
                              <Document>
class C { $$ } struct S { } enum E { } interface I { } delegate void D();
                              </Document>,
                              showCompletionInArgumentLists:=showCompletionInArgumentLists)

                state.SendTypeChars("C")
                Await state.AssertCompletionItemsContainAll("C", "S", "E", "I", "D")
            End Using
        End Function

        ' NOTE(cyrusn): This should just be a unit test for KeywordCompletionProvider.  However, I'm
        ' just porting the integration tests to here for now.
        <WpfTheory, CombinatorialData>
        <Trait(Traits.Feature, Traits.Features.Completion)>
        Public Async Function TestInEmptyFile(showCompletionInArgumentLists As Boolean) As Task
            Using state = TestStateFactory.CreateCSharpTestState(
                              <Document>
$$
                              </Document>,
                              showCompletionInArgumentLists:=showCompletionInArgumentLists)

                state.SendInvokeCompletionList()
                Await state.AssertCompletionItemsContainAll("abstract", "class", "namespace")
            End Using
        End Function

        <WpfTheory, CombinatorialData>
        <Trait(Traits.Feature, Traits.Features.Completion)>
        Public Async Function TestNotAfterTypingDotAfterIntegerLiteral(showCompletionInArgumentLists As Boolean) As Task
            Using state = TestStateFactory.CreateCSharpTestState(
                              <Document>
class c { void M() { 3$$ } }
                              </Document>,
                              showCompletionInArgumentLists:=showCompletionInArgumentLists)

                state.SendTypeChars(".")
                Await state.AssertNoCompletionSession()
            End Using
        End Function

        <WpfTheory, CombinatorialData>
        <Trait(Traits.Feature, Traits.Features.Completion)>
        Public Async Function TestAfterExplicitInvokeAfterDotAfterIntegerLiteral(showCompletionInArgumentLists As Boolean) As Task
            Using state = TestStateFactory.CreateCSharpTestState(
                              <Document>
class c { void M() { 3.$$ } }
                              </Document>,
                              showCompletionInArgumentLists:=showCompletionInArgumentLists)

                state.SendInvokeCompletionList()
                Await state.AssertCompletionItemsContainAll("ToString")
            End Using
        End Function

        <WpfTheory, CombinatorialData>
        <Trait(Traits.Feature, Traits.Features.Completion), Trait(Traits.Feature, Traits.Features.CodeActionsUseRangeOperator)>
        Public Async Function TestTypingDotBeforeExistingDot(showCompletionInArgumentLists As Boolean) As Task
            ' Starting C# 8.0 two dots are considered as a DotDotToken of a Range expression.
            ' However, typing dot before a single dot (and adding the second one) should lead to a completion
            ' in the context of the previous token if this completion exists.
            Using state = TestStateFactory.CreateCSharpTestState(
                              <Document>
class c { void M() { this$$.ToString() } }
                              </Document>,
                              showCompletionInArgumentLists:=showCompletionInArgumentLists)

                state.SendTypeChars(".")
                Await state.AssertCompletionItemsContainAll("ToString")
            End Using
        End Function

        <WpfTheory, CombinatorialData>
        <Trait(Traits.Feature, Traits.Features.Completion)>
        Public Async Function TestTypingDotAfterExistingDot(showCompletionInArgumentLists As Boolean) As Task
            ' Starting C# 8.0 two dots are considered as a DotDotToken of a Range expression.
            ' A test above (TestTypingDotBeforeExistingDot) verifies that the completion happens
            ' if we type dot before a single dot.
            ' However, we should not have a completion if typing dot after a dot.
            Using state = TestStateFactory.CreateCSharpTestState(
                              <Document>
class c { void M() { this.$$ToString() } }
                              </Document>,
                              showCompletionInArgumentLists:=showCompletionInArgumentLists)

                state.SendTypeChars(".")
                Await state.AssertNoCompletionSession()
            End Using
        End Function

        <WpfTheory, CombinatorialData>
        <Trait(Traits.Feature, Traits.Features.Completion), Trait(Traits.Feature, Traits.Features.CodeActionsUseRangeOperator)>
        Public Async Function TestInvokingCompletionBetweenTwoDots(showCompletionInArgumentLists As Boolean) As Task
            ' Starting C# 8.0 two dots are considered as a DotDotToken of a Range expression.
            ' However, we may want to have a completion when invoking it aqfter the first dot.
            Using state = TestStateFactory.CreateCSharpTestState(
                              <Document>
class c { void M() { this.$$.ToString() } }
                              </Document>,
                              showCompletionInArgumentLists:=showCompletionInArgumentLists)

                state.SendInvokeCompletionList()
                Await state.AssertCompletionItemsContainAll("ToString")
            End Using
        End Function

        <WpfTheory, CombinatorialData>
        <Trait(Traits.Feature, Traits.Features.Completion)>
        Public Sub TestEnterIsConsumed(showCompletionInArgumentLists As Boolean)
            Using state = TestStateFactory.CreateCSharpTestState(
                  <Document>
class Class1
{
    void Main(string[] args)
    {
        $$
    }
}</Document>,
                  showCompletionInArgumentLists:=showCompletionInArgumentLists)

                state.SendTypeChars("System.TimeSpan.FromMin")
                state.SendReturn()
                Assert.Equal(<text>
class Class1
{
    void Main(string[] args)
    {
        System.TimeSpan.FromMinutes
    }
}</text>.NormalizedValue, state.GetDocumentText())
            End Using
        End Sub

        <WpfTheory, CombinatorialData>
        <Trait(Traits.Feature, Traits.Features.Completion)>
        Public Sub TestEnterIsConsumedWithAfterFullyTypedWordOption_NotFullyTyped(showCompletionInArgumentLists As Boolean)
            Using state = TestStateFactory.CreateCSharpTestState(
                  <Document>
class Class1
{
    void Main(string[] args)
    {
        $$
    }
}</Document>,
                  showCompletionInArgumentLists:=showCompletionInArgumentLists)

                Dim workspace = state.Workspace
                workspace.TryApplyChanges(workspace.CurrentSolution.WithOptions(workspace.Options _
                    .WithChangedOption(CompletionOptions.EnterKeyBehavior, LanguageNames.CSharp, EnterKeyRule.AfterFullyTypedWord)))

                state.SendTypeChars("System.TimeSpan.FromMin")
                state.SendReturn()
                Assert.Equal(<text>
class Class1
{
    void Main(string[] args)
    {
        System.TimeSpan.FromMinutes
    }
}</text>.NormalizedValue, state.GetDocumentText())
            End Using
        End Sub

        <WpfTheory, CombinatorialData>
        <Trait(Traits.Feature, Traits.Features.Completion)>
        Public Sub TestEnterIsConsumedWithAfterFullyTypedWordOption_FullyTyped(showCompletionInArgumentLists As Boolean)
            Using state = TestStateFactory.CreateCSharpTestState(
                  <Document>
class Class1
{
    void Main(string[] args)
    {
        $$
    }
}</Document>,
                  showCompletionInArgumentLists:=showCompletionInArgumentLists)
                Dim workspace = state.Workspace
                workspace.TryApplyChanges(workspace.CurrentSolution.WithOptions(workspace.Options _
                    .WithChangedOption(CompletionOptions.EnterKeyBehavior, LanguageNames.CSharp, EnterKeyRule.AfterFullyTypedWord)))

                state.SendTypeChars("System.TimeSpan.FromMinutes")
                state.SendReturn()
                Assert.Equal(<text>
class Class1
{
    void Main(string[] args)
    {
        System.TimeSpan.FromMinutes

    }
}</text>.NormalizedValue, state.GetDocumentText())
            End Using
        End Sub

        <WpfTheory, CombinatorialData>
        <Trait(Traits.Feature, Traits.Features.Completion)>
        Public Async Function TestDescription1(showCompletionInArgumentLists As Boolean) As Task
            Using state = TestStateFactory.CreateCSharpTestState(
                  <Document><![CDATA[
using System;

/// <summary>
/// TestDocComment
/// </summary>
class TestException : Exception { }

class MyException : $$]]></Document>,
                  showCompletionInArgumentLists:=showCompletionInArgumentLists)

                state.SendTypeChars("Test")
                Await state.AssertSelectedCompletionItem(description:="class TestException" & vbCrLf & "TestDocComment")
            End Using
        End Function

        <WpfTheory, CombinatorialData>
        <Trait(Traits.Feature, Traits.Features.Completion)>
        Public Async Function TestObjectCreationPreselection1(showCompletionInArgumentLists As Boolean) As Task
            Using state = TestStateFactory.CreateCSharpTestState(
                  <Document><![CDATA[
using System.Collections.Generic;

class C
{
    public void Goo()
    {
        List<int> list = new$$
    }
}]]></Document>,
                  showCompletionInArgumentLists:=showCompletionInArgumentLists)

                state.SendTypeChars(" ")
                Await state.AssertSelectedCompletionItem(displayText:="List<int>", isHardSelected:=True)
                Await state.AssertCompletionItemsContainAll("LinkedList", "List", "System")
                state.SendTypeChars("Li")
                Await state.AssertSelectedCompletionItem(displayText:="List<int>", isHardSelected:=True)
                Await state.AssertCompletionItemsContainAll("LinkedList", "List")
                Await state.AssertCompletionItemsDoNotContainAny("System")
                state.SendTypeChars("n")
                Await state.AssertSelectedCompletionItem(displayText:="LinkedList", displayTextSuffix:="<>", isHardSelected:=True)
                state.SendBackspace()
                Await state.AssertSelectedCompletionItem(displayText:="List<int>", isHardSelected:=True)
                state.SendTab()
                Assert.Contains("new List<int>", state.GetLineTextFromCaretPosition(), StringComparison.Ordinal)
            End Using
        End Function

        <WpfTheory, CombinatorialData>
        <Trait(Traits.Feature, Traits.Features.Completion)>
        Public Async Function TestDeconstructionDeclaration(showCompletionInArgumentLists As Boolean) As Task
            Using state = TestStateFactory.CreateCSharpTestState(
                  <Document><![CDATA[
class C
{
    public void Goo()
    {
       var ($$
    }
}]]></Document>,
                  showCompletionInArgumentLists:=showCompletionInArgumentLists)

                state.SendTypeChars("i")
                Await state.AssertNoCompletionSession()
            End Using
        End Function

        <WpfTheory, CombinatorialData>
        <Trait(Traits.Feature, Traits.Features.Completion)>
        Public Async Function TestDeconstructionDeclaration2(showCompletionInArgumentLists As Boolean) As Task
            Using state = TestStateFactory.CreateCSharpTestState(
                  <Document><![CDATA[
class C
{
    public void Goo()
    {
       var (a, $$
    }
}]]></Document>,
                  showCompletionInArgumentLists:=showCompletionInArgumentLists)

                state.SendTypeChars("i")
                Await state.AssertNoCompletionSession()
            End Using
        End Function

        <WpfTheory, CombinatorialData>
        <Trait(Traits.Feature, Traits.Features.Completion)>
        Public Async Function TestDeconstructionDeclaration3(showCompletionInArgumentLists As Boolean) As Task
            Using state = TestStateFactory.CreateCSharpTestState(
                  <Document><![CDATA[
class C
{
    public void Goo()
    {
       var ($$) = (1, 2);
    }
}]]></Document>,
                  showCompletionInArgumentLists:=showCompletionInArgumentLists)

                state.SendTypeChars("i")
                Await state.AssertNoCompletionSession()
            End Using
        End Function

        <WpfTheory, CombinatorialData>
        <Trait(Traits.Feature, Traits.Features.Completion)>
        Public Async Function TestParenthesizedDeconstructionDeclarationWithVar(showCompletionInArgumentLists As Boolean) As Task
            Using state = TestStateFactory.CreateCSharpTestState(
                  <Document><![CDATA[
class Variable
{
    public void Goo()
    {
       (var a$$) = (1, 2);
    }
}]]></Document>,
                  showCompletionInArgumentLists:=showCompletionInArgumentLists)

                state.SendInvokeCompletionList()
                Await state.AssertSelectedCompletionItem(displayText:="as", isHardSelected:=False)
            End Using
        End Function

        <WpfTheory, CombinatorialData>
        <Trait(Traits.Feature, Traits.Features.Completion)>
        Public Async Function TestParenthesizedDeconstructionDeclarationWithVarAfterComma(showCompletionInArgumentLists As Boolean) As Task
            Using state = TestStateFactory.CreateCSharpTestState(
                  <Document><![CDATA[
class Variable
{
    public void Goo()
    {
       (var a, var a$$) = (1, 2);
    }
}]]></Document>,
                  showCompletionInArgumentLists:=showCompletionInArgumentLists)

                state.SendInvokeCompletionList()
                Await state.AssertSelectedCompletionItem(displayText:="as", isHardSelected:=False)
            End Using
        End Function

        <WpfTheory, CombinatorialData>
        <Trait(Traits.Feature, Traits.Features.Completion)>
        Public Async Function TestParenthesizedVarDeconstructionDeclarationWithVar(showCompletionInArgumentLists As Boolean) As Task
            Using state = TestStateFactory.CreateCSharpTestState(
                  <Document><![CDATA[
class Variable
{
    public void Goo()
    {
       (var a, var ($$)) = (1, 2);
    }
}]]></Document>,
                  showCompletionInArgumentLists:=showCompletionInArgumentLists)

                state.SendTypeChars("a")
                Await state.AssertNoCompletionSession()

                state.SendTypeChars(", a")
                Await state.AssertNoCompletionSession()
                Assert.Contains("(var a, var (a, a)) = ", state.GetLineTextFromCaretPosition(), StringComparison.Ordinal)
            End Using
        End Function

        <WpfTheory, CombinatorialData>
        <Trait(Traits.Feature, Traits.Features.Completion)>
        Public Async Function TestVarDeconstructionDeclarationWithVar(showCompletionInArgumentLists As Boolean) As Task
            Using state = TestStateFactory.CreateCSharpTestState(
                  <Document><![CDATA[
class Variable
{
    public void Goo()
    {
        $$
    }
}]]></Document>,
                  showCompletionInArgumentLists:=showCompletionInArgumentLists)

                state.SendTypeChars("va")
                Await state.AssertSelectedCompletionItem(displayText:="var", isHardSelected:=True)

                state.SendTypeChars(" (a")
                Await state.AssertNoCompletionSession()

                state.SendTypeChars(", a")
                Await state.AssertNoCompletionSession()
                Assert.Contains("var (a, a", state.GetLineTextFromCaretPosition(), StringComparison.Ordinal)
            End Using
        End Function

        <WpfTheory, CombinatorialData>
        <Trait(Traits.Feature, Traits.Features.Completion)>
        Public Async Function TestParenthesizedDeconstructionDeclarationWithSymbol(showCompletionInArgumentLists As Boolean) As Task
            Using state = TestStateFactory.CreateCSharpTestState(
                  <Document><![CDATA[
class Variable
{
    public void Goo()
    {
       ($$) = (1, 2);
    }
}]]></Document>,
                  showCompletionInArgumentLists:=showCompletionInArgumentLists)

                state.SendTypeChars("vari")
                Await state.AssertSelectedCompletionItem(displayText:="Variable", isHardSelected:=True)
                state.SendTypeChars(" ")
                Assert.Contains("(Variable ", state.GetLineTextFromCaretPosition(), StringComparison.Ordinal)
                Await state.AssertNoCompletionSession()

                state.SendTypeChars("x, vari")
                Await state.AssertSelectedCompletionItem(displayText:="Variable", isHardSelected:=True)
                state.SendTypeChars(" ")
                Assert.Contains("(Variable x, Variable ", state.GetLineTextFromCaretPosition(), StringComparison.Ordinal)
                Await state.AssertSelectedCompletionItem(displayText:="Variable", isHardSelected:=False)
                Await state.AssertCompletionItemsContainAll("variable")
            End Using
        End Function

        <WpfTheory, CombinatorialData>
        <Trait(Traits.Feature, Traits.Features.Completion)>
        Public Async Function TestParenthesizedDeconstructionDeclarationWithInt(showCompletionInArgumentLists As Boolean) As Task
            Using state = TestStateFactory.CreateCSharpTestState(
                  <Document><![CDATA[
class Integer
{
    public void Goo()
    {
       ($$) = (1, 2);
    }
}]]></Document>,
                  showCompletionInArgumentLists:=showCompletionInArgumentLists)

                state.SendTypeChars("int")
                Await state.AssertSelectedCompletionItem(displayText:="int", isHardSelected:=True)
                state.SendTypeChars(" ")
                Assert.Contains("(int ", state.GetLineTextFromCaretPosition(), StringComparison.Ordinal)
                Await state.AssertNoCompletionSession()

                state.SendTypeChars("x, int")
                Await state.AssertSelectedCompletionItem(displayText:="int", isHardSelected:=True)
                state.SendTypeChars(" ")
                Assert.Contains("(int x, int ", state.GetLineTextFromCaretPosition(), StringComparison.Ordinal)
                Await state.AssertNoCompletionSession()
            End Using
        End Function

        <WpfTheory, CombinatorialData>
        <Trait(Traits.Feature, Traits.Features.Completion)>
        Public Async Function TestIncompleteParenthesizedDeconstructionDeclaration(showCompletionInArgumentLists As Boolean) As Task
            Using state = TestStateFactory.CreateCSharpTestState(
                  <Document><![CDATA[
class Variable
{
    public void Goo()
    {
       ($$
    }
}]]></Document>,
                  showCompletionInArgumentLists:=showCompletionInArgumentLists)

                state.SendTypeChars("va")
                Await state.AssertSelectedCompletionItem(displayText:="var", isHardSelected:=True)
                state.SendTypeChars(" ")
                Await state.AssertNoCompletionSession()

                state.SendTypeChars("a")
                Await state.AssertSelectedCompletionItem(displayText:="as", isSoftSelected:=True)

                state.SendTypeChars(", va")
                Await state.AssertSelectedCompletionItem(displayText:="var", isHardSelected:=True)
                state.SendTypeChars(" ")
                Await state.AssertNoCompletionSession()

                state.SendTypeChars("a")
                Await state.AssertSelectedCompletionItem(displayText:="as", isSoftSelected:=True)
                state.SendTypeChars(")")
                Assert.Contains("(var a, var a)", state.GetLineTextFromCaretPosition(), StringComparison.Ordinal)
                Await state.AssertNoCompletionSession()
            End Using
        End Function

        <WpfTheory, CombinatorialData>
        <Trait(Traits.Feature, Traits.Features.Completion)>
        Public Async Function TestIncompleteParenthesizedDeconstructionDeclaration2(showCompletionInArgumentLists As Boolean) As Task
            Using state = TestStateFactory.CreateCSharpTestState(
                  <Document><![CDATA[
class Variable
{
    public void Goo()
    {
       ($$)
    }
}]]></Document>,
                  showCompletionInArgumentLists:=showCompletionInArgumentLists)

                state.SendTypeChars("va")
                Await state.AssertSelectedCompletionItem(displayText:="var", isHardSelected:=True)
                state.SendTypeChars(" ")
                Await state.AssertNoCompletionSession()

                state.SendTypeChars("a")
                Await state.AssertSelectedCompletionItem(displayText:="as", isSoftSelected:=True)

                state.SendTypeChars(", va")
                Await state.AssertSelectedCompletionItem(displayText:="var", isHardSelected:=True)
                state.SendTypeChars(" ")
                Await state.AssertNoCompletionSession()

                state.SendTypeChars("a")
                Await state.AssertSelectedCompletionItem(displayText:="as", isSoftSelected:=True)
                state.SendReturn()

                Dim caretLine = state.GetLineFromCurrentCaretPosition()
                Assert.Contains("            )", caretLine.GetText(), StringComparison.Ordinal)

                Dim previousLine = caretLine.Snapshot.Lines(caretLine.LineNumber - 1)
                Assert.Contains("(var a, var a", previousLine.GetText(), StringComparison.Ordinal)
            End Using
        End Function

        <WpfTheory, CombinatorialData>
        <Trait(Traits.Feature, Traits.Features.Completion)>
        Public Async Function TestBackspaceInIncompleteParenthesizedDeconstructionDeclaration(showCompletionInArgumentLists As Boolean) As Task
            Using state = TestStateFactory.CreateCSharpTestState(
                  <Document><![CDATA[
class Variable
{
    public void Goo()
    {
       (var as$$
    }
}]]></Document>,
                  showCompletionInArgumentLists:=showCompletionInArgumentLists)

                Dim workspace = state.Workspace
                workspace.TryApplyChanges(workspace.CurrentSolution.WithOptions(workspace.Options _
                    .WithChangedOption(CompletionOptions.TriggerOnDeletion, LanguageNames.CSharp, True)))

                state.SendBackspace()
                ' This completionImplementation is hard-selected because the suggestion mode never triggers on backspace
                ' See issue https://github.com/dotnet/roslyn/issues/15302
                Await state.AssertSelectedCompletionItem(displayText:="as", isHardSelected:=True)

                state.SendTypeChars(", var as")
                state.SendBackspace()
                Await state.AssertSelectedCompletionItem(displayText:="as", isSoftSelected:=True)

                state.SendTypeChars(")")
                Await state.AssertNoCompletionSession()
                Assert.Contains("(var as, var a)", state.GetLineTextFromCaretPosition(), StringComparison.Ordinal)
            End Using
        End Function

        <WpfTheory, CombinatorialData>
        <Trait(Traits.Feature, Traits.Features.Completion)>
        Public Async Function TestBackspaceInParenthesizedDeconstructionDeclaration(showCompletionInArgumentLists As Boolean) As Task
            Using state = TestStateFactory.CreateCSharpTestState(
                  <Document><![CDATA[
class Variable
{
    public void Goo()
    {
       (var as$$)
    }
}]]></Document>,
                  showCompletionInArgumentLists:=showCompletionInArgumentLists)

                Dim workspace = state.Workspace
                workspace.TryApplyChanges(workspace.CurrentSolution.WithOptions(workspace.Options _
                    .WithChangedOption(CompletionOptions.TriggerOnDeletion, LanguageNames.CSharp, True)))

                state.SendBackspace()
                ' This completionImplementation is hard-selected because the suggestion mode never triggers on backspace
                ' See issue https://github.com/dotnet/roslyn/issues/15302
                Await state.AssertSelectedCompletionItem(displayText:="as", isHardSelected:=True)

                state.SendTypeChars(", var as")
                state.SendBackspace()
                Await state.AssertSelectedCompletionItem(displayText:="as", isSoftSelected:=True)

                state.SendReturn()
                Await state.AssertNoCompletionSession()

                Dim caretLine = state.GetLineFromCurrentCaretPosition()
                Assert.Contains("            )", caretLine.GetText(), StringComparison.Ordinal)

                Dim previousLine = caretLine.Snapshot.Lines(caretLine.LineNumber - 1)
                Assert.Contains("(var as, var a", previousLine.GetText(), StringComparison.Ordinal)
            End Using
        End Function

        <WpfTheory, CombinatorialData>
        <Trait(Traits.Feature, Traits.Features.Completion)>
        <WorkItem(17256, "https://github.com/dotnet/roslyn/issues/17256")>
        Public Async Function TestThrowExpression(showCompletionInArgumentLists As Boolean) As Task
            Using state = TestStateFactory.CreateCSharpTestState(
                  <Document><![CDATA[
using System;
class C
{
    public object Goo()
    {
        return null ?? throw new$$
    }
}]]></Document>,
                  showCompletionInArgumentLists:=showCompletionInArgumentLists)

                state.SendTypeChars(" ")
                Await state.AssertSelectedCompletionItem(displayText:="Exception", isHardSelected:=True)
            End Using
        End Function

        <WpfTheory, CombinatorialData>
        <Trait(Traits.Feature, Traits.Features.Completion)>
        <WorkItem(17256, "https://github.com/dotnet/roslyn/issues/17256")>
        Public Async Function TestThrowStatement(showCompletionInArgumentLists As Boolean) As Task
            Using state = TestStateFactory.CreateCSharpTestState(
                  <Document><![CDATA[
using System;
class C
{
    public object Goo()
    {
        throw new$$
    }
}]]></Document>,
                  showCompletionInArgumentLists:=showCompletionInArgumentLists)

                state.SendTypeChars(" ")
                Await state.AssertSelectedCompletionItem(displayText:="Exception", isHardSelected:=True)
            End Using
        End Function

        <WpfTheory, CombinatorialData>
        <Trait(Traits.Feature, Traits.Features.Completion)>
        Public Async Function TestNonTrailingNamedArgumentInCSharp7_1(showCompletionInArgumentLists As Boolean) As Task
            Using state = TestStateFactory.CreateTestStateFromWorkspace(
                 <Workspace>
                     <Project Language="C#" LanguageVersion="7.1" CommonReferences="true" AssemblyName="CSProj">
                         <Document FilePath="C.cs">
class C
{
    public void M()
    {
        int better = 2;
        M(a: 1, $$)
    }
    public void M(int a, int bar, int c) { }
}
                         </Document>
                     </Project>
                 </Workspace>, showCompletionInArgumentLists:=showCompletionInArgumentLists)

                state.SendTypeChars("b")
                Await state.AssertSelectedCompletionItem(displayText:="bar", displayTextSuffix:=":", isHardSelected:=True)
                state.SendTypeChars("e")
                Await state.AssertSelectedCompletionItem(displayText:="bar", displayTextSuffix:=":", isSoftSelected:=True)
            End Using
        End Function

        <WpfTheory, CombinatorialData>
        <Trait(Traits.Feature, Traits.Features.Completion)>
        Public Async Function TestNonTrailingNamedArgumentInCSharp7_2(showCompletionInArgumentLists As Boolean) As Task
            Using state = TestStateFactory.CreateTestStateFromWorkspace(
                 <Workspace>
                     <Project Language="C#" LanguageVersion="7.2" CommonReferences="true" AssemblyName="CSProj">
                         <Document FilePath="C.cs">
class C
{
    public void M()
    {
        int better = 2;
        M(a: 1, $$)
    }
    public void M(int a, int bar, int c) { }
}
                         </Document>
                     </Project>
                 </Workspace>, showCompletionInArgumentLists:=showCompletionInArgumentLists)

                state.SendTypeChars("b")
                Await state.AssertSelectedCompletionItem(displayText:="better", isHardSelected:=True)
                state.SendTypeChars("a")
                Await state.AssertSelectedCompletionItem(displayText:="bar", displayTextSuffix:=":", isHardSelected:=True)
                state.SendBackspace()
                Await state.AssertSelectedCompletionItem(displayText:="better", isHardSelected:=True)
                state.SendTypeChars(", ")
                Assert.Contains("M(a: 1, better,", state.GetLineTextFromCaretPosition(), StringComparison.Ordinal)
            End Using
        End Function

        <WpfTheory, CombinatorialData>
        <Trait(Traits.Feature, Traits.Features.Completion)>
        <WorkItem(4677, "https://github.com/dotnet/roslyn/issues/4677")>
        Public Async Function TestDefaultSwitchLabel(showCompletionInArgumentLists As Boolean) As Task
            Using state = TestStateFactory.CreateCSharpTestState(
                  <Document><![CDATA[
class C
{
    public void M(object o)
    {
        switch (o)
        {
            default:
                goto $$
        }
    }
}]]></Document>,
                  showCompletionInArgumentLists:=showCompletionInArgumentLists)

                state.SendTypeChars("d")
                Await state.AssertSelectedCompletionItem(displayText:="default", isHardSelected:=True)
                state.SendTypeChars(";")
                Assert.Contains("goto default;", state.GetLineTextFromCaretPosition(), StringComparison.Ordinal)
            End Using
        End Function

        <WpfTheory, CombinatorialData>
        <Trait(Traits.Feature, Traits.Features.Completion)>
        <WorkItem(4677, "https://github.com/dotnet/roslyn/issues/4677")>
        Public Async Function TestGotoOrdinaryLabel(showCompletionInArgumentLists As Boolean) As Task
            Using state = TestStateFactory.CreateCSharpTestState(
                  <Document><![CDATA[
class C
{
    public void M(object o)
    {
label1:
        goto $$
    }
}]]></Document>,
                  showCompletionInArgumentLists:=showCompletionInArgumentLists)

                state.SendTypeChars("l")
                Await state.AssertSelectedCompletionItem(displayText:="label1", isHardSelected:=True)
                state.SendTypeChars(";")
                Assert.Contains("goto label1;", state.GetLineTextFromCaretPosition(), StringComparison.Ordinal)
            End Using
        End Function

        <WpfTheory, CombinatorialData>
        <Trait(Traits.Feature, Traits.Features.Completion)>
        <WorkItem(4677, "https://github.com/dotnet/roslyn/issues/4677")>
        Public Async Function TestEscapedDefaultLabel(showCompletionInArgumentLists As Boolean) As Task
            Using state = TestStateFactory.CreateCSharpTestState(
                  <Document><![CDATA[
class C
{
    public void M(object o)
    {
@default:
        goto $$
    }
}]]></Document>,
                  showCompletionInArgumentLists:=showCompletionInArgumentLists)

                state.SendTypeChars("d")
                Await state.AssertSelectedCompletionItem(displayText:="@default", isHardSelected:=True)
                state.SendTypeChars(";")
                Assert.Contains("goto @default;", state.GetLineTextFromCaretPosition(), StringComparison.Ordinal)
            End Using
        End Function

        <WpfTheory, CombinatorialData>
        <Trait(Traits.Feature, Traits.Features.Completion)>
        <WorkItem(4677, "https://github.com/dotnet/roslyn/issues/4677")>
        Public Async Function TestEscapedDefaultLabel2(showCompletionInArgumentLists As Boolean) As Task
            Using state = TestStateFactory.CreateCSharpTestState(
                  <Document><![CDATA[
class C
{
    public void M(object o)
    {
        switch (o)
        {
            default:
@default:
                goto $$
        }
    }
}]]></Document>,
                  showCompletionInArgumentLists:=showCompletionInArgumentLists)

                state.SendTypeChars("d")
                Await state.AssertSelectedCompletionItem(displayText:="default", isHardSelected:=True)
                state.SendTypeChars(";")
                Assert.Contains("goto default;", state.GetLineTextFromCaretPosition(), StringComparison.Ordinal)
            End Using
        End Function

        <WpfTheory, CombinatorialData>
        <Trait(Traits.Feature, Traits.Features.Completion)>
        <WorkItem(4677, "https://github.com/dotnet/roslyn/issues/4677")>
        Public Async Function TestEscapedDefaultLabelWithoutSwitch(showCompletionInArgumentLists As Boolean) As Task
            Using state = TestStateFactory.CreateCSharpTestState(
                  <Document><![CDATA[
class C
{
    public void M(object o)
    {
@default:
        goto $$
    }
}]]></Document>,
                  showCompletionInArgumentLists:=showCompletionInArgumentLists)

                state.SendTypeChars("d")
                Await state.AssertSelectedCompletionItem(displayText:="@default", isHardSelected:=True)
                state.SendTypeChars(";")
                Assert.Contains("goto @default;", state.GetLineTextFromCaretPosition(), StringComparison.Ordinal)
            End Using
        End Function

        <WpfTheory, CombinatorialData>
        <Trait(Traits.Feature, Traits.Features.Completion)>
        <WorkItem(24432, "https://github.com/dotnet/roslyn/issues/24432")>
        Public Async Function TestArrayInitialization(showCompletionInArgumentLists As Boolean) As Task
            Using state = TestStateFactory.CreateCSharpTestState(
                  <Document><![CDATA[
class Class
{
    public void M()
    {
        Class[] x = $$
    }
}]]></Document>,
                  showCompletionInArgumentLists:=showCompletionInArgumentLists)

                state.SendTypeChars("new ")
                Await state.AssertSelectedCompletionItem(displayText:="Class", isSoftSelected:=True)
                state.SendTypeChars("C")
                Await state.AssertSelectedCompletionItem(displayText:="Class", isHardSelected:=True)
                state.SendTypeChars("[")
                Assert.Contains("Class[] x = new Class[", state.GetLineTextFromCaretPosition(), StringComparison.Ordinal)
                state.SendTypeChars("] {")
                Assert.Contains("Class[] x = new Class[] {", state.GetLineTextFromCaretPosition(), StringComparison.Ordinal)
            End Using
        End Function

        <WpfTheory, CombinatorialData>
        <Trait(Traits.Feature, Traits.Features.Completion)>
        <WorkItem(24432, "https://github.com/dotnet/roslyn/issues/24432")>
        Public Async Function TestImplicitArrayInitialization(showCompletionInArgumentLists As Boolean) As Task
            Using state = TestStateFactory.CreateCSharpTestState(
                  <Document><![CDATA[
class Class
{
    public void M()
    {
        Class[] x = $$
    }
}]]></Document>,
                  showCompletionInArgumentLists:=showCompletionInArgumentLists)

                state.SendTypeChars("n")
                Await state.AssertSelectedCompletionItem(displayText:="nameof", isHardSelected:=True)
                state.SendTypeChars("e")
                Await state.AssertSelectedCompletionItem(displayText:="new", isHardSelected:=True)
                state.SendTypeChars(" ")
                Await state.AssertSelectedCompletionItem(displayText:="Class", isSoftSelected:=True)
                state.SendTypeChars("[")
                Assert.Contains("Class[] x = new [", state.GetLineTextFromCaretPosition(), StringComparison.Ordinal)
                state.SendTypeChars("] {")
                Assert.Contains("Class[] x = new [] {", state.GetLineTextFromCaretPosition(), StringComparison.Ordinal)
            End Using
        End Function

        <WpfTheory, CombinatorialData>
        <Trait(Traits.Feature, Traits.Features.Completion)>
        <WorkItem(24432, "https://github.com/dotnet/roslyn/issues/24432")>
        Public Async Function TestImplicitArrayInitialization2(showCompletionInArgumentLists As Boolean) As Task
            Using state = TestStateFactory.CreateCSharpTestState(
                  <Document><![CDATA[
class Class
{
    public void M()
    {
        Class[] x = $$
    }
}]]></Document>,
                  showCompletionInArgumentLists:=showCompletionInArgumentLists)

                state.SendTypeChars("ne")
                Await state.AssertSelectedCompletionItem(displayText:="new", isHardSelected:=True)
                state.SendTypeChars("[")
                Assert.Contains("Class[] x = new[", state.GetLineTextFromCaretPosition(), StringComparison.Ordinal)
            End Using
        End Function

        <WpfTheory, CombinatorialData>
        <Trait(Traits.Feature, Traits.Features.Completion)>
        <WorkItem(24432, "https://github.com/dotnet/roslyn/issues/24432")>
        Public Async Function TestImplicitArrayInitialization3(showCompletionInArgumentLists As Boolean) As Task
            Using state = TestStateFactory.CreateCSharpTestState(
                  <Document><![CDATA[
class Class
{
    public void M()
    {
        Class[] x = $$
    }
}]]></Document>,
                  showCompletionInArgumentLists:=showCompletionInArgumentLists)

                state.SendTypeChars("ne")
                Await state.AssertSelectedCompletionItem(displayText:="new", isHardSelected:=True)
                state.SendTypeChars(" ")
                Await state.AssertSelectedCompletionItem(displayText:="Class", isSoftSelected:=True)
                Assert.Contains("Class[] x = new ", state.GetLineTextFromCaretPosition(), StringComparison.Ordinal)
                state.SendTypeChars("[")
                Assert.Contains("Class[] x = new [", state.GetLineTextFromCaretPosition(), StringComparison.Ordinal)
            End Using
        End Function

        <WpfTheory, CombinatorialData>
        <Trait(Traits.Feature, Traits.Features.Completion)>
        <WorkItem(24432, "https://github.com/dotnet/roslyn/issues/24432")>
        Public Async Function TestImplicitArrayInitialization4(showCompletionInArgumentLists As Boolean) As Task
            Using state = TestStateFactory.CreateCSharpTestState(
                  <Document><![CDATA[
class Class
{
    public void M()
    {
        Class[] x =$$
    }
}]]></Document>,
                  showCompletionInArgumentLists:=showCompletionInArgumentLists)

                state.SendTypeChars(" ")
                Await state.AssertNoCompletionSession()
                state.SendTypeChars("{")
                Assert.Contains("Class[] x = {", state.GetLineTextFromCaretPosition(), StringComparison.Ordinal)
            End Using
        End Function

        <WpfTheory, CombinatorialData>
        <Trait(Traits.Feature, Traits.Features.Completion)>
        <WorkItem(24432, "https://github.com/dotnet/roslyn/issues/24432")>
        Public Async Function TestImplicitArrayInitialization_WithTab(showCompletionInArgumentLists As Boolean) As Task
            Using state = TestStateFactory.CreateCSharpTestState(
                  <Document><![CDATA[
class Class
{
    public void M()
    {
        Class[] x = $$
    }
}]]></Document>,
                  showCompletionInArgumentLists:=showCompletionInArgumentLists)

                state.SendTypeChars("ne")
                Await state.AssertSelectedCompletionItem(displayText:="new", isHardSelected:=True)
                state.SendTypeChars(" ")
                Await state.AssertSelectedCompletionItem(displayText:="Class", isSoftSelected:=True)
                Assert.Contains("Class[] x = new ", state.GetLineTextFromCaretPosition(), StringComparison.Ordinal)
                state.SendTab()
                Assert.Contains("Class[] x = new Class", state.GetLineTextFromCaretPosition(), StringComparison.Ordinal)
            End Using
        End Function

        <WpfTheory, CombinatorialData>
        <Trait(Traits.Feature, Traits.Features.Completion)>
        <WorkItem(24432, "https://github.com/dotnet/roslyn/issues/24432")>
        Public Async Function TestTypelessImplicitArrayInitialization(showCompletionInArgumentLists As Boolean) As Task
            Using state = TestStateFactory.CreateCSharpTestState(
                  <Document><![CDATA[
class Class
{
    public void M()
    {
        var x = $$
    }
}]]></Document>,
                  showCompletionInArgumentLists:=showCompletionInArgumentLists)

                state.SendTypeChars("ne")
                Await state.AssertSelectedCompletionItem(displayText:="new", isHardSelected:=True)
                state.SendTypeChars(" ")
                Await state.AssertNoCompletionSession()
                state.SendTypeChars("[")
                Assert.Contains("var x = new [", state.GetLineTextFromCaretPosition(), StringComparison.Ordinal)
                state.SendTypeChars("] {")
                Assert.Contains("var x = new [] {", state.GetLineTextFromCaretPosition(), StringComparison.Ordinal)
            End Using
        End Function

        <WpfTheory, CombinatorialData>
        <Trait(Traits.Feature, Traits.Features.Completion)>
        <WorkItem(24432, "https://github.com/dotnet/roslyn/issues/24432")>
        Public Async Function TestTypelessImplicitArrayInitialization2(showCompletionInArgumentLists As Boolean) As Task
            Using state = TestStateFactory.CreateCSharpTestState(
                  <Document><![CDATA[
class Class
{
    public void M()
    {
        var x = $$
    }
}]]></Document>,
                  showCompletionInArgumentLists:=showCompletionInArgumentLists)

                state.SendTypeChars("ne")
                Await state.AssertSelectedCompletionItem(displayText:="new", isHardSelected:=True)
                state.SendTypeChars("[")
                Assert.Contains("var x = new[", state.GetLineTextFromCaretPosition(), StringComparison.Ordinal)
            End Using
        End Function

        <WpfTheory, CombinatorialData>
        <Trait(Traits.Feature, Traits.Features.Completion)>
        <WorkItem(24432, "https://github.com/dotnet/roslyn/issues/24432")>
        Public Async Function TestTypelessImplicitArrayInitialization3(showCompletionInArgumentLists As Boolean) As Task
            Using state = TestStateFactory.CreateCSharpTestState(
                  <Document><![CDATA[
class Class
{
    public void M()
    {
        var x = $$
    }
}]]></Document>,
                  showCompletionInArgumentLists:=showCompletionInArgumentLists)

                state.SendTypeChars("ne")
                Await state.AssertSelectedCompletionItem(displayText:="new", isHardSelected:=True)
                state.SendTypeChars(" ")
                Assert.Contains("var x = new ", state.GetLineTextFromCaretPosition(), StringComparison.Ordinal)
                state.SendTypeChars("[")
                Assert.Contains("var x = new [", state.GetLineTextFromCaretPosition(), StringComparison.Ordinal)
            End Using
        End Function

        <WpfTheory, CombinatorialData>
        <Trait(Traits.Feature, Traits.Features.Completion)>
        Public Async Function TestPropertyInPropertySubpattern(showCompletionInArgumentLists As Boolean) As Task
            Using state = TestStateFactory.CreateCSharpTestState(
                  <Document><![CDATA[
class Class
{
    int Prop { get; set; }
    int OtherProp { get; set; }
    public void M()
    {
        _ = this is $$
    }
}]]></Document>,
                  showCompletionInArgumentLists:=showCompletionInArgumentLists)

                Await state.AssertNoCompletionSession()
                state.SendTypeChars("C")
                Await state.AssertSelectedCompletionItem(displayText:="Class", isHardSelected:=True)
                state.SendTypeChars(" { P")
                Await state.AssertSelectedCompletionItem(displayText:="Prop", displayTextSuffix:=":", isHardSelected:=True)
                state.SendTypeChars(":")
                Assert.Contains("{ Prop:", state.GetLineTextFromCaretPosition(), StringComparison.Ordinal)
                state.SendTypeChars(" 0, ")
                Await state.AssertSelectedCompletionItem(displayText:="OtherProp", displayTextSuffix:=":", isSoftSelected:=True)
                state.SendTypeChars("O")
                Await state.AssertSelectedCompletionItem(displayText:="OtherProp", displayTextSuffix:=":", isHardSelected:=True)
                state.SendTypeChars(": 1 }")
                Assert.Contains("is Class { Prop: 0, OtherProp: 1 }", state.GetLineTextFromCaretPosition(), StringComparison.Ordinal)
            End Using
        End Function

        <WpfTheory, CombinatorialData>
        <Trait(Traits.Feature, Traits.Features.Completion)>
        Public Async Function TestPropertyInPropertySubpattern_TriggerWithSpace(showCompletionInArgumentLists As Boolean) As Task
            Using state = TestStateFactory.CreateCSharpTestState(
                  <Document><![CDATA[
class Class
{
    int Prop { get; set; }
    int OtherProp { get; set; }
    public void M()
    {
        _ = this is $$
    }
}]]></Document>,
                  showCompletionInArgumentLists:=showCompletionInArgumentLists)

                Await state.AssertNoCompletionSession()
                state.SendTypeChars("C")
                Await state.AssertSelectedCompletionItem(displayText:="Class", isHardSelected:=True)
                state.SendTypeChars(" ")
                Assert.Contains("is Class", state.GetLineTextFromCaretPosition(), StringComparison.Ordinal)
                state.SendTypeChars("{ P")
                Await state.AssertSelectedCompletionItem(displayText:="Prop", displayTextSuffix:=":", isHardSelected:=True)
                state.SendTypeChars(" ")
                Assert.Contains("is Class { Prop ", state.GetLineTextFromCaretPosition(), StringComparison.Ordinal)
                state.SendTypeChars(":")
                Assert.Contains("is Class { Prop :", state.GetLineTextFromCaretPosition(), StringComparison.Ordinal)
                state.SendTypeChars(" 0, ")
                Await state.AssertSelectedCompletionItem(displayText:="OtherProp", displayTextSuffix:=":", isSoftSelected:=True)
                state.SendTypeChars("O")
                Await state.AssertSelectedCompletionItem(displayText:="OtherProp", displayTextSuffix:=":", isHardSelected:=True)
                state.SendTypeChars(" ")
                Assert.Contains("is Class { Prop : 0, OtherProp", state.GetLineTextFromCaretPosition(), StringComparison.Ordinal)
                state.SendTypeChars(": 1 }")
                Assert.Contains("is Class { Prop : 0, OtherProp : 1 }", state.GetLineTextFromCaretPosition(), StringComparison.Ordinal)
            End Using
        End Function

        <WpfTheory, CombinatorialData>
        <Trait(Traits.Feature, Traits.Features.Completion)>
        <WorkItem(13527, "https://github.com/dotnet/roslyn/issues/13527")>
        Public Async Function TestSymbolInTupleLiteral(showCompletionInArgumentLists As Boolean) As Task
            Using state = TestStateFactory.CreateCSharpTestState(
                  <Document><![CDATA[
class C
{
    public void Fo()
    {
        ($$)
    }
}]]></Document>,
                  showCompletionInArgumentLists:=showCompletionInArgumentLists)

                state.SendTypeChars("F")
                Await state.AssertSelectedCompletionItem(displayText:="Fo", isHardSelected:=True)
                state.SendTypeChars(":")
                Assert.Contains("(F:", state.GetLineTextFromCaretPosition(), StringComparison.Ordinal)
            End Using
        End Function

        <WpfTheory, CombinatorialData>
        <Trait(Traits.Feature, Traits.Features.Completion)>
        <WorkItem(13527, "https://github.com/dotnet/roslyn/issues/13527")>
        Public Async Function TestSymbolInTupleLiteralAfterComma(showCompletionInArgumentLists As Boolean) As Task
            Using state = TestStateFactory.CreateCSharpTestState(
                  <Document><![CDATA[
class C
{
    public void Fo()
    {
        (x, $$)
    }
}]]></Document>,
                  showCompletionInArgumentLists:=showCompletionInArgumentLists)

                state.SendTypeChars("F")
                Await state.AssertSelectedCompletionItem(displayText:="Fo", isHardSelected:=True)
                state.SendTypeChars(":")
                Assert.Contains("(x, F:", state.GetLineTextFromCaretPosition(), StringComparison.Ordinal)
            End Using
        End Function

        <WpfTheory, CombinatorialData>
        <Trait(Traits.Feature, Traits.Features.Completion)>
        <WorkItem(19335, "https://github.com/dotnet/roslyn/issues/19335")>
        Public Async Function ColonInTupleNameInTupleLiteral(showCompletionInArgumentLists As Boolean) As Task
            Using state = TestStateFactory.CreateCSharpTestState(
                  <Document><![CDATA[
class C
{
    public void M()
    {
        (int first, int second) t = ($$
    }
}]]></Document>,
                  showCompletionInArgumentLists:=showCompletionInArgumentLists)

                state.SendTypeChars("fi")
                Await state.AssertSelectedCompletionItem(displayText:="first", displayTextSuffix:=":", isHardSelected:=True)
                Assert.Equal("first", state.GetSelectedItem().FilterText)
                state.SendTypeChars(":")
                Assert.Contains("(first:", state.GetLineTextFromCaretPosition(), StringComparison.Ordinal)
            End Using
        End Function

        <WpfTheory, CombinatorialData>
        <Trait(Traits.Feature, Traits.Features.Completion)>
        <WorkItem(19335, "https://github.com/dotnet/roslyn/issues/19335")>
        Public Async Function ColonInExactTupleNameInTupleLiteral(showCompletionInArgumentLists As Boolean) As Task
            Using state = TestStateFactory.CreateCSharpTestState(
                  <Document><![CDATA[
class C
{
    public void M()
    {
        (int first, int second) t = ($$
    }
}]]></Document>,
                  showCompletionInArgumentLists:=showCompletionInArgumentLists)

                state.SendTypeChars("first")
                Await state.AssertSelectedCompletionItem(displayText:="first", displayTextSuffix:=":", isHardSelected:=True)
                Assert.Equal("first", state.GetSelectedItem().FilterText)
                state.SendTypeChars(":")
                Assert.Contains("(first:", state.GetLineTextFromCaretPosition(), StringComparison.Ordinal)
            End Using
        End Function

        <WpfTheory, CombinatorialData>
        <Trait(Traits.Feature, Traits.Features.Completion)>
        <WorkItem(19335, "https://github.com/dotnet/roslyn/issues/19335")>
        Public Async Function ColonInTupleNameInTupleLiteralAfterComma(showCompletionInArgumentLists As Boolean) As Task
            Using state = TestStateFactory.CreateCSharpTestState(
                  <Document><![CDATA[
class C
{
    public void M()
    {
        (int first, int second) t = (0, $$
    }
}]]></Document>,
                  showCompletionInArgumentLists:=showCompletionInArgumentLists)

                state.SendTypeChars("se")
                Await state.AssertSelectedCompletionItem(displayText:="second", displayTextSuffix:=":", isHardSelected:=True)
                Assert.Equal("second", state.GetSelectedItem().FilterText)
                state.SendTypeChars(":")
                Assert.Contains("(0, second:", state.GetLineTextFromCaretPosition(), StringComparison.Ordinal)
            End Using
        End Function

        <WpfTheory, CombinatorialData>
        <Trait(Traits.Feature, Traits.Features.Completion)>
        <WorkItem(19335, "https://github.com/dotnet/roslyn/issues/19335")>
        Public Async Function TabInTupleNameInTupleLiteral(showCompletionInArgumentLists As Boolean) As Task
            Using state = TestStateFactory.CreateCSharpTestState(
                  <Document><![CDATA[
class C
{
    public void M()
    {
        (int first, int second) t = ($$
    }
}]]></Document>,
                  showCompletionInArgumentLists:=showCompletionInArgumentLists)

                state.SendTypeChars("fi")
                Await state.AssertSelectedCompletionItem(displayText:="first", displayTextSuffix:=":", isHardSelected:=True)
                Assert.Equal("first", state.GetSelectedItem().FilterText)
                state.SendTab()
                state.SendTypeChars(":")
                state.SendTypeChars("0")
                Assert.Contains("(first:0", state.GetLineTextFromCaretPosition(), StringComparison.Ordinal)
            End Using
        End Function

        <WpfTheory, CombinatorialData>
        <Trait(Traits.Feature, Traits.Features.Completion)>
        <WorkItem(19335, "https://github.com/dotnet/roslyn/issues/19335")>
        Public Async Function TabInExactTupleNameInTupleLiteral(showCompletionInArgumentLists As Boolean) As Task
            Using state = TestStateFactory.CreateCSharpTestState(
                  <Document><![CDATA[
class C
{
    public void M()
    {
        (int first, int second) t = ($$
    }
}]]></Document>,
                  showCompletionInArgumentLists:=showCompletionInArgumentLists)

                state.SendTypeChars("first")
                Await state.AssertSelectedCompletionItem(displayText:="first", displayTextSuffix:=":", isHardSelected:=True)
                Assert.Equal("first", state.GetSelectedItem().FilterText)
                state.SendTab()
                state.SendTypeChars(":")
                state.SendTypeChars("0")
                Assert.Contains("(first:0", state.GetLineTextFromCaretPosition(), StringComparison.Ordinal)
            End Using
        End Function

        <WpfTheory, CombinatorialData>
        <Trait(Traits.Feature, Traits.Features.Completion)>
        <WorkItem(19335, "https://github.com/dotnet/roslyn/issues/19335")>
        Public Async Function TabInTupleNameInTupleLiteralAfterComma(showCompletionInArgumentLists As Boolean) As Task
            Using state = TestStateFactory.CreateCSharpTestState(
                  <Document><![CDATA[
class C
{
    public void M()
    {
        (int first, int second) t = (0, $$
    }
}]]></Document>,
                  showCompletionInArgumentLists:=showCompletionInArgumentLists)

                state.SendTypeChars("se")
                Await state.AssertSelectedCompletionItem(displayText:="second", displayTextSuffix:=":", isHardSelected:=True)
                Assert.Equal("second", state.GetSelectedItem().FilterText)
                state.SendTab()
                state.SendTypeChars(":")
                state.SendTypeChars("1")
                Assert.Contains("(0, second:1", state.GetLineTextFromCaretPosition(), StringComparison.Ordinal)
            End Using
        End Function

        <WpfTheory, CombinatorialData>
        <Trait(Traits.Feature, Traits.Features.Completion)>
        <WorkItem(13527, "https://github.com/dotnet/roslyn/issues/13527")>
        Public Async Function TestKeywordInTupleLiteral(showCompletionInArgumentLists As Boolean) As Task
            Using state = TestStateFactory.CreateCSharpTestState(
                  <Document><![CDATA[
class C
{
    public void Goo()
    {
        ($$)
    }
}]]></Document>,
                  showCompletionInArgumentLists:=showCompletionInArgumentLists)

                state.SendTypeChars("d")
                Await state.AssertSelectedCompletionItem(displayText:="decimal", isHardSelected:=True)
                state.SendTypeChars(":")
                Assert.Contains("(d:", state.GetLineTextFromCaretPosition(), StringComparison.Ordinal)
            End Using
        End Function

        <WpfTheory, CombinatorialData>
        <Trait(Traits.Feature, Traits.Features.Completion)>
        <WorkItem(13527, "https://github.com/dotnet/roslyn/issues/13527")>
        Public Async Function TestTupleType(showCompletionInArgumentLists As Boolean) As Task
            Using state = TestStateFactory.CreateCSharpTestState(
                  <Document><![CDATA[
class C
{
    public void Goo()
    {
        ($$)
    }
}]]></Document>,
                  showCompletionInArgumentLists:=showCompletionInArgumentLists)

                state.SendTypeChars("d")
                Await state.AssertSelectedCompletionItem(displayText:="decimal", isHardSelected:=True)
                state.SendTypeChars(" ")
                Assert.Contains("(decimal ", state.GetLineTextFromCaretPosition(), StringComparison.Ordinal)
            End Using
        End Function

        <WpfTheory, CombinatorialData>
        <Trait(Traits.Feature, Traits.Features.Completion)>
        <WorkItem(13527, "https://github.com/dotnet/roslyn/issues/13527")>
        Public Async Function TestDefaultKeyword(showCompletionInArgumentLists As Boolean) As Task
            Using state = TestStateFactory.CreateCSharpTestState(
                  <Document><![CDATA[
class C
{
    public void Goo()
    {
        switch(true)
        {
            $$
        }
    }
}]]></Document>,
                  showCompletionInArgumentLists:=showCompletionInArgumentLists)

                state.SendTypeChars("def")
                Await state.AssertSelectedCompletionItem(displayText:="default", isHardSelected:=True)
                state.SendTypeChars(":")
                Assert.Contains("default:", state.GetLineTextFromCaretPosition(), StringComparison.Ordinal)
            End Using
        End Function

        <WpfTheory, CombinatorialData>
        <Trait(Traits.Feature, Traits.Features.Completion)>
        <WorkItem(13527, "https://github.com/dotnet/roslyn/issues/13527")>
        Public Async Function TestParenthesizedExpression(showCompletionInArgumentLists As Boolean) As Task
            Using state = TestStateFactory.CreateCSharpTestState(
                  <Document><![CDATA[
class C
{
    public void Fo()
    {
        ($$)
    }
}]]></Document>,
                  showCompletionInArgumentLists:=showCompletionInArgumentLists)

                state.SendTypeChars("F")
                Await state.AssertSelectedCompletionItem(displayText:="Fo", isHardSelected:=True)
                state.SendTypeChars(".")
                Assert.Contains("(Fo.", state.GetLineTextFromCaretPosition(), StringComparison.Ordinal)
            End Using
        End Function

        <WpfTheory, CombinatorialData>
        <Trait(Traits.Feature, Traits.Features.Completion)>
        <WorkItem(13527, "https://github.com/dotnet/roslyn/issues/13527")>
        Public Async Function TestInvocationExpression(showCompletionInArgumentLists As Boolean) As Task
            Using state = TestStateFactory.CreateCSharpTestState(
                  <Document><![CDATA[
class C
{
    public void Goo(int Alice)
    {
        Goo($$)
    }
}]]></Document>,
                  showCompletionInArgumentLists:=showCompletionInArgumentLists)

                state.SendTypeChars("A")
                Await state.AssertSelectedCompletionItem(displayText:="Alice", isHardSelected:=True)
                state.SendTypeChars(":")
                Assert.Contains("Goo(Alice:", state.GetLineTextFromCaretPosition(), StringComparison.Ordinal)
            End Using
        End Function

        <WpfTheory, CombinatorialData>
        <Trait(Traits.Feature, Traits.Features.Completion)>
        <WorkItem(13527, "https://github.com/dotnet/roslyn/issues/13527")>
        Public Async Function TestImplicitObjectCreationExpression(showCompletionInArgumentLists As Boolean) As Task
            Using state = TestStateFactory.CreateCSharpTestState(
                  <Document><![CDATA[
public class C
{
    public C(int Alice, int Bob) { }
    public C(string ignored) { }

    public void M()
    {
        C c = new($$
    }
}]]></Document>, languageVersion:=LanguageVersion.CSharp9, showCompletionInArgumentLists:=showCompletionInArgumentLists)

                state.SendTypeChars("A")
                Await state.AssertSelectedCompletionItem(displayText:="Alice:", isHardSelected:=True)
                state.SendTypeChars(":")
                Assert.Contains("new(Alice:", state.GetLineTextFromCaretPosition(), StringComparison.Ordinal)
            End Using
        End Function

        <WpfTheory, CombinatorialData>
        <Trait(Traits.Feature, Traits.Features.Completion)>
        <WorkItem(13527, "https://github.com/dotnet/roslyn/issues/13527")>
        Public Async Function TestImplicitObjectCreationExpression_WithSpace(showCompletionInArgumentLists As Boolean) As Task
            Using state = TestStateFactory.CreateCSharpTestState(
                  <Document><![CDATA[
public class C
{
    public C(int Alice, int Bob) { }
    public C(string ignored) { }

    public void M()
    {
        C c = new$$
    }
}]]></Document>, languageVersion:=LanguageVersion.CSharp9, showCompletionInArgumentLists:=showCompletionInArgumentLists)

                state.SendTypeChars(" ")
                Await state.AssertSelectedCompletionItem(displayText:="C", isHardSelected:=True)
                state.SendTypeChars("(")
                If showCompletionInArgumentLists Then
                    Await state.AssertSignatureHelpSession()
                Else
                    Await state.AssertNoCompletionSession()
                End If
                state.SendTypeChars("A")
                Await state.AssertSelectedCompletionItem(displayText:="Alice:", isHardSelected:=True)
                state.SendTypeChars(":")
                Assert.Contains("new C(Alice:", state.GetLineTextFromCaretPosition(), StringComparison.Ordinal)
            End Using
        End Function

        <WpfTheory, CombinatorialData>
        <Trait(Traits.Feature, Traits.Features.Completion)>
        <WorkItem(13527, "https://github.com/dotnet/roslyn/issues/13527")>
        Public Async Function TestInvocationExpressionAfterComma(showCompletionInArgumentLists As Boolean) As Task
            Using state = TestStateFactory.CreateCSharpTestState(
                  <Document><![CDATA[
class C
{
    public void Goo(int Alice, int Bob)
    {
        Goo(1, $$)
    }
}]]></Document>,
                  showCompletionInArgumentLists:=showCompletionInArgumentLists)

                state.SendTypeChars("B")
                Await state.AssertSelectedCompletionItem(displayText:="Bob", isHardSelected:=True)
                state.SendTypeChars(":")
                Assert.Contains("Goo(1, Bob:", state.GetLineTextFromCaretPosition(), StringComparison.Ordinal)
            End Using
        End Function

        <WpfTheory, CombinatorialData>
        <Trait(Traits.Feature, Traits.Features.Completion)>
        <WorkItem(13527, "https://github.com/dotnet/roslyn/issues/13527")>
        Public Async Function TestCaseLabel(showCompletionInArgumentLists As Boolean) As Task
            Using state = TestStateFactory.CreateCSharpTestState(
                  <Document><![CDATA[
class C
{
    public void Fo()
    {
        switch (1)
        {
            case $$
        }
    }
}]]></Document>,
                  showCompletionInArgumentLists:=showCompletionInArgumentLists)

                state.SendTypeChars("F")
                Await state.AssertSelectedCompletionItem(displayText:="Fo", isHardSelected:=True)
                state.SendTypeChars(":")
                Assert.Contains("case Fo:", state.GetLineTextFromCaretPosition(), StringComparison.Ordinal)
            End Using
        End Function

        <WpfTheory, CombinatorialData>
        <Trait(Traits.Feature, Traits.Features.Completion)>
        <WorkItem(543268, "http://vstfdevdiv:8080/DevDiv2/DevDiv/_workitems/edit/543268")>
        Public Async Function TestTypePreselection1(showCompletionInArgumentLists As Boolean) As Task
            Using state = TestStateFactory.CreateCSharpTestState(
                  <Document><![CDATA[
partial class C
{
}
partial class C
{
    $$
}]]></Document>,
                  showCompletionInArgumentLists:=showCompletionInArgumentLists)

                state.SendTypeChars("C")
                Await state.AssertSelectedCompletionItem(displayText:="C", isHardSelected:=True)
                state.SendTypeChars(" ")
                Await state.AssertCompletionSession()
            End Using
        End Function

        <WorkItem(543519, "http://vstfdevdiv:8080/DevDiv2/DevDiv/_workitems/edit/543519")>
        <WpfTheory, CombinatorialData>
        <Trait(Traits.Feature, Traits.Features.Completion)>
        Public Async Function TestNewPreselectionAfterVar(showCompletionInArgumentLists As Boolean) As Task
            Using state = TestStateFactory.CreateCSharpTestState(
                  <Document><![CDATA[
class C
{
    void M()
    {
        var c = $$
    }
}]]></Document>,
                  showCompletionInArgumentLists:=showCompletionInArgumentLists)

                state.SendTypeChars("new ")
                Await state.AssertNoCompletionSession()
            End Using
        End Function

        <WorkItem(543559, "http://vstfdevdiv:8080/DevDiv2/DevDiv/_workitems/edit/543559")>
        <WorkItem(543561, "http://vstfdevdiv:8080/DevDiv2/DevDiv/_workitems/edit/543561")>
        <WpfTheory, CombinatorialData>
        <Trait(Traits.Feature, Traits.Features.Completion)>
        Public Async Function TestEscapedIdentifiers(showCompletionInArgumentLists As Boolean) As Task
            Using state = TestStateFactory.CreateCSharpTestState(
                  <Document><![CDATA[
class @return
{
    void goo()
    {
        $$
    }
}
]]></Document>,
                  showCompletionInArgumentLists:=showCompletionInArgumentLists)

                state.SendTypeChars("@")
                Await state.AssertNoCompletionSession()
                state.SendTypeChars("r")
                Await state.AssertSelectedCompletionItem(displayText:="@return", isHardSelected:=True)
                state.SendTab()
                Assert.Contains("@return", state.GetLineTextFromCaretPosition(), StringComparison.Ordinal)
            End Using
        End Function

        <WorkItem(543771, "http://vstfdevdiv:8080/DevDiv2/DevDiv/_workitems/edit/543771")>
        <WpfTheory, CombinatorialData>
        <Trait(Traits.Feature, Traits.Features.Completion)>
        Public Async Function TestCommitUniqueItem1(showCompletionInArgumentLists As Boolean) As Task
            Using state = TestStateFactory.CreateCSharpTestState(
                  <Document><![CDATA[
using System;

class Program
{
    static void Main(string[] args)
    {
        Console.WriteL$$();
    }
}]]></Document>,
                  showCompletionInArgumentLists:=showCompletionInArgumentLists)

                Await state.SendCommitUniqueCompletionListItemAsync()
                Await state.AssertNoCompletionSession()
                Assert.Contains("WriteLine()", state.GetLineTextFromCaretPosition(), StringComparison.Ordinal)
            End Using
        End Function

        <WorkItem(543771, "http://vstfdevdiv:8080/DevDiv2/DevDiv/_workitems/edit/543771")>
        <WpfTheory, CombinatorialData>
        <Trait(Traits.Feature, Traits.Features.Completion)>
        Public Async Function TestCommitUniqueItem2(showCompletionInArgumentLists As Boolean) As Task
            Using state = TestStateFactory.CreateCSharpTestState(
                  <Document><![CDATA[
using System;

class Program
{
    static void Main(string[] args)
    {
        Console.WriteL$$ine();
    }
}]]></Document>,
                  showCompletionInArgumentLists:=showCompletionInArgumentLists)

                Await state.SendCommitUniqueCompletionListItemAsync()
                Await state.AssertNoCompletionSession()
            End Using
        End Function

        <WpfTheory, CombinatorialData>
        <Trait(Traits.Feature, Traits.Features.Completion)>
        Public Async Function CommitForUsingDirective1(showCompletionInArgumentLists As Boolean) As Task
            Using state = TestStateFactory.CreateCSharpTestState(
                              <Document>
                                  $$
                              </Document>,
                  showCompletionInArgumentLists:=showCompletionInArgumentLists)

                state.SendTypeChars("using Sys")
                Await state.AssertSelectedCompletionItem(displayText:="System", isHardSelected:=True)
                state.SendTypeChars("(")
                Await state.AssertNoCompletionSession()
                Assert.Contains("using Sys(", state.GetLineTextFromCaretPosition(), StringComparison.Ordinal)
            End Using
        End Function

        <WpfTheory, CombinatorialData>
        <Trait(Traits.Feature, Traits.Features.Completion)>
        Public Async Function CommitForUsingDirective2(showCompletionInArgumentLists As Boolean) As Task
            Using state = TestStateFactory.CreateCSharpTestState(
                              <Document>
                                  $$
                              </Document>,
                  showCompletionInArgumentLists:=showCompletionInArgumentLists)

                state.SendTypeChars("using Sys")
                Await state.AssertSelectedCompletionItem(displayText:="System", isHardSelected:=True)
                state.SendTypeChars(".")
                Await state.AssertCompletionSession()
                Assert.Contains("using System.", state.GetLineTextFromCaretPosition(), StringComparison.Ordinal)
            End Using
        End Function

        <WpfTheory, CombinatorialData>
        <Trait(Traits.Feature, Traits.Features.Completion)>
        Public Async Function CommitForUsingDirective3(showCompletionInArgumentLists As Boolean) As Task
            Using state = TestStateFactory.CreateCSharpTestState(
                              <Document>
                                  $$
                              </Document>,
                              extraExportedTypes:={GetType(CSharpEditorFormattingService)}.ToList(),
                              showCompletionInArgumentLists:=showCompletionInArgumentLists)

                state.SendTypeChars("using Sys")
                Await state.AssertSelectedCompletionItem(displayText:="System", isHardSelected:=True)
                state.SendTypeChars(";")
                Await state.AssertNoCompletionSession()
                state.AssertMatchesTextStartingAtLine(1, "using System;")
            End Using
        End Function

        <WpfTheory, CombinatorialData>
        <Trait(Traits.Feature, Traits.Features.Completion)>
        Public Async Function CommitForUsingDirective4(showCompletionInArgumentLists As Boolean) As Task
            Using state = TestStateFactory.CreateCSharpTestState(
                            <Document>
                                $$
                            </Document>,
                  showCompletionInArgumentLists:=showCompletionInArgumentLists)

                state.SendTypeChars("using Sys")
                Await state.AssertSelectedCompletionItem(displayText:="System", isHardSelected:=True)
                state.SendTypeChars(" ")
                Await state.AssertNoCompletionSession()
                Assert.Contains("using Sys ", state.GetLineTextFromCaretPosition(), StringComparison.Ordinal)
            End Using
        End Function

        <WpfTheory, CombinatorialData>
        <Trait(Traits.Feature, Traits.Features.Completion)>
        Public Async Function KeywordsIncludedInObjectCreationCompletion(showCompletionInArgumentLists As Boolean) As Task
            Using state = TestStateFactory.CreateCSharpTestState(
                              <Document>
class C
{
    void Goo()
    {
        string s = new$$
    }
}
                              </Document>,
                  showCompletionInArgumentLists:=showCompletionInArgumentLists)

                state.SendTypeChars(" ")
                Await state.AssertSelectedCompletionItem(displayText:="string", isHardSelected:=True)
                Await state.AssertCompletionItemsContainAll("int")
            End Using
        End Function

        <WorkItem(544293, "http://vstfdevdiv:8080/DevDiv2/DevDiv/_workitems/edit/544293")>
        <WpfTheory, CombinatorialData>
        <Trait(Traits.Feature, Traits.Features.Completion)>
        Public Async Function NoKeywordsOrSymbolsAfterNamedParameterWithCSharp7(showCompletionInArgumentLists As Boolean) As Task
            Using state = TestStateFactory.CreateCSharpTestState(
                                <Document>
class Goo
{
    void Test()
    {
        object m = null;
        Method(obj:m, $$
    }

    void Method(object obj, int num = 23, string str = "")
    {
    }
}
                              </Document>, languageVersion:=LanguageVersion.CSharp7, showCompletionInArgumentLists:=showCompletionInArgumentLists)

                state.SendTypeChars("a")
                Await state.AssertCompletionItemsDoNotContainAny("System", "int")
                Await state.AssertCompletionItemsContain("num", ":")
            End Using
        End Function

        <WpfTheory, CombinatorialData>
        <Trait(Traits.Feature, Traits.Features.Completion)>
        Public Async Function KeywordsOrSymbolsAfterNamedParameter(showCompletionInArgumentLists As Boolean) As Task
            Using state = TestStateFactory.CreateCSharpTestState(
                                <Document>
class Goo
{
    void Test()
    {
        object m = null;
        Method(obj:m, $$
    }

    void Method(object obj, int num = 23, string str = "")
    {
    }
}
                              </Document>,
                  showCompletionInArgumentLists:=showCompletionInArgumentLists)

                state.SendTypeChars("a")
                Await state.AssertCompletionItemsContainAll("System", "int")
                Await state.AssertCompletionItemsContain("num", ":")
            End Using
        End Function

        <WorkItem(544017, "http://vstfdevdiv:8080/DevDiv2/DevDiv/_workitems/edit/544017")>
        <WpfTheory, CombinatorialData>
        <Trait(Traits.Feature, Traits.Features.Completion)>
        Public Async Function EnumCompletionTriggeredOnSpace(showCompletionInArgumentLists As Boolean) As Task
            Using state = TestStateFactory.CreateCSharpTestState(
                              <Document>
enum Numeros { Uno, Dos }
class Goo
{
    void Bar(int a, Numeros n) { }
    void Baz()
    {
        Bar(0$$
    }
}
                              </Document>,
                  showCompletionInArgumentLists:=showCompletionInArgumentLists)

                state.SendTypeChars(", ")
                Await state.AssertSelectedCompletionItem(displayText:="Numeros", isHardSelected:=True)
                Assert.Equal(1, state.GetCompletionItems().Where(Function(c) c.DisplayText = "Numeros").Count())
            End Using
        End Function

        <WorkItem(479078, "http://vstfdevdiv:8080/DevDiv2/DevDiv/_workitems/edit/479078")>
        <WpfTheory, CombinatorialData>
        <Trait(Traits.Feature, Traits.Features.Completion)>
        Public Async Function EnumCompletionTriggeredOnSpaceForNullables(showCompletionInArgumentLists As Boolean) As Task
            Using state = TestStateFactory.CreateCSharpTestState(
                              <Document>
enum Numeros { Uno, Dos }
class Goo
{
    void Bar(int a, Numeros? n) { }
    void Baz()
    {
        Bar(0$$
    }
}
                              </Document>,
                  showCompletionInArgumentLists:=showCompletionInArgumentLists)

                state.SendTypeChars(", ")
                Await state.AssertSelectedCompletionItem(displayText:="Numeros", isHardSelected:=True)
                Assert.Equal(1, state.GetCompletionItems().Where(Function(c) c.DisplayText = "Numeros").Count())
            End Using
        End Function

        <WpfTheory, CombinatorialData>
        <Trait(Traits.Feature, Traits.Features.Completion)>
        Public Sub EnumCompletionTriggeredOnDot(showCompletionInArgumentLists As Boolean)
            Using state = TestStateFactory.CreateCSharpTestState(
                <Document>
enum Numeros { Uno, Dos }
class Goo
{
    void Bar()
    {
        Numeros num = $$
    }
}
                </Document>,
                  showCompletionInArgumentLists:=showCompletionInArgumentLists)

                state.SendTypeChars("Nu.")
                Assert.Contains("Numeros num = Numeros.", state.GetLineTextFromCaretPosition(), StringComparison.Ordinal)
            End Using
        End Sub

        <WpfTheory, CombinatorialData>
        <Trait(Traits.Feature, Traits.Features.Completion)>
        Public Async Function EnumCompletionNotTriggeredOnPlusCommitCharacter(showCompletionInArgumentLists As Boolean) As Task
            Await EnumCompletionNotTriggeredOn("+"c, showCompletionInArgumentLists)
        End Function

        <WpfTheory, CombinatorialData>
        <Trait(Traits.Feature, Traits.Features.Completion)>
        Public Async Function EnumCompletionNotTriggeredOnLeftBraceCommitCharacter(showCompletionInArgumentLists As Boolean) As Task
            Await EnumCompletionNotTriggeredOn("{"c, showCompletionInArgumentLists)
        End Function

        <WpfTheory, CombinatorialData>
        <Trait(Traits.Feature, Traits.Features.Completion)>
        Public Async Function EnumCompletionNotTriggeredOnSpaceCommitCharacter(showCompletionInArgumentLists As Boolean) As Task
            Await EnumCompletionNotTriggeredOn(" "c, showCompletionInArgumentLists)
        End Function

        <WpfTheory, CombinatorialData>
        <Trait(Traits.Feature, Traits.Features.Completion)>
        Public Async Function EnumCompletionNotTriggeredOnSemicolonCommitCharacter(showCompletionInArgumentLists As Boolean) As Task
            Await EnumCompletionNotTriggeredOn(";"c, showCompletionInArgumentLists)
        End Function

        Private Shared Async Function EnumCompletionNotTriggeredOn(c As Char, showCompletionInArgumentLists As Boolean) As Task
            Using state = TestStateFactory.CreateCSharpTestState(
                <Document>
enum Numeros { Uno, Dos }
class Goo
{
    void Bar()
    {
        Numeros num = $$
    }
}
                </Document>,
                  showCompletionInArgumentLists:=showCompletionInArgumentLists)

                state.SendTypeChars("Nu")
                Await state.AssertSelectedCompletionItem(displayText:="Numeros", isHardSelected:=True)
                state.SendTypeChars(c.ToString())
                Await state.AssertSessionIsNothingOrNoCompletionItemLike("Numberos")
                Assert.Contains(String.Format("Numeros num = Nu{0}", c), state.GetLineTextFromCaretPosition(), StringComparison.Ordinal)
            End Using
        End Function

        <WorkItem(544296, "http://vstfdevdiv:8080/DevDiv2/DevDiv/_workitems/edit/544296")>
        <WpfTheory, CombinatorialData>
        <Trait(Traits.Feature, Traits.Features.Completion)>
        Public Async Function TestVerbatimNamedIdentifierFiltering(showCompletionInArgumentLists As Boolean) As Task
            Using state = TestStateFactory.CreateCSharpTestState(
                              <Document>
class Program
{
    void Goo(int @int)
    {
        Goo($$
    }
}
                              </Document>,
                  showCompletionInArgumentLists:=showCompletionInArgumentLists)

                state.SendTypeChars("i")
                Await state.AssertCompletionSession()
                Await state.AssertCompletionItemsContain("@int", ":")
                state.SendTypeChars("n")
                Await state.AssertCompletionItemsContain("@int", ":")
                state.SendTypeChars("t")
                Await state.AssertCompletionItemsContain("@int", ":")
            End Using
        End Function

        <WorkItem(543687, "http://vstfdevdiv:8080/DevDiv2/DevDiv/_workitems/edit/543687")>
        <WpfTheory, CombinatorialData>
        <Trait(Traits.Feature, Traits.Features.Completion)>
        Public Async Function TestNoPreselectInInvalidObjectCreationLocation(showCompletionInArgumentLists As Boolean) As Task
            Using state = TestStateFactory.CreateCSharpTestState(
                              <Document><![CDATA[
using System;

class Program
{
    void Test()
    {
        $$
    }
}

class Bar { }

class Goo<T> : IGoo<T>
{
}

interface IGoo<T>
{
}]]>
                              </Document>,
                  showCompletionInArgumentLists:=showCompletionInArgumentLists)

                state.SendTypeChars("IGoo<Bar> a = new ")
                Await state.AssertNoCompletionSession()
            End Using
        End Function

        <WorkItem(544925, "http://vstfdevdiv:8080/DevDiv2/DevDiv/_workitems/edit/544925")>
        <WpfTheory, CombinatorialData>
        <Trait(Traits.Feature, Traits.Features.Completion)>
        Public Sub TestQualifiedEnumSelection(showCompletionInArgumentLists As Boolean)
            Using state = TestStateFactory.CreateCSharpTestState(
                              <Document>
using System;

class Program
{
    void Main()
    {
        Environment.GetFolderPath$$
    }
}
                              </Document>,
                  showCompletionInArgumentLists:=showCompletionInArgumentLists)

                state.SendTypeChars("(")
                state.SendTab()
                Assert.Contains("Environment.SpecialFolder", state.GetLineTextFromCaretPosition(), StringComparison.Ordinal)
            End Using
        End Sub

        <WorkItem(545070, "http://vstfdevdiv:8080/DevDiv2/DevDiv/_workitems/edit/545070")>
        <WpfTheory, CombinatorialData>
        <Trait(Traits.Feature, Traits.Features.Completion)>
        Public Async Function TestTextChangeSpanWithAtCharacter(showCompletionInArgumentLists As Boolean) As Task
            Using state = TestStateFactory.CreateCSharpTestState(
                              <Document>
public class @event
{
    $$@event()
    {
    }
}
                              </Document>,
                  showCompletionInArgumentLists:=showCompletionInArgumentLists)

                state.SendTypeChars("public ")
                Await state.AssertNoCompletionSession()
                Assert.Contains("public @event", state.GetLineTextFromCaretPosition(), StringComparison.Ordinal)
            End Using
        End Function

        <WpfTheory, CombinatorialData>
        <Trait(Traits.Feature, Traits.Features.Completion)>
        Public Async Function TestDoNotInsertColonSoThatUserCanCompleteOutAVariableNameThatDoesNotCurrentlyExist_IE_TheCyrusCase(showCompletionInArgumentLists As Boolean) As Task
            Using state = TestStateFactory.CreateCSharpTestState(
                              <Document>
using System.Threading;

class Program
{
    static void Main(string[] args)
    {
        Goo($$)
    }

    void Goo(CancellationToken cancellationToken)
    {
    }
}
                              </Document>,
                  showCompletionInArgumentLists:=showCompletionInArgumentLists)

                state.SendTypeChars("can")
                state.SendTab()
                Await state.AssertNoCompletionSession()
                Assert.Contains("Goo(cancellationToken)", state.GetLineTextFromCaretPosition(), StringComparison.Ordinal)
            End Using
        End Function

#If False Then
    <Scenario Name="Verify correct intellisense selection on ENTER">
        <SetEditorText>
            <![CDATA[class Class1
{
    void Main(string[] args)
    {
        //
    }
}]]>
        </SetEditorText>
        <PlaceCursor Marker="//"/>
        <SendKeys>var a = System.TimeSpan.FromMin{ENTER}{(}</SendKeys>
        <VerifyEditorContainsText>
            <![CDATA[class Class1
{
    void Main(string[] args)
    {
        var a = System.TimeSpan.FromMinutes(
    }
}]]>
        </VerifyEditorContainsText>
    </Scenario>
#End If

        <WorkItem(544940, "http://vstfdevdiv:8080/DevDiv2/DevDiv/_workitems/edit/544940")>
        <WpfTheory, CombinatorialData>
        <Trait(Traits.Feature, Traits.Features.Completion)>
        Public Async Function AttributeNamedPropertyCompletionCommitWithTab(showCompletionInArgumentLists As Boolean) As Task
            Using state = TestStateFactory.CreateCSharpTestState(
                            <Document>
class MyAttribute : System.Attribute
{
    public string Name { get; set; }
}

[MyAttribute($$
public class Goo
{
}
                            </Document>,
                  showCompletionInArgumentLists:=showCompletionInArgumentLists)
                state.SendTypeChars("Nam")
                state.SendTab()
                Await state.AssertNoCompletionSession()
                Assert.Equal("[MyAttribute(Name =", state.GetLineTextFromCaretPosition())
            End Using
        End Function

        <WorkItem(544940, "http://vstfdevdiv:8080/DevDiv2/DevDiv/_workitems/edit/544940")>
        <WpfTheory(Skip:="https://github.com/dotnet/roslyn/issues/47610"), CombinatorialData>
        <Trait(Traits.Feature, Traits.Features.Completion)>
        Public Async Function LocalFunctionAttributeNamedPropertyCompletionCommitWithTab(showCompletionInArgumentLists As Boolean) As Task
            Using state = TestStateFactory.CreateCSharpTestState(
                            <Document>
class MyAttribute : System.Attribute
{
    public string Name { get; set; }
}

public class Goo
{
    void M()
    {
        [MyAttribute($$
        void local1() { }
    }
}
                            </Document>,
                  showCompletionInArgumentLists:=showCompletionInArgumentLists)
                state.SendTypeChars("Nam")
                state.SendTab()
                Await state.AssertNoCompletionSession()
                Assert.Equal("        [MyAttribute(Name =", state.GetLineTextFromCaretPosition())
            End Using
        End Function

        <WorkItem(544940, "http://vstfdevdiv:8080/DevDiv2/DevDiv/_workitems/edit/544940")>
        <WpfTheory, CombinatorialData>
        <Trait(Traits.Feature, Traits.Features.Completion)>
        Public Async Function AttributeOnLocalFunctionCompletionCommitWithTab(showCompletionInArgumentLists As Boolean) As Task
            Using state = TestStateFactory.CreateCSharpTestState(
                            <Document>
class MyGoodAttribute : System.Attribute
{
    public string Name { get; set; }
}

public class Goo
{
    void M()
    {
        [$$
        void local1()
        {
        }
    }
}
                            </Document>,
                  showCompletionInArgumentLists:=showCompletionInArgumentLists)
                state.SendTypeChars("MyG")
                state.SendTab()
                Await state.AssertNoCompletionSession()
                Assert.Equal("        [MyGood", state.GetLineTextFromCaretPosition())
            End Using
        End Function

        <WorkItem(544940, "http://vstfdevdiv:8080/DevDiv2/DevDiv/_workitems/edit/544940")>
        <WpfTheory, CombinatorialData>
        <Trait(Traits.Feature, Traits.Features.Completion)>
        Public Async Function AttributeOnMissingStatementCompletionCommitWithTab(showCompletionInArgumentLists As Boolean) As Task
            Using state = TestStateFactory.CreateCSharpTestState(
                            <Document>
class MyGoodAttribute : System.Attribute
{
    public string Name { get; set; }
}

public class Goo
{
    void M()
    {
        [$$
    }
}
                            </Document>,
                  showCompletionInArgumentLists:=showCompletionInArgumentLists)
                state.SendTypeChars("MyG")
                state.SendTab()
                Await state.AssertNoCompletionSession()
                Assert.Equal("        [MyGood", state.GetLineTextFromCaretPosition())
            End Using
        End Function

        <WorkItem(544940, "http://vstfdevdiv:8080/DevDiv2/DevDiv/_workitems/edit/544940")>
        <WpfTheory, CombinatorialData>
        <Trait(Traits.Feature, Traits.Features.Completion)>
        Public Async Function TypeAfterAttributeListOnStatement(showCompletionInArgumentLists As Boolean) As Task
            Using state = TestStateFactory.CreateCSharpTestState(
                            <Document>
class MyGoodAttribute : System.Attribute
{
    public string Name { get; set; }
}

public class Goo
{
    void M()
    {
        [MyGood] $$
    }
}
                            </Document>,
                  showCompletionInArgumentLists:=showCompletionInArgumentLists)
                state.SendTypeChars("Go")
                state.SendTab()
                Await state.AssertNoCompletionSession()
                Assert.Equal("        [MyGood] Goo", state.GetLineTextFromCaretPosition())
            End Using
        End Function

        <WorkItem(544940, "http://vstfdevdiv:8080/DevDiv2/DevDiv/_workitems/edit/544940")>
        <WpfTheory, CombinatorialData>
        <Trait(Traits.Feature, Traits.Features.Completion)>
        Public Async Function AttributeNamedPropertyCompletionCommitWithEquals(showCompletionInArgumentLists As Boolean) As Task
            Using state = TestStateFactory.CreateCSharpTestState(
                            <Document>
class MyAttribute : System.Attribute
{
    public string Name { get; set; }
}

[MyAttribute($$
public class Goo
{
}
                            </Document>,
                  showCompletionInArgumentLists:=showCompletionInArgumentLists)
                state.SendTypeChars("Nam=")
                Await state.AssertNoCompletionSession()
                Assert.Equal("[MyAttribute(Name =", state.GetLineTextFromCaretPosition())
            End Using
        End Function

        <WorkItem(544940, "http://vstfdevdiv:8080/DevDiv2/DevDiv/_workitems/edit/544940")>
        <WpfTheory, CombinatorialData>
        <Trait(Traits.Feature, Traits.Features.Completion)>
        Public Async Function AttributeNamedPropertyCompletionCommitWithSpace(showCompletionInArgumentLists As Boolean) As Task
            Using state = TestStateFactory.CreateCSharpTestState(
                            <Document>
class MyAttribute : System.Attribute
{
    public string Name { get; set; }
}

[MyAttribute($$
public class Goo
{
}
                            </Document>,
                  showCompletionInArgumentLists:=showCompletionInArgumentLists)
                state.SendTypeChars("Nam ")
                Await state.AssertNoCompletionSession()
                Assert.Equal("[MyAttribute(Name ", state.GetLineTextFromCaretPosition())
            End Using
        End Function

        <WorkItem(545590, "http://vstfdevdiv:8080/DevDiv2/DevDiv/_workitems/edit/545590")>
        <WpfTheory, CombinatorialData>
        <Trait(Traits.Feature, Traits.Features.Completion)>
        Public Async Function TestOverrideDefaultParameter_CSharp7(showCompletionInArgumentLists As Boolean) As Task
            Using state = TestStateFactory.CreateCSharpTestState(
                <Document><![CDATA[
class C
{
    public virtual void Goo<S>(S x = default(S))
    {
    }
}

class D : C
{
    override $$
}
            ]]></Document>,
                   languageVersion:=LanguageVersion.CSharp7, showCompletionInArgumentLists:=showCompletionInArgumentLists)
                state.SendTypeChars(" Goo")
                state.SendTab()
                Await state.AssertNoCompletionSession()
                Assert.Contains("public override void Goo<S>(S x = default(S))", state.SubjectBuffer.CurrentSnapshot.GetText(), StringComparison.Ordinal)
            End Using
        End Function

        <WpfTheory, CombinatorialData>
        <Trait(Traits.Feature, Traits.Features.Completion)>
        Public Async Function TestOverrideDefaultParameter(showCompletionInArgumentLists As Boolean) As Task
            Using state = TestStateFactory.CreateCSharpTestState(
                <Document><![CDATA[
class C
{
    public virtual void Goo<S>(S x = default(S))
    {
    }
}

class D : C
{
    override $$
}
            ]]></Document>,
                  showCompletionInArgumentLists:=showCompletionInArgumentLists)
                state.SendTypeChars(" Goo")
                state.SendTab()
                Await state.AssertNoCompletionSession()
                Assert.Contains("public override void Goo<S>(S x = default)", state.SubjectBuffer.CurrentSnapshot.GetText(), StringComparison.Ordinal)
            End Using
        End Function

        <WorkItem(545664, "http://vstfdevdiv:8080/DevDiv2/DevDiv/_workitems/edit/545664")>
        <WpfTheory, CombinatorialData>
        <Trait(Traits.Feature, Traits.Features.Completion)>
        Public Async Function TestArrayAfterOptionalParameter(showCompletionInArgumentLists As Boolean) As Task
            Using state = TestStateFactory.CreateCSharpTestState(
                <Document><![CDATA[
class A
{
    public virtual void Goo(int x = 0, int[] y = null) { }
}

class B : A
{
public override void Goo(int x = 0, params int[] y) { }
}

class C : B
{
    override$$
}
            ]]></Document>,
                  showCompletionInArgumentLists:=showCompletionInArgumentLists)
                state.SendTypeChars(" Goo")
                state.SendTab()
                Await state.AssertNoCompletionSession()
                Assert.Contains("    public override void Goo(int x = 0, int[] y = null)", state.SubjectBuffer.CurrentSnapshot.GetText(), StringComparison.Ordinal)
            End Using
        End Function

        <WorkItem(545967, "http://vstfdevdiv:8080/DevDiv2/DevDiv/_workitems/edit/545967")>
        <WpfTheory, CombinatorialData>
        <Trait(Traits.Feature, Traits.Features.Completion)>
        Public Async Function TestVirtualSpaces(showCompletionInArgumentLists As Boolean) As Task
            Using state = TestStateFactory.CreateCSharpTestState(
                <Document><![CDATA[
class C
{
    public string P { get; set; }
    void M()
    {
        var v = new C
        {$$
        };
    }
}
            ]]></Document>,
                  showCompletionInArgumentLists:=showCompletionInArgumentLists)
                state.SendReturn()
                Assert.True(state.TextView.Caret.InVirtualSpace)
                Assert.Equal(12, state.TextView.Caret.Position.VirtualSpaces)
                state.SendInvokeCompletionList()
                Await state.AssertCompletionSession()
                Await state.AssertSelectedCompletionItem("P", isSoftSelected:=True)
                state.SendDownKey()
                Await state.AssertSelectedCompletionItem("P", isHardSelected:=True)
                state.SendTab()
                Assert.Equal("            P", state.GetLineFromCurrentCaretPosition().GetText())

                Dim bufferPosition = state.TextView.Caret.Position.BufferPosition
                Assert.Equal(13, bufferPosition.Position - bufferPosition.GetContainingLine().Start.Position)
                Assert.False(state.TextView.Caret.InVirtualSpace)
            End Using
        End Function

        <WorkItem(546561, "http://vstfdevdiv:8080/DevDiv2/DevDiv/_workitems/edit/546561")>
        <WpfTheory, CombinatorialData>
        <Trait(Traits.Feature, Traits.Features.Completion)>
        Public Async Function TestNamedParameterAgainstMRU(showCompletionInArgumentLists As Boolean) As Task
            Using state = TestStateFactory.CreateCSharpTestState(
                <Document><![CDATA[
class Program
{
    void Goo(string s) { }

    static void Main()
    {
        $$
    }
}
            ]]></Document>,
                  showCompletionInArgumentLists:=showCompletionInArgumentLists)
                ' prime the MRU
                state.SendTypeChars("string")
                state.SendTab()
                Await state.AssertNoCompletionSession()

                ' Delete what we just wrote.
                state.SendBackspace()
                state.SendBackspace()
                state.SendBackspace()
                state.SendBackspace()
                state.SendBackspace()
                state.SendBackspace()
                state.SendEscape()
                Await state.AssertNoCompletionSession()

                ' ensure we still select the named param even though 'string' is in the MRU.
                state.SendTypeChars("Goo(s")
                Await state.AssertSelectedCompletionItem("s", displayTextSuffix:=":")
            End Using
        End Function

        <WorkItem(546403, "http://vstfdevdiv:8080/DevDiv2/DevDiv/_workitems/edit/546403")>
        <WpfTheory, CombinatorialData>
        <Trait(Traits.Feature, Traits.Features.Completion)>
        Public Async Function TestMissingOnObjectCreationAfterVar1(showCompletionInArgumentLists As Boolean) As Task
            Using state = TestStateFactory.CreateCSharpTestState(
                <Document><![CDATA[
class A
{
    void Goo()
    {
        var v = new$$
    }
}
            ]]></Document>,
                  showCompletionInArgumentLists:=showCompletionInArgumentLists)
                state.SendTypeChars(" ")
                Await state.AssertNoCompletionSession()
            End Using
        End Function

        <WorkItem(546403, "http://vstfdevdiv:8080/DevDiv2/DevDiv/_workitems/edit/546403")>
        <WpfTheory, CombinatorialData>
        <Trait(Traits.Feature, Traits.Features.Completion)>
        Public Async Function TestMissingOnObjectCreationAfterVar2(showCompletionInArgumentLists As Boolean) As Task
            Using state = TestStateFactory.CreateCSharpTestState(
                <Document><![CDATA[
class A
{
    void Goo()
    {
        var v = new $$
    }
}
            ]]></Document>,
                  showCompletionInArgumentLists:=showCompletionInArgumentLists)
                state.SendTypeChars("X")
                Await state.AssertCompletionItemsDoNotContainAny("X")
            End Using
        End Function

        <WorkItem(546917, "http://vstfdevdiv:8080/DevDiv2/DevDiv/_workitems/edit/546917")>
        <WpfTheory, CombinatorialData>
        <Trait(Traits.Feature, Traits.Features.Completion)>
        Public Async Function TestEnumInSwitch(showCompletionInArgumentLists As Boolean) As Task
            Using state = TestStateFactory.CreateCSharpTestState(
                <Document><![CDATA[
enum Numeros
{
}
class C
{
    void M()
    {
        Numeros n;
        switch (n)
        {
            case$$
        }
    }
}
            ]]></Document>,
                  showCompletionInArgumentLists:=showCompletionInArgumentLists)
                state.SendTypeChars(" ")
                Await state.AssertSelectedCompletionItem(displayText:="Numeros")
            End Using
        End Function

        <WorkItem(547016, "http://vstfdevdiv:8080/DevDiv2/DevDiv/_workitems/edit/547016")>
        <WpfTheory, CombinatorialData>
        <Trait(Traits.Feature, Traits.Features.Completion)>
        Public Async Function TestAmbiguityInLocalDeclaration(showCompletionInArgumentLists As Boolean) As Task
            Using state = TestStateFactory.CreateCSharpTestState(
                <Document><![CDATA[
class C
{
    public int W;
    public C()
    {
        $$
        W = 0;
    }
}

            ]]></Document>,
                  showCompletionInArgumentLists:=showCompletionInArgumentLists)
                state.SendTypeChars("w")
                Await state.AssertSelectedCompletionItem(displayText:="W")
            End Using
        End Function

        <WorkItem(530835, "http://vstfdevdiv:8080/DevDiv2/DevDiv/_workitems/edit/530835")>
        <WpfTheory, CombinatorialData>
        <Trait(Traits.Feature, Traits.Features.Completion)>
        Public Async Function TestCompletionFilterSpanCaretBoundary(showCompletionInArgumentLists As Boolean) As Task
            Using state = TestStateFactory.CreateCSharpTestState(
                <Document><![CDATA[
class C
{
    public void Method()
    {
        $$
    }
}
            ]]></Document>,
                  showCompletionInArgumentLists:=showCompletionInArgumentLists)
                state.SendTypeChars("Met")
                Await state.AssertSelectedCompletionItem(displayText:="Method")
                state.SendLeftKey()
                state.SendLeftKey()
                state.SendLeftKey()
                state.SendTypeChars("new")
                Await state.AssertSelectedCompletionItem(displayText:="Method", isSoftSelected:=True)
            End Using
        End Function

        <WorkItem(5487, "https://github.com/dotnet/roslyn/issues/5487")>
        <WpfTheory(Skip:="https://github.com/dotnet/roslyn/issues/48870"), CombinatorialData>
        <Trait(Traits.Feature, Traits.Features.Completion)>
        Public Async Function TestCommitCharTypedAtTheBeginingOfTheFilterSpan(showCompletionInArgumentLists As Boolean) As Task
            Using state = TestStateFactory.CreateCSharpTestState(
                  <Document><![CDATA[
class C
{
    public bool Method()
    {
        if ($$
    }
}
            ]]></Document>,
                  showCompletionInArgumentLists:=showCompletionInArgumentLists)

                state.SendTypeChars("Met")
                Await state.AssertCompletionSession()
                state.SendLeftKey()
                state.SendLeftKey()
                state.SendLeftKey()
                Await state.AssertSelectedCompletionItem(isSoftSelected:=True)
                state.SendTypeChars("!")
                Await state.AssertNoCompletionSession()
                Assert.Equal("if (!Met", state.GetLineTextFromCaretPosition().Trim())
                Assert.Equal("M", state.GetCaretPoint().BufferPosition.GetChar())
            End Using
        End Function

        <WorkItem(622957, "http://vstfdevdiv:8080/DevDiv2/DevDiv/_workitems/edit/622957")>
        <WpfTheory, CombinatorialData>
        <Trait(Traits.Feature, Traits.Features.Completion)>
        Public Async Function TestBangFiltersInDocComment(showCompletionInArgumentLists As Boolean) As Task
            Using state = TestStateFactory.CreateCSharpTestState(
                  <Document><![CDATA[
using System;

/// $$
/// TestDocComment
/// </summary>
class TestException : Exception { }
]]></Document>,
                  showCompletionInArgumentLists:=showCompletionInArgumentLists)

                state.SendTypeChars("<")
                Await state.AssertCompletionSession()
                state.SendTypeChars("!")
                Await state.AssertCompletionSession()
                Await state.AssertSelectedCompletionItem("!--")
            End Using
        End Function

        <WpfTheory, CombinatorialData>
        <Trait(Traits.Feature, Traits.Features.Completion)>
        Public Async Function InvokeCompletionDoesNotFilter(showCompletionInArgumentLists As Boolean) As Task
            Using state = TestStateFactory.CreateCSharpTestState(
                <Document><![CDATA[
using System;
class C
{
    public void Method()
    {
        string$$
    }
}
            ]]></Document>,
                  showCompletionInArgumentLists:=showCompletionInArgumentLists)
                state.SendInvokeCompletionList()
                Await state.AssertSelectedCompletionItem("string")
                Await state.AssertCompletionItemsContainAll("int", "Method")
            End Using
        End Function

        <WpfTheory, CombinatorialData>
        <Trait(Traits.Feature, Traits.Features.Completion)>
        Public Async Function InvokeBeforeWordDoesNotSelect(showCompletionInArgumentLists As Boolean) As Task
            Using state = TestStateFactory.CreateCSharpTestState(
                <Document><![CDATA[
using System;
class C
{
    public void Method()
    {
        $$string
    }
}
            ]]></Document>,
                  showCompletionInArgumentLists:=showCompletionInArgumentLists)
                state.SendInvokeCompletionList()
                Await state.AssertSelectedCompletionItem("AccessViolationException")
                Await state.AssertCompletionItemsContainAll("int", "Method")
            End Using
        End Function

        <WpfTheory, CombinatorialData>
        <Trait(Traits.Feature, Traits.Features.Completion)>
        Public Async Function InvokeCompletionSelectsWithoutRegardToCaretPosition(showCompletionInArgumentLists As Boolean) As Task
            Using state = TestStateFactory.CreateCSharpTestState(
                <Document><![CDATA[
using System;
class C
{
    public void Method()
    {
        s$$tring
    }
}
            ]]></Document>,
                  showCompletionInArgumentLists:=showCompletionInArgumentLists)
                state.SendInvokeCompletionList()
                Await state.AssertSelectedCompletionItem("string")
                Await state.AssertCompletionItemsContainAll("int", "Method")
            End Using
        End Function

        <WpfTheory, CombinatorialData>
        <Trait(Traits.Feature, Traits.Features.Completion)>
        Public Sub TabAfterQuestionMark(showCompletionInArgumentLists As Boolean)
            Using state = TestStateFactory.CreateCSharpTestState(
                <Document><![CDATA[
using System;
class C
{
    public void Method()
    {
        ?$$
    }
}
            ]]></Document>,
                  showCompletionInArgumentLists:=showCompletionInArgumentLists)
                state.SendTab()
                Assert.Equal(state.GetLineTextFromCaretPosition(), "        ?" + vbTab)
            End Using
        End Sub

        <WorkItem(657658, "http://vstfdevdiv:8080/DevDiv2/DevDiv/_workitems/edit/657658")>
        <WpfTheory, CombinatorialData>
        <Trait(Traits.Feature, Traits.Features.Completion)>
        Public Async Function PreselectionIgnoresBrackets(showCompletionInArgumentLists As Boolean) As Task
            Using state = TestStateFactory.CreateCSharpTestState(
                  <Document><![CDATA[
using System;
using System.Collections.Generic;
using System.Linq;
using System.Threading.Tasks;

class Program
{
    $$

    static void Main(string[] args)
    {

    }
}]]></Document>,
                  showCompletionInArgumentLists:=showCompletionInArgumentLists)

                state.SendTypeChars("static void F<T>(int a, Func<T, int> b) { }")
                state.SendEscape()

                state.TextView.Caret.MoveTo(New VisualStudio.Text.SnapshotPoint(state.SubjectBuffer.CurrentSnapshot, 220))

                state.SendTypeChars("F")
                Await state.AssertCompletionSession()
                Await state.AssertSelectedCompletionItem("F", displayTextSuffix:="<>")
            End Using
        End Function

        <WorkItem(672474, "http://vstfdevdiv:8080/DevDiv2/DevDiv/_workitems/edit/672474")>
        <WpfTheory, CombinatorialData>
        <Trait(Traits.Feature, Traits.Features.Completion)>
        Public Async Function TestInvokeSnippetCommandDismissesCompletion(showCompletionInArgumentLists As Boolean) As Task
            Using state = TestStateFactory.CreateCSharpTestState(
                              <Document>$$</Document>,
                  showCompletionInArgumentLists:=showCompletionInArgumentLists)

                state.SendTypeChars("us")
                Await state.AssertCompletionSession()
                state.SendInsertSnippetCommand()
                Await state.AssertNoCompletionSession()
            End Using
        End Function

        <WorkItem(672474, "http://vstfdevdiv:8080/DevDiv2/DevDiv/_workitems/edit/672474")>
        <WpfTheory, CombinatorialData>
        <Trait(Traits.Feature, Traits.Features.Completion)>
        Public Async Function TestSurroundWithCommandDismissesCompletion(showCompletionInArgumentLists As Boolean) As Task
            Using state = TestStateFactory.CreateCSharpTestState(
                              <Document>$$</Document>,
                  showCompletionInArgumentLists:=showCompletionInArgumentLists)

                state.SendTypeChars("us")
                Await state.AssertCompletionSession()
                state.SendSurroundWithCommand()
                Await state.AssertNoCompletionSession()
            End Using
        End Function

        <WorkItem(737239, "http://vstfdevdiv:8080/DevDiv2/DevDiv/_workitems/edit/737239")>
        <WpfTheory, CombinatorialData>
        <Trait(Traits.Feature, Traits.Features.Completion)>
        Public Async Function LetEditorHandleOpenParen(showCompletionInArgumentLists As Boolean) As Task
            Dim expected = <Document><![CDATA[
using System;
using System.Collections.Generic;
using System.Linq;
using System.Threading.Tasks;

class Program
{
    static void Main(string[] args)
    {
        List<int> x = new List<int>(
    }
}]]></Document>.Value.Replace(vbLf, vbCrLf)

            Using state = TestStateFactory.CreateCSharpTestState(<Document><![CDATA[
using System;
using System.Collections.Generic;
using System.Linq;
using System.Threading.Tasks;

class Program
{
    static void Main(string[] args)
    {
        List<int> x = new$$
    }
}]]></Document>,
                  showCompletionInArgumentLists:=showCompletionInArgumentLists)

                state.SendTypeChars(" ")
                Await state.AssertCompletionSession()
                Await state.AssertSelectedCompletionItem("List<int>")
                state.SendTypeChars("(")
                Assert.Equal(expected, state.GetDocumentText())
            End Using
        End Function

        <WorkItem(785637, "http://vstfdevdiv:8080/DevDiv2/DevDiv/_workitems/edit/785637")>
        <WpfTheory, CombinatorialData>
        <Trait(Traits.Feature, Traits.Features.Completion)>
        Public Async Function CommitMovesCaretToWordEnd(showCompletionInArgumentLists As Boolean) As Task
            Using state = TestStateFactory.CreateCSharpTestState(
                <Document><![CDATA[
using System;
class C
{
    public void Main()
    {
        M$$ain
    }
}
            ]]></Document>,
                  showCompletionInArgumentLists:=showCompletionInArgumentLists)

                Await state.SendCommitUniqueCompletionListItemAsync()
                Assert.Equal(state.GetLineFromCurrentCaretPosition().End, state.GetCaretPoint().BufferPosition)
            End Using
        End Function

        <WorkItem(775370, "http://vstfdevdiv:8080/DevDiv2/DevDiv/_workitems/edit/775370")>
        <WpfTheory, CombinatorialData>
        <Trait(Traits.Feature, Traits.Features.Completion)>
        Public Async Function MatchingConsidersAtSign(showCompletionInArgumentLists As Boolean) As Task
            Using state = TestStateFactory.CreateCSharpTestState(
                <Document><![CDATA[
using System;
class C
{
    public void Main()
    {
        $$
    }
}
            ]]></Document>,
                  showCompletionInArgumentLists:=showCompletionInArgumentLists)
                state.SendTypeChars("var @this = ""goo""")
                state.SendReturn()
                state.SendTypeChars("string str = this.ToString();")
                state.SendReturn()
                state.SendTypeChars("str = @th")

                Await state.AssertSelectedCompletionItem("@this")
            End Using
        End Function

        <WorkItem(865089, "http://vstfdevdiv:8080/DevDiv2/DevDiv/_workitems/edit/865089")>
        <WpfTheory, CombinatorialData>
        <Trait(Traits.Feature, Traits.Features.Completion)>
        Public Async Function AttributeFilterTextRemovesAttributeSuffix(showCompletionInArgumentLists As Boolean) As Task
            Using state = TestStateFactory.CreateCSharpTestState(
                <Document><![CDATA[
[$$]
class AtAttribute : System.Attribute { }]]></Document>,
                  showCompletionInArgumentLists:=showCompletionInArgumentLists)
                state.SendTypeChars("At")
                Await state.AssertSelectedCompletionItem("At")
                Assert.Equal("At", state.GetSelectedItem().FilterText)
            End Using
        End Function

        <WorkItem(852578, "http://vstfdevdiv:8080/DevDiv2/DevDiv/_workitems/edit/852578")>
        <WpfTheory, CombinatorialData>
        <Trait(Traits.Feature, Traits.Features.Completion)>
        Public Async Function PreselectExceptionOverSnippet(showCompletionInArgumentLists As Boolean) As Task
            Using state = TestStateFactory.CreateCSharpTestState(
                <Document><![CDATA[
using System;
class C
{
    Exception goo() {
        return new $$
    }
}]]></Document>,
                  showCompletionInArgumentLists:=showCompletionInArgumentLists)
                state.SendTypeChars(" ")
                Await state.AssertSelectedCompletionItem("Exception")
            End Using
        End Function

        <WorkItem(868286, "http://vstfdevdiv:8080/DevDiv2/DevDiv/_workitems/edit/868286")>
        <WpfTheory, CombinatorialData>
        <Trait(Traits.Feature, Traits.Features.Completion)>
        Public Sub CommitNameAfterAlias(showCompletionInArgumentLists As Boolean)
            Using state = TestStateFactory.CreateCSharpTestState(
                <Document><![CDATA[
using goo = System$$]]></Document>,
                  showCompletionInArgumentLists:=showCompletionInArgumentLists)
                state.SendTypeChars(".act<")
                state.AssertMatchesTextStartingAtLine(1, "using goo = System.Action<")
            End Using
        End Sub

        <WpfTheory, CombinatorialData>
        <Trait(Traits.Feature, Traits.Features.Completion)>
        Public Async Function TestCompletionInLinkedFiles(showCompletionInArgumentLists As Boolean) As Task
            Using state = TestStateFactory.CreateTestStateFromWorkspace(
                <Workspace>
                    <Project Language="C#" CommonReferences="true" AssemblyName="CSProj" PreprocessorSymbols="Thing2">
                        <Document FilePath="C.cs">
class C
{
    void M()
    {
        $$
    }

#if Thing1
    void Thing1() { }
#elif Thing2
    void Thing2() { }
#endif
}
                              </Document>
                    </Project>
                    <Project Language="C#" CommonReferences="true" PreprocessorSymbols="Thing1">
                        <Document IsLinkFile="true" LinkAssemblyName="CSProj" LinkFilePath="C.cs"/>
                    </Project>
                </Workspace>, showCompletionInArgumentLists:=showCompletionInArgumentLists)

                Dim documents = state.Workspace.Documents
                Dim linkDocument = documents.Single(Function(d) d.IsLinkFile)
                state.SendTypeChars("Thing1")
                Await state.AssertSelectedCompletionItem("Thing1")
                state.SendBackspace()
                state.SendBackspace()
                state.SendBackspace()
                state.SendBackspace()
                state.SendBackspace()
                state.SendBackspace()
                state.SendEscape()
                state.Workspace.SetDocumentContext(linkDocument.Id)
                state.SendTypeChars("Thing1")
                Await state.AssertSelectedCompletionItem("Thing1")
                Assert.True(state.GetSelectedItem().Tags.Contains(WellKnownTags.Warning))
                state.SendBackspace()
                state.SendBackspace()
                state.SendBackspace()
                state.SendBackspace()
                state.SendBackspace()
                state.SendBackspace()
                state.SendTypeChars("M")
                Await state.AssertSelectedCompletionItem("M")
                Assert.False(state.GetSelectedItem().Tags.Contains(WellKnownTags.Warning))
            End Using
        End Function

        <WorkItem(951726, "http://vstfdevdiv:8080/DevDiv2/DevDiv/_workitems/edit/951726")>
        <WpfTheory, CombinatorialData>
        <Trait(Traits.Feature, Traits.Features.Completion)>
        Public Async Function DismissUponSave(showCompletionInArgumentLists As Boolean) As Task
            Using state = TestStateFactory.CreateCSharpTestState(
                <Document><![CDATA[
class C
{
    $$
}]]></Document>,
                  showCompletionInArgumentLists:=showCompletionInArgumentLists)
                state.SendTypeChars("voi")
                Await state.AssertSelectedCompletionItem("void")
                state.SendSave()
                Await state.AssertNoCompletionSession()
                state.AssertMatchesTextStartingAtLine(3, "    voi")
            End Using
        End Function

        <WorkItem(930254, "http://vstfdevdiv:8080/DevDiv2/DevDiv/_workitems/edit/930254")>
        <WpfTheory, CombinatorialData>
        <Trait(Traits.Feature, Traits.Features.Completion)>
        Public Async Function NoCompletionWithBoxSelection(showCompletionInArgumentLists As Boolean) As Task
            Using state = TestStateFactory.CreateCSharpTestState(
                <Document><![CDATA[
class C
{
    {|Selection:$$int x;|}
    {|Selection:int y;|}
}]]></Document>,
                  showCompletionInArgumentLists:=showCompletionInArgumentLists)
                state.SendInvokeCompletionList()
                Await state.AssertNoCompletionSession()
                state.SendTypeChars("goo")
                Await state.AssertNoCompletionSession()
            End Using
        End Function

        <WorkItem(839555, "http://vstfdevdiv:8080/DevDiv2/DevDiv/_workitems/edit/839555")>
        <WpfTheory, CombinatorialData>
        <Trait(Traits.Feature, Traits.Features.Completion)>
        Public Async Function TriggeredOnHash(showCompletionInArgumentLists As Boolean) As Task
            Using state = TestStateFactory.CreateCSharpTestState(
                <Document><![CDATA[
$$]]></Document>,
                  showCompletionInArgumentLists:=showCompletionInArgumentLists)
                state.SendTypeChars("#")
                Await state.AssertCompletionSession()
            End Using
        End Function

        <WorkItem(771761, "http://vstfdevdiv:8080/DevDiv2/DevDiv/_workitems/edit/771761")>
        <WpfTheory, CombinatorialData>
        <Trait(Traits.Feature, Traits.Features.Completion)>
        Public Async Function RegionCompletionCommitTriggersFormatting_1(showCompletionInArgumentLists As Boolean) As Task
            Using state = TestStateFactory.CreateCSharpTestState(
                <Document><![CDATA[
class C
{
    $$
}]]></Document>,
                  showCompletionInArgumentLists:=showCompletionInArgumentLists)
                state.SendTypeChars("#reg")
                Await state.AssertSelectedCompletionItem("region")
                state.SendReturn()
                state.AssertMatchesTextStartingAtLine(3, "    #region")
            End Using
        End Function

        <WorkItem(771761, "http://vstfdevdiv:8080/DevDiv2/DevDiv/_workitems/edit/771761")>
        <WpfTheory, CombinatorialData>
        <Trait(Traits.Feature, Traits.Features.Completion)>
        Public Async Function RegionCompletionCommitTriggersFormatting_2(showCompletionInArgumentLists As Boolean) As Task
            Using state = TestStateFactory.CreateCSharpTestState(
                <Document><![CDATA[
class C
{
    $$
}]]></Document>,
                  showCompletionInArgumentLists:=showCompletionInArgumentLists)
                state.SendTypeChars("#reg")
                Await state.AssertSelectedCompletionItem("region")
                state.SendTypeChars(" ")
                state.AssertMatchesTextStartingAtLine(3, "    #region ")
            End Using
        End Function

        <WorkItem(771761, "http://vstfdevdiv:8080/DevDiv2/DevDiv/_workitems/edit/771761")>
        <WpfTheory, CombinatorialData>
        <Trait(Traits.Feature, Traits.Features.Completion)>
        Public Async Function EndRegionCompletionCommitTriggersFormatting_2(showCompletionInArgumentLists As Boolean) As Task
            Using state = TestStateFactory.CreateCSharpTestState(
                <Document><![CDATA[
class C
{
    #region NameIt
    $$
}]]></Document>,
                  showCompletionInArgumentLists:=showCompletionInArgumentLists)
                state.SendTypeChars("#endreg")
                Await state.AssertSelectedCompletionItem("endregion")
                state.SendReturn()
                state.AssertMatchesTextStartingAtLine(4, "    #endregion ")
            End Using
        End Function

        <ExportCompletionProvider(NameOf(SlowProvider), LanguageNames.CSharp)>
        <[Shared]>
        <PartNotDiscoverable>
        Private Class SlowProvider
            Inherits CommonCompletionProvider

            Public checkpoint As Checkpoint = New Checkpoint()

            <ImportingConstructor>
            <Obsolete(MefConstruction.ImportingConstructorMessage, True)>
            Public Sub New()
            End Sub

            Public Overrides Async Function ProvideCompletionsAsync(context As CompletionContext) As Task
                Await checkpoint.Task.ConfigureAwait(False)
            End Function

            Public Overrides Function IsInsertionTrigger(text As SourceText, characterPosition As Integer, options As OptionSet) As Boolean
                Return True
            End Function
        End Class

        <WorkItem(1015893, "http://vstfdevdiv:8080/DevDiv2/DevDiv/_workitems/edit/1015893")>
        <WpfTheory(Skip:="https://github.com/dotnet/roslyn/issues/48870"), CombinatorialData>
        <Trait(Traits.Feature, Traits.Features.Completion)>
        Public Async Function BackspaceDismissesIfComputationIsIncomplete(showCompletionInArgumentLists As Boolean) As Task
            Using state = TestStateFactory.CreateCSharpTestState(
                <Document><![CDATA[
class C
{
    void goo()
    {
        goo($$
    }
}]]></Document>,
                extraExportedTypes:={GetType(SlowProvider)}.ToList(),
                showCompletionInArgumentLists:=showCompletionInArgumentLists)

                state.SendTypeChars("f")
                state.SendBackspace()

                ' Send a backspace that goes beyond the session's applicable span
                ' before the model computation has finished. Then, allow the
                ' computation to complete. There should still be no session.
                state.SendBackspace()

                Dim completionService = DirectCast(state.Workspace.Services.GetLanguageServices(LanguageNames.CSharp).GetRequiredService(Of CompletionService)(), CompletionServiceWithProviders)
                Dim slowProvider = completionService.GetTestAccessor().GetAllProviders(ImmutableHashSet(Of String).Empty).OfType(Of SlowProvider)().Single()
                slowProvider.checkpoint.Release()
                Await state.AssertNoCompletionSession()
            End Using
        End Function

        <WorkItem(31135, "https://github.com/dotnet/roslyn/issues/31135")>
        <WpfTheory, CombinatorialData>
        <Trait(Traits.Feature, Traits.Features.Completion)>
        Public Async Function TypingWithoutMatchAfterBackspaceDismissesCompletion(showCompletionInArgumentLists As Boolean) As Task
            Using state = TestStateFactory.CreateCSharpTestState(
                <Document><![CDATA[
class$$ C
{
}]]></Document>,
                  showCompletionInArgumentLists:=showCompletionInArgumentLists)

                Dim workspace = state.Workspace
                workspace.TryApplyChanges(workspace.CurrentSolution.WithOptions(workspace.Options _
                    .WithChangedOption(CompletionOptions.TriggerOnDeletion, LanguageNames.CSharp, True)))

                state.SendBackspace()
                Await state.AssertCompletionSession()
                state.SendTypeChars("w")
                Await state.AssertNoCompletionSession()
            End Using
        End Function

        <WorkItem(36515, "https://github.com/dotnet/roslyn/issues/36513")>
        <WpfTheory, CombinatorialData>
        <Trait(Traits.Feature, Traits.Features.Completion)>
        Public Async Function TypingBackspaceShouldPreserveCase(showCompletionInArgumentLists As Boolean) As Task
            Using state = TestStateFactory.CreateCSharpTestState(
                <Document><![CDATA[
class Program
{
    void M()
    {
        Structure structure;
        structure.$$
    }

    struct Structure
    {
        public int A;
    }
}]]></Document>,
                  showCompletionInArgumentLists:=showCompletionInArgumentLists)

                Dim workspace = state.Workspace
                workspace.TryApplyChanges(workspace.CurrentSolution.WithOptions(workspace.Options _
                    .WithChangedOption(CompletionOptions.TriggerOnDeletion, LanguageNames.CSharp, True)))

                state.SendBackspace()
                Await state.AssertCompletionSession()
                Await state.AssertSelectedCompletionItem("structure")
                state.SendTypeChars(".")
                Await state.AssertCompletionItemsContainAll("A")
            End Using
        End Function

        <WorkItem(1594, "https://github.com/dotnet/roslyn/issues/1594")>
        <WpfTheory, CombinatorialData>
        <Trait(Traits.Feature, Traits.Features.Completion)>
        Public Async Function NoPreselectionOnSpaceWhenAbuttingWord(showCompletionInArgumentLists As Boolean) As Task
            Using state = TestStateFactory.CreateCSharpTestState(
                <Document><![CDATA[
class Program
{
    void Main()
    {
        Program p = new $$Program();
    }
}]]></Document>,
                  showCompletionInArgumentLists:=showCompletionInArgumentLists)
                state.SendTypeChars(" ")
                Await state.AssertNoCompletionSession()
            End Using
        End Function

        <WorkItem(1594, "https://github.com/dotnet/roslyn/issues/1594")>
        <WpfTheory, CombinatorialData>
        <Trait(Traits.Feature, Traits.Features.Completion)>
        Public Async Function SpacePreselectionAtEndOfFile(showCompletionInArgumentLists As Boolean) As Task
            Using state = TestStateFactory.CreateCSharpTestState(
                <Document><![CDATA[
class Program
{
    void Main()
    {
        Program p = new $$]]></Document>,
                  showCompletionInArgumentLists:=showCompletionInArgumentLists)
                state.SendTypeChars(" ")
                Await state.AssertCompletionSession()
            End Using
        End Function

        <WorkItem(1659, "https://github.com/dotnet/roslyn/issues/1659")>
        <WpfTheory, CombinatorialData>
        <Trait(Traits.Feature, Traits.Features.Completion)>
        Public Async Function DismissOnSelectAllCommand(showCompletionInArgumentLists As Boolean) As Task
            Using state = TestStateFactory.CreateCSharpTestState(
                <Document><![CDATA[
class C
{
    void goo(int x)
    {
        $$]]></Document>,
                  showCompletionInArgumentLists:=showCompletionInArgumentLists)
                ' Note: the caret is at the file, so the Select All command's movement
                ' of the caret to the end of the selection isn't responsible for
                ' dismissing the session.
                state.SendInvokeCompletionList()
                Await state.AssertCompletionSession()
                state.SendSelectAll()
                Await state.AssertNoCompletionSession()
            End Using
        End Function

        <WorkItem(588, "https://github.com/dotnet/roslyn/issues/588")>
        <WpfTheory, CombinatorialData>
        <Trait(Traits.Feature, Traits.Features.Completion)>
        Public Sub CompletionCommitAndFormatAreSeparateUndoTransactions(showCompletionInArgumentLists As Boolean)
            Using state = TestStateFactory.CreateCSharpTestState(
                <Document><![CDATA[
class C
{
    void goo(int x)
    {
        int doodle;
$$]]></Document>,
                extraExportedTypes:={GetType(CSharpEditorFormattingService)}.ToList(),
                showCompletionInArgumentLists:=showCompletionInArgumentLists)
                state.SendTypeChars("doo;")
                state.AssertMatchesTextStartingAtLine(6, "        doodle;")
                state.SendUndo()
                state.AssertMatchesTextStartingAtLine(6, "doo;")
            End Using
        End Sub

        <WorkItem(4978, "https://github.com/dotnet/roslyn/issues/4978")>
        <WpfTheory, CombinatorialData>
        <Trait(Traits.Feature, Traits.Features.Completion)>
        Public Async Function SessionNotStartedWhenCaretNotMappableIntoSubjectBuffer(showCompletionInArgumentLists As Boolean) As Task
            ' In inline diff view, typing delete next to a "deletion",
            ' can cause our CommandChain to be called with a subjectbuffer
            ' and TextView such that the textView's caret can't be mapped
            ' into our subject buffer.
            '
            ' To test this, we create a projection buffer with 2 source
            ' spans: one of "text" content type and one based on a C#
            ' buffer. We create a TextView with that projection as
            ' its buffer, setting the caret such that it maps only
            ' into the "text" buffer. We then call the completionImplementation
            ' command handlers with commandargs based on that TextView
            ' but with the C# buffer as the SubjectBuffer.

            Using state = TestStateFactory.CreateCSharpTestState(
                <Document><![CDATA[
class C
{
    void goo(int x)
    {$$
        /********/
        int doodle;
        }
}]]></Document>,
                extraExportedTypes:={GetType(CSharpEditorFormattingService)}.ToList(),
                showCompletionInArgumentLists:=showCompletionInArgumentLists)

                Dim textBufferFactoryService = state.GetExportedValue(Of ITextBufferFactoryService)()
                Dim contentTypeService = state.GetExportedValue(Of VisualStudio.Utilities.IContentTypeRegistryService)()
                Dim contentType = contentTypeService.GetContentType(ContentTypeNames.CSharpContentType)
                Dim textViewFactory = state.GetExportedValue(Of ITextEditorFactoryService)()
                Dim editorOperationsFactory = state.GetExportedValue(Of IEditorOperationsFactoryService)()

                Dim otherBuffer = textBufferFactoryService.CreateTextBuffer("text", contentType)
                Dim otherExposedSpan = otherBuffer.CurrentSnapshot.CreateTrackingSpan(0, 4, SpanTrackingMode.EdgeExclusive, TrackingFidelityMode.Forward)

                Dim subjectBufferExposedSpan = state.SubjectBuffer.CurrentSnapshot.CreateTrackingSpan(0, state.SubjectBuffer.CurrentSnapshot.Length, SpanTrackingMode.EdgeExclusive, TrackingFidelityMode.Forward)

                Dim projectionBufferFactory = state.GetExportedValue(Of IProjectionBufferFactoryService)()
                Dim projection = projectionBufferFactory.CreateProjectionBuffer(Nothing, New Object() {otherExposedSpan, subjectBufferExposedSpan}.ToList(), ProjectionBufferOptions.None)

                Using disposableView As DisposableTextView = textViewFactory.CreateDisposableTextView(projection)
                    disposableView.TextView.Caret.MoveTo(New SnapshotPoint(disposableView.TextView.TextBuffer.CurrentSnapshot, 0))

                    Dim editorOperations = editorOperationsFactory.GetEditorOperations(disposableView.TextView)
                    state.SendDeleteToSpecificViewAndBuffer(disposableView.TextView, state.SubjectBuffer)

                    Await state.AssertNoCompletionSession()
                End Using
            End Using
        End Function

        <WorkItem(588, "https://github.com/dotnet/roslyn/issues/588")>
        <WpfTheory, CombinatorialData>
        <Trait(Traits.Feature, Traits.Features.Completion)>
        Public Async Function TestMatchWithTurkishIWorkaround1(showCompletionInArgumentLists As Boolean) As Task
            Using New CultureContext(New CultureInfo("tr-TR", useUserOverride:=False))
                Using state = TestStateFactory.CreateCSharpTestState(
                               <Document><![CDATA[
        class C
        {
            void goo(int x)
            {
                string.$$]]></Document>,
                               extraExportedTypes:={GetType(CSharpEditorFormattingService)}.ToList(),
                               showCompletionInArgumentLists:=showCompletionInArgumentLists)
                    state.SendTypeChars("is")
                    Await state.AssertSelectedCompletionItem("IsInterned")
                End Using
            End Using

        End Function

        <WorkItem(588, "https://github.com/dotnet/roslyn/issues/588")>
        <WpfTheory, CombinatorialData>
        <Trait(Traits.Feature, Traits.Features.Completion)>
        Public Async Function TestMatchWithTurkishIWorkaround2(showCompletionInArgumentLists As Boolean) As Task
            Using New CultureContext(New CultureInfo("tr-TR", useUserOverride:=False))
                Using state = TestStateFactory.CreateCSharpTestState(
                               <Document><![CDATA[
        class C
        {
            void goo(int x)
            {
                string.$$]]></Document>,
                               extraExportedTypes:={GetType(CSharpEditorFormattingService)}.ToList(),
                               showCompletionInArgumentLists:=showCompletionInArgumentLists)
                    state.SendTypeChars("ı")
                    Await state.AssertSelectedCompletionItem()
                End Using
            End Using

        End Function

        <WorkItem(29938, "https://github.com/dotnet/roslyn/issues/29938")>
        <WpfTheory, CombinatorialData>
        <Trait(Traits.Feature, Traits.Features.Completion)>
        Public Async Function TestMatchWithTurkishIWorkaround3(showCompletionInArgumentLists As Boolean) As Task
            Using New CultureContext(New CultureInfo("tr-TR", useUserOverride:=False))
                Using state = TestStateFactory.CreateCSharpTestState(
                               <Document><![CDATA[
        class TARIFE { }
        class C
        {
            void goo(int x)
            {
                var t = new $$]]></Document>,
                               extraExportedTypes:={GetType(CSharpEditorFormattingService)}.ToList(),
                               showCompletionInArgumentLists:=showCompletionInArgumentLists)
                    state.SendTypeChars("tarif")
                    Await state.WaitForAsynchronousOperationsAsync()
                    Await state.AssertSelectedCompletionItem("TARIFE")
                End Using
            End Using

        End Function

        <WorkItem(29938, "https://github.com/dotnet/roslyn/issues/29938")>
        <WpfTheory, CombinatorialData>
        <Trait(Traits.Feature, Traits.Features.Completion)>
        Public Async Function TestMatchWithTurkishIWorkaround4(showCompletionInArgumentLists As Boolean) As Task
            Using New CultureContext(New CultureInfo("tr-TR", useUserOverride:=False))
                Using state = TestStateFactory.CreateCSharpTestState(
                               <Document><![CDATA[
        class IFADE {}
        class ifTest {}
        class C
        {
            void goo(int x)
            {
              IFADE ifade = null;
              $$]]></Document>,
                               extraExportedTypes:={GetType(CSharpEditorFormattingService)}.ToList(),
                               showCompletionInArgumentLists:=showCompletionInArgumentLists)
                    state.SendTypeChars("if")
                    Await state.WaitForAsynchronousOperationsAsync()
                    Await state.AssertSelectedCompletionItem("if")
                End Using
            End Using

        End Function

        <WorkItem(29938, "https://github.com/dotnet/roslyn/issues/29938")>
        <WpfTheory, CombinatorialData>
        <Trait(Traits.Feature, Traits.Features.Completion)>
        Public Async Function TestMatchWithTurkishIWorkaround5(showCompletionInArgumentLists As Boolean) As Task
            Using New CultureContext(New CultureInfo("tr-TR", useUserOverride:=False))
                Using state = TestStateFactory.CreateCSharpTestState(
                               <Document><![CDATA[
        class İFADE {}
        class ifTest {}
        class C
        {
            void goo(int x)
            {
              İFADE ifade = null;
                $$]]></Document>,
                               extraExportedTypes:={GetType(CSharpEditorFormattingService)}.ToList(),
                               showCompletionInArgumentLists:=showCompletionInArgumentLists)
                    state.SendTypeChars("if")
                    Await state.WaitForAsynchronousOperationsAsync()
                    Await state.AssertSelectedCompletionItem("if")
                End Using
            End Using

        End Function

        <WorkItem(29938, "https://github.com/dotnet/roslyn/issues/29938")>
        <WpfTheory, CombinatorialData>
        <Trait(Traits.Feature, Traits.Features.Completion)>
        Public Async Function TestMatchWithTurkishIWorkaround6(showCompletionInArgumentLists As Boolean) As Task
            Using New CultureContext(New CultureInfo("tr-TR", useUserOverride:=False))
                Using state = TestStateFactory.CreateCSharpTestState(
                               <Document><![CDATA[
        class TARİFE { }
        class C
        {
            void goo(int x)
            {
                var obj = new $$]]></Document>,
                               extraExportedTypes:={GetType(CSharpEditorFormattingService)}.ToList(),
                               showCompletionInArgumentLists:=showCompletionInArgumentLists)
                    state.SendTypeChars("tarif")
                    Await state.WaitForAsynchronousOperationsAsync()
                    Await state.AssertSelectedCompletionItem("TARİFE")
                End Using
            End Using

        End Function

        <WorkItem(29938, "https://github.com/dotnet/roslyn/issues/29938")>
        <WpfTheory, CombinatorialData>
        <Trait(Traits.Feature, Traits.Features.Completion)>
        Public Async Function TestMatchWithTurkishIWorkaround7(showCompletionInArgumentLists As Boolean) As Task
            Using New CultureContext(New CultureInfo("tr-TR", useUserOverride:=False))
                Using state = TestStateFactory.CreateCSharpTestState(
                               <Document><![CDATA[
        class İFADE {}
        class ifTest {}
        class C
        {
            void goo(int x)
            {
              var obj = new $$]]></Document>,
                               extraExportedTypes:={GetType(CSharpEditorFormattingService)}.ToList(),
                               showCompletionInArgumentLists:=showCompletionInArgumentLists)
                    state.SendTypeChars("ifad")
                    Await state.WaitForAsynchronousOperationsAsync()
                    Await state.AssertSelectedCompletionItem("İFADE")
                End Using
            End Using

        End Function

        <WorkItem(29938, "https://github.com/dotnet/roslyn/issues/29938")>
        <WpfTheory, CombinatorialData>
        <Trait(Traits.Feature, Traits.Features.Completion)>
        Public Async Function TestMatchWithTurkishIWorkaround8(showCompletionInArgumentLists As Boolean) As Task
            Using New CultureContext(New CultureInfo("tr-TR", useUserOverride:=False))
                Using state = TestStateFactory.CreateCSharpTestState(
                               <Document><![CDATA[
        class IFADE {}
        class ifTest {}
        class C
        {
            void goo(int x)
            {
              var obj = new $$]]></Document>,
                               extraExportedTypes:={GetType(CSharpEditorFormattingService)}.ToList(),
                               showCompletionInArgumentLists:=showCompletionInArgumentLists)
                    state.SendTypeChars("ifad")
                    Await state.WaitForAsynchronousOperationsAsync()
                    Await state.AssertSelectedCompletionItem("IFADE")
                End Using
            End Using

        End Function

        <WorkItem(29938, "https://github.com/dotnet/roslyn/issues/29938")>
        <WpfTheory, CombinatorialData>
        <Trait(Traits.Feature, Traits.Features.Completion)>
        Public Async Function TestMatchWithTurkishIWorkaround9(showCompletionInArgumentLists As Boolean) As Task
            Using New CultureContext(New CultureInfo("tr-TR", useUserOverride:=False))
                Using state = TestStateFactory.CreateCSharpTestState(
                               <Document><![CDATA[
        class IFADE {}
        class ifTest {}
        class C
        {
            void goo(int x)
            {
              IFADE ifade = null;
              $$]]></Document>,
                               extraExportedTypes:={GetType(CSharpEditorFormattingService)}.ToList(),
                               showCompletionInArgumentLists:=showCompletionInArgumentLists)
                    state.SendTypeChars("IF")
                    Await state.WaitForAsynchronousOperationsAsync()
                    Await state.AssertSelectedCompletionItem("if")
                End Using
            End Using

        End Function

        <WorkItem(29938, "https://github.com/dotnet/roslyn/issues/29938")>
        <WpfTheory, CombinatorialData>
        <Trait(Traits.Feature, Traits.Features.Completion)>
        Public Async Function TestMatchWithTurkishIWorkaround10(showCompletionInArgumentLists As Boolean) As Task
            Using New CultureContext(New CultureInfo("tr-TR", useUserOverride:=False))
                Using state = TestStateFactory.CreateCSharpTestState(
                               <Document><![CDATA[
        class İFADE {}
        class ifTest {}
        class C
        {
            void goo(int x)
            {
              İFADE ifade = null;
                $$]]></Document>, extraExportedTypes:={GetType(CSharpEditorFormattingService)}.ToList(),
                                  showCompletionInArgumentLists:=showCompletionInArgumentLists)
                    state.SendTypeChars("IF")
                    Await state.WaitForAsynchronousOperationsAsync()
                    Await state.AssertSelectedCompletionItem("if")
                End Using
            End Using

        End Function

        <WpfTheory, CombinatorialData>
        <Trait(Traits.Feature, Traits.Features.Completion)>
        Public Async Function TargetTypePreselection1(showCompletionInArgumentLists As Boolean) As Task
            Using state = TestStateFactory.CreateCSharpTestState(
                           <Document><![CDATA[
using System.Threading;
class Program
{
    void Cancel(int x, CancellationToken cancellationToken)
    {
        Cancel(x + 1, cancellationToken: $$)
    }
}]]></Document>,
                           extraExportedTypes:={GetType(CSharpEditorFormattingService)}.ToList(),
                           showCompletionInArgumentLists:=showCompletionInArgumentLists)
                state.SendInvokeCompletionList()
                Await state.AssertSelectedCompletionItem("cancellationToken", isHardSelected:=True).ConfigureAwait(True)
            End Using
        End Function

        <WpfTheory, CombinatorialData>
        <Trait(Traits.Feature, Traits.Features.Completion)>
        Public Async Function TargetTypePreselection2(showCompletionInArgumentLists As Boolean) As Task
            Using state = TestStateFactory.CreateCSharpTestState(
                           <Document><![CDATA[
class Program
{
    static void Main(string[] args)
    {
        int aaz = 0;
        args = $$
    }
}]]></Document>,
                           extraExportedTypes:={GetType(CSharpEditorFormattingService)}.ToList(),
                           showCompletionInArgumentLists:=showCompletionInArgumentLists)
                state.SendTypeChars("a")
                Await state.AssertSelectedCompletionItem("args", isHardSelected:=True).ConfigureAwait(True)
            End Using
        End Function

        <WpfTheory, CombinatorialData>
        <Trait(Traits.Feature, Traits.Features.Completion)>
        Public Async Function TargetTypePreselection_DoesNotOverrideEnumPreselection(showCompletionInArgumentLists As Boolean) As Task
            Using state = TestStateFactory.CreateCSharpTestState(
                           <Document><![CDATA[
enum E
{

}

class Program
{
    static void Main(string[] args)
    {
        E e;
        e = $$
    }
}]]></Document>,
                           extraExportedTypes:={GetType(CSharpEditorFormattingService)}.ToList(),
                           showCompletionInArgumentLists:=showCompletionInArgumentLists)
                state.SendInvokeCompletionList()
                Await state.AssertSelectedCompletionItem("E", isHardSelected:=True).ConfigureAwait(True)
            End Using
        End Function

        <WpfTheory, CombinatorialData>
        <Trait(Traits.Feature, Traits.Features.Completion)>
        Public Async Function TargetTypePreselection_DoesNotOverrideEnumPreselection2(showCompletionInArgumentLists As Boolean) As Task
            Using state = TestStateFactory.CreateCSharpTestState(
                           <Document><![CDATA[
enum E
{
    A
}

class Program
{
    static void Main(string[] args)
    {
        E e = E.A;
        if (e == $$
    }
}]]></Document>,
                           extraExportedTypes:={GetType(CSharpEditorFormattingService)}.ToList(),
                           showCompletionInArgumentLists:=showCompletionInArgumentLists)
                state.SendInvokeCompletionList()
                Await state.AssertSelectedCompletionItem("E", isHardSelected:=True).ConfigureAwait(True)
            End Using
        End Function

        <WpfTheory, CombinatorialData>
        <Trait(Traits.Feature, Traits.Features.Completion)>
        Public Async Function TargetTypePreselection3(showCompletionInArgumentLists As Boolean) As Task
            Using state = TestStateFactory.CreateCSharpTestState(
                           <Document><![CDATA[
class D {}

class Program
{
    static void Main(string[] args)
    {
       int cw = 7;
       D cx = new D();
       D cx2 = $$
    }
}]]></Document>,
                           extraExportedTypes:={GetType(CSharpEditorFormattingService)}.ToList(),
                           showCompletionInArgumentLists:=showCompletionInArgumentLists)
                state.SendTypeChars("c")
                Await state.AssertSelectedCompletionItem("cx", isHardSelected:=True).ConfigureAwait(True)
            End Using
        End Function

        <WpfTheory, CombinatorialData>
        <Trait(Traits.Feature, Traits.Features.Completion)>
        Public Async Function TargetTypePreselectionLocalsOverType(showCompletionInArgumentLists As Boolean) As Task
            Using state = TestStateFactory.CreateCSharpTestState(
                           <Document><![CDATA[
class A {}

class Program
{
    static void Main(string[] args)
    {
       A cx = new A();
       A cx2 = $$
    }
}]]></Document>,
                           extraExportedTypes:={GetType(CSharpEditorFormattingService)}.ToList(),
                           showCompletionInArgumentLists:=showCompletionInArgumentLists)
                state.SendTypeChars("c")
                Await state.AssertSelectedCompletionItem("cx", isHardSelected:=True).ConfigureAwait(True)
            End Using
        End Function

        <WpfTheory, CombinatorialData>
        <Trait(Traits.Feature, Traits.Features.Completion)>
        Public Async Function TargetTypePreselectionParameterOverMethod(showCompletionInArgumentLists As Boolean) As Task
            Using state = TestStateFactory.CreateCSharpTestState(
                           <Document><![CDATA[
class Program
{
    bool f;

    void goo(bool x) { }

    void Main(string[] args)
    {
        goo($$) // Not "Equals"
    }
}]]></Document>,
                           extraExportedTypes:={GetType(CSharpEditorFormattingService)}.ToList(),
                           showCompletionInArgumentLists:=showCompletionInArgumentLists)
                state.SendInvokeCompletionList()
                Await state.AssertSelectedCompletionItem("f", isHardSelected:=True).ConfigureAwait(True)
            End Using
        End Function

        <WpfTheory(Skip:="https://github.com/dotnet/roslyn/issues/6942"), CombinatorialData>
        <Trait(Traits.Feature, Traits.Features.Completion)>
        Public Async Function TargetTypePreselectionConvertibility1(showCompletionInArgumentLists As Boolean) As Task
            Using state = TestStateFactory.CreateCSharpTestState(
                           <Document><![CDATA[
abstract class C {}
class D : C {}
class Program
{
    static void Main(string[] args)
    {
       D cx = new D();
       C cx2 = $$
    }
}]]></Document>,
                           extraExportedTypes:={GetType(CSharpEditorFormattingService)}.ToList(),
                           showCompletionInArgumentLists:=showCompletionInArgumentLists)
                state.SendTypeChars("c")
                Await state.AssertSelectedCompletionItem("cx", isHardSelected:=True).ConfigureAwait(True)
            End Using
        End Function

        <WpfTheory, CombinatorialData>
        <Trait(Traits.Feature, Traits.Features.Completion)>
        Public Async Function TargetTypePreselectionLocalOverProperty(showCompletionInArgumentLists As Boolean) As Task
            Using state = TestStateFactory.CreateCSharpTestState(
                           <Document><![CDATA[
class Program
{
    public int aaa { get; }

     void Main(string[] args)
    {
        int aaq;

        int y = a$$
    }
}]]></Document>,
                           extraExportedTypes:={GetType(CSharpEditorFormattingService)}.ToList(),
                           showCompletionInArgumentLists:=showCompletionInArgumentLists)
                state.SendInvokeCompletionList()
                Await state.AssertSelectedCompletionItem("aaq", isHardSelected:=True).ConfigureAwait(True)
            End Using
        End Function

        <WpfTheory, CombinatorialData>
        <Trait(Traits.Feature, Traits.Features.Completion)>
        <WorkItem(12254, "https://github.com/dotnet/roslyn/issues/12254")>
        Public Sub TestGenericCallOnTypeContainingAnonymousType(showCompletionInArgumentLists As Boolean)
            Using state = TestStateFactory.CreateCSharpTestState(
                           <Document><![CDATA[
using System.Linq;

class Program
{
    static void Main(string[] args)
    {
        new[] { new { x = 1 } }.ToArr$$
    }
}]]></Document>,
                           extraExportedTypes:={GetType(CSharpEditorFormattingService)}.ToList(),
                           showCompletionInArgumentLists:=showCompletionInArgumentLists)

                state.SendInvokeCompletionList()
                state.SendTypeChars("(")
                state.AssertMatchesTextStartingAtLine(7, "new[] { new { x = 1 } }.ToArray(")
            End Using
        End Sub

        <WpfTheory, CombinatorialData>
        <Trait(Traits.Feature, Traits.Features.Completion)>
        Public Async Function TargetTypePreselectionSetterValuey(showCompletionInArgumentLists As Boolean) As Task
            Using state = TestStateFactory.CreateCSharpTestState(
                           <Document><![CDATA[
class Program
{
    int _x;
    int X
    {
        set
        {
            _x = $$
        }
    }
}]]></Document>,
                           extraExportedTypes:={GetType(CSharpEditorFormattingService)}.ToList(),
                           showCompletionInArgumentLists:=showCompletionInArgumentLists)
                state.SendInvokeCompletionList()
                Await state.AssertSelectedCompletionItem("value", isHardSelected:=True).ConfigureAwait(True)
            End Using
        End Function

        <WpfTheory, CombinatorialData>
        <Trait(Traits.Feature, Traits.Features.Completion)>
        <WorkItem(12530, "https://github.com/dotnet/roslyn/issues/12530")>
        Public Async Function TestAnonymousTypeDescription(showCompletionInArgumentLists As Boolean) As Task
            Using state = TestStateFactory.CreateCSharpTestState(
                           <Document><![CDATA[
using System.Linq;

class Program
{
    static void Main(string[] args)
    {
        new[] { new { x = 1 } }.ToArr$$
    }
}]]></Document>,
                           extraExportedTypes:={GetType(CSharpEditorFormattingService)}.ToList(),
                           showCompletionInArgumentLists:=showCompletionInArgumentLists)
                state.SendInvokeCompletionList()
                Await state.AssertSelectedCompletionItem(description:=
$"({ CSharpFeaturesResources.extension }) 'a[] System.Collections.Generic.IEnumerable<'a>.ToArray<'a>()

{ FeaturesResources.Anonymous_Types_colon }
    'a { FeaturesResources.is_ } new {{ int x }}")
            End Using
        End Function

        <WpfTheory, CombinatorialData>
        <Trait(Traits.Feature, Traits.Features.Completion)>
        Public Async Function TestRecursiveGenericSymbolKey(showCompletionInArgumentLists As Boolean) As Task
            Using state = TestStateFactory.CreateCSharpTestState(
                           <Document><![CDATA[
using System.Collections.Generic;

class Program
{
    static void ReplaceInList<T>(List<T> list, T oldItem, T newItem)
    {
        $$
    }
}]]></Document>,
                           extraExportedTypes:={GetType(CSharpEditorFormattingService)}.ToList(),
                           showCompletionInArgumentLists:=showCompletionInArgumentLists)

                state.SendTypeChars("list")
                state.SendTypeChars(".")
                Await state.AssertCompletionSession()
                state.SendTypeChars("Add")

                Await state.AssertSelectedCompletionItem("Add", description:="void List<T>.Add(T item)")
            End Using
        End Function

        <WpfTheory, CombinatorialData>
        <Trait(Traits.Feature, Traits.Features.Completion)>
        Public Async Function TestCommitNamedParameterWithColon(showCompletionInArgumentLists As Boolean) As Task
            Using state = TestStateFactory.CreateCSharpTestState(
                           <Document><![CDATA[
using System.Collections.Generic;

class Program
{
    static void Main(int args)
    {
        Main(args$$
    }
}]]></Document>,
                           extraExportedTypes:={GetType(CSharpEditorFormattingService)}.ToList(),
                           showCompletionInArgumentLists:=showCompletionInArgumentLists)

                state.SendInvokeCompletionList()
                state.SendTypeChars(":")
                Await state.AssertNoCompletionSession()
                Assert.Contains("args:", state.GetLineTextFromCaretPosition())
            End Using
        End Function

        <WorkItem(13481, "https://github.com/dotnet/roslyn/issues/13481")>
        <WpfTheory, CombinatorialData>
        <Trait(Traits.Feature, Traits.Features.Completion)>
        Public Async Function TestBackspaceSelection1(showCompletionInArgumentLists As Boolean) As Task
            Using state = TestStateFactory.CreateCSharpTestState(
                <Document><![CDATA[
using System;

class Program
{
    static void Main()
    {
        DateTimeOffset$$
    }
}
            ]]></Document>,
                  showCompletionInArgumentLists:=showCompletionInArgumentLists)

                Dim workspace = state.Workspace
                workspace.TryApplyChanges(workspace.CurrentSolution.WithOptions(workspace.Options _
                    .WithChangedOption(CompletionOptions.TriggerOnDeletion, LanguageNames.CSharp, True)))

                For Each c In "Offset"
                    state.SendBackspace()
                    Await state.WaitForAsynchronousOperationsAsync()
                Next

                Await state.AssertSelectedCompletionItem("DateTime")
            End Using
        End Function

        <WorkItem(13481, "https://github.com/dotnet/roslyn/issues/13481")>
        <WpfTheory, CombinatorialData>
        <Trait(Traits.Feature, Traits.Features.Completion)>
        Public Async Function TestBackspaceSelection2(showCompletionInArgumentLists As Boolean) As Task
            Using state = TestStateFactory.CreateCSharpTestState(
                <Document><![CDATA[
using System;

class Program
{
    static void Main()
    {
        DateTimeOffset.$$
    }
}
            ]]></Document>,
                  showCompletionInArgumentLists:=showCompletionInArgumentLists)

                Dim workspace = state.Workspace
                workspace.TryApplyChanges(workspace.CurrentSolution.WithOptions(workspace.Options _
                    .WithChangedOption(CompletionOptions.TriggerOnDeletion, LanguageNames.CSharp, True)))

                For Each c In "Offset."
                    state.SendBackspace()
                    Await state.WaitForAsynchronousOperationsAsync()
                Next

                Await state.AssertSelectedCompletionItem("DateTime")
            End Using
        End Function

        <WorkItem(14465, "https://github.com/dotnet/roslyn/issues/14465")>
        <WpfTheory, CombinatorialData>
        <Trait(Traits.Feature, Traits.Features.Completion)>
        Public Async Function TypingNumberShouldNotDismiss1(showCompletionInArgumentLists As Boolean) As Task
            Using state = TestStateFactory.CreateCSharpTestState(
                <Document><![CDATA[
class C
{
    void Moo1()
    {
        new C()$$
    }
}
            ]]></Document>,
                  showCompletionInArgumentLists:=showCompletionInArgumentLists)

                state.SendTypeChars(".")
                Await state.AssertCompletionSession()
                state.SendTypeChars("1")
                Await state.AssertSelectedCompletionItem("Moo1")
            End Using
        End Function

        <WorkItem(14085, "https://github.com/dotnet/roslyn/issues/14085")>
        <WpfTheory, CombinatorialData>
        <Trait(Traits.Feature, Traits.Features.Completion)>
        Public Async Function TargetTypingDoesNotOverrideExactMatch(showCompletionInArgumentLists As Boolean) As Task
            Using state = TestStateFactory.CreateCSharpTestState(
                <Document><![CDATA[
using System.IO;
class C
{
    void Moo1()
    {
        string path = $$
    }
}
            ]]></Document>,
                  showCompletionInArgumentLists:=showCompletionInArgumentLists)

                state.SendTypeChars("Path")
                Await state.AssertCompletionSession()
                Await state.AssertSelectedCompletionItem("Path")
            End Using
        End Function

        <WorkItem(14085, "https://github.com/dotnet/roslyn/issues/14085")>
        <WpfTheory, CombinatorialData>
        <Trait(Traits.Feature, Traits.Features.Completion)>
        Public Async Function MRUOverTargetTyping(showCompletionInArgumentLists As Boolean) As Task
            Using state = TestStateFactory.CreateCSharpTestState(
                <Document><![CDATA[
using System.IO;
using System.Threading.Tasks;
class C
{
    async Task Moo()
    {
        await Moo().$$
    }
}
            ]]></Document>,
                  showCompletionInArgumentLists:=showCompletionInArgumentLists)

                state.SendTypeChars("Configure")
                state.SendTab()
                For i = 1 To "ConfigureAwait".Length
                    state.SendBackspace()
                Next
                state.SendInvokeCompletionList()
                Await state.AssertCompletionSession()
                Await state.AssertSelectedCompletionItem("ConfigureAwait")
            End Using
        End Function

        <WpfTheory, CombinatorialData>
        <Trait(Traits.Feature, Traits.Features.Completion)>
        Public Async Function MovingCaretToStartSoftSelects(showCompletionInArgumentLists As Boolean) As Task
            Using state = TestStateFactory.CreateCSharpTestState(
                              <Document>
using System;

class C
{
    void M()
    {
        $$
    }
}
                              </Document>,
                  showCompletionInArgumentLists:=showCompletionInArgumentLists)

                state.SendTypeChars("Conso")
                Await state.AssertSelectedCompletionItem(displayText:="Console", isHardSelected:=True)
                For Each ch In "Conso"
                    state.SendLeftKey()
                Next

                Await state.AssertSelectedCompletionItem(displayText:="Console", isHardSelected:=False)

                state.SendRightKey()
                Await state.AssertSelectedCompletionItem(displayText:="Console", isHardSelected:=True)
            End Using
        End Function

        <WpfTheory, CombinatorialData>
        <Trait(Traits.Feature, Traits.Features.Completion)>
        Public Async Function TestNoBlockOnCompletionItems1(showCompletionInArgumentLists As Boolean) As Task
            Using state = TestStateFactory.CreateCSharpTestState(
                              <Document>
                                  using $$
                              </Document>,
                              extraExportedTypes:={GetType(BooleanTaskControlledCompletionProvider)}.ToList(),
                              showCompletionInArgumentLists:=showCompletionInArgumentLists)

                Dim completionService = DirectCast(state.Workspace.Services.GetLanguageServices(LanguageNames.CSharp).GetRequiredService(Of CompletionService)(), CompletionServiceWithProviders)
                Dim provider = completionService.GetTestAccessor().GetAllProviders(ImmutableHashSet(Of String).Empty).OfType(Of BooleanTaskControlledCompletionProvider)().Single()

                Dim workspace = state.Workspace
                workspace.TryApplyChanges(workspace.CurrentSolution.WithOptions(workspace.Options _
                    .WithChangedOption(CompletionOptions.BlockForCompletionItems2, LanguageNames.CSharp, False)))

                state.SendTypeChars("Sys.")
                Await state.AssertNoCompletionSession()
                Assert.Contains("Sys.", state.GetLineTextFromCaretPosition())

                provider.completionSource.SetResult(True)
            End Using
        End Function

        <WpfTheory, CombinatorialData>
        <Trait(Traits.Feature, Traits.Features.Completion)>
        Public Async Function TestNoBlockOnCompletionItems2(showCompletionInArgumentLists As Boolean) As Task
            Using state = TestStateFactory.CreateCSharpTestState(
                              <Document>
                                  using $$
                              </Document>,
                              extraExportedTypes:={GetType(CompletedTaskControlledCompletionProvider)}.ToList(),
                              showCompletionInArgumentLists:=showCompletionInArgumentLists)

                Dim workspace = state.Workspace
                workspace.TryApplyChanges(workspace.CurrentSolution.WithOptions(workspace.Options _
                    .WithChangedOption(CompletionOptions.BlockForCompletionItems2, LanguageNames.CSharp, False)))

                state.SendTypeChars("Sys")
                Await state.AssertSelectedCompletionItem(displayText:="System")
                state.SendTypeChars(".")
                Assert.Contains("System.", state.GetLineTextFromCaretPosition())
            End Using
        End Function

        <WpfTheory, CombinatorialData>
        <Trait(Traits.Feature, Traits.Features.Completion)>
        Public Async Function TestNoBlockOnCompletionItems4(showCompletionInArgumentLists As Boolean) As Task
            ' This test verifies a scenario with the following conditions:
            ' a. A slow completion provider
            ' b. The block option set to false.
            ' Scenario:
            ' 1. Type 'Sys'
            ' 2. Send CommitIfUnique (Ctrl + space)
            ' 3. Wait for 250ms.
            ' 4. Verify that there is no completion window shown. In the new completion, we can just start the verification and check that the verification is still running.
            ' 5. Check that the commit is not yet provided: there is 'Sys' but no 'System'
            ' 6. Simulate unblocking the provider.
            ' 7. Verify that the completion completes CommitIfUnique.
            Using state = TestStateFactory.CreateCSharpTestState(
                              <Document>
                                  using $$
                              </Document>,
                              extraExportedTypes:={GetType(BooleanTaskControlledCompletionProvider)}.ToList(),
                              showCompletionInArgumentLists:=showCompletionInArgumentLists)

                Dim completionService = DirectCast(state.Workspace.Services.GetLanguageServices(LanguageNames.CSharp).GetRequiredService(Of CompletionService)(), CompletionServiceWithProviders)
                Dim provider = completionService.GetTestAccessor().GetAllProviders(ImmutableHashSet(Of String).Empty).OfType(Of BooleanTaskControlledCompletionProvider)().Single()

                Dim workspace = state.Workspace
                workspace.TryApplyChanges(workspace.CurrentSolution.WithOptions(workspace.Options _
                    .WithChangedOption(CompletionOptions.BlockForCompletionItems2, LanguageNames.CSharp, False)))

                state.SendTypeChars("Sys")

                Dim task1 As Task = Nothing
                Dim task2 As Task = Nothing

                Dim providerCalledHandler =
                    Sub()
                        task2 = New Task(
                        Sub()
                            Thread.Sleep(250)
                            Try
                                ' 3. Check that the other task is running/hanging.
                                Assert.Equal(TaskStatus.Running, task1.Status)
                                Assert.Contains("Sys", state.GetLineTextFromCaretPosition())
                                Assert.DoesNotContain("System", state.GetLineTextFromCaretPosition())
                                ' Need the Finally to avoid hangs if any of Asserts failed, the task will never complete and Task.WhenAll will wait forever.
                            Finally
                                ' 4. Unblock the first task and the main thread.
                                provider.completionSource.SetResult(True)
                            End Try
                        End Sub)

                        task1 = Task.Run(
                        Sub()
                            task2.Start()
                            ' 2. Hang here as well: getting items is waiting provider to respond.
                            state.CalculateItemsIfSessionExists()
                        End Sub)

                    End Sub

                AddHandler provider.ProviderCalled, providerCalledHandler

                ' SendCommitUniqueCompletionListItem is a asynchronous operation.
                ' It guarantees that ProviderCalled will be triggered and after that the completion will hang waiting for a task to be resolved.
                ' In the new completion, when pressed <ctrl>-<space>, we have to wait for the aggregate operation to complete.
                ' 1. Hang here.
                Await state.SendCommitUniqueCompletionListItemAsync()

                Assert.NotNull(task1)
                Assert.NotNull(task2)
                Await Task.WhenAll(task1, task2)

                Await state.AssertNoCompletionSession()
                Assert.Contains("System", state.GetLineTextFromCaretPosition())
            End Using
        End Function

        <WpfTheory, CombinatorialData>
        <Trait(Traits.Feature, Traits.Features.Completion)>
        Public Async Function TestNoBlockOnCompletionItems3(showCompletionInArgumentLists As Boolean) As Task
            ' This test verifies a scenario with the following conditions:
            ' a. A slow completion provider
            ' b. The block option set to false.
            ' Scenario:
            ' 1. Type 'Sys'
            ' 2. Send CommitIfUnique (Ctrl + space)
            ' 3. Wait for 250ms.
            ' 4. Verify that there is no completion window shown. In the new completion, we can just start the verification and check that the verification is still running.
            ' 5. Check that the commit is not yet provided: there is 'Sys' but no 'System'
            ' 6. The next statement in the UI thread after CommitIfUnique is typing 'a'.
            ' 7. Simulate unblocking the provider.
            ' 8. Verify that
            ' 8.a. The old completion adds 'a' to 'Sys' and displays 'Sysa'. CommitIfUnique is canceled because it was interrupted by typing 'a'.
            ' 8.b. The new completion completes CommitIfUnique and then adds 'a'.
            Using state = TestStateFactory.CreateCSharpTestState(
                              <Document>
                                  using $$
                              </Document>,
                              extraExportedTypes:={GetType(BooleanTaskControlledCompletionProvider)}.ToList(),
                              showCompletionInArgumentLists:=showCompletionInArgumentLists)

                Dim completionService = DirectCast(state.Workspace.Services.GetLanguageServices(LanguageNames.CSharp).GetRequiredService(Of CompletionService)(), CompletionServiceWithProviders)
                Dim provider = completionService.GetTestAccessor().GetAllProviders(ImmutableHashSet(Of String).Empty).OfType(Of BooleanTaskControlledCompletionProvider)().Single()

                Dim workspace = state.Workspace
                workspace.TryApplyChanges(workspace.CurrentSolution.WithOptions(workspace.Options _
                    .WithChangedOption(CompletionOptions.BlockForCompletionItems2, LanguageNames.CSharp, False)))

                state.SendTypeChars("Sys")
                Dim task1 As Task = Nothing
                Dim task2 As Task = Nothing

                Dim providerCalledHandler =
                    Sub()
                        task2 = New Task(
                            Sub()
                                Thread.Sleep(250)
                                Try
                                    ' 3. Check that the other task is running/hanging.
                                    Assert.Equal(TaskStatus.Running, task1.Status)
                                    Assert.Contains("Sys", state.GetLineTextFromCaretPosition())
                                    Assert.DoesNotContain("System", state.GetLineTextFromCaretPosition())
                                    ' Need the Finally to avoid hangs if any of Asserts failed, the task will never complete and Task.WhenAll will wait forever.
                                Finally
                                    ' 4. Unblock the first task and the main thread.
                                    provider.completionSource.SetResult(True)
                                End Try
                            End Sub)

                        task1 = Task.Run(
                        Sub()
                            task2.Start()
                            ' 2. Hang here as well: getting items is waiting provider to respond.
                            state.CalculateItemsIfSessionExists()
                        End Sub)
                    End Sub

                AddHandler provider.ProviderCalled, providerCalledHandler

                ' SendCommitUniqueCompletionListItem is an asynchronous operation.
                ' It guarantees that ProviderCalled will be triggered and after that the completion will hang waiting for a task to be resolved.
                ' In the new completion, when pressed <ctrl>-<space>, we have to wait for the aggregate operation to complete.
                ' 1. Hang here.
                Await state.SendCommitUniqueCompletionListItemAsync()

                ' 5. Put insertion of 'a' into the edtior queue. It can be executed in the foreground thread only
                state.SendTypeChars("a")

                Assert.NotNull(task1)
                Assert.NotNull(task2)
                Await Task.WhenAll(task1, task2)

                Await state.AssertNoCompletionSession()
                ' Here is a difference between the old and the new completions:
                ' The old completion adds 'a' to 'Sys' and displays 'Sysa'. CommitIfUnique is canceled because it was interrupted by typing 'a'.
                ' The new completion completes CommitIfUnique and then adds 'a'.
                Assert.Contains("Systema", state.GetLineTextFromCaretPosition())
            End Using
        End Function

        <WpfTheory, CombinatorialData>
        <Trait(Traits.Feature, Traits.Features.Completion)>
        Public Async Function TestSwitchBetweenBlockingAndNoBlockOnCompletion(showCompletionInArgumentLists As Boolean) As Task
            Using state = TestStateFactory.CreateCSharpTestState(
                              <Document>
                                  using $$
                              </Document>,
                              extraExportedTypes:={GetType(BooleanTaskControlledCompletionProvider)}.ToList(),
                              showCompletionInArgumentLists:=showCompletionInArgumentLists)

                Dim completionService = DirectCast(state.Workspace.Services.GetLanguageServices(LanguageNames.CSharp).GetRequiredService(Of CompletionService)(), CompletionServiceWithProviders)
                Dim provider = completionService.GetTestAccessor().GetAllProviders(ImmutableHashSet(Of String).Empty).OfType(Of BooleanTaskControlledCompletionProvider)().Single()

#Disable Warning BC42358 ' Because this call is not awaited, execution of the current method continues before the call is completed
                Task.Run(Function()
                             Task.Delay(TimeSpan.FromSeconds(10))
                             provider.completionSource.SetResult(True)
                             Return True
                         End Function)
#Enable Warning BC42358 ' Because this call is not awaited, execution of the current method continues before the call is completed

                state.SendTypeChars("Sys.")
                Assert.Contains("System.", state.GetLineTextFromCaretPosition())

                ' reset the input
                For i As Integer = 1 To "System.".Length
                    state.SendBackspace()
                Next
                state.SendEscape()

                Await state.WaitForAsynchronousOperationsAsync()

                ' reset the task
                provider.Reset()

                ' Switch to the non-blocking mode
                Dim workspace = state.Workspace
                workspace.TryApplyChanges(workspace.CurrentSolution.WithOptions(workspace.Options _
                    .WithChangedOption(CompletionOptions.BlockForCompletionItems2, LanguageNames.CSharp, False)))

                ' re-use of TestNoBlockOnCompletionItems1
                state.SendTypeChars("Sys.")
                Await state.AssertNoCompletionSession()
                Assert.Contains("Sys.", state.GetLineTextFromCaretPosition())
                provider.completionSource.SetResult(True)

                For i As Integer = 1 To "Sys.".Length
                    state.SendBackspace()
                Next
                state.SendEscape()

                Await state.WaitForAsynchronousOperationsAsync()

                ' reset the task
                provider.Reset()

                ' Switch to the blocking mode
                workspace.TryApplyChanges(workspace.CurrentSolution.WithOptions(workspace.Options _
                    .WithChangedOption(CompletionOptions.BlockForCompletionItems2, LanguageNames.CSharp, True)))

#Disable Warning BC42358 ' Because this call is not awaited, execution of the current method continues before the call is completed
                Task.Run(Function()
                             Task.Delay(TimeSpan.FromSeconds(10))
                             provider.completionSource.SetResult(True)
                             Return True
                         End Function)
#Enable Warning BC42358 ' Because this call is not awaited, execution of the current method continues before the call is completed

                state.SendTypeChars("Sys.")
                Await state.AssertCompletionSession()
                Assert.Contains("System.", state.GetLineTextFromCaretPosition())
            End Using
        End Function

        Private MustInherit Class TaskControlledCompletionProvider
            Inherits CompletionProvider

            Private _task As Task

            Public Event ProviderCalled()

            Public Sub New(task As Task)
                _task = task
            End Sub

            Public Sub UpdateTask(task As Task)
                _task = task
            End Sub

            Public Overrides Function ProvideCompletionsAsync(context As CompletionContext) As Task
                RaiseEvent ProviderCalled()
                Return _task
            End Function
        End Class

        <ExportCompletionProvider(NameOf(CompletedTaskControlledCompletionProvider), LanguageNames.CSharp)>
        <[Shared]>
        <PartNotDiscoverable>
        Private Class CompletedTaskControlledCompletionProvider
            Inherits TaskControlledCompletionProvider

            <ImportingConstructor>
            <Obsolete(MefConstruction.ImportingConstructorMessage, True)>
            Public Sub New()
                MyBase.New(Task.FromResult(True))
            End Sub
        End Class

        <ExportCompletionProvider(NameOf(BooleanTaskControlledCompletionProvider), LanguageNames.CSharp)>
        <[Shared]>
        <PartNotDiscoverable>
        Private Class BooleanTaskControlledCompletionProvider
            Inherits TaskControlledCompletionProvider

            Public completionSource As TaskCompletionSource(Of Boolean)

            <ImportingConstructor>
            <Obsolete(MefConstruction.ImportingConstructorMessage, True)>
            Public Sub New()
                MyBase.New(Task.CompletedTask)
                Reset()
            End Sub

            Public Sub Reset()
                completionSource = New TaskCompletionSource(Of Boolean)
                UpdateTask(completionSource.Task)
            End Sub
        End Class

        <WpfTheory, CombinatorialData>
        <Trait(Traits.Feature, Traits.Features.Completion)>
        Public Async Function Filters_EmptyList1(showCompletionInArgumentLists As Boolean) As Task
            Using state = TestStateFactory.CreateCSharpTestState(
                <Document><![CDATA[
using System.IO;
using System.Threading.Tasks;
class C
{
    async Task Moo()
    {
        var x = asd$$
    }
}
            ]]></Document>,
                  showCompletionInArgumentLists:=showCompletionInArgumentLists)

                state.SendInvokeCompletionList()
                Await state.WaitForUIRenderedAsync()

                Dim oldFilters = state.GetCompletionItemFilters()
                Dim newFilters = ArrayBuilder(Of Data.CompletionFilterWithState).GetInstance()
                For Each f In oldFilters
                    Assert.NotEqual(FilterSet.InterfaceFilter.DisplayText, f.Filter.DisplayText)
                    newFilters.Add(f.WithSelected(False))
                Next

                newFilters.Add(New Data.CompletionFilterWithState(FilterSet.InterfaceFilter, isAvailable:=True, isSelected:=True))

                state.RaiseFiltersChanged(newFilters.ToImmutableAndFree())

                Await state.WaitForUIRenderedAsync()
                Assert.Null(state.GetSelectedItem())
            End Using
        End Function

        <WpfTheory, CombinatorialData>
        <Trait(Traits.Feature, Traits.Features.Completion)>
        Public Async Function Filters_EmptyList2(showCompletionInArgumentLists As Boolean) As Task
            Using state = TestStateFactory.CreateCSharpTestState(
                <Document><![CDATA[
using System.IO;
using System.Threading.Tasks;
class C
{
    async Task Moo()
    {
        var x = asd$$
    }
}
            ]]></Document>,
                  showCompletionInArgumentLists:=showCompletionInArgumentLists)

                state.SendInvokeCompletionList()
                Await state.WaitForUIRenderedAsync()
                Dim oldFilters = state.GetCompletionItemFilters()
                Dim newFilters = ArrayBuilder(Of Data.CompletionFilterWithState).GetInstance()
                For Each f In oldFilters
                    Assert.NotEqual(FilterSet.InterfaceFilter.DisplayText, f.Filter.DisplayText)
                    newFilters.Add(f.WithSelected(False))
                Next

                newFilters.Add(New Data.CompletionFilterWithState(FilterSet.InterfaceFilter, isAvailable:=True, isSelected:=True))

                state.RaiseFiltersChanged(newFilters.ToImmutableAndFree())
                Await state.WaitForUIRenderedAsync()
                Assert.Null(state.GetSelectedItem())
                state.SendTab()
                Await state.AssertNoCompletionSession()
            End Using
        End Function

        <WpfTheory, CombinatorialData>
        <Trait(Traits.Feature, Traits.Features.Completion)>
        Public Async Function Filters_EmptyList3(showCompletionInArgumentLists As Boolean) As Task
            Using state = TestStateFactory.CreateCSharpTestState(
                <Document><![CDATA[
using System.IO;
using System.Threading.Tasks;
class C
{
    async Task Moo()
    {
        var x = asd$$
    }
}
            ]]></Document>,
                  showCompletionInArgumentLists:=showCompletionInArgumentLists)

                state.SendInvokeCompletionList()
                Await state.WaitForUIRenderedAsync()
                Dim oldFilters = state.GetCompletionItemFilters()
                Dim newFilters = ArrayBuilder(Of Data.CompletionFilterWithState).GetInstance()
                For Each f In oldFilters
                    Assert.NotEqual(FilterSet.InterfaceFilter.DisplayText, f.Filter.DisplayText)
                    newFilters.Add(f.WithSelected(False))
                Next

                newFilters.Add(New Data.CompletionFilterWithState(FilterSet.InterfaceFilter, isAvailable:=True, isSelected:=True))

                state.RaiseFiltersChanged(newFilters.ToImmutableAndFree())
                Await state.WaitForUIRenderedAsync()
                Assert.Null(state.GetSelectedItem())
                state.SendReturn()
                Await state.AssertNoCompletionSession()
            End Using
        End Function

        <WpfTheory, CombinatorialData>
        <Trait(Traits.Feature, Traits.Features.Completion)>
        Public Async Function Filters_EmptyList4(showCompletionInArgumentLists As Boolean) As Task
            Using state = TestStateFactory.CreateCSharpTestState(
                <Document><![CDATA[
using System.IO;
using System.Threading.Tasks;
class C
{
    async Task Moo()
    {
        var x = asd$$
    }
}
            ]]></Document>,
                  showCompletionInArgumentLists:=showCompletionInArgumentLists)

                state.SendInvokeCompletionList()
                Await state.WaitForUIRenderedAsync()
                Dim oldFilters = state.GetCompletionItemFilters()
                Dim newFilters = ArrayBuilder(Of Data.CompletionFilterWithState).GetInstance()
                For Each f In oldFilters
                    Assert.NotEqual(FilterSet.InterfaceFilter.DisplayText, f.Filter.DisplayText)
                    newFilters.Add(f.WithSelected(False))
                Next

                newFilters.Add(New Data.CompletionFilterWithState(FilterSet.InterfaceFilter, isAvailable:=True, isSelected:=True))

                state.RaiseFiltersChanged(newFilters.ToImmutableAndFree())
                Await state.WaitForUIRenderedAsync()
                Assert.Null(state.GetSelectedItem())
                state.SendTypeChars(".")
                Await state.AssertNoCompletionSession()
            End Using
        End Function

        <WpfTheory, CombinatorialData>
        <Trait(Traits.Feature, Traits.Features.Completion)>
        <WorkItem(15881, "https://github.com/dotnet/roslyn/issues/15881")>
        Public Async Function CompletionAfterDotBeforeAwaitTask(showCompletionInArgumentLists As Boolean) As Task
            Using state = TestStateFactory.CreateCSharpTestState(
                <Document><![CDATA[
using System.Threading.Tasks;

class C
{
    async Task Moo()
    {
        Task.$$
        await Task.Delay(50);
    }
}
            ]]></Document>,
                  showCompletionInArgumentLists:=showCompletionInArgumentLists)

                state.SendInvokeCompletionList()
                Await state.AssertCompletionSession()
            End Using
        End Function

        <WorkItem(14704, "https://github.com/dotnet/roslyn/issues/14704")>
        <WpfTheory, CombinatorialData>
        <Trait(Traits.Feature, Traits.Features.Completion)>
        Public Async Function BackspaceTriggerSubstringMatching(showCompletionInArgumentLists As Boolean) As Task
            Using state = TestStateFactory.CreateCSharpTestState(
                              <Document>
using System;
class Program
{
    static void Main(string[] args)
    {
        if (Environment$$
    }
}
                              </Document>,
                  showCompletionInArgumentLists:=showCompletionInArgumentLists)

                Dim key = New OptionKey(CompletionOptions.TriggerOnDeletion, LanguageNames.CSharp)

                Dim workspace = state.Workspace
                workspace.TryApplyChanges(workspace.CurrentSolution.WithOptions(workspace.Options _
                    .WithChangedOption(key, True)))

                state.SendBackspace()
                Await state.AssertSelectedCompletionItem(displayText:="Environment", isHardSelected:=True)
            End Using
        End Function

        <WorkItem(16236, "https://github.com/dotnet/roslyn/issues/16236")>
        <WpfTheory, CombinatorialData>
        <Trait(Traits.Feature, Traits.Features.Completion)>
        Public Async Function AttributeNamedParameterEqualsItemCommittedOnSpace(showCompletionInArgumentLists As Boolean) As Task
            Using state = TestStateFactory.CreateCSharpTestState(
                              <Document>
[A($$)]
class AAttribute: Attribute
{
    public string Skip { get; set; }
} </Document>,
                  showCompletionInArgumentLists:=showCompletionInArgumentLists)
                state.SendTypeChars("Skip")
                Await state.AssertCompletionSession()
                state.SendTypeChars(" ")
                Await state.AssertNoCompletionSession()
                Assert.Equal("[A(Skip )]", state.GetLineTextFromCaretPosition())
            End Using
        End Function

        <WorkItem(362890, "https://devdiv.visualstudio.com/DevDiv/_workitems?id=362890")>
        <WpfTheory, CombinatorialData>
        <Trait(Traits.Feature, Traits.Features.Completion)>
        Public Async Function TestFilteringAfterSimpleInvokeShowsAllItemsMatchingFilter(showCompletionInArgumentLists As Boolean) As Task
            Using state = TestStateFactory.CreateCSharpTestState(
                <Document><![CDATA[

static class Color
{
    public const uint Red = 1;
    public const uint Green = 2;
    public const uint Blue = 3;
}

class C
{
    void M()
    {
        Color.Re$$d
    }
}
            ]]></Document>,
                  showCompletionInArgumentLists:=showCompletionInArgumentLists)

                state.SendInvokeCompletionList()
                Await state.WaitForUIRenderedAsync()

                Await state.AssertSelectedCompletionItem("Red")
                Await state.AssertCompletionItemsContainAll("Red", "Green", "Blue", "Equals")

                Dim oldFilters = state.GetCompletionItemFilters()
                Dim newFiltersBuilder = ArrayBuilder(Of Data.CompletionFilterWithState).GetInstance()
                For Each f In oldFilters
                    newFiltersBuilder.Add(f.WithSelected(f.Filter.DisplayText = FilterSet.ConstantFilter.DisplayText))
                Next

                state.RaiseFiltersChanged(newFiltersBuilder.ToImmutableAndFree())

                Await state.WaitForUIRenderedAsync()
                Await state.AssertSelectedCompletionItem("Red")
                Await state.AssertCompletionItemsContainAll("Red", "Green", "Blue")
                Await state.AssertCompletionItemsDoNotContainAny("Equals")

                oldFilters = state.GetCompletionItemFilters()
                newFiltersBuilder = ArrayBuilder(Of Data.CompletionFilterWithState).GetInstance()
                For Each f In oldFilters
                    newFiltersBuilder.Add(f.WithSelected(False))
                Next

                state.RaiseFiltersChanged(newFiltersBuilder.ToImmutableAndFree())

                Await state.WaitForUIRenderedAsync()
                Await state.AssertSelectedCompletionItem("Red")
                Await state.AssertCompletionItemsContainAll({"Red", "Green", "Blue", "Equals"})
            End Using
        End Function

        <WorkItem(16236, "https://github.com/dotnet/roslyn/issues/16236")>
        <WpfTheory, CombinatorialData>
        <Trait(Traits.Feature, Traits.Features.Completion)>
        Public Async Function NameCompletionSorting(showCompletionInArgumentLists As Boolean) As Task
            Using state = TestStateFactory.CreateCSharpTestState(
                              <Document>
interface ISyntaxFactsService {}
class C
{
    void M()
    {
        ISyntaxFactsService $$
    }
} </Document>,
                  showCompletionInArgumentLists:=showCompletionInArgumentLists)
                state.SendInvokeCompletionList()
                Await state.AssertCompletionSession()

                Dim expectedOrder =
                    {
                        "syntaxFactsService",
                        "syntaxFacts",
                        "factsService",
                        "syntax",
                        "service"
                    }

                state.AssertItemsInOrder(expectedOrder)
            End Using
        End Function

        <WpfTheory, CombinatorialData>
        <Trait(Traits.Feature, Traits.Features.Completion)>
        Public Sub TestLargeChangeBrokenUpIntoSmallTextChanges(showCompletionInArgumentLists As Boolean)
            Using state = TestStateFactory.CreateCSharpTestState(
                <Document><![CDATA[
using System;
class C
{
    void goo() {
        return $$
    }
}]]></Document>,
                extraExportedTypes:={GetType(MultipleChangeCompletionProvider)}.ToList(),
                showCompletionInArgumentLists:=showCompletionInArgumentLists)

                Dim completionService = DirectCast(state.Workspace.Services.GetLanguageServices(LanguageNames.CSharp).GetRequiredService(Of CompletionService)(), CompletionServiceWithProviders)
                Dim provider = completionService.GetTestAccessor().GetAllProviders(ImmutableHashSet(Of String).Empty).OfType(Of MultipleChangeCompletionProvider)().Single()

                Dim testDocument = state.Workspace.Documents(0)
                Dim textBuffer = testDocument.GetTextBuffer()

                Dim snapshotBeforeCommit = textBuffer.CurrentSnapshot
                provider.SetInfo(snapshotBeforeCommit.GetText(), testDocument.CursorPosition.Value)

                ' First send a space to trigger out special completionImplementation provider.
                state.SendInvokeCompletionList()
                state.SendTab()

                ' Verify that we see the entire change
                Dim finalText = textBuffer.CurrentSnapshot.GetText()
                Assert.Equal(
"using NewUsing;
using System;
class C
{
    void goo() {
        return InsertedItem
    }
}", finalText)

                Dim changes = snapshotBeforeCommit.Version.Changes
                ' This should have happened as two text changes to the buffer.
                Assert.Equal(2, changes.Count)

                Dim actualChanges = changes.ToArray()
                Dim firstChange = actualChanges(0)
                Assert.Equal(New Span(0, 0), firstChange.OldSpan)
                Assert.Equal("using NewUsing;", firstChange.NewText)

                Dim secondChange = actualChanges(1)
                Assert.Equal(New Span(testDocument.CursorPosition.Value, 0), secondChange.OldSpan)
                Assert.Equal("InsertedItem", secondChange.NewText)

                ' Make sure new edits happen after the text that was inserted.
                state.SendTypeChars("1")

                finalText = textBuffer.CurrentSnapshot.GetText()
                Assert.Equal(
"using NewUsing;
using System;
class C
{
    void goo() {
        return InsertedItem1
    }
}", finalText)
            End Using
        End Sub

        <WpfTheory, CombinatorialData>
        <Trait(Traits.Feature, Traits.Features.Completion)>
        Public Sub TestLargeChangeBrokenUpIntoSmallTextChanges2(showCompletionInArgumentLists As Boolean)
            Using state = TestStateFactory.CreateCSharpTestState(
                <Document><![CDATA[
using System;
class C
{
    void goo() {
        return Custom$$
    }
}]]></Document>,
                extraExportedTypes:={GetType(MultipleChangeCompletionProvider)}.ToList(),
                showCompletionInArgumentLists:=showCompletionInArgumentLists)

                Dim completionService = DirectCast(state.Workspace.Services.GetLanguageServices(LanguageNames.CSharp).GetRequiredService(Of CompletionService)(), CompletionServiceWithProviders)
                Dim provider = completionService.GetTestAccessor().GetAllProviders(ImmutableHashSet(Of String).Empty).OfType(Of MultipleChangeCompletionProvider)().Single()

                Dim testDocument = state.Workspace.Documents(0)
                Dim textBuffer = testDocument.GetTextBuffer()

                Dim snapshotBeforeCommit = textBuffer.CurrentSnapshot
                provider.SetInfo(snapshotBeforeCommit.GetText(), testDocument.CursorPosition.Value)

                ' First send a space to trigger out special completionImplementation provider.
                state.SendInvokeCompletionList()
                state.SendTab()

                ' Verify that we see the entire change
                Dim finalText = textBuffer.CurrentSnapshot.GetText()
                Assert.Equal(
"using NewUsing;
using System;
class C
{
    void goo() {
        return InsertedItem
    }
}", finalText)

                Dim changes = snapshotBeforeCommit.Version.Changes
                ' This should have happened as two text changes to the buffer.
                Assert.Equal(2, changes.Count)

                Dim actualChanges = changes.ToArray()
                Dim firstChange = actualChanges(0)
                Assert.Equal(New Span(0, 0), firstChange.OldSpan)
                Assert.Equal("using NewUsing;", firstChange.NewText)

                Dim secondChange = actualChanges(1)
                Assert.Equal(New Span(testDocument.CursorPosition.Value - "Custom".Length, "Custom".Length), secondChange.OldSpan)
                Assert.Equal("InsertedItem", secondChange.NewText)

                ' Make sure new edits happen after the text that was inserted.
                state.SendTypeChars("1")

                finalText = textBuffer.CurrentSnapshot.GetText()
                Assert.Equal(
"using NewUsing;
using System;
class C
{
    void goo() {
        return InsertedItem1
    }
}", finalText)
            End Using
        End Sub

        <WorkItem(296512, "https://devdiv.visualstudio.com/DevDiv/_workitems?id=296512")>
        <WpfTheory, CombinatorialData>
        <Trait(Traits.Feature, Traits.Features.Completion)>
        Public Async Function TestRegionDirectiveIndentation(showCompletionInArgumentLists As Boolean) As Task
            Using state = TestStateFactory.CreateCSharpTestState(
                              <Document>
class C
{
    $$
}
                              </Document>,
                              includeFormatCommandHandler:=True,
                              showCompletionInArgumentLists:=showCompletionInArgumentLists)

                state.SendTypeChars("#")

                Assert.Equal("#", state.GetLineFromCurrentCaretPosition().GetText())
                Await state.AssertCompletionSession()

                state.SendTypeChars("reg")
                Await state.AssertSelectedCompletionItem(displayText:="region")
                state.SendReturn()
                Await state.AssertNoCompletionSession()
                Assert.Equal("    #region", state.GetLineFromCurrentCaretPosition().GetText())
                Assert.Equal(state.GetLineFromCurrentCaretPosition().End, state.GetCaretPoint().BufferPosition)

                state.SendReturn()
                Assert.Equal("", state.GetLineFromCurrentCaretPosition().GetText())
                state.SendTypeChars("#")

                Assert.Equal("#", state.GetLineFromCurrentCaretPosition().GetText())
                Await state.AssertCompletionSession()

                state.SendTypeChars("endr")
                Await state.AssertSelectedCompletionItem(displayText:="endregion")
                state.SendReturn()
                Assert.Equal("    #endregion", state.GetLineFromCurrentCaretPosition().GetText())
                Assert.Equal(state.GetLineFromCurrentCaretPosition().End, state.GetCaretPoint().BufferPosition)

            End Using
        End Function

        <WpfTheory, CombinatorialData>
        <Trait(Traits.Feature, Traits.Features.Completion)>
        Public Async Function AfterIdentifierInCaseLabel(showCompletionInArgumentLists As Boolean) As Task
            Using state = TestStateFactory.CreateCSharpTestState(
                              <Document>
class C
{
    void M()
    {
        switch (true)
        {
            case identifier $$
        }
    }
}
                              </Document>,
                  showCompletionInArgumentLists:=showCompletionInArgumentLists)

                state.SendTypeChars("w")
                Await state.AssertSelectedCompletionItem(displayText:="when", isHardSelected:=False)

                state.SendBackspace()
                state.SendTypeChars("i")
                Await state.AssertSelectedCompletionItem(displayText:="identifier", isHardSelected:=False)

            End Using
        End Function

        <WpfTheory, CombinatorialData>
        <Trait(Traits.Feature, Traits.Features.Completion)>
        Public Async Function AfterIdentifierInCaseLabel_ColorColor(showCompletionInArgumentLists As Boolean) As Task
            Using state = TestStateFactory.CreateCSharpTestState(
                              <Document>
class identifier { }
class C
{
    const identifier identifier = null;
    void M()
    {
        switch (true)
        {
            case identifier $$
        }
    }
}
                              </Document>,
                  showCompletionInArgumentLists:=showCompletionInArgumentLists)

                state.SendTypeChars("w")
                Await state.AssertSelectedCompletionItem(displayText:="when", isHardSelected:=False)

                state.SendBackspace()
                state.SendTypeChars("i")
                Await state.AssertSelectedCompletionItem(displayText:="identifier", isHardSelected:=False)

            End Using
        End Function

        <WpfTheory, CombinatorialData>
        <Trait(Traits.Feature, Traits.Features.Completion)>
        Public Async Function AfterIdentifierInCaseLabel_ClassNameOnly(showCompletionInArgumentLists As Boolean) As Task
            Using state = TestStateFactory.CreateCSharpTestState(
                              <Document>
class identifier { }
class C
{
    void M()
    {
        switch (true)
        {
            case identifier $$
        }
    }
}
                              </Document>,
                  showCompletionInArgumentLists:=showCompletionInArgumentLists)

                state.SendTypeChars("z")
                Await state.AssertSelectedCompletionItem(displayText:="identifier", isHardSelected:=False)

                state.SendBackspace()
                state.SendTypeChars("i")
                Await state.AssertSelectedCompletionItem(displayText:="identifier", isHardSelected:=False)

            End Using
        End Function

        <WpfTheory, CombinatorialData>
        <Trait(Traits.Feature, Traits.Features.Completion)>
        Public Async Function AfterIdentifierInCaseLabel_ClassNameOnly_WithMiscLetters(showCompletionInArgumentLists As Boolean) As Task
            Using state = TestStateFactory.CreateCSharpTestState(
                              <Document>
class identifier { }
class C
{
    void M()
    {
        switch (true)
        {
            case identifier $$
        }
    }
}
                              </Document>,
                  showCompletionInArgumentLists:=showCompletionInArgumentLists)

                state.SendTypeChars("a")
                Await state.AssertSelectedCompletionItem(displayText:="and", isHardSelected:=False)

                state.SendBackspace()
                state.SendTypeChars("w")
                Await state.AssertSelectedCompletionItem(displayText:="when", isHardSelected:=False)

            End Using
        End Function

        <WpfTheory, CombinatorialData>
        <Trait(Traits.Feature, Traits.Features.Completion)>
        Public Async Function AfterDoubleIdentifierInCaseLabel(showCompletionInArgumentLists As Boolean) As Task
            Using state = TestStateFactory.CreateCSharpTestState(
                              <Document>
class C
{
    void M()
    {
        switch (true)
        {
            case identifier identifier $$
        }
    }
}
                              </Document>,
                  showCompletionInArgumentLists:=showCompletionInArgumentLists)

                state.SendTypeChars("w")
                Await state.AssertSelectedCompletionItem(displayText:="when", isHardSelected:=True)

            End Using
        End Function

        <WorkItem(11959, "https://github.com/dotnet/roslyn/issues/11959")>
        <WpfTheory, CombinatorialData>
        <Trait(Traits.Feature, Traits.Features.Completion)>
        Public Async Function TestGenericAsyncTaskDeclaration(showCompletionInArgumentLists As Boolean) As Task
            Using state = TestStateFactory.CreateCSharpTestState(
                              <Document>
namespace A.B
{
    class TestClass { }
}

namespace A
{
    class C
    {
        async Task&lt;A$$ Method()
        { }
    }
}
                              </Document>,
                  showCompletionInArgumentLists:=showCompletionInArgumentLists)

                state.SendTypeChars(".")
                Await state.AssertSelectedCompletionItem(displayText:="B", isSoftSelected:=True)
            End Using
        End Function

        <WorkItem(15348, "https://github.com/dotnet/roslyn/issues/15348")>
        <WpfTheory, CombinatorialData>
        <Trait(Traits.Feature, Traits.Features.Completion)>
        Public Async Function TestAfterCasePatternSwitchLabel(showCompletionInArgumentLists As Boolean) As Task
            Using state = TestStateFactory.CreateCSharpTestState(
                              <Document>
class C
{
    void M()
    {
        object o = 1;
        switch(o)
        {
            case int i:
                $$
                break;
        }
    }
}
                              </Document>,
                  showCompletionInArgumentLists:=showCompletionInArgumentLists)

                state.SendTypeChars("this")
                Await state.AssertSelectedCompletionItem(displayText:="this", isHardSelected:=True)
            End Using
        End Function

        <WpfTheory, CombinatorialData>
        <Trait(Traits.Feature, Traits.Features.Completion)>
        Public Async Function TestBackspaceInMiddleOfSelection(showCompletionInArgumentLists As Boolean) As Task
            Using state = TestStateFactory.CreateCSharpTestState(
                              <Document>
public enum foo
{
    aaa
}

public class Program
{
    public static void Main(string[] args)
    {
        foo.a$$a
    }
}
                              </Document>,
                  showCompletionInArgumentLists:=showCompletionInArgumentLists)

                Dim workspace = state.Workspace
                workspace.TryApplyChanges(workspace.CurrentSolution.WithOptions(workspace.Options _
                    .WithChangedOption(CompletionOptions.TriggerOnDeletion, LanguageNames.CSharp, True)))

                state.SendInvokeCompletionList()
                state.SendBackspace()
                Await state.AssertSelectedCompletionItem(displayText:="aaa", isHardSelected:=True)
            End Using
        End Function

        <WpfTheory, CombinatorialData>
        <Trait(Traits.Feature, Traits.Features.Completion)>
        Public Async Function TestBackspaceWithMultipleCharactersSelected(showCompletionInArgumentLists As Boolean) As Task
            Using state = TestStateFactory.CreateCSharpTestState(
                              <Document>
using System;

public class Program
{
    public static void Main(string[] args)
    {
        Console.WriteLine$$
    }
}
                              </Document>,
                  showCompletionInArgumentLists:=showCompletionInArgumentLists)

                Dim workspace = state.Workspace
                workspace.TryApplyChanges(workspace.CurrentSolution.WithOptions(workspace.Options _
                    .WithChangedOption(CompletionOptions.TriggerOnDeletion, LanguageNames.CSharp, True)))

                state.SendInvokeCompletionList()
                state.SelectAndMoveCaret(-6)
                state.SendBackspace()
                Await state.AssertSelectedCompletionItem(displayText:="Write", isHardSelected:=True)
            End Using
        End Function

        <WorkItem(30097, "https://github.com/dotnet/roslyn/issues/30097")>
        <WpfTheory, CombinatorialData>
        <Trait(Traits.Feature, Traits.Features.Completion)>
        Public Async Function TestMRUKeepsTwoRecentlyUsedItems(showCompletionInArgumentLists As Boolean) As Task
            Using state = TestStateFactory.CreateCSharpTestState(
                              <Document>
class C
{
    public double Ma(double m) => m;

    public void Test()
    {
        $$
    }
}
                              </Document>,
                  showCompletionInArgumentLists:=showCompletionInArgumentLists)

                state.SendTypeChars("M(M(M(M(")
                Await state.AssertNoCompletionSession()
                Assert.Equal("        Ma(m:(Ma(m:(", state.GetLineTextFromCaretPosition())
            End Using
        End Function

        <WorkItem(36546, "https://github.com/dotnet/roslyn/issues/36546")>
        <WpfTheory, CombinatorialData>
        <Trait(Traits.Feature, Traits.Features.Completion)>
        Public Async Function TestDoNotDismissIfEmptyOnBackspaceIfStartedWithBackspace(showCompletionInArgumentLists As Boolean) As Task
            Using state = TestStateFactory.CreateCSharpTestState(
                              <Document>
using System;

class C
{
    public void M()
    {
        Console.W$$
    }
}</Document>,
                  showCompletionInArgumentLists:=showCompletionInArgumentLists)

                Dim workspace = state.Workspace
                workspace.TryApplyChanges(workspace.CurrentSolution.WithOptions(workspace.Options _
                    .WithChangedOption(CompletionOptions.TriggerOnDeletion, LanguageNames.CSharp, True)))

                state.SendBackspace()
                Await state.AssertCompletionItemsContainAll("WriteLine")
            End Using
        End Function

        <WorkItem(36546, "https://github.com/dotnet/roslyn/issues/36546")>
        <WpfTheory, CombinatorialData>
        <Trait(Traits.Feature, Traits.Features.Completion)>
        Public Async Function TestDoNotDismissIfEmptyOnMultipleBackspaceIfStartedInvoke(showCompletionInArgumentLists As Boolean) As Task
            Using state = TestStateFactory.CreateCSharpTestState(
                              <Document>
using System;

class C
{
    public void M()
    {
        Console.Wr$$
    }
}</Document>,
                  showCompletionInArgumentLists:=showCompletionInArgumentLists)

                state.SendInvokeCompletionList()
                Await state.AssertCompletionSession()
                state.SendBackspace()
                state.SendBackspace()
                Await state.AssertCompletionSession()
            End Using
        End Function

        <WorkItem(30097, "https://github.com/dotnet/roslyn/issues/30097")>
        <WpfTheory, CombinatorialData>
        <Trait(Traits.Feature, Traits.Features.Completion)>
        Public Async Function TestNamedParameterDoesNotAddExtraColon(showCompletionInArgumentLists As Boolean) As Task
            Using state = TestStateFactory.CreateCSharpTestState(
                              <Document>
class C
{
    public double M(double some) => m;

    public void Test()
    {
        $$
    }
}
                              </Document>,
                  showCompletionInArgumentLists:=showCompletionInArgumentLists)

                state.SendTypeChars("M(some:M(some:")
                Await state.AssertNoCompletionSession()
                Assert.Equal("        M(some:M(some:", state.GetLineTextFromCaretPosition())
            End Using
        End Function

        <WpfTheory, CombinatorialData>
        <Trait(Traits.Feature, Traits.Features.Completion)>
        Public Async Function TestSuggestionMode(showCompletionInArgumentLists As Boolean) As Task
            Using state = TestStateFactory.CreateCSharpTestState(
                              <Document>
class C
{
    void M()
    {    
        $$
    }
}
                              </Document>,
                  showCompletionInArgumentLists:=showCompletionInArgumentLists)

                state.SendToggleCompletionMode()
                Await state.WaitForAsynchronousOperationsAsync()
                state.SendTypeChars("s")
                Await state.AssertCompletionSession()
                Assert.True(state.HasSuggestedItem())
                Await state.AssertSelectedCompletionItem(displayText:="sbyte", isSoftSelected:=True)

                state.SendToggleCompletionMode()
                Await state.AssertCompletionSession()
                Assert.False(state.HasSuggestedItem())
                ' We want to soft select if we were already in soft select mode.
                Await state.AssertSelectedCompletionItem(displayText:="sbyte", isSoftSelected:=True)

                state.SendToggleCompletionMode()
                Await state.AssertCompletionSession()
                Assert.True(state.HasSuggestedItem())
                Await state.AssertSelectedCompletionItem(displayText:="sbyte", isSoftSelected:=True)
            End Using
        End Function

        <WpfTheory, CombinatorialData>
        <Trait(Traits.Feature, Traits.Features.Completion)>
        Public Async Function TestTabAfterOverride(showCompletionInArgumentLists As Boolean) As Task
            Using state = TestStateFactory.CreateCSharpTestState(
                              <Document>
class C
{
    override $$
    public static void M() { }
}
                              </Document>,
                  showCompletionInArgumentLists:=showCompletionInArgumentLists)

                state.SendTypeChars("gethashcod")
                state.SendTab()
                Await state.AssertNoCompletionSession()
                state.AssertMatchesTextStartingAtLine(3, "    public override int GetHashCode()")
                state.AssertMatchesTextStartingAtLine(4, "    {")
                state.AssertMatchesTextStartingAtLine(5, "        return base.GetHashCode();")
                state.AssertMatchesTextStartingAtLine(6, "    }")
                state.AssertMatchesTextStartingAtLine(7, "    public static void M() { }")
            End Using
        End Function

        <WpfTheory, CombinatorialData>
        <Trait(Traits.Feature, Traits.Features.Completion)>
        Public Async Function TestSuppressNullableWarningExpression(showCompletionInArgumentLists As Boolean) As Task
            Using state = TestStateFactory.CreateCSharpTestState(
                              <Document>
class C
{
    void M()
    {
        var s = "";
        s$$
    }
}
                              </Document>,
                  showCompletionInArgumentLists:=showCompletionInArgumentLists)

                state.SendTypeChars("!")
                Await state.AssertNoCompletionSession()
                state.SendTypeChars(".")
                Await state.AssertCompletionItemsContainAll("ToString", "GetHashCode")
            End Using
        End Function

        <WpfTheory, CombinatorialData>
        <Trait(Traits.Feature, Traits.Features.Completion)>
        Public Async Function TestCommitIfUniqueFiltersIfNotUnique(showCompletionInArgumentLists As Boolean) As Task
            Using state = TestStateFactory.CreateCSharpTestState(
                              <Document>
class C
{
    void Method()
    {
        Me$$
    }
}
                              </Document>,
                  showCompletionInArgumentLists:=showCompletionInArgumentLists)

                Await state.SendCommitUniqueCompletionListItemAsync()
                Await state.AssertCompletionItemsContainAll("MemberwiseClone", "Method")
                Await state.AssertCompletionItemsDoNotContainAny("int", "ToString()", "Microsoft", "Math")
            End Using
        End Function

        <WpfTheory, CombinatorialData>
        <Trait(Traits.Feature, Traits.Features.Completion)>
        Public Async Function TestDismissCompletionOnBacktick(showCompletionInArgumentLists As Boolean) As Task
            Using state = TestStateFactory.CreateCSharpTestState(
                              <Document>
using System;
class C
{
    void Method()
    {
        Con$$
    }
}
                              </Document>,
                  showCompletionInArgumentLists:=showCompletionInArgumentLists)

                state.SendInvokeCompletionList()
                Await state.AssertCompletionSession()
                state.SendTypeChars("`")
                Await state.AssertNoCompletionSession()
            End Using
        End Function

        <WpfTheory, CombinatorialData>
        <Trait(Traits.Feature, Traits.Features.Completion)>
        Public Async Function TestSendCommitIfUnique(showCompletionInArgumentLists As Boolean) As Task
            Using state = TestStateFactory.CreateCSharpTestState(
              <Document>
using System;
class C
{
    void Method()
    {
        var s="";
        s.Len$$
    }
}
                              </Document>,
                  showCompletionInArgumentLists:=showCompletionInArgumentLists)
                Await state.SendCommitUniqueCompletionListItemAsync()
                Await state.AssertNoCompletionSession()
                Assert.Contains("s.Length", state.GetLineTextFromCaretPosition(), StringComparison.Ordinal)
            End Using
        End Function

        <WpfTheory, CombinatorialData>
        <Trait(Traits.Feature, Traits.Features.Completion)>
        Public Async Function TestSendCommitIfUniqueInInsertionSession(showCompletionInArgumentLists As Boolean) As Task
            Using state = TestStateFactory.CreateCSharpTestState(
                              <Document>
class C
{
    void Method()
    {
        var s = "";
        s$$
    }
}
                              </Document>,
                  showCompletionInArgumentLists:=showCompletionInArgumentLists)

                state.SendTypeChars(".len")
                Await state.SendCommitUniqueCompletionListItemAsync()
                Await state.AssertNoCompletionSession()
                Assert.Contains("s.Length", state.GetLineTextFromCaretPosition(), StringComparison.Ordinal)
            End Using
        End Function

        <WpfTheory, CombinatorialData>
        <Trait(Traits.Feature, Traits.Features.Completion)>
        Public Async Function TestSendCommitIfUniqueInDeletionSession1(showCompletionInArgumentLists As Boolean) As Task
            ' We explicitly use a weak matching on Delete.
            ' It matches by the first letter. Therefore, if backspace in s.Length, it matches s.Length and s.LastIndexOf.
            ' In this case, CommitIfUnique is not applied.
            Using state = TestStateFactory.CreateCSharpTestState(
                              <Document>
class C
{
    void Method()
    {
        var s = "";
        s.Normalize$$
    }
}
                              </Document>,
                  showCompletionInArgumentLists:=showCompletionInArgumentLists)

                Dim workspace = state.Workspace
                workspace.TryApplyChanges(workspace.CurrentSolution.WithOptions(workspace.Options _
                    .WithChangedOption(CompletionOptions.TriggerOnDeletion, LanguageNames.CSharp, True)))

                state.SendBackspace()
                Await state.AssertCompletionSession()
                Await state.SendCommitUniqueCompletionListItemAsync()
                Await state.AssertNoCompletionSession()
                Assert.Contains("s.Normalize", state.GetLineTextFromCaretPosition(), StringComparison.Ordinal)
            End Using
        End Function

        <WorkItem(37231, "https://github.com/dotnet/roslyn/issues/37231")>
        <WpfTheory, CombinatorialData>
        <Trait(Traits.Feature, Traits.Features.Completion)>
        Public Async Function TestSendCommitIfUniqueInDeletionSession2(showCompletionInArgumentLists As Boolean) As Task
            Using state = TestStateFactory.CreateCSharpTestState(
                              <Document>
using System;
class C
{
    void Method()
    {
        AccessViolationException$$
    }
}
                              </Document>,
                  showCompletionInArgumentLists:=showCompletionInArgumentLists)

                Dim workspace = state.Workspace
                workspace.TryApplyChanges(workspace.CurrentSolution.WithOptions(workspace.Options _
                    .WithChangedOption(CompletionOptions.TriggerOnDeletion, LanguageNames.CSharp, True)))

                state.SendBackspace()
                Await state.AssertCompletionSession()
                Await state.SendCommitUniqueCompletionListItemAsync()
                Await state.AssertNoCompletionSession()
                Assert.Contains("AccessViolationException", state.GetLineTextFromCaretPosition(), StringComparison.Ordinal)
            End Using
        End Function

        <WpfTheory, CombinatorialData>
        <Trait(Traits.Feature, Traits.Features.Completion)>
        Public Async Function TestSendCommitIfUniqueWithIntelliCode(showCompletionInArgumentLists As Boolean) As Task
            Using state = TestStateFactory.CreateCSharpTestState(
                              <Document>
class C
{
    void Method()
    {
        var s = "";
        s.Len$$
    }
}
                              </Document>,
                              extraExportedTypes:={GetType(IntelliCodeMockProvider)}.ToList(),
                              showCompletionInArgumentLists:=showCompletionInArgumentLists)

                Dim completionService = DirectCast(state.Workspace.Services.GetLanguageServices(LanguageNames.CSharp).GetRequiredService(Of CompletionService)(), CompletionServiceWithProviders)
                Dim provider = completionService.GetTestAccessor().GetAllProviders(ImmutableHashSet(Of String).Empty).OfType(Of IntelliCodeMockProvider)().Single()

                Await state.SendCommitUniqueCompletionListItemAsync()
                Await state.AssertNoCompletionSession()
                Assert.Contains("s.Length", state.GetLineTextFromCaretPosition(), StringComparison.Ordinal)
            End Using
        End Function

        <WpfTheory, CombinatorialData>
        <Trait(Traits.Feature, Traits.Features.Completion)>
        Public Async Function TestSendCommitIfUniqueInInsertionSessionWithIntelliCode(showCompletionInArgumentLists As Boolean) As Task
            Using state = TestStateFactory.CreateCSharpTestState(
                              <Document>
class C
{
    void Method()
    {
        var s = "";
        s$$
    }
}
                              </Document>,
                              extraExportedTypes:={GetType(IntelliCodeMockProvider)}.ToList(),
                              showCompletionInArgumentLists:=showCompletionInArgumentLists)

                Dim completionService = DirectCast(state.Workspace.Services.GetLanguageServices(LanguageNames.CSharp).GetRequiredService(Of CompletionService)(), CompletionServiceWithProviders)
                Dim provider = completionService.GetTestAccessor().GetAllProviders(ImmutableHashSet(Of String).Empty).OfType(Of IntelliCodeMockProvider)().Single()

                state.SendTypeChars(".len")
                Await state.AssertCompletionItemsContainAll("Length", "★ Length")
                Await state.SendCommitUniqueCompletionListItemAsync()
                Await state.AssertNoCompletionSession()
                Assert.Contains("s.Length", state.GetLineTextFromCaretPosition(), StringComparison.Ordinal)
            End Using
        End Function

        <WpfTheory, CombinatorialData>
        <Trait(Traits.Feature, Traits.Features.Completion)>
        Public Async Function TestSendCommitIfUniqueInDeletionSessionWithIntelliCode(showCompletionInArgumentLists As Boolean) As Task
            ' We explicitly use a weak matching on Delete.
            ' It matches by the first letter. Therefore, if backspace in s.Length, it matches s.Length and s.LastIndexOf.
            ' In this case, CommitIfUnique is not applied.
            Using state = TestStateFactory.CreateCSharpTestState(
                              <Document>
class C
{
    void Method()
    {
        var s = "";
        s.Normalize$$
    }
}
                              </Document>,
                              extraExportedTypes:={GetType(IntelliCodeMockProvider)}.ToList(),
                              showCompletionInArgumentLists:=showCompletionInArgumentLists)

                Dim completionService = DirectCast(state.Workspace.Services.GetLanguageServices(LanguageNames.CSharp).GetRequiredService(Of CompletionService)(), CompletionServiceWithProviders)
                Dim provider = completionService.GetTestAccessor().GetAllProviders(ImmutableHashSet(Of String).Empty).OfType(Of IntelliCodeMockProvider)().Single()

                Dim workspace = state.Workspace
                workspace.TryApplyChanges(workspace.CurrentSolution.WithOptions(workspace.Options _
                    .WithChangedOption(CompletionOptions.TriggerOnDeletion, LanguageNames.CSharp, True)))

                state.SendBackspace()
                Await state.AssertCompletionItemsContainAll("Normalize", "★ Normalize")
                Await state.SendCommitUniqueCompletionListItemAsync()
                Await state.AssertNoCompletionSession()
                Assert.Contains("s.Normalize", state.GetLineTextFromCaretPosition(), StringComparison.Ordinal)
            End Using
        End Function

        <WpfTheory, CombinatorialData>
        <Trait(Traits.Feature, Traits.Features.Completion)>
        Public Async Function TestAutomationTextPassedToEditor(showCompletionInArgumentLists As Boolean) As Task
            Using state = TestStateFactory.CreateCSharpTestState(
                              <Document>
class C
{
    void Method()
    {
        var s = "";
        s.Len$$
    }
}
                              </Document>,
                              extraExportedTypes:={GetType(IntelliCodeMockProvider)}.ToList(),
                              showCompletionInArgumentLists:=showCompletionInArgumentLists)

                Dim completionService = DirectCast(state.Workspace.Services.GetLanguageServices(LanguageNames.CSharp).GetRequiredService(Of CompletionService)(), CompletionServiceWithProviders)
                Dim provider = completionService.GetTestAccessor().GetAllProviders(ImmutableHashSet(Of String).Empty).OfType(Of IntelliCodeMockProvider)().Single()

                state.SendInvokeCompletionList()
                state.SendSelectCompletionItem("★ Length")
                Await state.AssertSelectedCompletionItem(displayText:="★ Length", automationText:=provider.AutomationTextString)
            End Using
        End Function

        <WpfTheory, CombinatorialData>
        <Trait(Traits.Feature, Traits.Features.Completion)>
        Public Async Function TestSendCommitIfUniqueWithIntelliCodeAndDuplicateItemsFromIntelliCode(showCompletionInArgumentLists As Boolean) As Task
            Using state = TestStateFactory.CreateCSharpTestState(
                              <Document>
class C
{
    void Method()
    {
        var s = "";
        s.Len$$
    }
}
                              </Document>,
                              extraExportedTypes:={GetType(IntelliCodeMockWeirdProvider)}.ToList(),
                              showCompletionInArgumentLists:=showCompletionInArgumentLists)

                Dim completionService = DirectCast(state.Workspace.Services.GetLanguageServices(LanguageNames.CSharp).GetRequiredService(Of CompletionService)(), CompletionServiceWithProviders)
                Dim provider = completionService.GetTestAccessor().GetAllProviders(ImmutableHashSet(Of String).Empty).OfType(Of IntelliCodeMockWeirdProvider)().Single()

                Await state.SendCommitUniqueCompletionListItemAsync()
                Await state.AssertNoCompletionSession()
                Assert.Contains("s.Length", state.GetLineTextFromCaretPosition(), StringComparison.Ordinal)
            End Using
        End Function

        <WpfTheory, CombinatorialData>
        <Trait(Traits.Feature, Traits.Features.Completion)>
        Public Async Function TestSendCommitIfUniqueInInsertionSessionWithIntelliCodeAndDuplicateItemsFromIntelliCode(showCompletionInArgumentLists As Boolean) As Task
            Using state = TestStateFactory.CreateCSharpTestState(
                              <Document>
class C
{
    void Method()
    {
        var s = "";
        s$$
    }
}
                              </Document>,
                              extraExportedTypes:={GetType(IntelliCodeMockWeirdProvider)}.ToList(),
                              showCompletionInArgumentLists:=showCompletionInArgumentLists)

                Dim completionService = DirectCast(state.Workspace.Services.GetLanguageServices(LanguageNames.CSharp).GetRequiredService(Of CompletionService)(), CompletionServiceWithProviders)
                Dim provider = completionService.GetTestAccessor().GetAllProviders(ImmutableHashSet(Of String).Empty).OfType(Of IntelliCodeMockWeirdProvider)().Single()

                state.SendTypeChars(".len")
                Await state.AssertCompletionItemsContainAll("Length", "★ Length", "★ Length2")
                Await state.SendCommitUniqueCompletionListItemAsync()
                Await state.AssertNoCompletionSession()
                Assert.Contains("s.Length", state.GetLineTextFromCaretPosition(), StringComparison.Ordinal)
            End Using
        End Function

        <WpfTheory, CombinatorialData>
        <Trait(Traits.Feature, Traits.Features.Completion)>
        Public Async Function IntelliCodeItemPreferredAfterCommitingIntelliCodeItem(showCompletionInArgumentLists As Boolean) As Task
            Using state = TestStateFactory.CreateCSharpTestState(
                              <Document>
class C
{
    void Method()
    {
        var s = "";
        s$$
    }
}
                              </Document>,
                              extraExportedTypes:={GetType(IntelliCodeMockProvider)}.ToList(),
                              showCompletionInArgumentLists:=showCompletionInArgumentLists)

                Dim completionService = DirectCast(state.Workspace.Services.GetLanguageServices(LanguageNames.CSharp).GetRequiredService(Of CompletionService)(), CompletionServiceWithProviders)
                Dim provider = completionService.GetTestAccessor().GetAllProviders(ImmutableHashSet(Of String).Empty).OfType(Of IntelliCodeMockProvider)().Single()

                Dim workspace = state.Workspace
                workspace.TryApplyChanges(workspace.CurrentSolution.WithOptions(workspace.Options _
                    .WithChangedOption(CompletionOptions.TriggerOnDeletion, LanguageNames.CSharp, True)))

                state.SendTypeChars(".nor")
                Await state.AssertCompletionItemsContainAll("Normalize", "★ Normalize")
                Await state.AssertSelectedCompletionItem("★ Normalize", displayTextSuffix:="()")
                state.SendTab()
                Await state.AssertNoCompletionSession()
                Assert.Contains("s.Normalize", state.GetLineTextFromCaretPosition(), StringComparison.Ordinal)
                For i = 1 To "ze".Length
                    state.SendBackspace()
                Next
                Await state.AssertSelectedCompletionItem("★ Normalize", displayTextSuffix:="()")

                state.SendEscape()
                For i = 1 To "Normali".Length
                    state.SendBackspace()
                Next
                state.SendEscape()
                Assert.Contains("s.", state.GetLineTextFromCaretPosition(), StringComparison.Ordinal)

                state.SendInvokeCompletionList()
                Await state.AssertSelectedCompletionItem("★ Normalize", displayTextSuffix:="()")
                state.SendEscape()

                state.SendTypeChars("n")
                Await state.AssertSelectedCompletionItem("★ Normalize", displayTextSuffix:="()")
            End Using
        End Function

        <WpfTheory, CombinatorialData>
        <Trait(Traits.Feature, Traits.Features.Completion)>
        Public Async Function IntelliCodeItemPreferredAfterCommitingNonIntelliCodeItem(showCompletionInArgumentLists As Boolean) As Task
            Using state = TestStateFactory.CreateCSharpTestState(
                              <Document>
class C
{
    void Method()
    {
        var s = "";
        s$$
    }
}
                              </Document>,
                              extraExportedTypes:={GetType(IntelliCodeMockProvider)}.ToList(),
                              showCompletionInArgumentLists:=showCompletionInArgumentLists)

                Dim completionService = DirectCast(state.Workspace.Services.GetLanguageServices(LanguageNames.CSharp).GetRequiredService(Of CompletionService)(), CompletionServiceWithProviders)
                Dim provider = completionService.GetTestAccessor().GetAllProviders(ImmutableHashSet(Of String).Empty).OfType(Of IntelliCodeMockProvider)().Single()

                Dim workspace = state.Workspace
                workspace.TryApplyChanges(workspace.CurrentSolution.WithOptions(workspace.Options _
                    .WithChangedOption(CompletionOptions.TriggerOnDeletion, LanguageNames.CSharp, True)))

                state.SendTypeChars(".nor")
                Await state.AssertCompletionItemsContainAll("Normalize", "★ Normalize")
                Await state.AssertSelectedCompletionItem("★ Normalize", displayTextSuffix:="()")

                state.NavigateToDisplayText("Normalize")
                state.SendTab()

                Await state.AssertNoCompletionSession()
                Assert.Contains("s.Normalize", state.GetLineTextFromCaretPosition(), StringComparison.Ordinal)
                For i = 1 To "ze".Length
                    state.SendBackspace()
                Next
                Await state.AssertSelectedCompletionItem("★ Normalize", displayTextSuffix:="()")

                state.SendEscape()
                For i = 1 To "Normali".Length
                    state.SendBackspace()
                Next
                state.SendEscape()
                Assert.Contains("s.", state.GetLineTextFromCaretPosition(), StringComparison.Ordinal)

                state.SendInvokeCompletionList()
                Await state.AssertSelectedCompletionItem("★ Normalize", displayTextSuffix:="()")
                state.SendEscape()

                state.SendTypeChars("n")
                Await state.AssertSelectedCompletionItem("★ Normalize", displayTextSuffix:="()")
            End Using
        End Function

        <WpfTheory, CombinatorialData>
        <Trait(Traits.Feature, Traits.Features.Completion)>
        Public Async Function TestExpanderWithImportCompletionDisabled(showCompletionInArgumentLists As Boolean) As Task
            Using state = TestStateFactory.CreateCSharpTestState(
                  <Document><![CDATA[
namespace NS1
{
    class C
    {
        public void Foo()
        {
            Bar$$
        }
    }
}

namespace NS2
{
    public class Bar { }
}
]]></Document>,
                  showCompletionInArgumentLists:=showCompletionInArgumentLists)

                Dim workspace = state.Workspace
                workspace.TryApplyChanges(workspace.CurrentSolution.WithOptions(workspace.Options _
                    .WithChangedOption(CompletionServiceOptions.TimeoutInMillisecondsForExtensionMethodImportCompletion, -1) _
                    .WithChangedOption(CompletionOptions.ShowItemsFromUnimportedNamespaces, LanguageNames.CSharp, False)))

                ' trigger completion with import completion disabled
                state.SendInvokeCompletionList()
                Await state.WaitForUIRenderedAsync()

                ' make sure expander is selected
                state.SetCompletionItemExpanderState(isSelected:=True)
                Await state.WaitForAsynchronousOperationsAsync()
                Await state.WaitForUIRenderedAsync()

                Await state.AssertSelectedCompletionItem(displayText:="Bar", inlineDescription:="NS2")
                state.AssertCompletionItemExpander(isAvailable:=True, isSelected:=True)

                ' unselect expander
                state.SetCompletionItemExpanderState(isSelected:=False)
                Await state.WaitForAsynchronousOperationsAsync()
                Await state.WaitForUIRenderedAsync()

                Await state.AssertCompletionItemsDoNotContainAny("Bar")
                state.AssertCompletionItemExpander(isAvailable:=True, isSelected:=False)

                ' select expander again
                state.SetCompletionItemExpanderState(isSelected:=True)
                Await state.WaitForAsynchronousOperationsAsync()
                Await state.WaitForUIRenderedAsync()

                Await state.AssertSelectedCompletionItem(displayText:="Bar", inlineDescription:="NS2")
                state.AssertCompletionItemExpander(isAvailable:=True, isSelected:=True)

                ' dismiss completion
                state.SendEscape()
                Await state.AssertNoCompletionSession()

                ' trigger completion again
                state.SendInvokeCompletionList()
                Await state.WaitForUIRenderedAsync()

                ' should not show unimported item even with cache populated
                Await state.AssertCompletionItemsDoNotContainAny({"Bar"})
                state.AssertCompletionItemExpander(isAvailable:=True, isSelected:=False)

            End Using
        End Function

        <WpfTheory, CombinatorialData>
        <Trait(Traits.Feature, Traits.Features.Completion)>
        Public Async Function TestExpanderWithImportCompletionEnabled(showCompletionInArgumentLists As Boolean) As Task
            Using state = TestStateFactory.CreateCSharpTestState(
                  <Document><![CDATA[
namespace NS1
{
    class C
    {
        public void Foo()
        {
            Bar$$
        }
    }
}

namespace NS2
{
    public class Bar { }
}
]]></Document>,
                  showCompletionInArgumentLists:=showCompletionInArgumentLists)

                Dim workspace = state.Workspace
                workspace.TryApplyChanges(workspace.CurrentSolution.WithOptions(workspace.Options _
                    .WithChangedOption(CompletionServiceOptions.TimeoutInMillisecondsForExtensionMethodImportCompletion, -1) _
                    .WithChangedOption(CompletionOptions.ShowItemsFromUnimportedNamespaces, LanguageNames.CSharp, True)))

                ' trigger completion with import completion enabled
                state.SendInvokeCompletionList()
                Await state.WaitForUIRenderedAsync()

                ' make sure expander is selected
                state.SetCompletionItemExpanderState(isSelected:=True)
                Await state.WaitForAsynchronousOperationsAsync()
                Await state.WaitForUIRenderedAsync()

                Await state.AssertSelectedCompletionItem(displayText:="Bar", inlineDescription:="NS2")
                state.AssertCompletionItemExpander(isAvailable:=True, isSelected:=True)

                ' dismiss completion
                state.SendEscape()
                Await state.AssertNoCompletionSession()

                ' trigger completion again
                state.SendInvokeCompletionList()
                Await state.WaitForUIRenderedAsync()

                ' now cache is populated
                Await state.AssertSelectedCompletionItem(displayText:="Bar", inlineDescription:="NS2")
                state.AssertCompletionItemExpander(isAvailable:=True, isSelected:=True)

            End Using
        End Function

        <WpfTheory, CombinatorialData>
        <Trait(Traits.Feature, Traits.Features.Completion)>
        Public Async Function NoExpanderAvailableWhenNotInTypeContext(showCompletionInArgumentLists As Boolean) As Task
            Using state = TestStateFactory.CreateCSharpTestState(
                  <Document><![CDATA[
namespace NS1
{
    $$
}
]]></Document>,
                  showCompletionInArgumentLists:=showCompletionInArgumentLists)

                Dim workspace = state.Workspace
                workspace.TryApplyChanges(workspace.CurrentSolution.WithOptions(workspace.Options _
                    .WithChangedOption(CompletionServiceOptions.TimeoutInMillisecondsForExtensionMethodImportCompletion, -1) _
                    .WithChangedOption(CompletionOptions.ShowItemsFromUnimportedNamespaces, LanguageNames.CSharp, True)))

                ' trigger completion with import completion enabled
                state.SendInvokeCompletionList()
                Await state.WaitForUIRenderedAsync()

                state.AssertCompletionItemExpander(isAvailable:=False, isSelected:=False)
            End Using
        End Function

        <WorkItem(34943, "https://github.com/dotnet/roslyn/issues/34943")>
        <WpfTheory, CombinatorialData>
        <Trait(Traits.Feature, Traits.Features.Completion), Trait(Traits.Feature, Traits.Features.CodeActionsUseRangeOperator)>
        Public Async Function TypingDotsAfterInt(showCompletionInArgumentLists As Boolean) As Task
            Using state = TestStateFactory.CreateCSharpTestState(
                  <Document><![CDATA[
class C 
{
    void M()
    {
        int first = 3;
        int[] array = new int[100];
        var range = array[first$$];
    }
}
]]></Document>,
                  showCompletionInArgumentLists:=showCompletionInArgumentLists)

                state.SendTypeChars(".")
                Await state.AssertCompletionSession()
                Assert.True(state.IsSoftSelected())
                state.SendTypeChars(".")
                Assert.Contains("var range = array[first..];", state.GetLineTextFromCaretPosition(), StringComparison.Ordinal)
            End Using
        End Function

        <WorkItem(34943, "https://github.com/dotnet/roslyn/issues/34943")>
        <WpfTheory, CombinatorialData>
        <Trait(Traits.Feature, Traits.Features.Completion), Trait(Traits.Feature, Traits.Features.CodeActionsUseRangeOperator)>
        Public Async Function TypingDotsAfterClassAndAfterIntProperty(showCompletionInArgumentLists As Boolean) As Task
            Using state = TestStateFactory.CreateCSharpTestState(
                  <Document><![CDATA[
class C 
{
    void M()
    {
        var d = new D();
        int[] array = new int[100];
        var range = array[d$$];
    }
}

class D
{
    public int A;
}
]]></Document>,
                  showCompletionInArgumentLists:=showCompletionInArgumentLists)

                state.SendTypeChars(".")
                Await state.AssertSelectedCompletionItem("A", isHardSelected:=True)
                state.SendTypeChars(".")
                Await state.AssertCompletionSession()
                Assert.True(state.IsSoftSelected())
                state.SendTypeChars(".")
                Assert.Contains("var range = array[d.A..];", state.GetLineTextFromCaretPosition(), StringComparison.Ordinal)
            End Using
        End Function

        <WorkItem(34943, "https://github.com/dotnet/roslyn/issues/34943")>
        <WpfTheory, CombinatorialData>
        <Trait(Traits.Feature, Traits.Features.Completion), Trait(Traits.Feature, Traits.Features.CodeActionsUseRangeOperator)>
        Public Async Function TypingDotsAfterClassAndAfterIntMethod(showCompletionInArgumentLists As Boolean) As Task
            Using state = TestStateFactory.CreateCSharpTestState(
                  <Document><![CDATA[
class C 
{
    void M()
    {
        var d = new D();
        int[] array = new int[100];
        var range = array[d$$];
    }
}

class D
{
    public int A() => 0;
}
]]></Document>,
                  showCompletionInArgumentLists:=showCompletionInArgumentLists)

                state.SendTypeChars(".")
                Await state.AssertSelectedCompletionItem("A", isHardSelected:=True)
                state.SendTypeChars("().")
                Await state.AssertCompletionSession()
                Assert.True(state.IsSoftSelected())
                state.SendTypeChars(".")
                Assert.Contains("var range = array[d.A()..];", state.GetLineTextFromCaretPosition(), StringComparison.Ordinal)
            End Using
        End Function

        <WorkItem(34943, "https://github.com/dotnet/roslyn/issues/34943")>
        <WpfTheory, CombinatorialData>
        <Trait(Traits.Feature, Traits.Features.Completion), Trait(Traits.Feature, Traits.Features.CodeActionsUseRangeOperator)>
        Public Async Function TypingDotsAfterClassAndAfterDecimalProperty(showCompletionInArgumentLists As Boolean) As Task
            Using state = TestStateFactory.CreateCSharpTestState(
                  <Document><![CDATA[
class C 
{
    void M()
    {
        var d = new D();
        int[] array = new int[100];
        var range = array[d$$];
    }
}

class D
{
    public decimal A;
}
]]></Document>,
                  showCompletionInArgumentLists:=showCompletionInArgumentLists)

                state.SendTypeChars(".")
                Await state.AssertSelectedCompletionItem("GetHashCode", isHardSelected:=True)
                state.SendTypeChars("A.")
                Await state.AssertCompletionSession()
                Assert.True(state.IsSoftSelected())
                state.SendTypeChars(".")
                Assert.Contains("var range = array[d.A..];", state.GetLineTextFromCaretPosition(), StringComparison.Ordinal)
            End Using
        End Function

        <WorkItem(34943, "https://github.com/dotnet/roslyn/issues/34943")>
        <WpfTheory, CombinatorialData>
        <Trait(Traits.Feature, Traits.Features.Completion), Trait(Traits.Feature, Traits.Features.CodeActionsUseRangeOperator)>
        Public Async Function TypingDotsAfterClassAndAfterDoubleMethod(showCompletionInArgumentLists As Boolean) As Task
            Using state = TestStateFactory.CreateCSharpTestState(
                  <Document><![CDATA[
class C 
{
    void M()
    {
        var d = new D();
        int[] array = new int[100];
        var range = array[d$$];
    }
}

class D
{
    public double A() => 0;
}
]]></Document>,
                  showCompletionInArgumentLists:=showCompletionInArgumentLists)

                state.SendTypeChars(".")
                Await state.AssertSelectedCompletionItem("GetHashCode", isHardSelected:=True)
                state.SendTypeChars("A().")
                Await state.AssertCompletionSession()
                Assert.True(state.IsSoftSelected())
                state.SendTypeChars(".")
                Assert.Contains("var range = array[d.A()..];", state.GetLineTextFromCaretPosition(), StringComparison.Ordinal)
            End Using
        End Function

        <WorkItem(34943, "https://github.com/dotnet/roslyn/issues/34943")>
        <WpfTheory, CombinatorialData>
        <Trait(Traits.Feature, Traits.Features.Completion), Trait(Traits.Feature, Traits.Features.CodeActionsUseRangeOperator)>
        Public Async Function TypingDotsAfterIntWithinArrayDeclaration(showCompletionInArgumentLists As Boolean) As Task
            Using state = TestStateFactory.CreateCSharpTestState(
                  <Document><![CDATA[
class C 
{
    void M()
    {
        int d = 1;
        var array = new int[d$$];
    }
}
]]></Document>,
                  showCompletionInArgumentLists:=showCompletionInArgumentLists)

                state.SendTypeChars(".")
                Await state.AssertCompletionSession()
                Assert.True(state.IsSoftSelected())
                state.SendTypeChars(".")
                Assert.Contains("var array = new int[d..];", state.GetLineTextFromCaretPosition(), StringComparison.Ordinal)
            End Using
        End Function

        <WorkItem(34943, "https://github.com/dotnet/roslyn/issues/34943")>
        <WpfTheory, CombinatorialData>
        <Trait(Traits.Feature, Traits.Features.Completion), Trait(Traits.Feature, Traits.Features.CodeActionsUseRangeOperator)>
        Public Async Function TypingDotsAfterIntInVariableDeclaration(showCompletionInArgumentLists As Boolean) As Task
            Using state = TestStateFactory.CreateCSharpTestState(
                  <Document><![CDATA[
class C 
{
    void M()
    {
        int d = 1;
        var e = d$$;
    }
}
]]></Document>,
                  showCompletionInArgumentLists:=showCompletionInArgumentLists)

                state.SendTypeChars(".")
                Await state.AssertCompletionSession()
                Assert.True(state.IsSoftSelected())
                state.SendTypeChars(".")
                Assert.Contains("var e = d..;", state.GetLineTextFromCaretPosition(), StringComparison.Ordinal)
            End Using
        End Function

        <WorkItem(34943, "https://github.com/dotnet/roslyn/issues/34943")>
        <WpfTheory, CombinatorialData>
        <Trait(Traits.Feature, Traits.Features.Completion), Trait(Traits.Feature, Traits.Features.CodeActionsUseRangeOperator)>
        Public Async Function TypingToStringAfterIntInVariableDeclaration(showCompletionInArgumentLists As Boolean) As Task
            Using state = TestStateFactory.CreateCSharpTestState(
                  <Document><![CDATA[
class C 
{
    void M()
    {
        int d = 1;
        var e = d$$;
    }
}
]]></Document>,
                  showCompletionInArgumentLists:=showCompletionInArgumentLists)

                state.SendTypeChars(".")
                Await state.AssertCompletionSession()
                Assert.True(state.IsSoftSelected())
                state.SendTypeChars("ToStr(")
                Assert.Contains("var e = d.ToString(", state.GetLineTextFromCaretPosition(), StringComparison.Ordinal)
            End Using
        End Function

        <WorkItem(36187, "https://github.com/dotnet/roslyn/issues/36187")>
        <WpfTheory, CombinatorialData>
        <Trait(Traits.Feature, Traits.Features.Completion), Trait(Traits.Feature, Traits.Features.CodeActionsUseRangeOperator)>
        Public Async Function CompletionWithTwoOverloadsOneOfThemIsEmpty(showCompletionInArgumentLists As Boolean) As Task
            Using state = TestStateFactory.CreateCSharpTestState(
                  <Document><![CDATA[
class C
{
    private enum A
    {
    	A,
    	B,
    }

    private void Get(string a) { }
    private void Get(A a) { }

    private void Test()
    {
    	Get$$
    }
}
]]></Document>,
                  showCompletionInArgumentLists:=showCompletionInArgumentLists)

                state.SendTypeChars("(")
                Await state.AssertSelectedCompletionItem(displayText:="A", isHardSelected:=True)
            End Using
        End Function

        <WpfTheory, CombinatorialData>
        <Trait(Traits.Feature, Traits.Features.Completion)>
        <WorkItem(24960, "https://github.com/dotnet/roslyn/issues/24960")>
        Public Async Function TypeParameterTOnType(showCompletionInArgumentLists As Boolean) As Task
            Using state = TestStateFactory.CreateCSharpTestState(
                <Document><![CDATA[
class C<T>
{
    $$
}]]>
                </Document>,
                  showCompletionInArgumentLists:=showCompletionInArgumentLists)

                state.SendTypeChars("T")
                Await state.AssertSelectedCompletionItem("T")
            End Using
        End Function

        <WpfTheory, CombinatorialData>
        <Trait(Traits.Feature, Traits.Features.Completion)>
        <WorkItem(24960, "https://github.com/dotnet/roslyn/issues/24960")>
        Public Async Function TypeParameterTOnMethod(showCompletionInArgumentLists As Boolean) As Task
            Using state = TestStateFactory.CreateCSharpTestState(
                <Document><![CDATA[
class C
{
    void M<T>()
    {
        $$
    }
}]]>
                </Document>,
                  showCompletionInArgumentLists:=showCompletionInArgumentLists)

                state.SendTypeChars("T")
                Await state.AssertSelectedCompletionItem("T")
            End Using
        End Function

        <WpfTheory, CombinatorialData>
        <Trait(Traits.Feature, Traits.Features.Completion)>
        Public Async Function CompletionBeforeVarWithEnableNullableReferenceAnalysisIDEFeatures(showCompletionInArgumentLists As Boolean) As Task
            Using state = TestStateFactory.CreateTestStateFromWorkspace(
                 <Workspace>
                     <Project Language="C#" LanguageVersion="8" CommonReferences="true" AssemblyName="CSProj" Features="run-nullable-analysis=always">
                         <Document><![CDATA[
class C
{
    void M(string s)
    {
        s$$
        var o = new object();
    }
}]]></Document>
                     </Project>
                 </Workspace>, showCompletionInArgumentLists:=showCompletionInArgumentLists)

                state.SendTypeChars(".")
                Await state.AssertCompletionItemsContainAll("Length")
            End Using
        End Function

        <WpfTheory, CombinatorialData>
        <Trait(Traits.Feature, Traits.Features.Completion)>
        Public Async Function CompletingWithColonInMethodParametersWithNoInstanceToInsert(showCompletionInArgumentLists As Boolean) As Task
            Using state = TestStateFactory.CreateCSharpTestState(
<Document><![CDATA[class C
{
    void M(string s)
    {
        N(10, $$);
    }

    void N(int id, string serviceName) {}
}]]></Document>,
                  showCompletionInArgumentLists:=showCompletionInArgumentLists)

                state.SendTypeChars("serviceN")
                Await state.AssertCompletionSession()
                state.SendTypeChars(":")
                Assert.Contains("N(10, serviceName:);", state.GetLineTextFromCaretPosition(), StringComparison.Ordinal)
            End Using
        End Function

        <WpfTheory, CombinatorialData>
        <Trait(Traits.Feature, Traits.Features.Completion)>
        Public Async Function CompletingWithSpaceInMethodParametersWithNoInstanceToInsert(showCompletionInArgumentLists As Boolean) As Task
            Using state = TestStateFactory.CreateCSharpTestState(
<Document><![CDATA[class C
{
    void M(string s)
    {
        N(10, $$);
    }

    void N(int id, string serviceName) {}
}]]></Document>,
                  showCompletionInArgumentLists:=showCompletionInArgumentLists)

                state.SendTypeChars("serviceN")
                Await state.AssertCompletionSession()
                state.SendTypeChars(" ")
                Assert.Contains("N(10, serviceName );", state.GetLineTextFromCaretPosition(), StringComparison.Ordinal)
            End Using
        End Function

        <WorkItem(35163, "https://github.com/dotnet/roslyn/issues/35163")>
        <WpfTheory, CombinatorialData>
        <Trait(Traits.Feature, Traits.Features.Completion)>
        Public Async Function NonExpandedItemShouldBePreferred_SameDisplayText(showCompletionInArgumentLists As Boolean) As Task
            Using state = TestStateFactory.CreateCSharpTestState(
                  <Document><![CDATA[
namespace NS1
{
    class C
    {
        public void Foo()
        {
            Bar$$
        }
    }

    public class Bar<T>
    {
    } 
}

namespace NS2
{
    public class Bar
    {
    }
}
]]></Document>,
                  showCompletionInArgumentLists:=showCompletionInArgumentLists)

                Dim expectedText = "
namespace NS1
{
    class C
    {
        public void Foo()
        {
            Bar
        }
    }

    public class Bar<T>
    {
    } 
}

namespace NS2
{
    public class Bar
    {
    }
}
"

                Dim workspace = state.Workspace
                workspace.TryApplyChanges(workspace.CurrentSolution.WithOptions(workspace.Options _
                    .WithChangedOption(CompletionServiceOptions.TimeoutInMillisecondsForExtensionMethodImportCompletion, -1) _
                    .WithChangedOption(CompletionOptions.ShowItemsFromUnimportedNamespaces, LanguageNames.CSharp, True)))

                state.SendInvokeCompletionList()
                Await state.WaitForUIRenderedAsync()

                ' make sure expander is selected
                state.SetCompletionItemExpanderState(isSelected:=True)
                Await state.WaitForAsynchronousOperationsAsync()
                Await state.WaitForUIRenderedAsync()

                state.AssertCompletionItemExpander(isAvailable:=True, isSelected:=True)
                Await state.AssertSelectedCompletionItem(displayText:="Bar", displayTextSuffix:="<>")

                state.SendTab()
                Assert.Equal(expectedText, state.GetDocumentText())
            End Using
        End Function

        <WorkItem(35163, "https://github.com/dotnet/roslyn/issues/35163")>
        <WpfTheory, CombinatorialData>
        <Trait(Traits.Feature, Traits.Features.Completion)>
        Public Async Function NonExpandedItemShouldBePreferred_SameFullDisplayText(showCompletionInArgumentLists As Boolean) As Task
            Using state = TestStateFactory.CreateCSharpTestState(
                  <Document><![CDATA[
namespace NS1
{
    class C
    {
        public void Foo()
        {
            Bar$$
        }
    }

    public class Bar
    {
    } 
}

namespace NS2
{
    public class Bar
    {
    }
}
]]></Document>,
                  showCompletionInArgumentLists:=showCompletionInArgumentLists)

                Dim expectedText = "
namespace NS1
{
    class C
    {
        public void Foo()
        {
            Bar
        }
    }

    public class Bar
    {
    } 
}

namespace NS2
{
    public class Bar
    {
    }
}
"

                Dim workspace = state.Workspace
                workspace.TryApplyChanges(workspace.CurrentSolution.WithOptions(workspace.Options _
                    .WithChangedOption(CompletionServiceOptions.TimeoutInMillisecondsForExtensionMethodImportCompletion, -1) _
                    .WithChangedOption(CompletionOptions.ShowItemsFromUnimportedNamespaces, LanguageNames.CSharp, True)))

                state.SendInvokeCompletionList()
                Await state.WaitForUIRenderedAsync()

                ' make sure expander is selected
                state.SetCompletionItemExpanderState(isSelected:=True)
                Await state.WaitForAsynchronousOperationsAsync()
                Await state.WaitForUIRenderedAsync()

                state.AssertCompletionItemExpander(isAvailable:=True, isSelected:=True)
                Await state.AssertSelectedCompletionItem(displayText:="Bar")

                state.SendTab()
                Assert.Equal(expectedText, state.GetDocumentText())
            End Using
        End Function

        <WorkItem(35163, "https://github.com/dotnet/roslyn/issues/35163")>
        <WpfTheory, CombinatorialData>
        <Trait(Traits.Feature, Traits.Features.Completion)>
        Public Async Function NonExpandedItemShouldBePreferred_ExpandedItemHasBetterButNotCompleteMatch(showCompletionInArgumentLists As Boolean) As Task
            Using state = TestStateFactory.CreateCSharpTestState(
                  <Document><![CDATA[
namespace NS1
{
    class C
    {
        public void Foo()
        {
            bar$$
        }
    }

    public class ABar
    {
    } 
}

namespace NS2
{
    public class Bar1
    {
    }
}
]]></Document>,
                  showCompletionInArgumentLists:=showCompletionInArgumentLists)

                Dim expectedText = "
namespace NS1
{
    class C
    {
        public void Foo()
        {
            ABar
        }
    }

    public class ABar
    {
    } 
}

namespace NS2
{
    public class Bar1
    {
    }
}
"

                Dim workspace = state.Workspace
                workspace.TryApplyChanges(workspace.CurrentSolution.WithOptions(workspace.Options _
                    .WithChangedOption(CompletionServiceOptions.TimeoutInMillisecondsForExtensionMethodImportCompletion, -1) _
                    .WithChangedOption(CompletionOptions.ShowItemsFromUnimportedNamespaces, LanguageNames.CSharp, True)))

                state.SendInvokeCompletionList()
                Await state.WaitForUIRenderedAsync()

                ' make sure expander is selected
                state.SetCompletionItemExpanderState(isSelected:=True)
                Await state.WaitForAsynchronousOperationsAsync()
                Await state.WaitForUIRenderedAsync()

                state.AssertCompletionItemExpander(isAvailable:=True, isSelected:=True)
                Await state.AssertSelectedCompletionItem(displayText:="ABar")

                state.SendTab()
                Assert.Equal(expectedText, state.GetDocumentText())
            End Using
        End Function

        <WorkItem(38253, "https://github.com/dotnet/roslyn/issues/38253")>
        <WpfTheory, CombinatorialData>
        <Trait(Traits.Feature, Traits.Features.Completion)>
        Public Async Function NonExpandedItemShouldBePreferred_BothExpandedAndNonExpandedItemsHaveCompleteMatch(showCompletionInArgumentLists As Boolean) As Task
            Using state = TestStateFactory.CreateCSharpTestState(
                  <Document><![CDATA[
namespace NS1
{
    class C
    {
        public void Foo()
        {
            bar$$
        }
    }

    public class Bar
    {
    } 
}

namespace NS2
{
    public class Bar
    {
    }
}
]]></Document>,
                  showCompletionInArgumentLists:=showCompletionInArgumentLists)

                Dim expectedText = "
namespace NS1
{
    class C
    {
        public void Foo()
        {
            Bar
        }
    }

    public class Bar
    {
    } 
}

namespace NS2
{
    public class Bar
    {
    }
}
"

                Dim workspace = state.Workspace
                workspace.TryApplyChanges(workspace.CurrentSolution.WithOptions(workspace.Options _
                    .WithChangedOption(CompletionServiceOptions.TimeoutInMillisecondsForExtensionMethodImportCompletion, -1) _
                    .WithChangedOption(CompletionOptions.ShowItemsFromUnimportedNamespaces, LanguageNames.CSharp, True)))

                state.SendInvokeCompletionList()
                Await state.WaitForUIRenderedAsync()

                ' make sure expander is selected
                state.SetCompletionItemExpanderState(isSelected:=True)
                Await state.WaitForAsynchronousOperationsAsync()
                Await state.WaitForUIRenderedAsync()

                state.AssertCompletionItemExpander(isAvailable:=True, isSelected:=True)
                Await state.AssertSelectedCompletionItem(displayText:="Bar", inlineDescription:="")
                state.SendTab()
                Assert.Equal(expectedText, state.GetDocumentText())
            End Using
        End Function

        <WorkItem(38253, "https://github.com/dotnet/roslyn/issues/38253")>
        <WpfTheory, CombinatorialData>
        <Trait(Traits.Feature, Traits.Features.Completion)>
        Public Async Function CompletelyMatchedExpandedItemAndWorseThanPrefixMatchedNonExpandedItem(showCompletionInArgumentLists As Boolean) As Task
            Using state = TestStateFactory.CreateCSharpTestState(
                <Document><![CDATA[
namespace NS1
{
    class C
    {
        public void Foo()
        {
            bar$$
        }
    }

    public class ABar
    {
    } 
}

namespace NS2
{
    public class Bar
    {
    }
}
]]></Document>,
                  showCompletionInArgumentLists:=showCompletionInArgumentLists)

                Dim expectedText = "
using NS2;

namespace NS1
{
    class C
    {
        public void Foo()
        {
            Bar
        }
    }

    public class ABar
    {
    } 
}

namespace NS2
{
    public class Bar
    {
    }
}
"

                Dim workspace = state.Workspace
                workspace.TryApplyChanges(workspace.CurrentSolution.WithOptions(workspace.Options _
                    .WithChangedOption(CompletionServiceOptions.TimeoutInMillisecondsForExtensionMethodImportCompletion, -1) _
                    .WithChangedOption(CompletionOptions.ShowItemsFromUnimportedNamespaces, LanguageNames.CSharp, True)))

                state.SendInvokeCompletionList()
                Await state.WaitForUIRenderedAsync()

                ' make sure expander is selected
                state.SetCompletionItemExpanderState(isSelected:=True)
                Await state.WaitForAsynchronousOperationsAsync()
                Await state.WaitForUIRenderedAsync()

                Await state.AssertSelectedCompletionItem(displayText:="Bar", inlineDescription:="NS2")
                state.AssertCompletionItemExpander(isAvailable:=True, isSelected:=True)

                state.SendTab()
                Assert.Equal(expectedText, state.GetDocumentText())
            End Using
        End Function

        <WpfTheory, CombinatorialData>
        <Trait(Traits.Feature, Traits.Features.Completion)>
        Public Async Function CompletelyMatchedExpandedItemAndPrefixMatchedNonExpandedItem(showCompletionInArgumentLists As Boolean) As Task
            Using state = TestStateFactory.CreateCSharpTestState(
                              <Document>
namespace NS
{
    class C
    {
        void M()
        {
            object designer = null;
            des$$
        }
    }
}
 
namespace OtherNS
{
    public class DES { }                              
}
</Document>,
                              extraExportedTypes:={GetType(TestExperimentationService)}.ToList(),
                              showCompletionInArgumentLists:=showCompletionInArgumentLists)

                Dim workspace = state.Workspace
                workspace.TryApplyChanges(workspace.CurrentSolution.WithOptions(workspace.Options _
                    .WithChangedOption(CompletionServiceOptions.TimeoutInMillisecondsForExtensionMethodImportCompletion, -1) _
                    .WithChangedOption(CompletionOptions.ShowItemsFromUnimportedNamespaces, LanguageNames.CSharp, True)))

                state.SendInvokeCompletionList()
                Await state.WaitForUIRenderedAsync()

                ' make sure expander is selected so all unimported items are in the list
                state.SetCompletionItemExpanderState(isSelected:=True)
                Await state.WaitForAsynchronousOperationsAsync()
                Await state.WaitForUIRenderedAsync()

                Await state.AssertSelectedCompletionItem(displayText:="designer")
                state.AssertCompletionItemExpander(isAvailable:=True, isSelected:=True)
            End Using
        End Function

        <WorkItem(38253, "https://github.com/dotnet/roslyn/issues/38253")>
        <WpfTheory, CombinatorialData>
        <Trait(Traits.Feature, Traits.Features.Completion)>
        Public Async Function SortItemsByPatternMatch(showCompletionInArgumentLists As Boolean) As Task
            Using state = TestStateFactory.CreateCSharpTestState(
                              <Document>
namespace NS
{
    class C
    {
        void M()
        {
            $$
        }
    }

    class Task { }

    class BTask1 { }
    class BTask2 { }
    class BTask3 { }


    class Task1 { }
    class Task2 { }
    class Task3 { }

    class ATaAaSaKa { }
} </Document>,
                              extraExportedTypes:={GetType(TestExperimentationService)}.ToList(),
                              showCompletionInArgumentLists:=showCompletionInArgumentLists)

                Dim workspace = state.Workspace
                workspace.TryApplyChanges(workspace.CurrentSolution.WithOptions(workspace.Options _
                    .WithChangedOption(CompletionOptions.ShowItemsFromUnimportedNamespaces, LanguageNames.CSharp, False)))

                state.SendTypeChars("task")
                Await state.WaitForAsynchronousOperationsAsync()
                Await state.AssertSelectedCompletionItem(displayText:="Task")

                Dim expectedOrder =
                    {
                        "Task",
                        "Task1",
                        "Task2",
                        "Task3",
                        "BTask1",
                        "BTask2",
                        "BTask3",
                        "ATaAaSaKa"
                    }

                state.AssertItemsInOrder(expectedOrder)
            End Using
        End Function

        <WorkItem(41601, "https://github.com/dotnet/roslyn/issues/41601")>
        <WpfTheory, CombinatorialData>
        <Trait(Traits.Feature, Traits.Features.Completion)>
        Public Async Function SortItemsByExpandedFlag(showCompletionInArgumentLists As Boolean) As Task
            Using state = TestStateFactory.CreateCSharpTestState(
                              <Document>
namespace NS1
{
    class C
    {
        void M()
        {
            $$
        }
    }

    class MyTask1 { }
    class MyTask2 { }
    class MyTask3 { }
}

namespace NS2
{
    class MyTask1 { }
    class MyTask2 { }
    class MyTask3 { }
}
</Document>,
                              extraExportedTypes:={GetType(TestExperimentationService)}.ToList(),
                              showCompletionInArgumentLists:=showCompletionInArgumentLists)

                Dim workspace = state.Workspace
                workspace.TryApplyChanges(workspace.CurrentSolution.WithOptions(workspace.Options _
                    .WithChangedOption(CompletionOptions.ShowItemsFromUnimportedNamespaces, LanguageNames.CSharp, False)))

                ' trigger completion with import completion disabled
                state.SendInvokeCompletionList()
                Await state.WaitForUIRenderedAsync()

                ' make sure expander is selected
                state.SetCompletionItemExpanderState(isSelected:=True)
                Await state.WaitForAsynchronousOperationsAsync()
                Await state.WaitForUIRenderedAsync()

                state.SendEscape()
                Await state.AssertNoCompletionSession()

                workspace.TryApplyChanges(workspace.CurrentSolution.WithOptions(workspace.Options _
                    .WithChangedOption(CompletionServiceOptions.TimeoutInMillisecondsForExtensionMethodImportCompletion, -1) _
                    .WithChangedOption(CompletionOptions.ShowItemsFromUnimportedNamespaces, LanguageNames.CSharp, True)))

                state.SendTypeChars("mytask")
                Await state.WaitForAsynchronousOperationsAsync()

                ' make sure expander is selected
                state.AssertCompletionItemExpander(isAvailable:=True, isSelected:=True)
                Await state.AssertSelectedCompletionItem(displayText:="MyTask1", inlineDescription:="")

                Dim expectedOrder As (String, String)() =
                    {
                        ("MyTask1", ""),
                        ("MyTask2", ""),
                        ("MyTask3", ""),
                        ("MyTask1", "NS2"),
                        ("MyTask2", "NS2"),
                        ("MyTask3", "NS2")
                    }
                state.AssertItemsInOrder(expectedOrder)
            End Using
        End Function

        <WorkItem(39519, "https://github.com/dotnet/roslyn/issues/39519")>
        <WpfTheory, CombinatorialData>
        <Trait(Traits.Feature, Traits.Features.Completion)>
        Public Async Function TestSuggestedNamesDontStartWithDigit_DigitsInTheMiddle(showCompletionInArgumentLists As Boolean) As Task
            Using state = TestStateFactory.CreateCSharpTestState(
                  <Document><![CDATA[
namespace NS
{
    class C
    {
        public void Foo(Foo123Bar $$)
        {
        }
    }

    public class Foo123Bar
    {
    } 
}
]]></Document>,
                  showCompletionInArgumentLists:=showCompletionInArgumentLists)
                Dim workspace = state.Workspace
                workspace.TryApplyChanges(workspace.CurrentSolution.WithOptions(workspace.Options _
                    .WithChangedOption(CompletionOptions.ShowNameSuggestions, LanguageNames.CSharp, True)))

                state.SendInvokeCompletionList()
                Await state.AssertCompletionItemsContainAll("foo123Bar", "foo123", "foo", "bar")
                Await state.AssertCompletionItemsDoNotContainAny("123Bar")
            End Using
        End Function

        <WorkItem(39519, "https://github.com/dotnet/roslyn/issues/39519")>
        <WpfTheory, CombinatorialData>
        <Trait(Traits.Feature, Traits.Features.Completion)>
        Public Async Function TestSuggestedNamesDontStartWithDigit_DigitsOnTheRight(showCompletionInArgumentLists As Boolean) As Task
            Using state = TestStateFactory.CreateCSharpTestState(
                  <Document><![CDATA[
namespace NS
{
    class C
    {
        public void Foo(Foo123 $$)
        {
        }
    }

    public class Foo123
    {
    } 
}
]]></Document>,
                  showCompletionInArgumentLists:=showCompletionInArgumentLists)
                Dim workspace = state.Workspace
                workspace.TryApplyChanges(workspace.CurrentSolution.WithOptions(workspace.Options _
                    .WithChangedOption(CompletionOptions.ShowNameSuggestions, LanguageNames.CSharp, True)))

                state.SendInvokeCompletionList()
                Await state.AssertCompletionItemsContainAll("foo123", "foo")
                Await state.AssertCompletionItemsDoNotContainAny("123")
            End Using
        End Function

        <ExportCompletionProvider(NameOf(MultipleChangeCompletionProvider), LanguageNames.CSharp)>
        <[Shared]>
        <PartNotDiscoverable>
        Private Class MultipleChangeCompletionProvider
            Inherits CompletionProvider

            Private _text As String
            Private _caretPosition As Integer

            <ImportingConstructor>
            <Obsolete(MefConstruction.ImportingConstructorMessage, True)>
            Public Sub New()
            End Sub

            Public Sub SetInfo(text As String, caretPosition As Integer)
                _text = text
                _caretPosition = caretPosition
            End Sub

            Public Overrides Function ProvideCompletionsAsync(context As CompletionContext) As Task
                context.AddItem(CompletionItem.Create(
                    "CustomItem",
                    rules:=CompletionItemRules.Default.WithMatchPriority(1000)))
                Return Task.CompletedTask
            End Function

            Public Overrides Function ShouldTriggerCompletion(text As SourceText, caretPosition As Integer, trigger As CompletionTrigger, options As OptionSet) As Boolean
                Return True
            End Function

            Public Overrides Function GetChangeAsync(document As Document, item As CompletionItem, commitKey As Char?, cancellationToken As CancellationToken) As Task(Of CompletionChange)
                Dim newText =
"using NewUsing;
using System;
class C
{
    void goo() {
        return InsertedItem"

                Dim change = CompletionChange.Create(
                    New TextChange(New TextSpan(0, _caretPosition), newText))
                Return Task.FromResult(change)
            End Function
        End Class

        <ExportCompletionProvider(NameOf(IntelliCodeMockProvider), LanguageNames.CSharp)>
        <[Shared]>
        <PartNotDiscoverable>
        Private Class IntelliCodeMockProvider
            Inherits CompletionProvider

            Public AutomationTextString As String = "Hello from IntelliCode: Length"

            <ImportingConstructor>
            <Obsolete(MefConstruction.ImportingConstructorMessage, True)>
            Public Sub New()
            End Sub

            Public Overrides Function ProvideCompletionsAsync(context As CompletionContext) As Task
                Dim intelliCodeItem = CompletionItem.Create(displayText:="★ Length", filterText:="Length")
                intelliCodeItem.AutomationText = AutomationTextString
                context.AddItem(intelliCodeItem)

                context.AddItem(CompletionItem.Create(displayText:="★ Normalize", filterText:="Normalize", displayTextSuffix:="()"))
                context.AddItem(CompletionItem.Create(displayText:="Normalize", filterText:="Normalize"))
                context.AddItem(CompletionItem.Create(displayText:="Length", filterText:="Length"))
                context.AddItem(CompletionItem.Create(displayText:="ToString", filterText:="ToString", displayTextSuffix:="()"))
                context.AddItem(CompletionItem.Create(displayText:="First", filterText:="First", displayTextSuffix:="()"))
                Return Task.CompletedTask
            End Function

            Public Overrides Function ShouldTriggerCompletion(text As SourceText, caretPosition As Integer, trigger As CompletionTrigger, options As OptionSet) As Boolean
                Return True
            End Function

            Public Overrides Function GetChangeAsync(document As Document, item As CompletionItem, commitKey As Char?, cancellationToken As CancellationToken) As Task(Of CompletionChange)
                Dim commitText = item.DisplayText
                If commitText.StartsWith("★") Then
                    ' remove the star and the following space
                    commitText = commitText.Substring(2)
                End If

                Return Task.FromResult(CompletionChange.Create(New TextChange(item.Span, commitText)))
            End Function
        End Class

        <WorkItem(43439, "https://github.com/dotnet/roslyn/issues/43439")>
        <WpfTheory, CombinatorialData>
        <Trait(Traits.Feature, Traits.Features.Completion)>
        Public Async Function TestSelectNullOverNuint(showCompletionInArgumentLists As Boolean) As Task
            Using state = TestStateFactory.CreateCSharpTestState(
                              <Document>
class C
{
    public static void Main()
    {
        object o = $$
    }
                              </Document>,
                              showCompletionInArgumentLists:=showCompletionInArgumentLists)

                ' 'nu' should select 'null' instead of 'nuint' (even though 'nuint' sorts higher in the list textually).
                state.SendTypeChars("nu")
                Await state.AssertSelectedCompletionItem(displayText:="null", isHardSelected:=True)
                Await state.AssertCompletionItemsContain("nuint", "")

                ' even after 'nuint' is selected, deleting the 'i' should still take us back to 'null'.
                state.SendTypeChars("i")
                Await state.AssertSelectedCompletionItem(displayText:="nuint", isHardSelected:=True)
                state.SendBackspace()
                Await state.AssertSelectedCompletionItem(displayText:="null", isHardSelected:=True)
            End Using
        End Function

        <WorkItem(43439, "https://github.com/dotnet/roslyn/issues/43439")>
        <WpfTheory, CombinatorialData>
        <Trait(Traits.Feature, Traits.Features.Completion)>
        Public Async Function TestSelectNuintOverNullOnceInMRU(showCompletionInArgumentLists As Boolean) As Task
            Using state = TestStateFactory.CreateCSharpTestState(
                              <Document>
class C
{
    public static void Main()
    {
        object o = $$
    }
                              </Document>,
                              showCompletionInArgumentLists:=showCompletionInArgumentLists)

                state.SendTypeChars("nui")
                Await state.AssertCompletionItemsContain("nuint", "")
                state.SendTab()
                Assert.Contains("nuint", state.GetLineTextFromCaretPosition(), StringComparison.Ordinal)

                state.SendDeleteWordToLeft()

                ' nuint should be in the mru now.  so typing 'nu' should select it instead of null.
                state.SendTypeChars("nu")
                Await state.AssertSelectedCompletionItem(displayText:="nuint", isHardSelected:=True)
            End Using
        End Function

        <WorkItem(944031, "https://dev.azure.com/devdiv/DevDiv/_workitems/edit/944031")>
        <WpfTheory, CombinatorialData>
        <Trait(Traits.Feature, Traits.Features.Completion)>
        Public Async Function TestLambdaParameterInferenceInJoin1(showCompletionInArgumentLists As Boolean) As Task
            Using state = TestStateFactory.CreateCSharpTestState(
                              <Document>
using System.Collections.Generic;
using System.Linq;

class Program
{
    public class Book
    {
        public int Id { get; set; }
        public int OwnerId { get; set; }
        public string Name { get; set; }
    }

    public class Person
    {
        public int Id { get; set; }
        public string Nickname { get; set; }
    }

    static void Main()
    {
        var books = new List&lt;Book&gt;();
        var persons = new List&lt;Person&gt;();

        var join = persons.Join(books, person => person.Id, book => book.$$, (person, book) => new
        {
            person.Id,
            person.Nickname,
            book.Name
        });
                              </Document>,
                              showCompletionInArgumentLists:=showCompletionInArgumentLists)

                state.SendInvokeCompletionList()
                Await state.AssertCompletionItemsContain("OwnerId", "")
            End Using
        End Function

        <WorkItem(944031, "https://dev.azure.com/devdiv/DevDiv/_workitems/edit/944031")>
        <WpfTheory, CombinatorialData>
        <Trait(Traits.Feature, Traits.Features.Completion)>
        Public Async Function TestLambdaParameterInferenceInJoin2(showCompletionInArgumentLists As Boolean) As Task
            Using state = TestStateFactory.CreateCSharpTestState(
                              <Document>
using System.Collections.Generic;
using System.Linq;

class Program
{
    public class Book
    {
        public int Id { get; set; }
        public int OwnerId { get; set; }
        public string Name { get; set; }
    }

    public class Person
    {
        public int Id { get; set; }
        public string Nickname { get; set; }
    }

    static void Main()
    {
        var books = new List&lt;Book&gt;();
        var persons = new List&lt;Person&gt;();

        var join = persons.Join(books, person => person.Id, book => book.OwnerId, (person, book) => new
        {
            person.Id,
            person.Nickname,
            book.$$
        });
                              </Document>,
                              showCompletionInArgumentLists:=showCompletionInArgumentLists)

                state.SendInvokeCompletionList()
                Await state.AssertCompletionItemsContain("Name", "")
            End Using
        End Function

        <WorkItem(944031, "https://dev.azure.com/devdiv/DevDiv/_workitems/edit/944031")>
        <WpfTheory, CombinatorialData>
        <Trait(Traits.Feature, Traits.Features.Completion)>
        Public Async Function TestLambdaParameterInferenceInGroupJoin1(showCompletionInArgumentLists As Boolean) As Task
            Using state = TestStateFactory.CreateCSharpTestState(
                              <Document>
using System.Collections.Generic;
using System.Linq;

class Program
{
    public class Book
    {
        public int Id { get; set; }
        public int OwnerId { get; set; }
        public string Name { get; set; }
    }

    public class Person
    {
        public int Id { get; set; }
        public string Nickname { get; set; }
    }

    static void Main()
    {
        var books = new List&lt;Book&gt;();
        var persons = new List&lt;Person&gt;();

        var join = persons.GroupJoin(books, person => person.Id, book => book.$$, (person, books1) => new
        {
            person.Id,
            person.Nickname,
            books1.Select(s => s.Name)
        });
                              </Document>,
                              showCompletionInArgumentLists:=showCompletionInArgumentLists)

                state.SendInvokeCompletionList()
                Await state.AssertCompletionItemsContain("OwnerId", "")
            End Using
        End Function

        <WorkItem(944031, "https://dev.azure.com/devdiv/DevDiv/_workitems/edit/944031")>
        <WpfTheory, CombinatorialData>
        <Trait(Traits.Feature, Traits.Features.Completion)>
        Public Async Function TestLambdaParameterInferenceInGroupJoin2(showCompletionInArgumentLists As Boolean) As Task
            Using state = TestStateFactory.CreateCSharpTestState(
                              <Document>
using System.Collections.Generic;
using System.Linq;

class Program
{
    public class Book
    {
        public int Id { get; set; }
        public int OwnerId { get; set; }
        public string Name { get; set; }
    }

    public class Person
    {
        public int Id { get; set; }
        public string Nickname { get; set; }
    }

    static void Main()
    {
        var books = new List&lt;Book&gt;();
        var persons = new List&lt;Person&gt;();

        var join = persons.GroupJoin(books, person => person.Id, book => book.OwnerId, (person, books1) => new
        {
            person.Id,
            person.Nickname,
            books1.$$
        });
                              </Document>,
                              showCompletionInArgumentLists:=showCompletionInArgumentLists)

                state.SendInvokeCompletionList()
                Await state.AssertCompletionItemsContain("Select", "<>")
            End Using
        End Function

        <WorkItem(944031, "https://dev.azure.com/devdiv/DevDiv/_workitems/edit/944031")>
        <WpfTheory, CombinatorialData>
        <Trait(Traits.Feature, Traits.Features.Completion)>
        Public Async Function TestLambdaParameterInferenceInGroupJoin3(showCompletionInArgumentLists As Boolean) As Task
            Using state = TestStateFactory.CreateCSharpTestState(
                              <Document>
using System.Collections.Generic;
using System.Linq;

class Program
{
    public class Book
    {
        public int Id { get; set; }
        public int OwnerId { get; set; }
        public string Name { get; set; }
    }

    public class Person
    {
        public int Id { get; set; }
        public string Nickname { get; set; }
    }

    static void Main()
    {
        var books = new List&lt;Book&gt;();
        var persons = new List&lt;Person&gt;();

        var join = persons.GroupJoin(books, person => person.Id, book => book.OwnerId, (person, books1) => new
        {
            person.Id,
            person.Nickname,
            books1.Select(s => s.$$)
        });
                              </Document>,
                              showCompletionInArgumentLists:=showCompletionInArgumentLists)

                state.SendInvokeCompletionList()
                Await state.AssertCompletionItemsContain("Name", "")
            End Using
        End Function

        <WorkItem(1128749, "https://devdiv.visualstudio.com/DevDiv/_workitems/edit/1128749")>
        <WpfTheory, CombinatorialData>
        <Trait(Traits.Feature, Traits.Features.Completion)>
        Public Async Function TestFallingBackToItemWithLongestCommonPrefixWhenNoMatch(showCompletionInArgumentLists As Boolean) As Task
            Using state = TestStateFactory.CreateCSharpTestState(
                              <Document>
class SomePrefixAndName {}

class C
{
    void Method()
    {
        SomePrefixOrName$$
    }
}
                              </Document>,
                  showCompletionInArgumentLists:=showCompletionInArgumentLists)

                Await state.SendCommitUniqueCompletionListItemAsync()
                Await state.AssertNoCompletionSession()

                state.SendEscape()
                Await state.WaitForAsynchronousOperationsAsync()

                state.SendInvokeCompletionList()
                Await state.AssertSelectedCompletionItem(displayText:="SomePrefixAndName", isHardSelected:=False)

            End Using
        End Function

<<<<<<< HEAD
        <WorkItem(47511, "https://github.com/dotnet/roslyn/pull/47511")>
        <WpfFact, Trait(Traits.Feature, Traits.Features.Completion)>
        Public Sub ConversionsOperatorsAndIndexerAreShownBelowMethodsAndPropertiesAndBeforeUnimportedItems()
            Using state = TestStateFactory.CreateCSharpTestState(
                              <Document>
namespace A
{
    using B;
    public static class CExtensions{
        public static void ExtensionUnimported(this C c) { }
    }
}
namespace B
{
    public static class CExtensions{
        public static void ExtensionImported(this C c) { }
    }

    public class C
    {
        public int A { get; } = default;
        public int Z { get; } = default;
        public void AM() { }
        public void ZM() { }
        public int this[int _] => default;
        public static explicit operator int(C _) => default;
        public static C operator +(C a, C b) => default;
    }

    class Program
    {
        static void Main()
        {
            var c = new C();
            c.$$
        }
    }
}                              </Document>)
                state.Workspace.SetOptions(state.Workspace.Options.WithChangedOption(
                                           CompletionOptions.ShowItemsFromUnimportedNamespaces, LanguageNames.CSharp, True))
                state.SendInvokeCompletionList()
                state.AssertItemsInOrder(New String() {
                    "A", ' Method, properties, and imported extension methods alphabetical ordered
                    "AM",
                    "Equals",
                    "ExtensionImported",
                    "GetHashCode",
                    "GetType",
                    "ToString",
                    "Z",
                    "ZM",
                    "this[]", ' Indexer
                    "(int)", ' Conversions
                    "+", ' Operators
                    "ExtensionUnimported" 'Unimported extension methods
                })
            End Using
        End Sub

=======
        <WpfTheory, CombinatorialData>
        <Trait(Traits.Feature, Traits.Features.Completion)>
        Public Sub TestCompleteMethodParenthesisForSymbolCompletionProvider(showCompletionInArgumentLists As Boolean)
            Using state = TestStateFactory.CreateCSharpTestState(
            <Document>
                public class B
                {
                    private void C11()
                    {
                        $$
                    }
                }</Document>,
                showCompletionInArgumentLists:=showCompletionInArgumentLists)

                Dim expectedText = "
                public class B
                {
                    private void C11()
                    {
                        C11();
                    }
                }"
                state.SendTypeChars("C")
                Dim expectingItem = state.GetCompletionItems().First(Function(item) item.DisplayText.Equals("C11"))
                Assert.True(SymbolCompletionItem.GetShouldProvideParenthesisCompletion(expectingItem))

                state.SendSelectCompletionItem("C11")
                state.SendTypeChars(";")
                Assert.Equal(expectedText, state.GetDocumentText())
            End Using
        End Sub

        <WpfTheory, CombinatorialData>
        <Trait(Traits.Feature, Traits.Features.Completion)>
        Public Sub TestCompleteMethodParenthesisForSymbolCompletionProviderUnderDelegateContext(showCompletionInArgumentLists As Boolean)
            Using state = TestStateFactory.CreateCSharpTestState(
            <Document>
                using System;
                public class B
                {
                    private void C11()
                    {
                        Action t = $$
                    }
                }</Document>,
                showCompletionInArgumentLists:=showCompletionInArgumentLists)

                Dim expectedText = "
                using System;
                public class B
                {
                    private void C11()
                    {
                        Action t = C11;
                    }
                }"
                state.SendTypeChars("C")
                Dim expectingItem = state.GetCompletionItems().First(Function(item) item.DisplayText.Equals("C11"))
                Assert.False(SymbolCompletionItem.GetShouldProvideParenthesisCompletion(expectingItem))

                state.SendSelectCompletionItem("C11")
                state.SendTypeChars(";")
                Assert.Equal(expectedText, state.GetDocumentText())
            End Using
        End Sub

        <WpfTheory, CombinatorialData>
        <Trait(Traits.Feature, Traits.Features.Completion)>
        Public Sub TestCompleteObjectCreationParenthesisForSymbolCreationCompletionProvider(showCompletionInArgumentLists As Boolean)
            Using state = TestStateFactory.CreateCSharpTestState(
            <Document>
                using Bar = System.String
                public class AA
                {
                    private static void CC()
                    {
                        var a = new $$
                    }
                }</Document>,
                showCompletionInArgumentLists:=showCompletionInArgumentLists)

                Dim expectedText = "
                using Bar = System.String
                public class AA
                {
                    private static void CC()
                    {
                        var a = new Bar();
                    }
                }"
                state.SendTypeChars("B")
                Dim expectingItem = state.GetCompletionItems().First(Function(item) item.DisplayText.Equals("AA"))
                Assert.True(SymbolCompletionItem.GetShouldProvideParenthesisCompletion(expectingItem))

                state.SendSelectCompletionItem("Bar")
                state.SendTypeChars(";")
                Assert.Equal(expectedText, state.GetDocumentText())
            End Using
        End Sub

        <WpfTheory, CombinatorialData>
        <Trait(Traits.Feature, Traits.Features.Completion)>
        Public Sub TestCompleteObjectCreationParenthesisForSymbolCreationCompletionProviderUnderNonObjectCreationContext(showCompletionInArgumentLists As Boolean)
            Using state = TestStateFactory.CreateCSharpTestState(
            <Document>
                using Bar = System.String
                public class AA
                {
                    private static void CC()
                    {
                        $$
                    }
                }</Document>,
                showCompletionInArgumentLists:=showCompletionInArgumentLists)

                Dim expectedText = "
                using Bar = System.String
                public class AA
                {
                    private static void CC()
                    {
                        Bar;
                    }
                }"
                state.SendTypeChars("B")
                Dim expectingItem = state.GetCompletionItems().First(Function(item) item.DisplayText.Equals("AA"))
                Assert.False(SymbolCompletionItem.GetShouldProvideParenthesisCompletion(expectingItem))

                state.SendSelectCompletionItem("Bar")

                state.SendTypeChars(";")
                Assert.Equal(expectedText, state.GetDocumentText())
            End Using
        End Sub

        <WpfTheory, CombinatorialData>
        <Trait(Traits.Feature, Traits.Features.Completion)>
        Public Sub TestCompleteParenthesisForObjectCreationCompletionProvider(showCompletionInArgumentLists As Boolean)
            Using state = TestStateFactory.CreateCSharpTestState(
            <Document>
                public class AA
                {
                    private static void CC()
                    {
                        AA a = new $$
                    }
                }</Document>,
                showCompletionInArgumentLists:=showCompletionInArgumentLists)

                Dim expectedText = "
                public class AA
                {
                    private static void CC()
                    {
                        AA a = new AA();
                    }
                }"
                state.SendTypeChars("A")
                state.SendSelectCompletionItem("AA")
                state.SendTypeChars(";")
                Assert.Equal(expectedText, state.GetDocumentText())
            End Using
        End Sub

        <WpfTheory, CombinatorialData>
        <Trait(Traits.Feature, Traits.Features.Completion)>
        Public Sub TestCompleteParenthesisForExtensionMethodImportCompletionProvider(showCompletionInArgumentLists As Boolean)
            Using state = TestStateFactory.CreateCSharpTestState(
            <Document>
namespace CC
{
    public static class DD
    {
        public static int ToInt(this AA a) => 1;
    }
}
public class AA
{
    private static void CC()
    {
        AA a = new AA();
        var value = a.$$
    }
}</Document>,
                showCompletionInArgumentLists:=showCompletionInArgumentLists)
                state.Workspace.SetOptions(state.Workspace.Options _
                                           .WithChangedOption(CompletionOptions.ShowItemsFromUnimportedNamespaces, LanguageNames.CSharp, True) _
                                           .WithChangedOption(CompletionServiceOptions.TimeoutInMillisecondsForExtensionMethodImportCompletion, -1))

                Dim expectedText = "
using CC;

namespace CC
{
    public static class DD
    {
        public static int ToInt(this AA a) => 1;
    }
}
public class AA
{
    private static void CC()
    {
        AA a = new AA();
        var value = a.ToInt();
    }
}"
                state.SendTypeChars("To")
                state.SendSelectCompletionItem("ToInt")
                state.SendTypeChars(";")
                Assert.Equal(expectedText, state.GetDocumentText())
            End Using
        End Sub

        <WpfTheory, CombinatorialData>
        <Trait(Traits.Feature, Traits.Features.Completion)>
        Public Async Function TestCompleteParenthesisForTypeImportCompletionProvider(showCompletionInArgumentLists As Boolean) As Task
            Using state = TestStateFactory.CreateCSharpTestState(
            <Document>
namespace CC
{
    public class Bar
    {
    }
}
public class AA
{
    private static void CC()
    {
        var a = new $$
    }
}</Document>,
                showCompletionInArgumentLists:=showCompletionInArgumentLists)
                state.Workspace.SetOptions(state.Workspace.Options.WithChangedOption(CompletionOptions.ShowItemsFromUnimportedNamespaces, LanguageNames.CSharp, True))

                state.SendInvokeCompletionList()
                Await state.WaitForAsynchronousOperationsAsync()
                Await state.WaitForUIRenderedAsync()

                ' Make sure expander is selected
                state.SetCompletionItemExpanderState(isSelected:=True)
                Await state.WaitForAsynchronousOperationsAsync()
                Await state.WaitForUIRenderedAsync()

                Dim expectedText = "
using CC;

namespace CC
{
    public class Bar
    {
    }
}
public class AA
{
    private static void CC()
    {
        var a = new Bar();
    }
}"
                state.SendTypeChars("Ba")
                state.SendSelectCompletionItem("Bar")
                state.SendTypeChars(";")
                Assert.Equal(expectedText, state.GetDocumentText())
            End Using
        End Function

        <WpfTheory, CombinatorialData>
        <Trait(Traits.Feature, Traits.Features.Completion)>
        Public Async Function TestCompleteParenthesisForTypeImportCompletionProviderUnderNonObjectCreationContext(showCompletionInArgumentLists As Boolean) As Task
            Using state = TestStateFactory.CreateCSharpTestState(
            <Document>
namespace CC
{
    public class Bar
    {
    }
}
public class AA
{
    private static void CC()
    {
        $$
    }
}</Document>,
                showCompletionInArgumentLists:=showCompletionInArgumentLists)
                state.Workspace.SetOptions(state.Workspace.Options.WithChangedOption(CompletionOptions.ShowItemsFromUnimportedNamespaces, LanguageNames.CSharp, True))

                state.SendInvokeCompletionList()
                Await state.WaitForAsynchronousOperationsAsync()
                Await state.WaitForUIRenderedAsync()

                ' Make sure expander is selected
                state.SetCompletionItemExpanderState(isSelected:=True)
                Await state.WaitForAsynchronousOperationsAsync()
                Await state.WaitForUIRenderedAsync()

                Dim expectedText = "
using CC;

namespace CC
{
    public class Bar
    {
    }
}
public class AA
{
    private static void CC()
    {
        Bar;
    }
}"
                state.SendTypeChars("Ba")
                state.SendSelectCompletionItem("Bar")
                state.SendTypeChars(";")
                Assert.Equal(expectedText, state.GetDocumentText())
            End Using
        End Function

        <WpfTheory, CombinatorialData>
        <Trait(Traits.Feature, Traits.Features.Completion)>
        Public Async Function CompletionInPreprocessorIf(showCompletionInArgumentLists As Boolean) As Task
            Using state = TestStateFactory.CreateTestStateFromWorkspace(
                    <Workspace>
                        <Project Language="C#" CommonReferences="true" PreprocessorSymbols="Goo,Bar,Baz">
                            <Document>
#if $$
                            </Document>
                        </Project>
                    </Workspace>,
                              showCompletionInArgumentLists:=showCompletionInArgumentLists)

                state.SendInvokeCompletionList()
                Await state.AssertCompletionItemsContainAll({"Goo", "Bar", "Baz", "true", "false"})
                state.SendTypeChars("Go")
                state.SendTab()
                Await state.AssertNoCompletionSession()
                Assert.Contains("#if Goo", state.GetLineTextFromCaretPosition(), StringComparison.Ordinal)
            End Using
        End Function

        <WpfTheory, CombinatorialData>
        <Trait(Traits.Feature, Traits.Features.Completion)>
        Public Async Function CompletionInPreprocessorElif(showCompletionInArgumentLists As Boolean) As Task
            Using state = TestStateFactory.CreateTestStateFromWorkspace(
                    <Workspace>
                        <Project Language="C#" CommonReferences="true" PreprocessorSymbols="Goo,Bar,Baz">
                            <Document>
#if false
#elif $$
                            </Document>
                        </Project>
                    </Workspace>,
                              showCompletionInArgumentLists:=showCompletionInArgumentLists)

                state.SendInvokeCompletionList()
                Await state.AssertCompletionItemsContainAll({"Goo", "Bar", "Baz", "true", "false"})
                state.SendTypeChars("Go")
                state.SendTab()
                Await state.AssertNoCompletionSession()
                Assert.Contains("#elif Goo", state.GetLineTextFromCaretPosition(), StringComparison.Ordinal)
            End Using
        End Function

        <WpfTheory, CombinatorialData>
        <Trait(Traits.Feature, Traits.Features.Completion)>
        Public Async Function CompletionNotInPreprocessorElse(showCompletionInArgumentLists As Boolean) As Task
            Using state = TestStateFactory.CreateTestStateFromWorkspace(
                    <Workspace>
                        <Project Language="C#" CommonReferences="true" PreprocessorSymbols="Goo,Bar,Baz">
                            <Document>
#if false
#elif false
#else $$
                            </Document>
                        </Project>
                    </Workspace>,
                              showCompletionInArgumentLists:=showCompletionInArgumentLists)

                state.SendInvokeCompletionList()
                Await state.AssertNoCompletionSession()
            End Using
        End Function

        <WpfTheory, CombinatorialData>
        <Trait(Traits.Feature, Traits.Features.Completion)>
        Public Async Function CompletionInPreprocessorParenthesized(showCompletionInArgumentLists As Boolean) As Task
            Using state = TestStateFactory.CreateTestStateFromWorkspace(
                    <Workspace>
                        <Project Language="C#" CommonReferences="true" PreprocessorSymbols="Goo,Bar,Baz">
                            <Document>
#if ($$
                            </Document>
                        </Project>
                    </Workspace>,
                              showCompletionInArgumentLists:=showCompletionInArgumentLists)

                state.SendInvokeCompletionList()
                Await state.AssertCompletionItemsContainAll({"Goo", "Bar", "Baz", "true", "false"})
                state.SendTypeChars("Go")
                state.SendTab()
                Await state.AssertNoCompletionSession()
                Assert.Contains("#if (Goo", state.GetLineTextFromCaretPosition(), StringComparison.Ordinal)
            End Using
        End Function

        <WpfTheory, CombinatorialData>
        <Trait(Traits.Feature, Traits.Features.Completion)>
        Public Async Function CompletionInPreprocessorNot(showCompletionInArgumentLists As Boolean) As Task
            Using state = TestStateFactory.CreateTestStateFromWorkspace(
                    <Workspace>
                        <Project Language="C#" CommonReferences="true" PreprocessorSymbols="Goo,Bar,Baz">
                            <Document>
#if !$$
                            </Document>
                        </Project>
                    </Workspace>,
                              showCompletionInArgumentLists:=showCompletionInArgumentLists)

                state.SendInvokeCompletionList()
                Await state.AssertCompletionItemsContainAll({"Goo", "Bar", "Baz", "true", "false"})
                state.SendTypeChars("Go")
                state.SendTab()
                Await state.AssertNoCompletionSession()
                Assert.Contains("#if !Goo", state.GetLineTextFromCaretPosition(), StringComparison.Ordinal)
            End Using
        End Function

        <WpfTheory, CombinatorialData>
        <Trait(Traits.Feature, Traits.Features.Completion)>
        Public Async Function CompletionInPreprocessorAnd(showCompletionInArgumentLists As Boolean) As Task
            Using state = TestStateFactory.CreateTestStateFromWorkspace(
                    <Workspace>
                        <Project Language="C#" CommonReferences="true" PreprocessorSymbols="Goo,Bar,Baz">
                            <Document>
#if true &amp;&amp; $$
                            </Document>
                        </Project>
                    </Workspace>,
                              showCompletionInArgumentLists:=showCompletionInArgumentLists)

                state.SendInvokeCompletionList()
                Await state.AssertCompletionItemsContainAll({"Goo", "Bar", "Baz", "true", "false"})
                state.SendTypeChars("Go")
                state.SendTab()
                Await state.AssertNoCompletionSession()
                Assert.Contains("#if true && Goo", state.GetLineTextFromCaretPosition(), StringComparison.Ordinal)
            End Using
        End Function

        <WpfTheory, CombinatorialData>
        <Trait(Traits.Feature, Traits.Features.Completion)>
        Public Async Function CompletionInPreprocessorOr(showCompletionInArgumentLists As Boolean) As Task
            Using state = TestStateFactory.CreateTestStateFromWorkspace(
                    <Workspace>
                        <Project Language="C#" CommonReferences="true" PreprocessorSymbols="Goo,Bar,Baz">
                            <Document>
#if true || $$
                            </Document>
                        </Project>
                    </Workspace>,
                              showCompletionInArgumentLists:=showCompletionInArgumentLists)

                state.SendInvokeCompletionList()
                Await state.AssertCompletionItemsContainAll({"Goo", "Bar", "Baz", "true", "false"})
                state.SendTypeChars("Go")
                state.SendTab()
                Await state.AssertNoCompletionSession()
                Assert.Contains("#if true || Goo", state.GetLineTextFromCaretPosition(), StringComparison.Ordinal)
            End Using
        End Function

        <WpfTheory, CombinatorialData>
        <Trait(Traits.Feature, Traits.Features.Completion)>
        Public Async Function CompletionInPreprocessorCasingDifference(showCompletionInArgumentLists As Boolean) As Task
            Using state = TestStateFactory.CreateTestStateFromWorkspace(
                    <Workspace>
                        <Project Language="C#" CommonReferences="true" PreprocessorSymbols="Goo,Bar,BAR,Baz">
                            <Document>
#if $$
                            </Document>
                        </Project>
                    </Workspace>,
                              showCompletionInArgumentLists:=showCompletionInArgumentLists)

                state.SendInvokeCompletionList()
                Await state.AssertCompletionItemsContainAll({"Goo", "Bar", "BAR", "Baz", "true", "false"})
                state.SendTypeChars("Go")
                state.SendTab()
                Await state.AssertNoCompletionSession()
                Assert.Contains("#if Goo", state.GetLineTextFromCaretPosition(), StringComparison.Ordinal)
            End Using
        End Function

>>>>>>> ff498f2f
        ' Simulates a situation where IntelliCode provides items not included into the Rolsyn original list.
        ' We want to ignore these items in CommitIfUnique.
        ' This situation should not happen. Tests with this provider were added to cover protective scenarios.
        <ExportCompletionProvider(NameOf(IntelliCodeMockWeirdProvider), LanguageNames.CSharp)>
        <[Shared]>
        <PartNotDiscoverable>
        Private Class IntelliCodeMockWeirdProvider
            Inherits IntelliCodeMockProvider

            <ImportingConstructor>
            <Obsolete(MefConstruction.ImportingConstructorMessage, True)>
            Public Sub New()
                MyBase.New()
            End Sub

            Public Overrides Async Function ProvideCompletionsAsync(context As CompletionContext) As Task
                Await MyBase.ProvideCompletionsAsync(context).ConfigureAwait(False)
                context.AddItem(CompletionItem.Create(displayText:="★ Length2", filterText:="Length"))
            End Function
        End Class
    End Class
End Namespace<|MERGE_RESOLUTION|>--- conflicted
+++ resolved
@@ -7581,7 +7581,6 @@
             End Using
         End Function
 
-<<<<<<< HEAD
         <WorkItem(47511, "https://github.com/dotnet/roslyn/pull/47511")>
         <WpfFact, Trait(Traits.Feature, Traits.Features.Completion)>
         Public Sub ConversionsOperatorsAndIndexerAreShownBelowMethodsAndPropertiesAndBeforeUnimportedItems()
@@ -7641,7 +7640,6 @@
             End Using
         End Sub
 
-=======
         <WpfTheory, CombinatorialData>
         <Trait(Traits.Feature, Traits.Features.Completion)>
         Public Sub TestCompleteMethodParenthesisForSymbolCompletionProvider(showCompletionInArgumentLists As Boolean)
@@ -8137,7 +8135,6 @@
             End Using
         End Function
 
->>>>>>> ff498f2f
         ' Simulates a situation where IntelliCode provides items not included into the Rolsyn original list.
         ' We want to ignore these items in CommitIfUnique.
         ' This situation should not happen. Tests with this provider were added to cover protective scenarios.
