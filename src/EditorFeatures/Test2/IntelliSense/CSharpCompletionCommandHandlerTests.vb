--- conflicted
+++ resolved
@@ -4347,7 +4347,6 @@
             End Using
         End Function
 
-<<<<<<< HEAD
         <WorkItem(15348, "https://github.com/dotnet/roslyn/issues/15348")>
         <MemberData(NameOf(AllCompletionImplementations))>
         <WpfTheory, Trait(Traits.Feature, Traits.Features.Completion)>
@@ -4389,40 +4388,42 @@
     public static void Main(string[] args)
     {
         foo.a$$a
-=======
-        <WorkItem(11959, "https://github.com/dotnet/roslyn/issues/11959")>
-        <MemberData(NameOf(AllCompletionImplementations))>
-        <WpfTheory, Trait(Traits.Feature, Traits.Features.Completion)>
-        Public Async Function TestGenericAsyncTaskDeclaration(completionImplementation As CompletionImplementation) As Task
-            Using state = TestStateFactory.CreateCSharpTestState(completionImplementation,
-                              <Document>
-namespace A.B
-{
-    class TestClass { }
-}
-
-namespace A
-{
-    class C
-    {
-        async Task&lt;A$$ Method()
-        { }
->>>>>>> 2e95848a
     }
 }
                               </Document>)
 
-<<<<<<< HEAD
                 state.Workspace.Options = state.Workspace.Options.WithChangedOption(
                     CompletionOptions.TriggerOnDeletion, LanguageNames.CSharp, True)
 
                 state.SendInvokeCompletionList()
                 state.SendBackspace()
                 Await state.AssertSelectedCompletionItem(displayText:="aaa", isHardSelected:=True)
-=======
+            End Using
+        End Function
+
+        <WorkItem(11959, "https://github.com/dotnet/roslyn/issues/11959")>
+        <MemberData(NameOf(AllCompletionImplementations))>
+        <WpfTheory, Trait(Traits.Feature, Traits.Features.Completion)>
+        Public Async Function TestGenericAsyncTaskDeclaration(completionImplementation As CompletionImplementation) As Task
+            Using state = TestStateFactory.CreateCSharpTestState(completionImplementation,
+                              <Document>
+namespace A.B
+{
+    class TestClass { }
+}
+
+namespace A
+{
+    class C
+    {
+        async Task&lt;A$$ Method()
+        { }
+    }
+}
+                              </Document>)
+
                 state.SendTypeChars(".")
                 Await state.AssertSelectedCompletionItem(displayText:="B", isSoftSelected:=True)
->>>>>>> 2e95848a
             End Using
         End Function
 
