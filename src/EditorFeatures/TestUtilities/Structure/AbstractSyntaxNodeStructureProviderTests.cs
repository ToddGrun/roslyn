﻿// Licensed to the .NET Foundation under one or more agreements.
// The .NET Foundation licenses this file to you under the MIT license.
// See the LICENSE file in the project root for more information.

#nullable disable

using System.Collections.Immutable;
using System.Linq;
using System.Threading;
using System.Threading.Tasks;
using Microsoft.CodeAnalysis.Shared.Collections;
using Microsoft.CodeAnalysis.Structure;
using Xunit;

namespace Microsoft.CodeAnalysis.Editor.UnitTests.Structure
{
    public abstract class AbstractSyntaxNodeStructureProviderTests<TSyntaxNode> : AbstractSyntaxStructureProviderTests
        where TSyntaxNode : SyntaxNode
    {
        internal abstract AbstractSyntaxStructureProvider CreateProvider();

        internal sealed override async Task<ImmutableArray<BlockSpan>> GetBlockSpansWorkerAsync(Document document, int position)
        {
            var root = await document.GetSyntaxRootAsync(CancellationToken.None);
            var token = root.FindToken(position, findInsideTrivia: true);
            var node = token.Parent.FirstAncestorOrSelf<TSyntaxNode>();
            Assert.NotNull(node);

            // We prefer ancestor nodes if the position is on the edge of the located node's span.
            while (node.Parent is TSyntaxNode)
            {
                if ((position == node.SpanStart && position == node.Parent.SpanStart) ||
                    (position == node.Span.End && position == node.Parent.Span.End))
                {
                    node = (TSyntaxNode)node.Parent;
                }
                else
                {
                    break;
                }
            }

            var outliner = CreateProvider();
            using var actualRegions = TemporaryArray<BlockSpan>.Empty;
<<<<<<< HEAD
            var optionProvider = new BlockStructureOptionProvider(
                document.Project.Solution.Options,
                isMetadataAsSource: document.Project.Solution.Workspace.Kind == CodeAnalysis.WorkspaceKind.MetadataAsSource);
            // Calculate previousToken for tests the same way it is derived in production code
            var previousToken = root.DescendantNodesAndTokens(descendIntoTrivia: true).TakeWhile(nodeOrToken => nodeOrToken != node).LastOrDefault(nodeOrToken => nodeOrToken.IsToken).AsToken();
            outliner.CollectBlockSpans(previousToken, node, ref actualRegions.AsRef(), optionProvider, CancellationToken.None);
=======
            var options = BlockStructureOptions.From(document.Project);
            // Calculate previousToken for tests the same way it is derived in production code
            var previousToken = root.DescendantNodesAndTokens(descendIntoTrivia: true).TakeWhile(nodeOrToken => nodeOrToken != node).LastOrDefault(nodeOrToken => nodeOrToken.IsToken).AsToken();
            outliner.CollectBlockSpans(previousToken, node, ref actualRegions.AsRef(), options, CancellationToken.None);
>>>>>>> 67d940c4

            // TODO: Determine why we get null outlining spans.
            return actualRegions.ToImmutableAndClear();
        }
    }
}<|MERGE_RESOLUTION|>--- conflicted
+++ resolved
@@ -42,19 +42,10 @@
 
             var outliner = CreateProvider();
             using var actualRegions = TemporaryArray<BlockSpan>.Empty;
-<<<<<<< HEAD
-            var optionProvider = new BlockStructureOptionProvider(
-                document.Project.Solution.Options,
-                isMetadataAsSource: document.Project.Solution.Workspace.Kind == CodeAnalysis.WorkspaceKind.MetadataAsSource);
-            // Calculate previousToken for tests the same way it is derived in production code
-            var previousToken = root.DescendantNodesAndTokens(descendIntoTrivia: true).TakeWhile(nodeOrToken => nodeOrToken != node).LastOrDefault(nodeOrToken => nodeOrToken.IsToken).AsToken();
-            outliner.CollectBlockSpans(previousToken, node, ref actualRegions.AsRef(), optionProvider, CancellationToken.None);
-=======
             var options = BlockStructureOptions.From(document.Project);
             // Calculate previousToken for tests the same way it is derived in production code
             var previousToken = root.DescendantNodesAndTokens(descendIntoTrivia: true).TakeWhile(nodeOrToken => nodeOrToken != node).LastOrDefault(nodeOrToken => nodeOrToken.IsToken).AsToken();
             outliner.CollectBlockSpans(previousToken, node, ref actualRegions.AsRef(), options, CancellationToken.None);
->>>>>>> 67d940c4
 
             // TODO: Determine why we get null outlining spans.
             return actualRegions.ToImmutableAndClear();
