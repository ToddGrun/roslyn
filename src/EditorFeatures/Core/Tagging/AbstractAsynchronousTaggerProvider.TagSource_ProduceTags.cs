--- conflicted
+++ resolved
@@ -274,7 +274,7 @@
             // us avoid hammering the dispatcher queue with lots of work that causes contention.  Additionally, use
             // a no-throw awaitable so that in the common case where we cancel before, we don't throw an exception
             // that can exacerbate cross process debugging scenarios.
-            var (isVisible, caretPosition, spansToTag) = await _dataSource.MainThreadManager.PerformWorkOnMainThreadAsync(() =>
+            var (isVisible, caretPosition, snapshotSpansToTag) = await _dataSource.MainThreadManager.PerformWorkOnMainThreadAsync(() =>
             {
                 _dataSource.ThreadingContext.ThrowIfNotOnUIThread();
 
@@ -285,9 +285,15 @@
                 // Grab the visibility state of the view while we're already on the UI thread.  This saves an
                 // unnecessary switch below.
                 var isVisible = _visibilityTracker is null || _visibilityTracker.IsVisible(_subjectBuffer);
-                var spansToTag = GetSpansAndDocumentsToTag();
+                var snapshotSpansToTag = GetSnapshotSpansToTag();
                 var caretPosition = _dataSource.GetCaretPoint(_textView, _subjectBuffer);
-                return (isVisible, caretPosition, spansToTag);
+
+#if DEBUG
+                foreach (var snapshotSpan in snapshotSpansToTag)
+                    CheckSnapshot(snapshotSpan.Snapshot);
+#endif
+
+                return (isVisible, caretPosition, snapshotSpansToTag);
             }, cancellationToken).ConfigureAwait(true);
 
             // Since we don't ever throw above, check and see if the await completed due to cancellation and do not
@@ -313,25 +319,8 @@
                 if (cancellationToken.IsCancellationRequested)
                     return null;
 
-<<<<<<< HEAD
-                // Explicitly switch to a threadpool thread to do the expensive tagging work on a BG thread.  But not if
-                // we're in an explicit JTF.Run call as that would just add unnecessary blocking waiting for the
-                // threadpool to do this work.
-=======
-                // Make a copy of all the data we need while we're on the foreground.  Then switch to a threadpool
-                // thread to do the computation. Finally, once new tags have been computed, then we update our state
-                // again on the foreground.
-                var snapshotSpansToTag = GetSnapshotSpansToTag();
-                var caretPosition = _dataSource.GetCaretPoint(_textView, _subjectBuffer);
-
-#if DEBUG
-                foreach (var snapshotSpan in snapshotSpansToTag)
-                    CheckSnapshot(snapshotSpan.Snapshot);
-#endif
-
                 // If we're being called from within a blocking JTF.Run call, we don't want to switch to the background
                 // if we can avoid it.
->>>>>>> 04e18395
                 if (!calledFromJtfRun)
                     await TaskScheduler.Default;
 
@@ -354,13 +343,8 @@
                     {
                         // Create a context to store pass the information along and collect the results.
                         context = new TaggerContext<TTag>(
-<<<<<<< HEAD
-                            oldState, frozenPartialSemantics, spansToTag, caretPosition, oldTagTrees);
-                        await ProduceTagsAsync(context, cancellationToken).ConfigureAwait(true);
-=======
                             oldState, frozenPartialSemantics, spansToTag, snapshotSpansToTag, caretPosition, oldTagTrees);
                         await ProduceTagsAsync(context, cancellationToken).ConfigureAwait(false);
->>>>>>> 04e18395
 
                         return ComputeNewTagTrees(oldTagTrees, context);
                     }, cancellationToken).ConfigureAwait(true);
