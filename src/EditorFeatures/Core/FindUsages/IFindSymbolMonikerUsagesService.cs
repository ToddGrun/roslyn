﻿// Licensed to the .NET Foundation under one or more agreements.
// The .NET Foundation licenses this file to you under the MIT license.
// See the LICENSE file in the project root for more information.

using System;
using System.Collections.Generic;
using System.Collections.Immutable;
using System.Composition;
using System.Threading;
using Microsoft.CodeAnalysis.Editor.LanguageServiceIndexFormat;
using Microsoft.CodeAnalysis.FindUsages;
using Microsoft.CodeAnalysis.Host;
using Microsoft.CodeAnalysis.Host.Mef;
using Microsoft.CodeAnalysis.Utilities;

namespace Microsoft.CodeAnalysis.Editor.FindUsages
{
    /// <summary>
    /// Allows searching for symbols by <see cref="SymbolMoniker"/>.  These calls will be passed
    /// onto Rich-Nav (if available) and their results will be converted back to the forms that
    /// Roslyn can present.
    /// </summary>
    internal interface IFindSymbolMonikerUsagesService : IWorkspaceService
    {
<<<<<<< HEAD
        IAsyncEnumerable<ExternalReferenceItem> FindReferencesByMonikerAsync(DefinitionItem definition, ImmutableArray<SymbolMoniker> monikers, IStreamingProgressTracker progress, CancellationToken cancellationToken);
        IAsyncEnumerable<DefinitionItem> FindDefinitionsByMonikerAsync(SymbolMoniker moniker, IStreamingProgressTracker progress, CancellationToken cancellationToken);
        IAsyncEnumerable<DefinitionItem> FindImplementationsByMonikerAsync(SymbolMoniker moniker, IStreamingProgressTracker progress, CancellationToken cancellationToken);
=======
        IAsyncEnumerable<ExternalReferenceItem> FindReferencesByMoniker(DefinitionItem definition, ImmutableArray<SymbolMoniker> monikers, CancellationToken cancellationToken);
        IAsyncEnumerable<DefinitionItem> FindDefinitionsByMoniker(SymbolMoniker moniker, CancellationToken cancellationToken);
        IAsyncEnumerable<DefinitionItem> FindImplementationsByMoniker(SymbolMoniker moniker, CancellationToken cancellationToken);
>>>>>>> fe2522cf
    }

    internal abstract class AbstractFindSymbolMonikerUsagesService : IFindSymbolMonikerUsagesService
    {
<<<<<<< HEAD
        public virtual IAsyncEnumerable<DefinitionItem> FindDefinitionsByMonikerAsync(SymbolMoniker moniker, IStreamingProgressTracker progress, CancellationToken cancellationToken)
            => EmptyAsyncEnumerable<DefinitionItem>.Instance;

        public virtual IAsyncEnumerable<DefinitionItem> FindImplementationsByMonikerAsync(SymbolMoniker moniker, IStreamingProgressTracker progress, CancellationToken cancellationToken)
            => EmptyAsyncEnumerable<DefinitionItem>.Instance;

        public virtual IAsyncEnumerable<ExternalReferenceItem> FindReferencesByMonikerAsync(DefinitionItem definition, ImmutableArray<SymbolMoniker> monikers, IStreamingProgressTracker progress, CancellationToken cancellationToken)
=======
        public virtual IAsyncEnumerable<DefinitionItem> FindDefinitionsByMoniker(SymbolMoniker moniker, CancellationToken cancellationToken)
            => EmptyAsyncEnumerable<DefinitionItem>.Instance;

        public virtual IAsyncEnumerable<DefinitionItem> FindImplementationsByMoniker(SymbolMoniker moniker, CancellationToken cancellationToken)
            => EmptyAsyncEnumerable<DefinitionItem>.Instance;

        public virtual IAsyncEnumerable<ExternalReferenceItem> FindReferencesByMoniker(DefinitionItem definition, ImmutableArray<SymbolMoniker> monikers, CancellationToken cancellationToken)
>>>>>>> fe2522cf
            => EmptyAsyncEnumerable<ExternalReferenceItem>.Instance;
    }

    [ExportWorkspaceService(typeof(IFindSymbolMonikerUsagesService)), Shared]
    internal class DefaultFindSymbolMonikerUsagesService : AbstractFindSymbolMonikerUsagesService
    {
        [ImportingConstructor]
        [Obsolete(MefConstruction.ImportingConstructorMessage, error: true)]
        public DefaultFindSymbolMonikerUsagesService()
        {
        }
    }
}<|MERGE_RESOLUTION|>--- conflicted
+++ resolved
@@ -22,36 +22,20 @@
     /// </summary>
     internal interface IFindSymbolMonikerUsagesService : IWorkspaceService
     {
-<<<<<<< HEAD
-        IAsyncEnumerable<ExternalReferenceItem> FindReferencesByMonikerAsync(DefinitionItem definition, ImmutableArray<SymbolMoniker> monikers, IStreamingProgressTracker progress, CancellationToken cancellationToken);
-        IAsyncEnumerable<DefinitionItem> FindDefinitionsByMonikerAsync(SymbolMoniker moniker, IStreamingProgressTracker progress, CancellationToken cancellationToken);
-        IAsyncEnumerable<DefinitionItem> FindImplementationsByMonikerAsync(SymbolMoniker moniker, IStreamingProgressTracker progress, CancellationToken cancellationToken);
-=======
-        IAsyncEnumerable<ExternalReferenceItem> FindReferencesByMoniker(DefinitionItem definition, ImmutableArray<SymbolMoniker> monikers, CancellationToken cancellationToken);
-        IAsyncEnumerable<DefinitionItem> FindDefinitionsByMoniker(SymbolMoniker moniker, CancellationToken cancellationToken);
-        IAsyncEnumerable<DefinitionItem> FindImplementationsByMoniker(SymbolMoniker moniker, CancellationToken cancellationToken);
->>>>>>> fe2522cf
+        IAsyncEnumerable<ExternalReferenceItem> FindReferencesByMonikerAsync(DefinitionItem definition, ImmutableArray<SymbolMoniker> monikers, CancellationToken cancellationToken);
+        IAsyncEnumerable<DefinitionItem> FindDefinitionsByMonikerAsync(SymbolMoniker moniker, CancellationToken cancellationToken);
+        IAsyncEnumerable<DefinitionItem> FindImplementationsByMonikerAsync(SymbolMoniker moniker, CancellationToken cancellationToken);
     }
 
     internal abstract class AbstractFindSymbolMonikerUsagesService : IFindSymbolMonikerUsagesService
     {
-<<<<<<< HEAD
-        public virtual IAsyncEnumerable<DefinitionItem> FindDefinitionsByMonikerAsync(SymbolMoniker moniker, IStreamingProgressTracker progress, CancellationToken cancellationToken)
+        public virtual IAsyncEnumerable<DefinitionItem> FindDefinitionsByMonikerAsync(SymbolMoniker moniker, CancellationToken cancellationToken)
             => EmptyAsyncEnumerable<DefinitionItem>.Instance;
 
-        public virtual IAsyncEnumerable<DefinitionItem> FindImplementationsByMonikerAsync(SymbolMoniker moniker, IStreamingProgressTracker progress, CancellationToken cancellationToken)
+        public virtual IAsyncEnumerable<DefinitionItem> FindImplementationsByMonikerAsync(SymbolMoniker moniker, CancellationToken cancellationToken)
             => EmptyAsyncEnumerable<DefinitionItem>.Instance;
 
-        public virtual IAsyncEnumerable<ExternalReferenceItem> FindReferencesByMonikerAsync(DefinitionItem definition, ImmutableArray<SymbolMoniker> monikers, IStreamingProgressTracker progress, CancellationToken cancellationToken)
-=======
-        public virtual IAsyncEnumerable<DefinitionItem> FindDefinitionsByMoniker(SymbolMoniker moniker, CancellationToken cancellationToken)
-            => EmptyAsyncEnumerable<DefinitionItem>.Instance;
-
-        public virtual IAsyncEnumerable<DefinitionItem> FindImplementationsByMoniker(SymbolMoniker moniker, CancellationToken cancellationToken)
-            => EmptyAsyncEnumerable<DefinitionItem>.Instance;
-
-        public virtual IAsyncEnumerable<ExternalReferenceItem> FindReferencesByMoniker(DefinitionItem definition, ImmutableArray<SymbolMoniker> monikers, CancellationToken cancellationToken)
->>>>>>> fe2522cf
+        public virtual IAsyncEnumerable<ExternalReferenceItem> FindReferencesByMonikerAsync(DefinitionItem definition, ImmutableArray<SymbolMoniker> monikers, CancellationToken cancellationToken)
             => EmptyAsyncEnumerable<ExternalReferenceItem>.Instance;
     }
 
