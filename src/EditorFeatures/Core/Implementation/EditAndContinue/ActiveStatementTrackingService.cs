--- conflicted
+++ resolved
@@ -143,12 +143,7 @@
                 _ = DocumentOpenedAsync(e.Document);
             }
 
-<<<<<<< HEAD
-#pragma warning disable VSTHRD100 // Avoid async void methods
-            private async void DocumentOpenedAsync(Document document)
-=======
             private async Task DocumentOpenedAsync(Document document)
->>>>>>> bd1e0c6c
             {
                 try
                 {
@@ -175,7 +170,6 @@
                     // nop
                 }
             }
-#pragma warning restore VSTHRD100 // Avoid async void methods
 
             private static bool TryGetSnapshot(Document document, out ITextSnapshot snapshot)
             {
@@ -245,12 +239,7 @@
                 }
             }
 
-<<<<<<< HEAD
-#pragma warning disable VSTHRD100 // Avoid async void methods
-            private async void RefreshTrackingSpansAsync(Document document, ITextSnapshot snapshot)
-=======
             private async Task RefreshTrackingSpansAsync(Document document, ITextSnapshot snapshot)
->>>>>>> bd1e0c6c
             {
                 try
                 {
@@ -267,7 +256,6 @@
                     // nop
                 }
             }
-#pragma warning restore VSTHRD100 // Avoid async void methods
 
             private void RefreshTrackingSpans(DocumentId documentId, ITextSnapshot snapshot, ImmutableArray<ActiveStatement> documentActiveStatements)
             {
