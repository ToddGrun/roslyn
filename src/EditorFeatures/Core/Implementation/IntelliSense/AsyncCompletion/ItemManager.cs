--- conflicted
+++ resolved
@@ -7,15 +7,9 @@
 using System.Threading;
 using System.Threading.Tasks;
 using Microsoft.CodeAnalysis.Options;
-using Microsoft.CodeAnalysis.PooledObjects;
 using Microsoft.VisualStudio.Language.Intellisense.AsyncCompletion;
 using Microsoft.VisualStudio.Language.Intellisense.AsyncCompletion.Data;
 using Roslyn.Utilities;
-<<<<<<< HEAD
-using RoslynCompletionItem = Microsoft.CodeAnalysis.Completion.CompletionItem;
-using RoslynCompletionList = Microsoft.CodeAnalysis.Completion.CompletionList;
-=======
->>>>>>> 09af1e37
 using VSCompletionItem = Microsoft.VisualStudio.Language.Intellisense.AsyncCompletion.Data.CompletionItem;
 
 namespace Microsoft.CodeAnalysis.Editor.Implementation.IntelliSense.AsyncCompletion
@@ -23,7 +17,6 @@
     internal sealed partial class ItemManager : IAsyncCompletionItemManager
     {
         public const string AggressiveDefaultsMatchingOptionName = "AggressiveDefaultsMatchingOption";
-        private const string CombinedSortedList = nameof(CombinedSortedList);
 
         private readonly RecentItemsManager _recentItemsManager;
         private readonly IGlobalOptionService _globalOptions;
@@ -58,56 +51,7 @@
             AsyncCompletionSessionDataSnapshot data,
             CancellationToken cancellationToken)
         {
-<<<<<<< HEAD
-            // As explained in more details in the comments for `CompletionSource.GetCompletionContextAsync`, expanded items might
-            // not be provided upon initial trigger of completion to reduce typing delays, even if they are supposed to be included by default.
-            // While we do not expect to run in to this scenario very often, we'd still want to minimize the impact on user experience of this feature
-            // as best as we could when it does occur. So the solution we came up with is this: if we decided to not include expanded items (because the
-            // computation is running too long,) we will let it run in the background as long as the completion session is still active. Then whenever
-            // any user input that would cause the completion list to refresh, we will check the state of this background task and add expanded items as part
-            // of the update if they are available.
-            // There is a `CompletionContext.IsIncomplete` flag, which is only supported in LSP mode at the moment. Therefore we opt to handle the checking
-            // and combining the items in Roslyn until the `IsIncomplete` flag is fully supported in classic mode.
-
-            if (session.Properties.TryGetProperty(CompletionSource.ExpandedItemsTask, out Task<(CompletionContext, RoslynCompletionList)> task)
-                && task.Status == TaskStatus.RanToCompletion)
-            {
-                // Make sure the task is removed when Adding expanded items,
-                // so duplicated items won't be added in subsequent list updates.
-                session.Properties.RemoveProperty(CompletionSource.ExpandedItemsTask);
-
-                var (expandedContext, _) = await task.ConfigureAwait(false);
-                if (expandedContext.Items.Length > 0)
-                {
-                    // Here we rely on the implementation detail of `CompletionItem.CompareTo`, which always put expand items after regular ones.
-                    var itemsBuilder = ImmutableArray.CreateBuilder<VSCompletionItem>(expandedContext.Items.Length + data.InitialSortedList.Length);
-                    itemsBuilder.AddRange(data.InitialSortedList);
-                    itemsBuilder.AddRange(expandedContext.Items);
-                    var combinedList = itemsBuilder.MoveToImmutable();
-
-                    // Add expanded items into a combined list, and save it to be used for future updates during the same session.
-                    session.Properties[CombinedSortedList] = combinedList;
-                    var combinedFilterStates = FilterSet.CombineFilterStates(expandedContext.Filters, data.SelectedFilters);
-
-                    data = new(combinedList, data.Snapshot, data.Trigger, data.InitialTrigger, combinedFilterStates,
-                        data.IsSoftSelected, data.DisplaySuggestionItem, data.Defaults);
-                }
-
-                AsyncCompletionLogger.LogSessionWithDelayedImportCompletionIncludedInUpdate();
-            }
-            else if (session.Properties.TryGetProperty<ImmutableArray<VSCompletionItem>>(CombinedSortedList, out var combinedSortedList))
-            {
-                // Always use the previously saved combined list if available.
-                data = new(combinedSortedList, data.Snapshot, data.Trigger, data.InitialTrigger, data.SelectedFilters,
-                    data.IsSoftSelected, data.DisplaySuggestionItem, data.Defaults);
-            }
-
-            var updater = new CompletionListUpdater(session, data, _recentItemsManager, _globalOptions);
-            return updater.UpdateCompletionList(cancellationToken);
-        }
-=======
             var sessionData = CompletionSessionData.GetOrCreateSessionData(session);
->>>>>>> 09af1e37
 
             // As explained in more details in the comments for `CompletionSource.GetCompletionContextAsync`, expanded items might
             // not be provided upon initial trigger of completion to reduce typing delays, even if they are supposed to be included by default.
