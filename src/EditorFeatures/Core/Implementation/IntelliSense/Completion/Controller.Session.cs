﻿// Copyright (c) Microsoft.  All Rights Reserved.  Licensed under the Apache License, Version 2.0.  See License.txt in the project root for license information.

using Microsoft.CodeAnalysis.Completion;
using Microsoft.VisualStudio.Text;
using Roslyn.Utilities;

namespace Microsoft.CodeAnalysis.Editor.Implementation.IntelliSense.Completion
{
    internal partial class Controller
    {
        internal partial class Session : Session<Controller, Model, ICompletionPresenterSession>
        {
            #region Fields that can be accessed from either thread

            // When we issue filter tasks, provide them with a (monotonically increasing) id.  That
            // way, when they run we can bail on computation if they've been superseded by another
            // filter task.  
            private int _filterId;

            #endregion

            public Session(Controller controller, ModelComputation<Model> computation, ICompletionPresenterSession presenterSession)
                : base(controller, computation, presenterSession)
            {
                this.PresenterSession.ItemCommitted += OnPresenterSessionItemCommitted;
                this.PresenterSession.ItemSelected += OnPresenterSessionItemSelected;
                this.PresenterSession.FilterStateChanged += OnPresenterSessionCompletionItemFilterStateChanged;
            }

            private ITextBuffer SubjectBuffer
            {
                get
                {
                    AssertIsForeground();
                    return this.Controller.SubjectBuffer;
                }
            }

            internal void UpdateModelTrackingSpan(SnapshotPoint initialPosition)
            {
                AssertIsForeground();
                var currentPosition = Controller.GetCaretPointInViewBuffer();

                Computation.ChainTaskAndNotifyControllerWhenFinished(
                    model =>
                {
                    if (model == null)
                    {
                        return model;
                    }

                    // If our tracking point maps to the caret before the edit, it should also map to the 
                    // caret after the edit.  This is for the automatic brace completion scenario where
                    // we don't want the completion commit span to include the auto-inserted ')'
                    if (model.CommitTrackingSpanEndPoint.GetPosition(initialPosition.Snapshot) == initialPosition.Position)
                    {
                        return model.WithTrackingSpanEnd(currentPosition.Snapshot.Version.CreateTrackingPoint(currentPosition.Position, PointTrackingMode.Positive));
                    }

                    return model;
                });
            }

            public override void Stop()
            {
                AssertIsForeground();
                this.PresenterSession.ItemSelected -= OnPresenterSessionItemSelected;
                this.PresenterSession.ItemCommitted -= OnPresenterSessionItemCommitted;
                this.PresenterSession.FilterStateChanged -= OnPresenterSessionCompletionItemFilterStateChanged;
                base.Stop();
            }

            private SnapshotPoint GetCaretPointInViewBuffer()
            {
                AssertIsForeground();
                return Controller.GetCaretPointInViewBuffer();
            }

            private void OnPresenterSessionItemCommitted(object sender, PresentationItemEventArgs e)
            {
                AssertIsForeground();
                Contract.ThrowIfFalse(ReferenceEquals(this.PresenterSession, sender));

                this.Controller.CommitItem(e.PresentationItem);
            }

            private void OnPresenterSessionItemSelected(object sender, PresentationItemEventArgs e)
            {
                AssertIsForeground();
                Contract.ThrowIfFalse(ReferenceEquals(this.PresenterSession, sender));

                SetModelSelectedItem(m => e.PresentationItem.IsSuggestionModeItem ? m.DefaultSuggestionModeItem : e.PresentationItem);
            }

            private void OnPresenterSessionCompletionItemFilterStateChanged(
                object sender, CompletionItemFilterStateChangedEventArgs e)
            {
                AssertIsForeground();
                Contract.ThrowIfFalse(ReferenceEquals(this.PresenterSession, sender));

                // Update the filter state for the model.  Note: if we end up filtering everything
                // out we do *not* want to dismiss the completion list. 
<<<<<<< HEAD
                this.FilterModel(
                    CompletionFilterReason.ItemFiltersChanged,
                    recheckCaretPosition: false, filterState: e.FilterState);
=======
                this.FilterModel(CompletionFilterReason.ItemFiltersChanged,
                    dismissIfEmptyAllowed: false,
                    recheckCaretPosition: false,
                    filterState: e.FilterState);
>>>>>>> f0ba7b73
            }
        }
    }
}<|MERGE_RESOLUTION|>--- conflicted
+++ resolved
@@ -100,16 +100,10 @@
 
                 // Update the filter state for the model.  Note: if we end up filtering everything
                 // out we do *not* want to dismiss the completion list. 
-<<<<<<< HEAD
-                this.FilterModel(
-                    CompletionFilterReason.ItemFiltersChanged,
-                    recheckCaretPosition: false, filterState: e.FilterState);
-=======
                 this.FilterModel(CompletionFilterReason.ItemFiltersChanged,
                     dismissIfEmptyAllowed: false,
                     recheckCaretPosition: false,
                     filterState: e.FilterState);
->>>>>>> f0ba7b73
             }
         }
     }
