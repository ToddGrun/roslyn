--- conflicted
+++ resolved
@@ -142,14 +142,10 @@
                 {
                     try
                     {
-<<<<<<< HEAD
-                        applied = operations.Single().TryApply(workspace, progressTracker, cancellationToken);
-=======
                         this.AssertIsForeground();
 
                         applied = await operations.Single().TryApplyAsync(
                             workspace, progressTracker, cancellationToken).ConfigureAwait(true);
->>>>>>> 67d940c4
                     }
                     catch (Exception ex) when (FatalError.ReportAndPropagateUnlessCanceled(ex, cancellationToken))
                     {
@@ -173,16 +169,10 @@
 
                 try
                 {
-<<<<<<< HEAD
-                    applied = ProcessOperations(
-                        workspace, operations, progressTracker,
-                        cancellationToken);
-=======
                     // Come back to the UI thread after processing the operations so we can commit the transaction
                     applied = await ProcessOperationsAsync(
                         workspace, operations, progressTracker,
                         cancellationToken).ConfigureAwait(true);
->>>>>>> 67d940c4
                 }
                 catch (Exception ex) when (FatalError.ReportAndPropagateUnlessCanceled(ex, cancellationToken))
                 {
@@ -205,10 +195,6 @@
                 return null;
 
             if (operationsList.Single() is not ApplyChangesOperation applyOperation)
-<<<<<<< HEAD
-            {
-=======
->>>>>>> 67d940c4
                 return null;
 
             var newSolution = applyOperation.ChangedSolution;
