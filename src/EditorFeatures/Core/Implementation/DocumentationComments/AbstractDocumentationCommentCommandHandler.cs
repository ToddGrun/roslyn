--- conflicted
+++ resolved
@@ -95,17 +95,12 @@
             var documentOptions = document.GetOptionsAsync(cancellationToken).WaitAndGetResult(cancellationToken);
             var options = DocumentationCommentOptions.From(documentOptions);
 
-<<<<<<< HEAD
             // Apply snippet in reverse order so that the first applied snippet doesn't affect span of next snippets.
             var snapshots = textView.Selection.GetSnapshotSpansOnBuffer(subjectBuffer).OrderByDescending(s => s.Span.Start);
             var returnValue = false;
             foreach (var snapshot in snapshots)
-=======
-            var snippet = getSnippetAction(service, syntaxTree, text, caretPosition, options, cancellationToken);
-            if (snippet != null)
->>>>>>> 591e8990
-            {
-                var snippet = getSnippetAction(service, syntaxTree, text, snapshot.Span.Start, documentOptions, cancellationToken);
+            {
+                var snippet = getSnippetAction(service, syntaxTree, text, snapshot.Span.Start, options, cancellationToken);
                 if (snippet != null)
                 {
                     ApplySnippet(snippet, subjectBuffer, textView);
