--- conflicted
+++ resolved
@@ -28,11 +28,6 @@
     internal sealed partial class DiagnosticsSuggestionTaggerProvider :
         AbstractDiagnosticsAdornmentTaggerProvider<IErrorTag>
     {
-<<<<<<< HEAD
-=======
-        protected override ImmutableArray<IOption> Options { get; } = ImmutableArray.Create<IOption>(InternalFeatureOnOffOptions.Squiggles);
-
->>>>>>> e0d29809
         [ImportingConstructor]
         [Obsolete(MefConstruction.ImportingConstructorMessage, error: true)]
         public DiagnosticsSuggestionTaggerProvider(
@@ -46,8 +41,7 @@
         {
         }
 
-        public sealed override ImmutableArray<IOption> Options { get; } =
-            ImmutableArray.Create<IOption>(EditorComponentOnOffOptions.Tagger, InternalFeatureOnOffOptions.Squiggles);
+        public sealed override ImmutableArray<IOption> Options { get; } = ImmutableArray.Create<IOption>(InternalFeatureOnOffOptions.Squiggles);
 
         public sealed override bool IncludeDiagnostic(DiagnosticData diagnostic)
             => diagnostic.Severity == DiagnosticSeverity.Info;
