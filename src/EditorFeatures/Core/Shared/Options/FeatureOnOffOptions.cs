﻿// Licensed to the .NET Foundation under one or more agreements.
// The .NET Foundation licenses this file to you under the MIT license.
// See the LICENSE file in the project root for more information.

using System;
using System.Collections.Immutable;
using System.Composition;
using Microsoft.CodeAnalysis.Host.Mef;
using Microsoft.CodeAnalysis.InheritanceMargin;
using Microsoft.CodeAnalysis.Options;
using Microsoft.CodeAnalysis.Options.Providers;

namespace Microsoft.CodeAnalysis.Editor.Shared.Options
{
    [ExportGlobalOptionProvider, Shared]
    internal sealed class FeatureOnOffOptions : IOptionProvider
    {
<<<<<<< HEAD
        public static readonly PerLanguageOption2<bool> EndConstruct = new(nameof(FeatureOnOffOptions), nameof(EndConstruct), defaultValue: true,
            storageLocation: new RoamingProfileStorageLocation("TextEditor.%LANGUAGE%.Specific.AutoEndInsert"));

        // This value is only used by Visual Basic, and so is using the old serialization name that was used by VB.
        public static readonly PerLanguageOption2<bool> AutomaticInsertionOfAbstractOrInterfaceMembers = new(nameof(FeatureOnOffOptions), nameof(AutomaticInsertionOfAbstractOrInterfaceMembers), defaultValue: true,
            storageLocation: new RoamingProfileStorageLocation("TextEditor.%LANGUAGE%.Specific.AutoRequiredMemberInsert"));

        public static readonly PerLanguageOption2<bool> LineSeparator = new(nameof(FeatureOnOffOptions), nameof(LineSeparator), defaultValue: false,
            storageLocation: new RoamingProfileStorageLocation(language => language == LanguageNames.VisualBasic ? "TextEditor.%LANGUAGE%.Specific.DisplayLineSeparators" : "TextEditor.%LANGUAGE%.Specific.Line Separator"));

        public static readonly PerLanguageOption2<bool> Outlining = new(nameof(FeatureOnOffOptions), nameof(Outlining), defaultValue: true,
            storageLocation: new RoamingProfileStorageLocation("TextEditor.%LANGUAGE%.Specific.Outlining"));

        public static readonly PerLanguageOption2<bool> KeywordHighlighting = new(nameof(FeatureOnOffOptions), nameof(KeywordHighlighting), defaultValue: true,
            storageLocation: new RoamingProfileStorageLocation(language => language == LanguageNames.VisualBasic ? "TextEditor.%LANGUAGE%.Specific.EnableHighlightRelatedKeywords" : "TextEditor.%LANGUAGE%.Specific.Keyword Highlighting"));

        public static readonly PerLanguageOption2<bool> ReferenceHighlighting = new(nameof(FeatureOnOffOptions), nameof(ReferenceHighlighting), defaultValue: true,
            storageLocation: new RoamingProfileStorageLocation(language => language == LanguageNames.VisualBasic ? "TextEditor.%LANGUAGE%.Specific.EnableHighlightReferences" : "TextEditor.%LANGUAGE%.Specific.Reference Highlighting"));

        public static readonly PerLanguageOption2<bool> AutoInsertBlockCommentStartString = new(nameof(FeatureOnOffOptions), nameof(AutoInsertBlockCommentStartString), defaultValue: true,
            storageLocation: new RoamingProfileStorageLocation("TextEditor.%LANGUAGE%.Specific.Auto Insert Block Comment Start String"));

        public static readonly PerLanguageOption2<bool> PrettyListing = new(nameof(FeatureOnOffOptions), nameof(PrettyListing), defaultValue: true,
            storageLocation: new RoamingProfileStorageLocation("TextEditor.%LANGUAGE%.Specific.PrettyListing"));

        public static readonly PerLanguageOption2<bool> RenameTrackingPreview = new(nameof(FeatureOnOffOptions), nameof(RenameTrackingPreview), defaultValue: true,
=======
        [ImportingConstructor]
        [Obsolete(MefConstruction.ImportingConstructorMessage, error: true)]
        public FeatureOnOffOptions()
        {
        }

        ImmutableArray<IOption> IOptionProvider.Options { get; } = ImmutableArray.Create<IOption>(
            EndConstruct,
            AutomaticInsertionOfAbstractOrInterfaceMembers,
            LineSeparator,
            Outlining,
            KeywordHighlighting,
            ReferenceHighlighting,
            AutoInsertBlockCommentStartString,
            PrettyListing,
            RenameTrackingPreview,
            RenameTracking,
            RefactoringVerification,
            NavigateToDecompiledSources,
            AddImportsOnPaste,
            OfferRemoveUnusedReferences,
            OfferRemoveUnusedReferencesFeatureFlag,
            ShowInheritanceMargin,
            InheritanceMarginCombinedWithIndicatorMargin,
            AutomaticallyCompleteStatementOnSemicolon,
            SkipAnalyzersForImplicitlyTriggeredBuilds);

        private const string FeatureName = "FeatureOnOffOptions";

        public static readonly PerLanguageOption2<bool> EndConstruct = new(FeatureName, "EndConstruct", defaultValue: true,
            storageLocation: new RoamingProfileStorageLocation("TextEditor.%LANGUAGE%.Specific.AutoEndInsert"));

        // This value is only used by Visual Basic, and so is using the old serialization name that was used by VB.
        public static readonly PerLanguageOption2<bool> AutomaticInsertionOfAbstractOrInterfaceMembers = new(FeatureName, "AutomaticInsertionOfAbstractOrInterfaceMembers", defaultValue: true,
            storageLocation: new RoamingProfileStorageLocation("TextEditor.%LANGUAGE%.Specific.AutoRequiredMemberInsert"));

        public static readonly PerLanguageOption2<bool> LineSeparator = new(FeatureName, "LineSeparator", defaultValue: false,
            storageLocation: new RoamingProfileStorageLocation(language => language == LanguageNames.VisualBasic ? "TextEditor.%LANGUAGE%.Specific.DisplayLineSeparators" : "TextEditor.%LANGUAGE%.Specific.Line Separator"));

        public static readonly PerLanguageOption2<bool> Outlining = new(FeatureName, "Outlining", defaultValue: true,
            storageLocation: new RoamingProfileStorageLocation("TextEditor.%LANGUAGE%.Specific.Outlining"));

        public static readonly PerLanguageOption2<bool> KeywordHighlighting = new(FeatureName, "KeywordHighlighting", defaultValue: true,
            storageLocation: new RoamingProfileStorageLocation(language => language == LanguageNames.VisualBasic ? "TextEditor.%LANGUAGE%.Specific.EnableHighlightRelatedKeywords" : "TextEditor.%LANGUAGE%.Specific.Keyword Highlighting"));

        public static readonly PerLanguageOption2<bool> ReferenceHighlighting = new(FeatureName, "ReferenceHighlighting", defaultValue: true,
            storageLocation: new RoamingProfileStorageLocation(language => language == LanguageNames.VisualBasic ? "TextEditor.%LANGUAGE%.Specific.EnableHighlightReferences" : "TextEditor.%LANGUAGE%.Specific.Reference Highlighting"));

        public static readonly PerLanguageOption2<bool> AutoInsertBlockCommentStartString = new(FeatureName, "AutoInsertBlockCommentStartString", defaultValue: true,
            storageLocation: new RoamingProfileStorageLocation("TextEditor.%LANGUAGE%.Specific.Auto Insert Block Comment Start String"));

        public static readonly PerLanguageOption2<bool> PrettyListing = new(FeatureName, "PrettyListing", defaultValue: true,
            storageLocation: new RoamingProfileStorageLocation("TextEditor.%LANGUAGE%.Specific.PrettyListing"));

        public static readonly PerLanguageOption2<bool> RenameTrackingPreview = new(FeatureName, "RenameTrackingPreview", defaultValue: true,
>>>>>>> 67d940c4
            storageLocation: new RoamingProfileStorageLocation(language => language == LanguageNames.VisualBasic ? "TextEditor.%LANGUAGE%.Specific.RenameTrackingPreview" : "TextEditor.%LANGUAGE%.Specific.Rename Tracking Preview"));

        /// <summary>
        /// This option is not currently used by Roslyn, but we might want to implement it in the
        /// future. Keeping the option while it's unimplemented allows all upgrade paths to
        /// maintain any customized value for this setting, even through versions that have not
        /// implemented this feature yet.
        /// </summary>
        public static readonly PerLanguageOption2<bool> RenameTracking = new(FeatureName, "RenameTracking", defaultValue: true);

        /// <summary>
        /// This option is not currently used by Roslyn, but we might want to implement it in the
        /// future. Keeping the option while it's unimplemented allows all upgrade paths to
        /// maintain any customized value for this setting, even through versions that have not
        /// implemented this feature yet.
        /// </summary>
        public static readonly PerLanguageOption2<bool> RefactoringVerification = new(
            FeatureName, "RefactoringVerification", defaultValue: false);

        public static readonly Option2<bool> NavigateToDecompiledSources = new(
<<<<<<< HEAD
            nameof(FeatureOnOffOptions), nameof(NavigateToDecompiledSources), defaultValue: true,
            storageLocation: new RoamingProfileStorageLocation($"TextEditor.{nameof(NavigateToDecompiledSources)}"));

        public static readonly Option2<int> UseEnhancedColors = new(
            nameof(FeatureOnOffOptions), nameof(UseEnhancedColors), defaultValue: 1,
            storageLocation: new RoamingProfileStorageLocation("WindowManagement.Options.UseEnhancedColorsForManagedLanguages"));

        public static readonly PerLanguageOption2<bool?> AddImportsOnPaste = new(
            nameof(FeatureOnOffOptions), nameof(AddImportsOnPaste), defaultValue: null,
            storageLocation: new RoamingProfileStorageLocation($"TextEditor.%LANGUAGE%.Specific.{nameof(AddImportsOnPaste)}"));

        public static readonly Option2<bool?> OfferRemoveUnusedReferences = new(
            nameof(FeatureOnOffOptions), nameof(OfferRemoveUnusedReferences), defaultValue: true,
            storageLocation: new RoamingProfileStorageLocation($"TextEditor.{nameof(OfferRemoveUnusedReferences)}"));

        public static readonly Option<bool> OfferRemoveUnusedReferencesFeatureFlag = new(
            nameof(FeatureOnOffOptions), nameof(OfferRemoveUnusedReferencesFeatureFlag), defaultValue: false,
            new FeatureFlagStorageLocation("Roslyn.RemoveUnusedReferences"));

        public static readonly PerLanguageOption2<bool?> ShowInheritanceMargin =
            new(nameof(FeatureOnOffOptions),
                nameof(ShowInheritanceMargin),
                defaultValue: true,
                new RoamingProfileStorageLocation("TextEditor.%LANGUAGE%.Specific.ShowInheritanceMargin"));

        public static readonly Option2<bool> InheritanceMarginCombinedWithIndicatorMargin =
            new(nameof(FeatureOnOffOptions),
                nameof(InheritanceMarginCombinedWithIndicatorMargin),
                defaultValue: true,
                new RoamingProfileStorageLocation($"TextEditor.{nameof(InheritanceMarginCombinedWithIndicatorMargin)}"));

        public static readonly Option2<bool> AutomaticallyCompleteStatementOnSemicolon = new(
            nameof(FeatureOnOffOptions), nameof(AutomaticallyCompleteStatementOnSemicolon), defaultValue: true,
            storageLocation: new RoamingProfileStorageLocation($"TextEditor.{nameof(AutomaticallyCompleteStatementOnSemicolon)}"));

        public static readonly Option2<bool> SkipAnalyzersForImplicitlyTriggeredBuilds = new(
            nameof(FeatureOnOffOptions), nameof(SkipAnalyzersForImplicitlyTriggeredBuilds), defaultValue: true,
            storageLocation: new RoamingProfileStorageLocation($"TextEditor.{nameof(SkipAnalyzersForImplicitlyTriggeredBuilds)}"));
    }
=======
            FeatureName, "NavigateToDecompiledSources", defaultValue: true,
            storageLocation: new RoamingProfileStorageLocation("TextEditor.NavigateToDecompiledSources"));

        public static readonly PerLanguageOption2<bool?> AddImportsOnPaste = new(
            FeatureName, "AddImportsOnPaste", defaultValue: null,
            storageLocation: new RoamingProfileStorageLocation("TextEditor.%LANGUAGE%.Specific.AddImportsOnPaste"));
>>>>>>> 67d940c4

        public static readonly Option2<bool?> OfferRemoveUnusedReferences = new(
            FeatureName, "OfferRemoveUnusedReferences", defaultValue: true,
            storageLocation: new RoamingProfileStorageLocation("TextEditor.OfferRemoveUnusedReferences"));

        public static readonly Option<bool> OfferRemoveUnusedReferencesFeatureFlag = new(
            FeatureName, "OfferRemoveUnusedReferencesFeatureFlag", defaultValue: false,
            new FeatureFlagStorageLocation("Roslyn.RemoveUnusedReferences"));

<<<<<<< HEAD
        public ImmutableArray<IOption> Options { get; } = ImmutableArray.Create<IOption>(
            FeatureOnOffOptions.EndConstruct,
            FeatureOnOffOptions.AutomaticInsertionOfAbstractOrInterfaceMembers,
            FeatureOnOffOptions.LineSeparator,
            FeatureOnOffOptions.Outlining,
            FeatureOnOffOptions.KeywordHighlighting,
            FeatureOnOffOptions.ReferenceHighlighting,
            FeatureOnOffOptions.AutoInsertBlockCommentStartString,
            FeatureOnOffOptions.PrettyListing,
            FeatureOnOffOptions.RenameTrackingPreview,
            FeatureOnOffOptions.RenameTracking,
            FeatureOnOffOptions.RefactoringVerification,
            FeatureOnOffOptions.StreamingGoToImplementation,
            FeatureOnOffOptions.NavigateToDecompiledSources,
            FeatureOnOffOptions.UseEnhancedColors,
            FeatureOnOffOptions.AddImportsOnPaste,
            FeatureOnOffOptions.OfferRemoveUnusedReferences,
            FeatureOnOffOptions.OfferRemoveUnusedReferencesFeatureFlag,
            FeatureOnOffOptions.ShowInheritanceMargin,
            FeatureOnOffOptions.InheritanceMarginCombinedWithIndicatorMargin,
            FeatureOnOffOptions.AutomaticallyCompleteStatementOnSemicolon,
            FeatureOnOffOptions.SkipAnalyzersForImplicitlyTriggeredBuilds);
=======
        public static readonly PerLanguageOption2<bool?> ShowInheritanceMargin = new(
            FeatureName, "ShowInheritanceMargin", defaultValue: true,
            new RoamingProfileStorageLocation("TextEditor.%LANGUAGE%.Specific.ShowInheritanceMargin"));

        public static readonly Option2<bool> InheritanceMarginCombinedWithIndicatorMargin = new(
            FeatureName, "InheritanceMarginCombinedWithIndicatorMargin", defaultValue: false,
            new RoamingProfileStorageLocation("TextEditor.InheritanceMarginCombinedWithIndicatorMargin"));

        public static readonly Option2<bool> AutomaticallyCompleteStatementOnSemicolon = new(
            FeatureName, "AutomaticallyCompleteStatementOnSemicolon", defaultValue: true,
            storageLocation: new RoamingProfileStorageLocation("TextEditor.AutomaticallyCompleteStatementOnSemicolon"));

        /// <summary>
        /// Not used by Roslyn but exposed in C# and VB option UI. Used by TestWindow and Project System.
        /// TODO: remove https://github.com/dotnet/roslyn/issues/57253
        /// </summary>
        public static readonly Option2<bool> SkipAnalyzersForImplicitlyTriggeredBuilds = new(
            FeatureName, "SkipAnalyzersForImplicitlyTriggeredBuilds", defaultValue: true,
            storageLocation: new RoamingProfileStorageLocation("TextEditor.SkipAnalyzersForImplicitlyTriggeredBuilds"));
>>>>>>> 67d940c4
    }
}<|MERGE_RESOLUTION|>--- conflicted
+++ resolved
@@ -6,7 +6,6 @@
 using System.Collections.Immutable;
 using System.Composition;
 using Microsoft.CodeAnalysis.Host.Mef;
-using Microsoft.CodeAnalysis.InheritanceMargin;
 using Microsoft.CodeAnalysis.Options;
 using Microsoft.CodeAnalysis.Options.Providers;
 
@@ -15,34 +14,6 @@
     [ExportGlobalOptionProvider, Shared]
     internal sealed class FeatureOnOffOptions : IOptionProvider
     {
-<<<<<<< HEAD
-        public static readonly PerLanguageOption2<bool> EndConstruct = new(nameof(FeatureOnOffOptions), nameof(EndConstruct), defaultValue: true,
-            storageLocation: new RoamingProfileStorageLocation("TextEditor.%LANGUAGE%.Specific.AutoEndInsert"));
-
-        // This value is only used by Visual Basic, and so is using the old serialization name that was used by VB.
-        public static readonly PerLanguageOption2<bool> AutomaticInsertionOfAbstractOrInterfaceMembers = new(nameof(FeatureOnOffOptions), nameof(AutomaticInsertionOfAbstractOrInterfaceMembers), defaultValue: true,
-            storageLocation: new RoamingProfileStorageLocation("TextEditor.%LANGUAGE%.Specific.AutoRequiredMemberInsert"));
-
-        public static readonly PerLanguageOption2<bool> LineSeparator = new(nameof(FeatureOnOffOptions), nameof(LineSeparator), defaultValue: false,
-            storageLocation: new RoamingProfileStorageLocation(language => language == LanguageNames.VisualBasic ? "TextEditor.%LANGUAGE%.Specific.DisplayLineSeparators" : "TextEditor.%LANGUAGE%.Specific.Line Separator"));
-
-        public static readonly PerLanguageOption2<bool> Outlining = new(nameof(FeatureOnOffOptions), nameof(Outlining), defaultValue: true,
-            storageLocation: new RoamingProfileStorageLocation("TextEditor.%LANGUAGE%.Specific.Outlining"));
-
-        public static readonly PerLanguageOption2<bool> KeywordHighlighting = new(nameof(FeatureOnOffOptions), nameof(KeywordHighlighting), defaultValue: true,
-            storageLocation: new RoamingProfileStorageLocation(language => language == LanguageNames.VisualBasic ? "TextEditor.%LANGUAGE%.Specific.EnableHighlightRelatedKeywords" : "TextEditor.%LANGUAGE%.Specific.Keyword Highlighting"));
-
-        public static readonly PerLanguageOption2<bool> ReferenceHighlighting = new(nameof(FeatureOnOffOptions), nameof(ReferenceHighlighting), defaultValue: true,
-            storageLocation: new RoamingProfileStorageLocation(language => language == LanguageNames.VisualBasic ? "TextEditor.%LANGUAGE%.Specific.EnableHighlightReferences" : "TextEditor.%LANGUAGE%.Specific.Reference Highlighting"));
-
-        public static readonly PerLanguageOption2<bool> AutoInsertBlockCommentStartString = new(nameof(FeatureOnOffOptions), nameof(AutoInsertBlockCommentStartString), defaultValue: true,
-            storageLocation: new RoamingProfileStorageLocation("TextEditor.%LANGUAGE%.Specific.Auto Insert Block Comment Start String"));
-
-        public static readonly PerLanguageOption2<bool> PrettyListing = new(nameof(FeatureOnOffOptions), nameof(PrettyListing), defaultValue: true,
-            storageLocation: new RoamingProfileStorageLocation("TextEditor.%LANGUAGE%.Specific.PrettyListing"));
-
-        public static readonly PerLanguageOption2<bool> RenameTrackingPreview = new(nameof(FeatureOnOffOptions), nameof(RenameTrackingPreview), defaultValue: true,
-=======
         [ImportingConstructor]
         [Obsolete(MefConstruction.ImportingConstructorMessage, error: true)]
         public FeatureOnOffOptions()
@@ -98,7 +69,6 @@
             storageLocation: new RoamingProfileStorageLocation("TextEditor.%LANGUAGE%.Specific.PrettyListing"));
 
         public static readonly PerLanguageOption2<bool> RenameTrackingPreview = new(FeatureName, "RenameTrackingPreview", defaultValue: true,
->>>>>>> 67d940c4
             storageLocation: new RoamingProfileStorageLocation(language => language == LanguageNames.VisualBasic ? "TextEditor.%LANGUAGE%.Specific.RenameTrackingPreview" : "TextEditor.%LANGUAGE%.Specific.Rename Tracking Preview"));
 
         /// <summary>
@@ -119,54 +89,12 @@
             FeatureName, "RefactoringVerification", defaultValue: false);
 
         public static readonly Option2<bool> NavigateToDecompiledSources = new(
-<<<<<<< HEAD
-            nameof(FeatureOnOffOptions), nameof(NavigateToDecompiledSources), defaultValue: true,
-            storageLocation: new RoamingProfileStorageLocation($"TextEditor.{nameof(NavigateToDecompiledSources)}"));
-
-        public static readonly Option2<int> UseEnhancedColors = new(
-            nameof(FeatureOnOffOptions), nameof(UseEnhancedColors), defaultValue: 1,
-            storageLocation: new RoamingProfileStorageLocation("WindowManagement.Options.UseEnhancedColorsForManagedLanguages"));
-
-        public static readonly PerLanguageOption2<bool?> AddImportsOnPaste = new(
-            nameof(FeatureOnOffOptions), nameof(AddImportsOnPaste), defaultValue: null,
-            storageLocation: new RoamingProfileStorageLocation($"TextEditor.%LANGUAGE%.Specific.{nameof(AddImportsOnPaste)}"));
-
-        public static readonly Option2<bool?> OfferRemoveUnusedReferences = new(
-            nameof(FeatureOnOffOptions), nameof(OfferRemoveUnusedReferences), defaultValue: true,
-            storageLocation: new RoamingProfileStorageLocation($"TextEditor.{nameof(OfferRemoveUnusedReferences)}"));
-
-        public static readonly Option<bool> OfferRemoveUnusedReferencesFeatureFlag = new(
-            nameof(FeatureOnOffOptions), nameof(OfferRemoveUnusedReferencesFeatureFlag), defaultValue: false,
-            new FeatureFlagStorageLocation("Roslyn.RemoveUnusedReferences"));
-
-        public static readonly PerLanguageOption2<bool?> ShowInheritanceMargin =
-            new(nameof(FeatureOnOffOptions),
-                nameof(ShowInheritanceMargin),
-                defaultValue: true,
-                new RoamingProfileStorageLocation("TextEditor.%LANGUAGE%.Specific.ShowInheritanceMargin"));
-
-        public static readonly Option2<bool> InheritanceMarginCombinedWithIndicatorMargin =
-            new(nameof(FeatureOnOffOptions),
-                nameof(InheritanceMarginCombinedWithIndicatorMargin),
-                defaultValue: true,
-                new RoamingProfileStorageLocation($"TextEditor.{nameof(InheritanceMarginCombinedWithIndicatorMargin)}"));
-
-        public static readonly Option2<bool> AutomaticallyCompleteStatementOnSemicolon = new(
-            nameof(FeatureOnOffOptions), nameof(AutomaticallyCompleteStatementOnSemicolon), defaultValue: true,
-            storageLocation: new RoamingProfileStorageLocation($"TextEditor.{nameof(AutomaticallyCompleteStatementOnSemicolon)}"));
-
-        public static readonly Option2<bool> SkipAnalyzersForImplicitlyTriggeredBuilds = new(
-            nameof(FeatureOnOffOptions), nameof(SkipAnalyzersForImplicitlyTriggeredBuilds), defaultValue: true,
-            storageLocation: new RoamingProfileStorageLocation($"TextEditor.{nameof(SkipAnalyzersForImplicitlyTriggeredBuilds)}"));
-    }
-=======
             FeatureName, "NavigateToDecompiledSources", defaultValue: true,
             storageLocation: new RoamingProfileStorageLocation("TextEditor.NavigateToDecompiledSources"));
 
         public static readonly PerLanguageOption2<bool?> AddImportsOnPaste = new(
             FeatureName, "AddImportsOnPaste", defaultValue: null,
             storageLocation: new RoamingProfileStorageLocation("TextEditor.%LANGUAGE%.Specific.AddImportsOnPaste"));
->>>>>>> 67d940c4
 
         public static readonly Option2<bool?> OfferRemoveUnusedReferences = new(
             FeatureName, "OfferRemoveUnusedReferences", defaultValue: true,
@@ -176,30 +104,6 @@
             FeatureName, "OfferRemoveUnusedReferencesFeatureFlag", defaultValue: false,
             new FeatureFlagStorageLocation("Roslyn.RemoveUnusedReferences"));
 
-<<<<<<< HEAD
-        public ImmutableArray<IOption> Options { get; } = ImmutableArray.Create<IOption>(
-            FeatureOnOffOptions.EndConstruct,
-            FeatureOnOffOptions.AutomaticInsertionOfAbstractOrInterfaceMembers,
-            FeatureOnOffOptions.LineSeparator,
-            FeatureOnOffOptions.Outlining,
-            FeatureOnOffOptions.KeywordHighlighting,
-            FeatureOnOffOptions.ReferenceHighlighting,
-            FeatureOnOffOptions.AutoInsertBlockCommentStartString,
-            FeatureOnOffOptions.PrettyListing,
-            FeatureOnOffOptions.RenameTrackingPreview,
-            FeatureOnOffOptions.RenameTracking,
-            FeatureOnOffOptions.RefactoringVerification,
-            FeatureOnOffOptions.StreamingGoToImplementation,
-            FeatureOnOffOptions.NavigateToDecompiledSources,
-            FeatureOnOffOptions.UseEnhancedColors,
-            FeatureOnOffOptions.AddImportsOnPaste,
-            FeatureOnOffOptions.OfferRemoveUnusedReferences,
-            FeatureOnOffOptions.OfferRemoveUnusedReferencesFeatureFlag,
-            FeatureOnOffOptions.ShowInheritanceMargin,
-            FeatureOnOffOptions.InheritanceMarginCombinedWithIndicatorMargin,
-            FeatureOnOffOptions.AutomaticallyCompleteStatementOnSemicolon,
-            FeatureOnOffOptions.SkipAnalyzersForImplicitlyTriggeredBuilds);
-=======
         public static readonly PerLanguageOption2<bool?> ShowInheritanceMargin = new(
             FeatureName, "ShowInheritanceMargin", defaultValue: true,
             new RoamingProfileStorageLocation("TextEditor.%LANGUAGE%.Specific.ShowInheritanceMargin"));
@@ -219,6 +123,5 @@
         public static readonly Option2<bool> SkipAnalyzersForImplicitlyTriggeredBuilds = new(
             FeatureName, "SkipAnalyzersForImplicitlyTriggeredBuilds", defaultValue: true,
             storageLocation: new RoamingProfileStorageLocation("TextEditor.SkipAnalyzersForImplicitlyTriggeredBuilds"));
->>>>>>> 67d940c4
     }
 }