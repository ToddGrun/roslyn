--- conflicted
+++ resolved
@@ -631,11 +631,7 @@
     static void Main()
     {
         int x = 2;
-<<<<<<< HEAD
-        Bar(x < x, (x > 1 + 2));
-=======
         Bar(x < x, x > 1 + 2);
->>>>>>> c9c05226
     }
 
     static void Bar(object a, object b)
@@ -665,11 +661,7 @@
     static void Main()
     {
         int x = 2;
-<<<<<<< HEAD
-        var z = new[] { x < x, (x > 1 + 2) };
-=======
         var z = new[] { x < x, x > 1 + 2 };
->>>>>>> c9c05226
     }
 }");
         }
@@ -2609,8 +2601,8 @@
 ");
         }
 
-        [Fact(Skip = "https://github.com/dotnet/roslyn/issues/56938"), Trait(Traits.Feature, Traits.Features.CodeActionsInlineTemporary)]
-        public async Task DoNotInsertCastInForeachIfUnneeded01()
+        [Fact, Trait(Traits.Feature, Traits.Features.CodeActionsInlineTemporary)]
+        public async Task DontInsertCastInForeachIfUnneeded01()
         {
             await TestInRegularAndScriptAsync(
             @"
@@ -3768,6 +3760,8 @@
         [Fact, Trait(Traits.Feature, Traits.Features.CodeActionsInlineTemporary)]
         public async Task CastInterpolatedStringWhenInliningIntoInvalidCall()
         {
+            // Note: This is an error case.  This test just demonstrates our current behavior.  It
+            // is ok if this behavior changes in the future in response to an implementation change.
             await TestInRegularAndScriptAsync(
 @"class C
 {
@@ -3781,7 +3775,7 @@
 {
     public void M()
     {
-        var s2 = string.Replace($""hello"", ""world"");
+        var s2 = string.Replace((string)$""hello"", ""world"");
     }
 }");
         }
