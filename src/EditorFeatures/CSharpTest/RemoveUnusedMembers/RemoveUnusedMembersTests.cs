﻿// Copyright (c) Microsoft.  All Rights Reserved.  Licensed under the Apache License, Version 2.0.  See License.txt in the project root for license information.

using System.Threading.Tasks;
using Microsoft.CodeAnalysis.CodeFixes;
using Microsoft.CodeAnalysis.CSharp.RemoveUnusedMembers;
using Microsoft.CodeAnalysis.Diagnostics;
using Microsoft.CodeAnalysis.Editor.CSharp.UnitTests.Diagnostics;
using Microsoft.CodeAnalysis.Test.Utilities;
using Roslyn.Test.Utilities;
using Xunit;
using static Roslyn.Test.Utilities.TestHelpers;

namespace Microsoft.CodeAnalysis.Editor.CSharp.UnitTests.RemoveUnusedMembers
{
    public class RemoveUnusedMembersTests : AbstractCSharpDiagnosticProviderBasedUserDiagnosticTest
    {
        internal override (DiagnosticAnalyzer, CodeFixProvider) CreateDiagnosticProviderAndFixer(Workspace workspace)
            => (new CSharpRemoveUnusedMembersDiagnosticAnalyzer(), new CSharpRemoveUnusedMembersCodeFixProvider());

        // Ensure that we explicitly test missing IDE0052, which has no corresponding code fix (non-fixable diagnostic).
        private Task TestDiagnosticMissingAsync(string initialMarkup)
            => TestDiagnosticMissingAsync(initialMarkup, new TestParameters(retainNonFixableDiagnostics: true));

        [Theory, Trait(Traits.Feature, Traits.Features.CodeActionsRemoveUnusedMembers)]
        [InlineData("public")]
        [InlineData("internal")]
        [InlineData("protected")]
        [InlineData("protected internal")]
        [InlineData("private protected")]
        public async Task NonPrivateField(string accessibility)
        {
            await TestDiagnosticMissingAsync(
$@"class MyClass
{{
    {accessibility} int [|_goo|];
}}");
        }

        [Theory, Trait(Traits.Feature, Traits.Features.CodeActionsRemoveUnusedMembers)]
        [InlineData("public")]
        [InlineData("internal")]
        [InlineData("protected")]
        [InlineData("protected internal")]
        [InlineData("private protected")]
        public async Task NonPrivateFieldWithConstantInitializer(string accessibility)
        {
            await TestDiagnosticMissingAsync(
$@"class MyClass
{{
    {accessibility} int [|_goo|] = 0;
}}");
        }

        [Theory, Trait(Traits.Feature, Traits.Features.CodeActionsRemoveUnusedMembers)]
        [InlineData("public")]
        [InlineData("internal")]
        [InlineData("protected")]
        [InlineData("protected internal")]
        [InlineData("private protected")]
        public async Task NonPrivateFieldWithNonConstantInitializer(string accessibility)
        {
            await TestDiagnosticMissingAsync(
$@"class MyClass
{{
    {accessibility} int [|_goo|] = _goo2;
    private static readonly int _goo2 = 0;
}}");
        }

        [Theory, Trait(Traits.Feature, Traits.Features.CodeActionsRemoveUnusedMembers)]
        [InlineData("public")]
        [InlineData("internal")]
        [InlineData("protected")]
        [InlineData("protected internal")]
        [InlineData("private protected")]
        public async Task NonPrivateMethod(string accessibility)
        {
            await TestDiagnosticMissingAsync(
$@"class MyClass
{{
    {accessibility} void [|M|]() {{ }}
}}");
        }

        [Theory, Trait(Traits.Feature, Traits.Features.CodeActionsRemoveUnusedMembers)]
        [InlineData("public")]
        [InlineData("internal")]
        [InlineData("protected")]
        [InlineData("protected internal")]
        [InlineData("private protected")]
        public async Task NonPrivateProperty(string accessibility)
        {
            await TestDiagnosticMissingAsync(
$@"class MyClass
{{
    {accessibility} int [|P|] {{ get; }}
}}");
        }

        [Theory, Trait(Traits.Feature, Traits.Features.CodeActionsRemoveUnusedMembers)]
        [InlineData("public")]
        [InlineData("internal")]
        [InlineData("protected")]
        [InlineData("protected internal")]
        [InlineData("private protected")]
        public async Task NonPrivateIndexer(string accessibility)
        {
            await TestDiagnosticMissingAsync(
$@"class MyClass
{{
    {accessibility} int [|this|] {{ get {{ return 0; }} set {{ }} }}
}}");
        }

        [Theory, Trait(Traits.Feature, Traits.Features.CodeActionsRemoveUnusedMembers)]
        [InlineData("public")]
        [InlineData("internal")]
        [InlineData("protected")]
        [InlineData("protected internal")]
        [InlineData("private protected")]
        public async Task NonPrivateEvent(string accessibility)
        {
            await TestDiagnosticMissingAsync(
$@"using System;

class MyClass
{{
    {accessibility} event EventHandler [|RaiseCustomEvent|];
}}");
        }

        [Fact, Trait(Traits.Feature, Traits.Features.CodeActionsRemoveUnusedMembers)]
        public async Task FieldIsUnused()
        {
            await TestInRegularAndScriptAsync(
@"class MyClass
{
    private int [|_goo|];
}",
@"class MyClass
{
}");
        }

        [Fact, Trait(Traits.Feature, Traits.Features.CodeActionsRemoveUnusedMembers)]
        public async Task MethodIsUnused()
        {
            await TestInRegularAndScriptAsync(
@"class MyClass
{
    private int [|M()|] => 0;
}",
@"class MyClass
{
}");
        }

        [Fact, Trait(Traits.Feature, Traits.Features.CodeActionsRemoveUnusedMembers)]
        public async Task GenericMethodIsUnused()
        {
            await TestInRegularAndScriptAsync(
@"class MyClass
{
    private int [|M|]<T>() => 0;
}",
@"class MyClass
{
}");
        }

        [Fact, Trait(Traits.Feature, Traits.Features.CodeActionsRemoveUnusedMembers)]
        public async Task MethodInGenericTypeIsUnused()
        {
            await TestInRegularAndScriptAsync(
@"class MyClass<T>
{
    private int [|M|]() => 0;
}",
@"class MyClass<T>
{
}");
        }

        [Fact, Trait(Traits.Feature, Traits.Features.CodeActionsRemoveUnusedMembers)]
        public async Task InstanceConstructorIsUnused_NoArguments()
        {
            // We only flag constructors with arguments.
            await TestDiagnosticMissingAsync(
@"class MyClass
{
    private [|MyClass()|] { }
}");
        }

        [Fact, Trait(Traits.Feature, Traits.Features.CodeActionsRemoveUnusedMembers)]
        public async Task InstanceConstructorIsUnused_WithArguments()
        {
            await TestInRegularAndScriptAsync(
@"class MyClass
{
    private [|MyClass(int i)|] { }
}",
@"class MyClass
{
}");
        }

        [Fact, Trait(Traits.Feature, Traits.Features.CodeActionsRemoveUnusedMembers)]
        public async Task StaticConstructorIsNotFlagged()
        {
            await TestDiagnosticMissingAsync(
@"class MyClass
{
    static [|MyClass()|] { }
}");
        }

        [Fact, Trait(Traits.Feature, Traits.Features.CodeActionsRemoveUnusedMembers)]
        public async Task DestructorIsNotFlagged()
        {
            await TestDiagnosticMissingAsync(
@"class MyClass
{
    ~[|MyClass()|] { }
}");
        }

        [Fact, Trait(Traits.Feature, Traits.Features.CodeActionsRemoveUnusedMembers)]
        public async Task PropertyIsUnused()
        {
            await TestInRegularAndScriptAsync(
@"class MyClass
{
    private int [|P|] { get; set; }
}",
@"class MyClass
{
}");
        }

        [Fact, Trait(Traits.Feature, Traits.Features.CodeActionsRemoveUnusedMembers)]
        public async Task IndexerIsUnused()
        {
            await TestInRegularAndScriptAsync(
@"class MyClass
{
    private int [|this|][int x] { get { return 0; } set { } }
}",
@"class MyClass
{
}");
        }

        [Fact, Trait(Traits.Feature, Traits.Features.CodeActionsRemoveUnusedMembers)]
        public async Task EventIsUnused()
        {
            await TestInRegularAndScriptAsync(
@"class MyClass
{
    private event System.EventHandler [|e|];
}",
@"class MyClass
{
}");
        }

        [Fact, Trait(Traits.Feature, Traits.Features.CodeActionsRemoveUnusedMembers)]
        public async Task EntryPointMethodNotFlagged()
        {
            await TestDiagnosticMissingAsync(
@"class MyClass
{
    private static void [|Main|]() { }
}");
        }

        [Fact, Trait(Traits.Feature, Traits.Features.CodeActionsRemoveUnusedMembers)]
        public async Task EntryPointMethodNotFlagged_02()
        {
            await TestDiagnosticMissingAsync(
@"using System.Threading.Tasks;

class MyClass
{
    private static async Task [|Main|]() => await Task.CompletedTask;
}");
        }

        [Fact, Trait(Traits.Feature, Traits.Features.CodeActionsRemoveUnusedMembers)]
        public async Task EntryPointMethodNotFlagged_03()
        {
            await TestDiagnosticMissingAsync(
@"using System.Threading.Tasks;

class MyClass
{
    private static async Task<int> [|Main|]() => await Task.FromResult(0);
}");
        }

        [Fact, Trait(Traits.Feature, Traits.Features.CodeActionsRemoveUnusedMembers)]
        public async Task EntryPointMethodNotFlagged_04()
        {
            await TestDiagnosticMissingAsync(
@"using System.Threading.Tasks;

class MyClass
{
    private static Task [|Main|]() => Task.CompletedTask;
}");
        }

        [Fact, Trait(Traits.Feature, Traits.Features.CodeActionsRemoveUnusedMembers)]
        public async Task FieldIsUnused_ReadOnly()
        {
            await TestInRegularAndScriptAsync(
@"class MyClass
{
    private readonly int [|_goo|];
}",
@"class MyClass
{
}");
        }

        [Fact, Trait(Traits.Feature, Traits.Features.CodeActionsRemoveUnusedMembers)]
        public async Task PropertyIsUnused_ReadOnly()
        {
            await TestInRegularAndScriptAsync(
@"class MyClass
{
    private int [|P|] { get; }
}",
@"class MyClass
{
}");
        }

        [Fact, Trait(Traits.Feature, Traits.Features.CodeActionsRemoveUnusedMembers)]
        public async Task EventIsUnused_ReadOnly()
        {
            await TestInRegularAndScriptAsync(
@"class MyClass
{
    private readonly event System.EventHandler [|E|];
}",
@"class MyClass
{
}");
        }

        [Fact, Trait(Traits.Feature, Traits.Features.CodeActionsRemoveUnusedMembers)]
        public async Task FieldIsUnused_Static()
        {
            await TestInRegularAndScriptAsync(
@"class MyClass
{
    private static int [|_goo|];
}",
@"class MyClass
{
}");
        }

        [Fact, Trait(Traits.Feature, Traits.Features.CodeActionsRemoveUnusedMembers)]
        public async Task MethodIsUnused_Static()
        {
            await TestInRegularAndScriptAsync(
@"class MyClass
{
    private static void [|M|] { }
}",
@"class MyClass
{
}");
        }

        [Fact, Trait(Traits.Feature, Traits.Features.CodeActionsRemoveUnusedMembers)]
        public async Task PropertyIsUnused_Static()
        {
            await TestInRegularAndScriptAsync(
@"class MyClass
{
    private static int [|P|] { get { return 0; } }
}",
@"class MyClass
{
}");
        }

        [Fact, Trait(Traits.Feature, Traits.Features.CodeActionsRemoveUnusedMembers)]
        public async Task IndexerIsUnused_Static()
        {
            await TestInRegularAndScriptAsync(
@"class MyClass
{
    private static int [|this|][int x] { get { return 0; } set { } }
}",
@"class MyClass
{
}");
        }

        [Fact, Trait(Traits.Feature, Traits.Features.CodeActionsRemoveUnusedMembers)]
        public async Task EventIsUnused_Static()
        {
            await TestInRegularAndScriptAsync(
@"class MyClass
{
    private static event System.EventHandler [|e1|];
}",
@"class MyClass
{
}");
        }

        [Fact, Trait(Traits.Feature, Traits.Features.CodeActionsRemoveUnusedMembers)]
        public async Task MethodIsUnused_Extern()
        {
            await TestDiagnosticMissingAsync(
@"using System.Runtime.InteropServices;

class C
{
    [DllImport(""Assembly.dll"")]
    private static extern void [|M|]();
}");
        }

        [Fact, Trait(Traits.Feature, Traits.Features.CodeActionsRemoveUnusedMembers)]
        public async Task MethodIsUnused_Abstract()
        {
            await TestDiagnosticMissingAsync(
@"class C
{
    protected abstract void [|M|]();
}");
        }

        [Fact, Trait(Traits.Feature, Traits.Features.CodeActionsRemoveUnusedMembers)]
        public async Task MethodIsUnused_InterfaceMethod()
        {
            await TestDiagnosticMissingAsync(
@"interface I
{
    void [|M|]();
}");
        }

        [Fact, Trait(Traits.Feature, Traits.Features.CodeActionsRemoveUnusedMembers)]
        public async Task MethodIsUnused_ExplicitInterfaceImplementation()
        {
            await TestDiagnosticMissingAsync(
@"interface I
{
    void M();
}

class C : I
{
    void I.[|M|]() { }
}");
        }

        [Fact, Trait(Traits.Feature, Traits.Features.CodeActionsRemoveUnusedMembers)]
        public async Task PropertyIsUnused_ExplicitInterfaceImplementation()
        {
            await TestDiagnosticMissingAsync(
@"interface I
{
    int P { get; set; }
}

class C : I
{
    int I.[|P|] { get { return 0; } set { } }
}");
        }

        [Fact, Trait(Traits.Feature, Traits.Features.CodeActionsRemoveUnusedMembers)]
<<<<<<< HEAD
        [WorkItem(30894, "https://github.com/dotnet/roslyn/issues/30894")]
        public async Task WriteOnlyProperty_NotWritten()
        {
            await TestInRegularAndScriptAsync(
@"class C
{
    int [|P|] { set { } }
}",
@"class C
{
}");
        }

        [Fact, Trait(Traits.Feature, Traits.Features.CodeActionsRemoveUnusedMembers)]
        [WorkItem(30894, "https://github.com/dotnet/roslyn/issues/30894")]
        public async Task WriteOnlyProperty_Written()
        {
            await TestDiagnosticMissingAsync(
@"class C
{
    int [|P|] { set { } }
    void M(int i) => P = i;
=======
        [WorkItem(30965, "https://github.com/dotnet/roslyn/issues/30965")]
        public async Task EventIsUnused_ExplicitInterfaceImplementation()
        {
            await TestDiagnosticMissingAsync(
@"interface I
{
    event System.Action E;
}

class C : I
{
    event System.Action [|I.E|]
    {
        add { }
        remove { }
    }
>>>>>>> 151e59e6
}");
        }

        [Fact, Trait(Traits.Feature, Traits.Features.CodeActionsRemoveUnusedMembers)]
        public async Task FieldIsUnused_Const()
        {
            await TestInRegularAndScriptAsync(
@"class MyClass
{
    private const int [|_goo|] = 0;
}",
@"class MyClass
{
}");
        }

        [Fact, Trait(Traits.Feature, Traits.Features.CodeActionsRemoveUnusedMembers)]
        public async Task FieldIsRead_ExpressionBody()
        {
            await TestDiagnosticMissingAsync(
@"class MyClass
{
    private int [|_goo|];
    public int M() => _goo;
}");
        }

        [Fact, Trait(Traits.Feature, Traits.Features.CodeActionsRemoveUnusedMembers)]
        public async Task FieldIsRead_BlockBody()
        {
            await TestDiagnosticMissingAsync(
@"class MyClass
{
    private int [|_goo|];
    public int M() { return _goo; }
}");
        }

        [Fact, Trait(Traits.Feature, Traits.Features.CodeActionsRemoveUnusedMembers)]
        public async Task FieldIsRead_ExpressionLambda()
        {
            await TestDiagnosticMissingAsync(
@"class MyClass
{
    private int [|_goo|];
    public void M()
    {
        Func<int> getGoo = () => _goo;
    }
}");
        }

        [Fact, Trait(Traits.Feature, Traits.Features.CodeActionsRemoveUnusedMembers)]
        public async Task FieldIsRead_BlockLambda()
        {
            await TestDiagnosticMissingAsync(
@"class MyClass
{
    private int [|_goo|];
    public void M()
    {
        Func<int> getGoo = () => { return _goo; }
    }
}");
        }

        [Fact, Trait(Traits.Feature, Traits.Features.CodeActionsRemoveUnusedMembers)]
        public async Task FieldIsRead_Delegate()
        {
            await TestDiagnosticMissingAsync(
@"class MyClass
{
    private int [|_goo|];
    public void M()
    {
        Func<int> getGoo = delegate { return _goo; }
    }
}");
        }

        [Fact, Trait(Traits.Feature, Traits.Features.CodeActionsRemoveUnusedMembers)]
        public async Task FieldIsRead_ExpressionBodyLocalFunction()
        {
            await TestDiagnosticMissingAsync(
@"class MyClass
{
    private int [|_goo|];
    public int M()
    {
        int LocalFunction() => _goo;
        return LocalFunction();
    }
}");
        }

        [Fact, Trait(Traits.Feature, Traits.Features.CodeActionsRemoveUnusedMembers)]
        public async Task FieldIsRead_BlockBodyLocalFunction()
        {
            await TestDiagnosticMissingAsync(
@"class MyClass
{
    private int [|_goo|];
    public int M()
    {
        int LocalFunction() { return _goo; }
        return LocalFunction();
    }
}");
        }

        [Fact, Trait(Traits.Feature, Traits.Features.CodeActionsRemoveUnusedMembers)]
        public async Task FieldIsRead_Accessor()
        {
            await TestDiagnosticMissingAsync(
@"class MyClass
{
    private int [|_goo|];
    public void Goo
    {
        get
        {
            return _goo;
        }
    }
}");
        }

        [Fact, Trait(Traits.Feature, Traits.Features.CodeActionsRemoveUnusedMembers)]
        public async Task FieldIsRead_Deconstruction()
        {
            await TestDiagnosticMissingAsync(
@"class MyClass
{
    private int [|_goo|];
    public void M(int x)
    {
        var y = (_goo, x);
    }
}");
        }

        [Fact, Trait(Traits.Feature, Traits.Features.CodeActionsRemoveUnusedMembers)]
        public async Task FieldIsRead_DifferentInstance()
        {
            await TestDiagnosticMissingAsync(
@"class MyClass
{
    private int [|_goo|];
    public int M() => new MyClass()._goo;
}");
        }

        [Fact, Trait(Traits.Feature, Traits.Features.CodeActionsRemoveUnusedMembers)]
        public async Task FieldIsRead_ObjectInitializer()
        {
            await TestDiagnosticMissingAsync(
@"
class C
{
    public int F;
}
class MyClass
{
    private int [|_goo|];
    public C M() => new C() { F = _goo };
}");
        }

        [Fact, Trait(Traits.Feature, Traits.Features.CodeActionsRemoveUnusedMembers)]
        public async Task FieldIsRead_ThisInstance()
        {
            await TestDiagnosticMissingAsync(
@"class MyClass
{
    private int [|_goo|];
    int M() => this._goo;
}");
        }

        [Fact, Trait(Traits.Feature, Traits.Features.CodeActionsRemoveUnusedMembers)]
        public async Task FieldIsRead_Attribute()
        {
            await TestDiagnosticMissingAsync(
@"class MyClass
{
    private const string [|_goo|] = """";

    [System.Obsolete(_goo)]
    public void M() { }
}");
        }

        [Fact, Trait(Traits.Feature, Traits.Features.CodeActionsRemoveUnusedMembers)]
        public async Task MethodIsInvoked()
        {
            await TestDiagnosticMissingAsync(
@"class MyClass
{
    private int [|M1|] => 0
    public int M2() => M1();
}");
        }

        [Fact, Trait(Traits.Feature, Traits.Features.CodeActionsRemoveUnusedMembers)]
        public async Task MethodIsAddressTaken()
        {
            await TestDiagnosticMissingAsync(
@"class MyClass
{
    private int [|M1|] => 0
    public void M2()
    {
        System.Func<int> m1 = M1;
    }
}");
        }

        [Fact, Trait(Traits.Feature, Traits.Features.CodeActionsRemoveUnusedMembers)]
        public async Task GenericMethodIsInvoked_ExplicitTypeArguments()
        {
            await TestDiagnosticMissingAsync(
@"class MyClass
{
    private int [|M1|]<T>() => 0;
    private int M2() => M1<int>();
}");
        }

        [Fact, Trait(Traits.Feature, Traits.Features.CodeActionsRemoveUnusedMembers)]
        public async Task GenericMethodIsInvoked_ImplicitTypeArguments()
        {
            await TestDiagnosticMissingAsync(
@"class MyClass
{
    private T [|M1|]<T>(T t) => t;
    private int M2() => M1(0);
}");
        }

        [Fact, Trait(Traits.Feature, Traits.Features.CodeActionsRemoveUnusedMembers)]
        public async Task MethodInGenericTypeIsInvoked_NoTypeArguments()
        {
            await TestDiagnosticMissingAsync(
@"class MyClass<T>
{
    private int [|M1|]() => 0;
    private int M2() => M1();
}");
        }

        [Fact, Trait(Traits.Feature, Traits.Features.CodeActionsRemoveUnusedMembers)]
        public async Task MethodInGenericTypeIsInvoked_NonConstructedType()
        {
            await TestDiagnosticMissingAsync(
@"class MyClass<T>
{
    private int [|M1|]() => 0;
    private int M2(MyClass<T> m) => m.M1();
}");
        }

        [Fact, Trait(Traits.Feature, Traits.Features.CodeActionsRemoveUnusedMembers)]
        public async Task MethodInGenericTypeIsInvoked_ConstructedType()
        {
            await TestDiagnosticMissingAsync(
@"class MyClass<T>
{
    private int [|M1|]() => 0;
    private int M2(MyClass<int> m) => m.M1();
}");
        }

        [Fact, Trait(Traits.Feature, Traits.Features.CodeActionsRemoveUnusedMembers)]
        public async Task InstanceConstructorIsUsed_NoArguments()
        {
            await TestDiagnosticMissingAsync(
@"class MyClass
{
    private [|MyClass()|] { }
    public static readonly MyClass Instance = new MyClass();
}");
        }

        [Fact, Trait(Traits.Feature, Traits.Features.CodeActionsRemoveUnusedMembers)]
        public async Task InstanceConstructorIsUsed_WithArguments()
        {
            await TestDiagnosticMissingAsync(
@"class MyClass
{
    private [|MyClass(int i)|] { }
    public static readonly MyClass Instance = new MyClass(0);
}");
        }

        [Fact, Trait(Traits.Feature, Traits.Features.CodeActionsRemoveUnusedMembers)]
        public async Task PropertyIsRead()
        {
            await TestDiagnosticMissingAsync(
@"class MyClass
{
    private int [|P|] => 0;
    public int M() => P;
}");
        }

        [Fact, Trait(Traits.Feature, Traits.Features.CodeActionsRemoveUnusedMembers)]
        public async Task IndexerIsRead()
        {
            await TestDiagnosticMissingAsync(
@"class MyClass
{
    private int [|this|][int x] { get { return 0; } set { } }
    public int M(int x) => this[x];
}");
        }

        [Fact, Trait(Traits.Feature, Traits.Features.CodeActionsRemoveUnusedMembers)]
        public async Task EventIsRead()
        {
            await TestDiagnosticMissingAsync(
@"using System;

class MyClass
{
    private event EventHandler [|e|];
    public EventHandler P => e;
}");
        }

        [Fact, Trait(Traits.Feature, Traits.Features.CodeActionsRemoveUnusedMembers)]
        public async Task EventIsSubscribed()
        {
            await TestDiagnosticMissingAsync(
@"using System;

class MyClass
{
    private event EventHandler [|e|];
    public void M()
    {
        e += MyHandler;
    }

    static void MyHandler(object sender, EventArgs e)
    {
    }
}");
        }

        [Fact, Trait(Traits.Feature, Traits.Features.CodeActionsRemoveUnusedMembers)]
        public async Task EventIsRaised()
        {
            await TestDiagnosticMissingAsync(
@"using System;

class MyClass
{
    private event EventHandler [|_eventHandler|];

    public void RaiseEvent(EventArgs e)
    {
        _eventHandler(this, e);
    }
}");
        }

        [Fact, Trait(Traits.Feature, Traits.Features.CodeActionsRemoveUnusedMembers)]
        public async Task FieldInNameOf()
        {
            await TestDiagnosticsAsync(
@"class MyClass
{
    private int [|_goo|];
    private string _goo2 = nameof(_goo);
}",
    expected: Diagnostic("IDE0052"));
        }

        [Fact, Trait(Traits.Feature, Traits.Features.CodeActionsRemoveUnusedMembers)]
        public async Task FieldInDocComment()
        {
            await TestDiagnosticsAsync(
@"
/// <summary>
/// <see cref=""C._goo""/>
/// </summary>
class C
{
    private static int [|_goo|];
}",
    expected: Diagnostic("IDE0052"));
        }

        [Fact, Trait(Traits.Feature, Traits.Features.CodeActionsRemoveUnusedMembers)]
        public async Task FieldInDocComment_02()
        {
            await TestDiagnosticsAsync(
@"
class C
{
    /// <summary>
    /// <see cref=""_goo""/>
    /// </summary>
    private static int [|_goo|];
}",
    expected: Diagnostic("IDE0052"));
        }

        [Fact, Trait(Traits.Feature, Traits.Features.CodeActionsRemoveUnusedMembers)]
        public async Task FieldInDocComment_03()
        {
            await TestDiagnosticsAsync(
@"
class C
{
    /// <summary>
    /// <see cref=""_goo""/>
    /// </summary>
    public void M() { }

    private static int [|_goo|];
}",
    expected: Diagnostic("IDE0052"));
        }

        [Fact, Trait(Traits.Feature, Traits.Features.CodeActionsRemoveUnusedMembers)]
        public async Task FieldIsOnlyWritten()
        {
            await TestDiagnosticsAsync(
@"class MyClass
{
    private int [|_goo|];
    public void M()
    {
        _goo = 0;
    }
}",
    expected: Diagnostic("IDE0052"));
        }

        [Fact, Trait(Traits.Feature, Traits.Features.CodeActionsRemoveUnusedMembers)]
        public async Task PropertyIsOnlyWritten()
        {
            await TestDiagnosticsAsync(
@"class MyClass
{
    private int [|P|] { get; set; }
    public void M()
    {
        P = 0;
    }
}",
    expected: Diagnostic("IDE0052"));
        }

        [Fact, Trait(Traits.Feature, Traits.Features.CodeActionsRemoveUnusedMembers)]
        public async Task IndexerIsOnlyWritten()
        {
            await TestDiagnosticsAsync(
@"class MyClass
{
    private int [|this|][int x] { get { return 0; } set { } }
    public void M(int x, int y)
    {
        this[x] = y;
    }
}",
    expected: Diagnostic("IDE0052"));
        }

        [Fact, Trait(Traits.Feature, Traits.Features.CodeActionsRemoveUnusedMembers)]
        public async Task EventIsOnlyWritten()
        {
            await TestDiagnosticMissingAsync(
@"class MyClass
{
    private event System.EventHandler [|e|] { add { } remove { } }
    public void M()
    {
        // CS0079: The event 'MyClass.e' can only appear on the left hand side of += or -=
        e = null;
    }
}");
        }

        [Fact, Trait(Traits.Feature, Traits.Features.CodeActionsRemoveUnusedMembers)]
        public async Task FieldIsOnlyInitialized_NonConstant()
        {
            await TestDiagnosticsAsync(
@"class MyClass
{
    private int [|_goo|] = M();
    public static int M() => 0;
}",
    expected: Diagnostic("IDE0052"));
        }

        [Fact, Trait(Traits.Feature, Traits.Features.CodeActionsRemoveUnusedMembers)]
        public async Task FieldIsOnlyWritten_Deconstruction()
        {
            await TestDiagnosticsAsync(
@"class MyClass
{
    private int [|_goo|];
    public void M()
    {
        int x;
        (_goo, x) = (0, 0);
    }
}",
    expected: Diagnostic("IDE0052"));
        }

        [Fact, Trait(Traits.Feature, Traits.Features.CodeActionsRemoveUnusedMembers)]
        public async Task FieldIsOnlyWritten_ObjectInitializer()
        {
            await TestDiagnosticsAsync(
@"
class MyClass
{
    private int [|_goo|];
    public MyClass M() => new MyClass() { _goo = 0 };
}",
    expected: Diagnostic("IDE0052"));
        }

        [Fact, Trait(Traits.Feature, Traits.Features.CodeActionsRemoveUnusedMembers)]
        public async Task FieldIsOnlyWritten_InProperty()
        {
            await TestDiagnosticsAsync(
@"class MyClass
{
    private int [|_goo|];
    int Goo
    {
        get { return 0; }
        set { _goo = value; }
    }
}",
    expected: Diagnostic("IDE0052"));
        }

        [Fact, Trait(Traits.Feature, Traits.Features.CodeActionsRemoveUnusedMembers)]
        public async Task FieldIsReadAndWritten()
        {
            await TestDiagnosticMissingAsync(
@"class MyClass
{
    private int [|_goo|];
    public void M()
    {
        _goo = 0;
        System.Console.WriteLine(_goo);
    }
}");
        }

        [Fact, Trait(Traits.Feature, Traits.Features.CodeActionsRemoveUnusedMembers)]
        public async Task PropertyIsReadAndWritten()
        {
            await TestDiagnosticMissingAsync(
@"class MyClass
{
    private int [|P|] { get; set; }
    public void M()
    {
        P = 0;
        System.Console.WriteLine(P);
    }
}");
        }

        [Fact, Trait(Traits.Feature, Traits.Features.CodeActionsRemoveUnusedMembers)]
        public async Task IndexerIsReadAndWritten()
        {
            await TestDiagnosticMissingAsync(
@"class MyClass
{
    private int [|this|][int x] { get { return 0; } set { } }
    public void M(int x)
    {
        this[x] = 0;
        System.Console.WriteLine(this[x]);
    }
}");
        }

        [Fact, Trait(Traits.Feature, Traits.Features.CodeActionsRemoveUnusedMembers)]
        public async Task FieldIsReadAndWritten_InProperty()
        {
            await TestDiagnosticMissingAsync(
@"class MyClass
{
    private int [|_goo|];
    int Goo
    {
        get { return _goo; }
        set { _goo = value; }
    }
}");
        }

        [Fact, Trait(Traits.Feature, Traits.Features.CodeActionsRemoveUnusedMembers)]
        [WorkItem(30397, "https://github.com/dotnet/roslyn/issues/30397")]
        public async Task FieldIsIncrementedAndValueUsed()
        {
            await TestDiagnosticMissingAsync(
@"class MyClass
{
    private int [|_goo|];
    public int M1() => ++_goo;
}");
        }

        [Fact, Trait(Traits.Feature, Traits.Features.CodeActionsRemoveUnusedMembers)]
        [WorkItem(30397, "https://github.com/dotnet/roslyn/issues/30397")]
        public async Task FieldIsIncrementedAndValueUsed_02()
        {
            await TestDiagnosticMissingAsync(
@"class MyClass
{
    private int [|_goo|];
    public int M1() { return ++_goo; }
}");
        }

        [Fact, Trait(Traits.Feature, Traits.Features.CodeActionsRemoveUnusedMembers)]
        public async Task FieldIsIncrementedAndValueDropped()
        {
            await TestDiagnosticsAsync(
@"class MyClass
{
    private int [|_goo|];
    public void M1() => ++_goo;
}",
    expected: Diagnostic("IDE0052"));
        }

        [Fact, Trait(Traits.Feature, Traits.Features.CodeActionsRemoveUnusedMembers)]
        public async Task FieldIsIncrementedAndValueDropped_02()
        {
            await TestDiagnosticsAsync(
@"class MyClass
{
    private int [|_goo|];
    public void M1() { ++_goo; }
}",
    expected: Diagnostic("IDE0052"));
        }

        [Fact, Trait(Traits.Feature, Traits.Features.CodeActionsRemoveUnusedMembers)]
        public async Task PropertyIsIncrementedAndValueUsed()
        {
            await TestDiagnosticMissingAsync(
@"class MyClass
{
    private int [|P|] { get; set; }
    public int M1() => ++P;
}");
        }

        [Fact, Trait(Traits.Feature, Traits.Features.CodeActionsRemoveUnusedMembers)]
        public async Task PropertyIsIncrementedAndValueDropped()
        {
            await TestDiagnosticsAsync(
@"class MyClass
{
    private int [|P|] { get; set; }
    public void M1() { ++P; }
}",
    expected: Diagnostic("IDE0052"));
        }

        [Fact, Trait(Traits.Feature, Traits.Features.CodeActionsRemoveUnusedMembers)]
        public async Task IndexerIsIncrementedAndValueUsed()
        {
            await TestDiagnosticMissingAsync(
@"class MyClass
{
    private int [|this|][int x] { get { return 0; } set { } }
    public int M1(int x) => ++this[x];
}");
        }

        [Fact, Trait(Traits.Feature, Traits.Features.CodeActionsRemoveUnusedMembers)]
        public async Task IndexerIsIncrementedAndValueDropped()
        {
            await TestDiagnosticsAsync(
@"class MyClass
{
    private int [|this|][int x] { get { return 0; } set { } }
    public void M1(int x) => ++this[x];
}",
    expected: Diagnostic("IDE0052"));
        }

        [Fact, Trait(Traits.Feature, Traits.Features.CodeActionsRemoveUnusedMembers)]
        public async Task FieldIsTargetOfCompoundAssignmentAndValueUsed()
        {
            await TestDiagnosticMissingAsync(
@"class MyClass
{
    private int [|_goo|];
    public int M1(int x) => _goo += x;
}");
        }

        [Fact, Trait(Traits.Feature, Traits.Features.CodeActionsRemoveUnusedMembers)]
        public async Task FieldIsTargetOfCompoundAssignmentAndValueUsed_02()
        {
            await TestDiagnosticMissingAsync(
@"class MyClass
{
    private int [|_goo|];
    public int M1(int x) { return _goo += x; }
}");
        }

        [Fact, Trait(Traits.Feature, Traits.Features.CodeActionsRemoveUnusedMembers)]
        public async Task FieldIsTargetOfCompoundAssignmentAndValueDropped()
        {
            await TestDiagnosticsAsync(
@"class MyClass
{
    private int [|_goo|];
    public void M1(int x) => _goo += x;
}",
    expected: Diagnostic("IDE0052"));
        }

        [Fact, Trait(Traits.Feature, Traits.Features.CodeActionsRemoveUnusedMembers)]
        public async Task FieldIsTargetOfCompoundAssignmentAndValueDropped_02()
        {
            await TestDiagnosticsAsync(
@"class MyClass
{
    private int [|_goo|];
    public void M1(int x) { _goo += x; }
}",
    expected: Diagnostic("IDE0052"));
        }

        [Fact, Trait(Traits.Feature, Traits.Features.CodeActionsRemoveUnusedMembers)]
        public async Task PropertyIsTargetOfCompoundAssignmentAndValueUsed()
        {
            await TestDiagnosticMissingAsync(
@"class MyClass
{
    private int [|P|] { get; set; }
    public int M1(int x) => P += x;
}");
        }

        [Fact, Trait(Traits.Feature, Traits.Features.CodeActionsRemoveUnusedMembers)]
        public async Task PropertyIsTargetOfCompoundAssignmentAndValueDropped()
        {
            await TestDiagnosticsAsync(
@"class MyClass
{
    private int [|P|] { get; set; }
    public void M1(int x) { P += x; }
}",
    expected: Diagnostic("IDE0052"));
        }

        [Fact, Trait(Traits.Feature, Traits.Features.CodeActionsRemoveUnusedMembers)]
        public async Task IndexerIsTargetOfCompoundAssignmentAndValueUsed()
        {
            await TestDiagnosticMissingAsync(
@"class MyClass
{
    private int [|this|][int x] { get { return 0; } set { } }
    public int M1(int x, int y) => this[x] += y;
}");
        }

        [Fact, Trait(Traits.Feature, Traits.Features.CodeActionsRemoveUnusedMembers)]
        public async Task IndexerIsTargetOfCompoundAssignmentAndValueDropped()
        {
            await TestDiagnosticsAsync(
@"class MyClass
{
    private int [|this|][int x] { get { return 0; } set { } }
    public void M1(int x, int y) => this[x] += y;
}",
    expected: Diagnostic("IDE0052"));
        }

        [Fact, Trait(Traits.Feature, Traits.Features.CodeActionsRemoveUnusedMembers)]
        public async Task FieldIsTargetOfAssignmentAndParenthesized()
        {
            await TestDiagnosticsAsync(
@"class MyClass
{
    private int [|_goo|];
    public void M1(int x) => (_goo) = x;
}",
    expected: Diagnostic("IDE0052"));
        }

        [Fact, Trait(Traits.Feature, Traits.Features.CodeActionsRemoveUnusedMembers)]
        public async Task FieldIsTargetOfAssignmentAndHasImplicitConversion()
        {
            await TestDiagnosticsAsync(
@"class MyClass
{
    private int [|_goo|];
    public static implicit operator int(MyClass c) => 0;
    public void M1(MyClass c) => _goo = c;
}",
    expected: Diagnostic("IDE0052"));
        }

        [Fact, Trait(Traits.Feature, Traits.Features.CodeActionsRemoveUnusedMembers)]
        public async Task FieldIsArg()
        {
            await TestDiagnosticMissingAsync(
@"class MyClass
{
    private int [|_goo|];
    public int M1() => M2(_goo);
    public int M2(int i) => { i = 0; return i; }
}");
        }

        [Fact, Trait(Traits.Feature, Traits.Features.CodeActionsRemoveUnusedMembers)]
        public async Task FieldIsInArg()
        {
            await TestDiagnosticMissingAsync(
@"class MyClass
{
    private int [|_goo|];
    public int M1() => M2(_goo);
    public int M2(in int i) => { i = 0; return i; }
}");
        }

        [Fact, Trait(Traits.Feature, Traits.Features.CodeActionsRemoveUnusedMembers)]
        public async Task FieldIsRefArg()
        {
            await TestDiagnosticMissingAsync(
@"class MyClass
{
    private int [|_goo|];
    public int M1() => M2(ref _goo);
    public int M2(ref int i) => i;
}");
        }

        [Fact, Trait(Traits.Feature, Traits.Features.CodeActionsRemoveUnusedMembers)]
        public async Task FieldIsOutArg()
        {
            await TestDiagnosticsAsync(
@"class MyClass
{
    private int [|_goo|];
    public int M1() => M2(out _goo);
    public int M2(out int i) { i = 0; return i; }
}",
    expected: Diagnostic("IDE0052"));
        }

        [Fact, Trait(Traits.Feature, Traits.Features.CodeActionsRemoveUnusedMembers)]
        public async Task MethodIsArg()
        {
            await TestDiagnosticMissingAsync(
@"class MyClass
{
    private int [|M|]() => 0;
    public int M1() => M2(M);
    public int M2(System.Func<int> m) => m();
}");
        }

        [Fact, Trait(Traits.Feature, Traits.Features.CodeActionsRemoveUnusedMembers)]
        public async Task PropertyIsArg()
        {
            await TestDiagnosticMissingAsync(
@"class MyClass
{
    private int [|P|] => 0;
    public int M1() => M2(P);
    public int M2(int p) => p;
}");
        }

        [Fact, Trait(Traits.Feature, Traits.Features.CodeActionsRemoveUnusedMembers)]
        public async Task IndexerIsArg()
        {
            await TestDiagnosticMissingAsync(
@"class MyClass
{
    private int [|this|][int x] { get { return 0; } set { } }
    public int M1(int x) => M2(this[x]);
    public int M2(int p) => p;
}");
        }

        [Fact, Trait(Traits.Feature, Traits.Features.CodeActionsRemoveUnusedMembers)]
        public async Task EventIsArg()
        {
            await TestDiagnosticMissingAsync(
@"using System;

class MyClass
{
    private event EventHandler [|_e|];
    public EventHandler M1() => M2(_e);
    public EventHandler M2(EventHandler e) => e;
}");
        }

        [Fact, Trait(Traits.Feature, Traits.Features.CodeActionsRemoveUnusedMembers)]
        public async Task MultipleFields_AllUnused()
        {
            await TestInRegularAndScriptAsync(
@"class MyClass
{
    private int [|_goo|] = 0, _bar = 0;
}",
@"class MyClass
{
    private int _bar = 0;
}");
        }

        [Fact, Trait(Traits.Feature, Traits.Features.CodeActionsRemoveUnusedMembers)]
        public async Task MultipleFields_AllUnused_02()
        {
            await TestInRegularAndScriptAsync(
@"class MyClass
{
    private int _goo = 0, [|_bar|];
}",
@"class MyClass
{
    private int _goo = 0;
}");
        }

        [Fact, Trait(Traits.Feature, Traits.Features.CodeActionsRemoveUnusedMembers)]
        public async Task MultipleFields_SomeUnused()
        {
            await TestInRegularAndScriptAsync(
@"class MyClass
{
    private int [|_goo|] = 0, _bar = 0;
    public int M() => _bar;
}",
@"class MyClass
{
    private int _bar = 0;
    public int M() => _bar;
}");
        }

        [Fact, Trait(Traits.Feature, Traits.Features.CodeActionsRemoveUnusedMembers)]
        public async Task MultipleFields_SomeUnused_02()
        {
            await TestDiagnosticMissingAsync(
@"class MyClass
{
    private int [|_goo|] = 0, _bar = 0;
    public int M() => _goo;
}");
        }

        [Fact, Trait(Traits.Feature, Traits.Features.CodeActionsRemoveUnusedMembers)]
        public async Task FieldIsRead_InNestedType()
        {
            await TestDiagnosticMissingAsync(
@"class MyClass
{
    private int [|_goo|];

    class Derived : MyClass
    {
        public in M() => _goo;
    }
}");
        }

        [Fact, Trait(Traits.Feature, Traits.Features.CodeActionsRemoveUnusedMembers)]
        public async Task MethodIsInvoked_InNestedType()
        {
            await TestDiagnosticMissingAsync(
@"class MyClass
{
    private int [|M1|]() => 0;

    class Derived : MyClass
    {
        public in M2() => M1();
    }
}");
        }

        [Fact, Trait(Traits.Feature, Traits.Features.CodeActionsRemoveUnusedMembers)]
        public async Task FieldOfNestedTypeIsUnused()
        {
            await TestInRegularAndScriptAsync(
@"class MyClass
{
    class NestedType
    {
        private int [|_goo|];
    }
}",
@"class MyClass
{
    class NestedType
    {
    }
}");
        }

        [Fact, Trait(Traits.Feature, Traits.Features.CodeActionsRemoveUnusedMembers)]
        public async Task FieldOfNestedTypeIsRead()
        {
            await TestDiagnosticMissingAsync(
@"class MyClass
{
    class NestedType
    {
        private int [|_goo|];

        public int M() => _goo;
    }
}");
        }

        [Fact, Trait(Traits.Feature, Traits.Features.CodeActionsRemoveUnusedMembers)]
        public async Task FieldIsUnused_PartialClass()
        {
            await TestInRegularAndScriptAsync(
@"partial class MyClass
{
    private int [|_goo|];
}",
@"partial class MyClass
{
}");
        }

        [Fact, Trait(Traits.Feature, Traits.Features.CodeActionsRemoveUnusedMembers)]
        public async Task FieldIsRead_PartialClass()
        {
            await TestDiagnosticMissingAsync(
@"partial class MyClass
{
    private int [|_goo|];
}
partial class MyClass
{
    public int M() => _goo;
}");
        }

        [Fact, Trait(Traits.Feature, Traits.Features.CodeActionsRemoveUnusedMembers)]
        public async Task FieldIsRead_PartialClass_DifferentFile()
        {
            await TestDiagnosticMissingAsync(
@"
<Workspace>
    <Project Language=""C#"" AssemblyName=""Assembly1"" CommonReferences=""true"">
        <Document>partial class MyClass
{
    private int [|_goo|];
}
        </Document>
        <Document>partial class MyClass
{
    public int M() => _goo;
}
        </Document>
    </Project>
</Workspace>");
        }

        [Fact, Trait(Traits.Feature, Traits.Features.CodeActionsRemoveUnusedMembers)]
        public async Task FieldIsOnlyWritten_PartialClass_DifferentFile()
        {
            await TestDiagnosticsAsync(
@"
<Workspace>
    <Project Language=""C#"" AssemblyName=""Assembly1"" CommonReferences=""true"">
        <Document>partial class MyClass
{
    private int [|_goo|];
}
        </Document>
        <Document>partial class MyClass
{
    public void M() { _goo = 0; }
}
        </Document>
    </Project>
</Workspace>",
    expected: Diagnostic("IDE0052"));
        }

        [Fact, Trait(Traits.Feature, Traits.Features.CodeActionsRemoveUnusedMembers)]
        public async Task FieldIsRead_InParens()
        {
            await TestDiagnosticMissingAsync(
@"class MyClass
{
    private int [|_goo|];
    public int M() => (_goo);
}");
        }

        [Fact, Trait(Traits.Feature, Traits.Features.CodeActionsRemoveUnusedMembers)]
        public async Task FieldIsWritten_InParens()
        {
            await TestDiagnosticsAsync(
@"class MyClass
{
    private int [|_goo|];
    public void M() { (_goo) = 1; }
}",
    expected: Diagnostic("IDE0052"));
        }

        [Fact, Trait(Traits.Feature, Traits.Features.CodeActionsRemoveUnusedMembers)]
        public async Task FieldIsWritten_InParens_02()
        {
            await TestDiagnosticsAsync(
@"class MyClass
{
    private int [|_goo|];
    public int M() => (_goo) = 1;
}",
    expected: Diagnostic("IDE0052"));
        }

        [Fact, Trait(Traits.Feature, Traits.Features.CodeActionsRemoveUnusedMembers)]
        public async Task FieldIsRead_InDeconstruction_InParens()
        {
            await TestDiagnosticMissingAsync(
@"class C
{
    private int [|i|];

    public void M()
    {
        var x = ((i, 0), 0);
    }
}");
        }

        [Fact, Trait(Traits.Feature, Traits.Features.CodeActionsRemoveUnusedMembers)]
        public async Task FieldInTypeWithGeneratedCode()
        {
            await TestInRegularAndScriptAsync(
@"class C
{
    private int [|i|];

    [System.CodeDom.Compiler.GeneratedCodeAttribute("""", """")]
    private int j;

    public void M()
    {
    }
}",
@"class C
{
    [System.CodeDom.Compiler.GeneratedCodeAttribute("""", """")]
    private int j;

    public void M()
    {
    }
}");
        }

        [Fact, Trait(Traits.Feature, Traits.Features.CodeActionsRemoveUnusedMembers)]
        public async Task FieldIsGeneratedCode()
        {
            await TestDiagnosticMissingAsync(
@"class C
{
    [System.CodeDom.Compiler.GeneratedCodeAttribute("""", """")]
    [|private int i;|]

    public void M()
    {
    }
}");
        }

        [Fact, Trait(Traits.Feature, Traits.Features.CodeActionsRemoveUnusedMembers)]
        public async Task FieldUsedInGeneratedCode()
        {
            await TestDiagnosticMissingAsync(
@"class C
{
    private int [|i|];

    [System.CodeDom.Compiler.GeneratedCodeAttribute("""", """")]
    public int M() => i;
}");
        }

        [Fact, Trait(Traits.Feature, Traits.Features.CodeActionsRemoveUnusedMembers)]
        public async Task FieldIsUnusedInType_SyntaxError()
        {
            await TestDiagnosticMissingAsync(
@"class C
{
    private int [|i|];

    public int M() { return = ; }
}");
        }

        [Fact, Trait(Traits.Feature, Traits.Features.CodeActionsRemoveUnusedMembers)]
        public async Task FieldIsUnusedInType_SemanticError()
        {
            await TestDiagnosticMissingAsync(
@"class C
{
    private int [|i|];

    // 'ii' is undefined.
    public int M() => ii;
}");
        }

        [Fact, Trait(Traits.Feature, Traits.Features.CodeActionsRemoveUnusedMembers)]
        public async Task FieldIsUnusedInType_SemanticErrorInDifferentType()
        {
            await TestInRegularAndScriptAsync(
@"class C
{
    private int [|i|];
}

class C2
{
    // 'ii' is undefined.
    public int M() => ii;
}",
@"class C
{
}

class C2
{
    // 'ii' is undefined.
    public int M() => ii;
}");
        }

        [Fact, Trait(Traits.Feature, Traits.Features.CodeActionsRemoveUnusedMembers)]
        public async Task StructLayoutAttribute_ExplicitLayout()
        {
            await TestDiagnosticMissingAsync(
@"using System.Runtime.InteropServices;

[StructLayoutAttribute(LayoutKind.Explicit)]
class C
{
    [FieldOffset(0)]
    private int [|i|];

    [FieldOffset(4)]
    private int i2;
}");
        }

        [Fact, Trait(Traits.Feature, Traits.Features.CodeActionsRemoveUnusedMembers)]
        public async Task StructLayoutAttribute_SequentialLayout()
        {
            await TestDiagnosticMissingAsync(
@"using System.Runtime.InteropServices;

[StructLayoutAttribute(LayoutKind.Sequential)]
struct S
{
    private int [|i|];
    private int i2;
}");
        }

        [Fact, Trait(Traits.Feature, Traits.Features.CodeActionsRemoveUnusedMembers)]
        public async Task DebuggerDisplayAttribute_OnType_ReferencesField()
        {
            await TestDiagnosticMissingAsync(
@"[System.Diagnostics.DebuggerDisplayAttribute(""{s}"")]
class C
{
    private string [|s|];
}");
        }

        [Fact, Trait(Traits.Feature, Traits.Features.CodeActionsRemoveUnusedMembers)]
        public async Task DebuggerDisplayAttribute_OnType_ReferencesMethod()
        {
            await TestDiagnosticMissingAsync(
@"[System.Diagnostics.DebuggerDisplayAttribute(""{GetString()}"")]
class C
{
    private string [|GetString|]() => """";
}");
        }

        [Fact, Trait(Traits.Feature, Traits.Features.CodeActionsRemoveUnusedMembers)]
        public async Task DebuggerDisplayAttribute_OnType_ReferencesProperty()
        {
            await TestDiagnosticMissingAsync(
@"[System.Diagnostics.DebuggerDisplayAttribute(""{MyString}"")]
class C
{
    private string [|MyString|] => """";
}");
        }

        [Fact, Trait(Traits.Feature, Traits.Features.CodeActionsRemoveUnusedMembers)]
        public async Task DebuggerDisplayAttribute_OnField_ReferencesField()
        {
            await TestDiagnosticMissingAsync(
@"class C
{
    private string [|s|];

    [System.Diagnostics.DebuggerDisplayAttribute(""{s}"")]
    public int M;
}");
        }

        [Fact, Trait(Traits.Feature, Traits.Features.CodeActionsRemoveUnusedMembers)]
        public async Task DebuggerDisplayAttribute_OnProperty_ReferencesMethod()
        {
            await TestDiagnosticMissingAsync(
@"class C
{
    private string [|GetString|]() => """";

    [System.Diagnostics.DebuggerDisplayAttribute(""{GetString()}"")]
    public int M => 0;
}");
        }

        [Fact, Trait(Traits.Feature, Traits.Features.CodeActionsRemoveUnusedMembers)]
        public async Task DebuggerDisplayAttribute_OnProperty_ReferencesProperty()
        {
            await TestDiagnosticMissingAsync(
@"class C
{
    private string [|MyString|] { get { return """"; } }

    [System.Diagnostics.DebuggerDisplayAttribute(""{MyString}"")]
    public int M { get { return 0; } }
}");
        }

        [Fact, Trait(Traits.Feature, Traits.Features.CodeActionsRemoveUnusedMembers)]
        public async Task DebuggerDisplayAttribute_OnNestedTypeMember_ReferencesField()
        {
            await TestDiagnosticMissingAsync(
@"class C
{
    private static string [|s|];

    class Nested
    {
        [System.Diagnostics.DebuggerDisplayAttribute(""{C.s}"")]
        public int M;
    }
}");
        }

        [Fact, Trait(Traits.Feature, Traits.Features.CodeActionsRemoveUnusedMembers)]
        public async Task FixAllFields_Document()
        {
            await TestInRegularAndScriptAsync(
@"class MyClass
{
    private int {|FixAllInDocument:_goo|} = 0, _bar;
    private int _x = 0, _y, _z = 0;
    private string _fizz = null;

    public int Method() => _z;
}",
@"class MyClass
{
    private int _z = 0;

    public int Method() => _z;
}");
        }

        [Fact, Trait(Traits.Feature, Traits.Features.CodeActionsRemoveUnusedMembers)]
        public async Task FixAllMethods_Document()
        {
            await TestInRegularAndScriptAsync(
@"class MyClass
{
    private int {|FixAllInDocument:M1|}() => 0;
    private void M2() { }
    private static void M3() { }
    private class NestedClass
    {
        private void M4() { }
    }
}",
@"class MyClass
{
    private class NestedClass
    {
    }
}");
        }

        [Fact, Trait(Traits.Feature, Traits.Features.CodeActionsRemoveUnusedMembers)]
        public async Task FixAllProperties_Document()
        {
            await TestInRegularAndScriptAsync(
@"class MyClass
{
    private int {|FixAllInDocument:P1|} => 0;
    private int P2 { get; set; }
    private int P3 { get { return 0; } set { } }
    private int this[int i] { get { return 0; } }
}",
@"class MyClass
{
}");
        }

        [Fact, Trait(Traits.Feature, Traits.Features.CodeActionsRemoveUnusedMembers)]
        public async Task FixAllEvents_Document()
        {
            await TestInRegularAndScriptAsync(
@"using System;

class MyClass
{
    private event EventHandler {|FixAllInDocument:E1|}, E2 = null, E3;
    private event EventHandler E4, E5 = null;
    private event EventHandler E
    {
        add { }
        remove { }
    }

    public void M()
    {
        EventHandler handler = E2;
    }
}",
@"using System;

class MyClass
{
    private event EventHandler E2 = null;

    public void M()
    {
        EventHandler handler = E2;
    }
}");
        }

        [Fact, Trait(Traits.Feature, Traits.Features.CodeActionsRemoveUnusedMembers)]
        public async Task FixAllMembers_Project()
        {
            await TestInRegularAndScriptAsync(
@"
<Workspace>
    <Project Language=""C#"" AssemblyName=""Assembly1"" CommonReferences=""true"">
        <Document>
using System;

partial class MyClass
{
    private int {|FixAllInProject:f1|}, f2 = 0, f3;
    private void M1() { }
    private int P1 => 0;
    private int this[int x] { get { return 0; } set { } }
    private event EventHandler e1, e2 = null;
}

class MyClass2
{
    private void M2() { }
}
        </Document>
        <Document>
partial class MyClass
{
    private void M3() { }
    public int M4() => f2;
}

static class MyClass3
{
    private static void M5() { }
}
        </Document>
    </Project>
</Workspace>",
@"
<Workspace>
    <Project Language=""C#"" AssemblyName=""Assembly1"" CommonReferences=""true"">
        <Document>
using System;

partial class MyClass
{
    private int f2 = 0;
}

class MyClass2
{
}
        </Document>
        <Document>
partial class MyClass
{
    public int M4() => f2;
}

static class MyClass3
{
}
        </Document>
    </Project>
</Workspace>");
        }
    }
}<|MERGE_RESOLUTION|>--- conflicted
+++ resolved
@@ -478,7 +478,26 @@
         }
 
         [Fact, Trait(Traits.Feature, Traits.Features.CodeActionsRemoveUnusedMembers)]
-<<<<<<< HEAD
+        [WorkItem(30965, "https://github.com/dotnet/roslyn/issues/30965")]
+        public async Task EventIsUnused_ExplicitInterfaceImplementation()
+        {
+            await TestDiagnosticMissingAsync(
+@"interface I
+{
+    event System.Action E;
+}
+
+class C : I
+{
+    event System.Action [|I.E|]
+    {
+        add { }
+        remove { }
+    }
+}");
+        }
+
+        [Fact, Trait(Traits.Feature, Traits.Features.CodeActionsRemoveUnusedMembers)]
         [WorkItem(30894, "https://github.com/dotnet/roslyn/issues/30894")]
         public async Task WriteOnlyProperty_NotWritten()
         {
@@ -501,24 +520,6 @@
 {
     int [|P|] { set { } }
     void M(int i) => P = i;
-=======
-        [WorkItem(30965, "https://github.com/dotnet/roslyn/issues/30965")]
-        public async Task EventIsUnused_ExplicitInterfaceImplementation()
-        {
-            await TestDiagnosticMissingAsync(
-@"interface I
-{
-    event System.Action E;
-}
-
-class C : I
-{
-    event System.Action [|I.E|]
-    {
-        add { }
-        remove { }
-    }
->>>>>>> 151e59e6
 }");
         }
 
