--- conflicted
+++ resolved
@@ -53,17 +53,8 @@
 
         using (var edit = subjectBuffer.CreateEdit())
         {
-<<<<<<< HEAD
             edit.Replace(0, edit.Snapshot.Length, tree.ToFullString());
             edit.Apply();
-=======
-            using var workspace = EditorTestWorkspace.CreateCSharp(codeWithMarker);
-            Assert.NotNull(await Record.ExceptionAsync(async () =>
-            {
-                var testDocument = workspace.Documents.Single();
-                var tree = await ExtractMethodAsync(workspace, testDocument);
-            }));
->>>>>>> 35e4223e
         }
 
         if (expected == "")
