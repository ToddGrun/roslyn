--- conflicted
+++ resolved
@@ -44,16 +44,9 @@
             Region("textspan2", "hint2", CSharpStructureHelpers.Ellipsis, autoCollapse: true));
 
     [Fact]
-<<<<<<< HEAD
     public Task TestDestructorMissingCloseParenAndBody()
+        // Expected behavior is that the class should be outlined, but the destructor should not.
         => VerifyNoBlockSpansAsync("""
-=======
-    public async Task TestDestructorMissingCloseParenAndBody()
-    {
-        // Expected behavior is that the class should be outlined, but the destructor should not.
-
-        await VerifyNoBlockSpansAsync("""
->>>>>>> 9acf982e
                 class C
                 {
                     $$~C(
