﻿// Licensed to the .NET Foundation under one or more agreements.
// The .NET Foundation licenses this file to you under the MIT license.
// See the LICENSE file in the project root for more information.

#nullable disable

using System.Threading.Tasks;
using Microsoft.CodeAnalysis.CSharp;
using Microsoft.CodeAnalysis.Editor.UnitTests.ChangeSignature;
using Microsoft.CodeAnalysis.Test.Utilities;
using Roslyn.Test.Utilities;
using Xunit;

namespace Microsoft.CodeAnalysis.Editor.CSharp.UnitTests.ChangeSignature
{
    public partial class ChangeSignatureTests : AbstractChangeSignatureTests
    {
        [Theory, Trait(Traits.Feature, Traits.Features.ChangeSignature)]
<<<<<<< HEAD
=======
#pragma warning disable xUnit1019
        // There is a bug in xUnit analyzer might generate false alarm, temporary disable it
        // https://github.com/xunit/xunit/issues/1968
>>>>>>> 27b636fe
        [MemberData(nameof(AbstractChangeSignatureTests.GetAllSignatureSpecificationsForTheory), new[] { 1, 3, 2, 1 }, MemberType = typeof(AbstractChangeSignatureTests))]
#pragma warning restore xUnit1019
        public async Task TestAllSignatureChanges_1This_3Regular_2Default_1Params(int totalParameters, int[] signature)
        {
            var markup = @"
static class Ext
{
    /// <summary>
    /// This is a summary of <see cref=""M(object, int, string, bool, int, string, int[])""/>
    /// </summary>
    /// <param name=""o""></param>
    /// <param name=""a""></param>
    /// <param name=""b""></param>
    /// <param name=""c""></param>
    /// <param name=""x""></param>
    /// <param name=""y""></param>
    /// <param name=""p""></param>
    static void $$M(this object o, int a, string b, bool c, int x = 0, string y = ""Zero"", params int[] p)
    {
        object t = new object();

        M(t, 1, ""two"", true, 3, ""four"", new[] { 5, 6 });
        M(t, 1, ""two"", true, 3, ""four"", 5, 6);
        t.M(1, ""two"", true, 3, ""four"", new[] { 5, 6 });
        t.M(1, ""two"", true, 3, ""four"", 5, 6);

        M(t, 1, ""two"", true, 3, ""four"");
        M(t, 1, ""two"", true, 3);
        M(t, 1, ""two"", true);

        M(t, 1, ""two"", c: true);
        M(t, 1, ""two"", true, 3, y: ""four"");

        M(t, 1, ""two"", true, 3, p: new[] { 5 });
        M(t, 1, ""two"", true, p: new[] { 5 });
        M(t, 1, ""two"", true, y: ""four"");
        M(t, 1, ""two"", true, x: 3);

        M(t, 1, ""two"", true, y: ""four"", x: 3);
        M(t, 1, y: ""four"", x: 3, b: ""two"", c: true);
        M(t, y: ""four"", x: 3, c: true, b: ""two"", a: 1);
        M(t, p: new[] { 5 }, y: ""four"", x: 3, c: true, b: ""two"", a: 1);
        M(p: new[] { 5 }, y: ""four"", x: 3, c: true, b: ""two"", a: 1, o: t);
    }
}";

            await TestChangeSignatureViaCommandAsync(
                LanguageNames.CSharp,
                markup,
                expectedSuccess: true,
                updatedSignature: signature,
                totalParameters: totalParameters,
                verifyNoDiagnostics: true);
        }

        [Theory, Trait(Traits.Feature, Traits.Features.ChangeSignature)]
<<<<<<< HEAD
=======
#pragma warning disable xUnit1019
        // There is a bug in xUnit analyzer might generate false alarm, temporary disable it
        // https://github.com/xunit/xunit/issues/1968
>>>>>>> 27b636fe
        [MemberData(nameof(AbstractChangeSignatureTests.GetAllSignatureSpecificationsForTheory), new[] { 0, 3, 0, 0 }, MemberType = typeof(AbstractChangeSignatureTests))]
#pragma warning restore xUnit1019
        public async Task TestAllSignatureChanges_OnDelegate_3Regular(int totalParameters, int[] signature)
        {
            var markup = @"
using System;
using System.Collections.Generic;
using System.Linq;

/// <summary>
/// This is <see cref=""MyDelegate""/>, which has these methods:
///     <see cref=""MyDelegate.MyDelegate(object, IntPtr)""/>
///     <see cref=""MyDelegate.Invoke(int, string, bool)""/>
///     <see cref=""MyDelegate.EndInvoke(IAsyncResult)""/>
///     <see cref=""MyDelegate.BeginInvoke(int, string, bool, AsyncCallback, object)""/>
/// </summary>
/// <param name=""x"">x!</param>
/// <param name=""y"">y!</param>
/// <param name=""z"">z!</param>
delegate void $$MyDelegate(int x, string y, bool z);

class C
{
    void M()
    {
        MyDelegate d1 = null;

        // Inline updates
        d1(1, ""Two"", true);
        d1.Invoke(1, ""Two"", true);
        // d1.BeginInvoke(1, ""Two"", null, null);
        d1.EndInvoke(null);
        d1 = delegate (int e, string f, bool g) { var x = e + (g ? f.Length : 0); };
        d1 = delegate { };
        d1 = (r, s, t) => { var x = r + (t ? s.Length : 0); };

        // Cascade through method groups
        d1 = Goo1;
        d1 = new MyDelegate(Goo2);
        Target(Goo3);
        Target((m, n, o) => { var x = m + (o ? n.Length : 0); });
        d1 = Result();
        d1 = Result2().First();
        d1 = Result3().First();

        // And references to those methods
        Goo1(1, ""Two"", true);
        Goo2(1, ""Two"", true);
        Goo2(1, false, false); // shouldn't change
        Goo3(1, ""Two"", true);
        Goo4(1, ""Two"", true);
        Goo5(1, ""Two"", true);
    }

    private MyDelegate Result() { return Goo4; }
    private IEnumerable<MyDelegate> Result2() { yield return Goo5; }
    private IEnumerable<MyDelegate> Result3() { yield return (g, h, i) => { var x = g + (i ? h.Length : 0); }; }

    void Target(MyDelegate d) { }
    void TargetTakesAction(Action<int, string> a) { }

    /// <param name=""a""></param>
    /// <param name=""b""></param>
    /// <param name=""c""></param>
    void Goo1(int a, string b, bool c) { }

    /// <param name=""a""></param>
    /// <param name=""b""></param>
    /// <param name=""c""></param>
    void Goo2(int a, string b, bool c) { }

    /// <param name=""a""></param>
    /// <param name=""b""></param>
    /// <param name=""c""></param>
    void Goo2(int a, object b, bool c) { }

    /// <param name=""a""></param>
    /// <param name=""b""></param>
    /// <param name=""c""></param>
    void Goo3(int a, string b, bool c) { }

    /// <param name=""a""></param>
    /// <param name=""b""></param>
    /// <param name=""c""></param>
    void Goo4(int a, string b, bool c) { }

    /// <param name=""a""></param>
    /// <param name=""b""></param>
    /// <param name=""c""></param>
    void Goo5(int a, string b, bool c) { }
}";

            await TestChangeSignatureViaCommandAsync(
                LanguageNames.CSharp,
                markup,
                expectedSuccess: true,
                updatedSignature: signature,
                totalParameters: totalParameters,
                verifyNoDiagnostics: true,
                parseOptions: new CSharpParseOptions(LanguageVersion.CSharp7));
        }
    }
}<|MERGE_RESOLUTION|>--- conflicted
+++ resolved
@@ -16,12 +16,9 @@
     public partial class ChangeSignatureTests : AbstractChangeSignatureTests
     {
         [Theory, Trait(Traits.Feature, Traits.Features.ChangeSignature)]
-<<<<<<< HEAD
-=======
 #pragma warning disable xUnit1019
         // There is a bug in xUnit analyzer might generate false alarm, temporary disable it
         // https://github.com/xunit/xunit/issues/1968
->>>>>>> 27b636fe
         [MemberData(nameof(AbstractChangeSignatureTests.GetAllSignatureSpecificationsForTheory), new[] { 1, 3, 2, 1 }, MemberType = typeof(AbstractChangeSignatureTests))]
 #pragma warning restore xUnit1019
         public async Task TestAllSignatureChanges_1This_3Regular_2Default_1Params(int totalParameters, int[] signature)
@@ -78,12 +75,9 @@
         }
 
         [Theory, Trait(Traits.Feature, Traits.Features.ChangeSignature)]
-<<<<<<< HEAD
-=======
 #pragma warning disable xUnit1019
         // There is a bug in xUnit analyzer might generate false alarm, temporary disable it
         // https://github.com/xunit/xunit/issues/1968
->>>>>>> 27b636fe
         [MemberData(nameof(AbstractChangeSignatureTests.GetAllSignatureSpecificationsForTheory), new[] { 0, 3, 0, 0 }, MemberType = typeof(AbstractChangeSignatureTests))]
 #pragma warning restore xUnit1019
         public async Task TestAllSignatureChanges_OnDelegate_3Regular(int totalParameters, int[] signature)
