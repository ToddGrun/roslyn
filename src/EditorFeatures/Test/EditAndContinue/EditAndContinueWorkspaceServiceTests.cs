--- conflicted
+++ resolved
@@ -229,17 +229,10 @@
         }
 
         private static IEnumerable<string> InspectDiagnostics(ImmutableArray<DiagnosticData> actual)
-<<<<<<< HEAD
-            => actual.Select(d => $"{d.ProjectId} {InspectDiagnostic(d)}");
-
-        private static string InspectDiagnostic(DiagnosticData diagnostic)
-            => $"{diagnostic.Severity} {diagnostic.Id}: {diagnostic.Message}";
-=======
             => actual.Select(d => InspectDiagnostic(d));
 
         private static string InspectDiagnostic(DiagnosticData diagnostic)
             => $"{(diagnostic.DataLocation != null ? diagnostic.DataLocation.GetFileLinePositionSpan().ToString() : diagnostic.ProjectId.ToString())}: {diagnostic.Severity} {diagnostic.Id}: {diagnostic.Message}";
->>>>>>> 67d940c4
 
         internal static Guid ReadModuleVersionId(Stream stream)
         {
@@ -571,11 +564,7 @@
             var (updates, emitDiagnostics) = await EmitSolutionUpdateAsync(debuggingSession, solution);
             Assert.Equal(ManagedModuleUpdateStatus.None, updates.Status);
             Assert.Empty(updates.Updates);
-<<<<<<< HEAD
-            AssertEx.Equal(new[] { $"{projectP.Id} Warning ENC1005: {string.Format(FeaturesResources.DocumentIsOutOfSyncWithDebuggee, sourceFileB.Path)}" }, InspectDiagnostics(emitDiagnostics));
-=======
             AssertEx.Equal(new[] { $"{projectP.Id}: Warning ENC1005: {string.Format(FeaturesResources.DocumentIsOutOfSyncWithDebuggee, sourceFileB.Path)}" }, InspectDiagnostics(emitDiagnostics));
->>>>>>> 67d940c4
 
             EndDebuggingSession(debuggingSession);
         }
@@ -859,15 +848,9 @@
             Assert.True(await debuggingSession.EditSession.HasChangesAsync(solution, s_noActiveSpans, sourceFilePath: null, CancellationToken.None));
 
             var (updates, emitDiagnostics) = await EmitSolutionUpdateAsync(debuggingSession, solution);
-<<<<<<< HEAD
-            Assert.Equal(ManagedModuleUpdateStatusEx.RestartRequired, updates.Status);
-            Assert.Empty(updates.Updates);
-            AssertEx.Equal(new[] { $"{document2.Project.Id} Error ENC1001: {string.Format(FeaturesResources.ErrorReadingFile, moduleFile.Path, expectedErrorMessage)}" }, InspectDiagnostics(emitDiagnostics));
-=======
             Assert.Equal(ManagedModuleUpdateStatus.RestartRequired, updates.Status);
             Assert.Empty(updates.Updates);
             AssertEx.Equal(new[] { $"{document2.Project.Id}: Error ENC1001: {string.Format(FeaturesResources.ErrorReadingFile, moduleFile.Path, expectedErrorMessage)}" }, InspectDiagnostics(emitDiagnostics));
->>>>>>> 67d940c4
 
             if (breakMode)
             {
@@ -881,11 +864,7 @@
                 AssertEx.Equal(new[]
                 {
                     "Debugging_EncSession: SolutionSessionId={00000000-AAAA-AAAA-AAAA-000000000000}|SessionId=1|SessionCount=1|EmptySessionCount=0|HotReloadSessionCount=0|EmptyHotReloadSessionCount=2",
-<<<<<<< HEAD
-                    "Debugging_EncSession_EditSession: SessionId=1|EditSessionId=2|HadCompilationErrors=False|HadRudeEdits=False|HadValidChanges=True|HadValidInsignificantChanges=False|RudeEditsCount=0|EmitDeltaErrorIdCount=1|InBreakState=True|Capabilities=31|ProjectsWithAppliedChanges=",
-=======
                     "Debugging_EncSession_EditSession: SessionId=1|EditSessionId=2|HadCompilationErrors=False|HadRudeEdits=False|HadValidChanges=True|HadValidInsignificantChanges=False|RudeEditsCount=0|EmitDeltaErrorIdCount=1|InBreakState=True|Capabilities=31|ProjectIdsWithAppliedChanges=",
->>>>>>> 67d940c4
                     "Debugging_EncSession_EditSession_EmitDeltaErrorId: SessionId=1|EditSessionId=2|ErrorId=ENC1001"
                 }, _telemetryLog);
             }
@@ -894,11 +873,7 @@
                 AssertEx.Equal(new[]
                 {
                     "Debugging_EncSession: SolutionSessionId={00000000-AAAA-AAAA-AAAA-000000000000}|SessionId=1|SessionCount=0|EmptySessionCount=0|HotReloadSessionCount=1|EmptyHotReloadSessionCount=0",
-<<<<<<< HEAD
-                    "Debugging_EncSession_EditSession: SessionId=1|EditSessionId=2|HadCompilationErrors=False|HadRudeEdits=False|HadValidChanges=True|HadValidInsignificantChanges=False|RudeEditsCount=0|EmitDeltaErrorIdCount=1|InBreakState=False|Capabilities=31|ProjectsWithAppliedChanges=",
-=======
                     "Debugging_EncSession_EditSession: SessionId=1|EditSessionId=2|HadCompilationErrors=False|HadRudeEdits=False|HadValidChanges=True|HadValidInsignificantChanges=False|RudeEditsCount=0|EmitDeltaErrorIdCount=1|InBreakState=False|Capabilities=31|ProjectIdsWithAppliedChanges=",
->>>>>>> 67d940c4
                     "Debugging_EncSession_EditSession_EmitDeltaErrorId: SessionId=1|EditSessionId=2|ErrorId=ENC1001"
                 }, _telemetryLog);
             }
@@ -949,11 +924,7 @@
             var (updates, emitDiagnostics) = await EmitSolutionUpdateAsync(debuggingSession, solution);
             Assert.Equal(ManagedModuleUpdateStatus.None, updates.Status);
             Assert.Empty(updates.Updates);
-<<<<<<< HEAD
-            AssertEx.Equal(new[] { $"{project.Id} Warning ENC1006: {string.Format(FeaturesResources.UnableToReadSourceFileOrPdb, sourceFile.Path)}" }, InspectDiagnostics(emitDiagnostics));
-=======
             AssertEx.Equal(new[] { $"{project.Id}: Warning ENC1006: {string.Format(FeaturesResources.UnableToReadSourceFileOrPdb, sourceFile.Path)}" }, InspectDiagnostics(emitDiagnostics));
->>>>>>> 67d940c4
 
             EndDebuggingSession(debuggingSession);
 
@@ -1003,11 +974,7 @@
             var (updates, emitDiagnostics) = await EmitSolutionUpdateAsync(debuggingSession, solution);
             Assert.Equal(ManagedModuleUpdateStatus.None, updates.Status);
             Assert.Empty(updates.Updates);
-<<<<<<< HEAD
-            AssertEx.Equal(new[] { $"{project.Id} Warning ENC1006: {string.Format(FeaturesResources.UnableToReadSourceFileOrPdb, sourceFile.Path)}" }, InspectDiagnostics(emitDiagnostics));
-=======
             AssertEx.Equal(new[] { $"{project.Id}: Warning ENC1006: {string.Format(FeaturesResources.UnableToReadSourceFileOrPdb, sourceFile.Path)}" }, InspectDiagnostics(emitDiagnostics));
->>>>>>> 67d940c4
 
             fileLock.Dispose();
 
@@ -1023,11 +990,7 @@
             AssertEx.Equal(new[]
             {
                 "Debugging_EncSession: SolutionSessionId={00000000-AAAA-AAAA-AAAA-000000000000}|SessionId=1|SessionCount=1|EmptySessionCount=0|HotReloadSessionCount=0|EmptyHotReloadSessionCount=1",
-<<<<<<< HEAD
-                "Debugging_EncSession_EditSession: SessionId=1|EditSessionId=2|HadCompilationErrors=False|HadRudeEdits=False|HadValidChanges=True|HadValidInsignificantChanges=False|RudeEditsCount=0|EmitDeltaErrorIdCount=0|InBreakState=True|Capabilities=31|ProjectsWithAppliedChanges="
-=======
                 "Debugging_EncSession_EditSession: SessionId=1|EditSessionId=2|HadCompilationErrors=False|HadRudeEdits=False|HadValidChanges=True|HadValidInsignificantChanges=False|RudeEditsCount=0|EmitDeltaErrorIdCount=0|InBreakState=True|Capabilities=31|ProjectIdsWithAppliedChanges="
->>>>>>> 67d940c4
             }, _telemetryLog);
         }
 
@@ -1088,11 +1051,7 @@
                 AssertEx.Equal(new[]
                 {
                     "Debugging_EncSession: SolutionSessionId={00000000-AAAA-AAAA-AAAA-000000000000}|SessionId=1|SessionCount=1|EmptySessionCount=0|HotReloadSessionCount=0|EmptyHotReloadSessionCount=2",
-<<<<<<< HEAD
-                    "Debugging_EncSession_EditSession: SessionId=1|EditSessionId=2|HadCompilationErrors=False|HadRudeEdits=False|HadValidChanges=True|HadValidInsignificantChanges=False|RudeEditsCount=0|EmitDeltaErrorIdCount=0|InBreakState=True|Capabilities=31|ProjectsWithAppliedChanges="
-=======
                     "Debugging_EncSession_EditSession: SessionId=1|EditSessionId=2|HadCompilationErrors=False|HadRudeEdits=False|HadValidChanges=True|HadValidInsignificantChanges=False|RudeEditsCount=0|EmitDeltaErrorIdCount=0|InBreakState=True|Capabilities=31|ProjectIdsWithAppliedChanges="
->>>>>>> 67d940c4
                 }, _telemetryLog);
             }
             else
@@ -1100,11 +1059,6 @@
                 AssertEx.Equal(new[]
                 {
                     "Debugging_EncSession: SolutionSessionId={00000000-AAAA-AAAA-AAAA-000000000000}|SessionId=1|SessionCount=0|EmptySessionCount=0|HotReloadSessionCount=1|EmptyHotReloadSessionCount=0",
-<<<<<<< HEAD
-                    "Debugging_EncSession_EditSession: SessionId=1|EditSessionId=2|HadCompilationErrors=False|HadRudeEdits=False|HadValidChanges=True|HadValidInsignificantChanges=False|RudeEditsCount=0|EmitDeltaErrorIdCount=0|InBreakState=False|Capabilities=31|ProjectsWithAppliedChanges="
-                }, _telemetryLog);
-            }
-=======
                     "Debugging_EncSession_EditSession: SessionId=1|EditSessionId=2|HadCompilationErrors=False|HadRudeEdits=False|HadValidChanges=True|HadValidInsignificantChanges=False|RudeEditsCount=0|EmitDeltaErrorIdCount=0|InBreakState=False|Capabilities=31|ProjectIdsWithAppliedChanges="
                 }, _telemetryLog);
             }
@@ -1210,7 +1164,6 @@
             Assert.Empty(updates.Updates);
 
             EndDebuggingSession(debuggingSession);
->>>>>>> 67d940c4
         }
 
         [Fact]
@@ -1231,10 +1184,6 @@
             var source2 = @"
 class C1
 {
-<<<<<<< HEAD
-
-=======
->>>>>>> 67d940c4
   void M()
   {
     System.Console.WriteLine(9);
@@ -1242,16 +1191,11 @@
     System.Console.WriteLine(30);
   }
 }";
-<<<<<<< HEAD
-            using var _ = CreateWorkspace(out var solution, out var service);
-            (solution, var document) = AddDefaultTestProject(solution, source1);
-=======
 
             var generator = new TestSourceGenerator() { ExecuteImpl = GenerateSource };
 
             using var _ = CreateWorkspace(out var solution, out var service);
             (solution, var document) = AddDefaultTestProject(solution, source1, generator);
->>>>>>> 67d940c4
 
             _mockCompilationOutputsProvider = _ => new MockCompilationOutputs(moduleId);
 
@@ -1275,15 +1219,9 @@
             Assert.True(await debuggingSession.EditSession.HasChangesAsync(solution, s_noActiveSpans, sourceFilePath: null, CancellationToken.None));
 
             var (updates, emitDiagnostics) = await EmitSolutionUpdateAsync(debuggingSession, solution);
-<<<<<<< HEAD
-            Assert.Equal(ManagedModuleUpdateStatusEx.RestartRequired, updates.Status);
-            Assert.Empty(updates.Updates);
-            AssertEx.Equal(new[] { $"{document2.Project.Id} Error ENC2016: {string.Format(FeaturesResources.EditAndContinueDisallowedByProject, document2.Project.Name, "*message*")}" }, InspectDiagnostics(emitDiagnostics));
-=======
             Assert.Equal(ManagedModuleUpdateStatus.RestartRequired, updates.Status);
             Assert.Empty(updates.Updates);
             AssertEx.Equal(new[] { $"{document2.FilePath}: (5,0)-(5,32): Error ENC2016: {string.Format(FeaturesResources.EditAndContinueDisallowedByProject, document2.Project.Name, "*message*")}" }, InspectDiagnostics(emitDiagnostics));
->>>>>>> 67d940c4
 
             EndDebuggingSession(debuggingSession);
 
@@ -1292,11 +1230,7 @@
             AssertEx.Equal(new[]
             {
                 "Debugging_EncSession: SolutionSessionId={00000000-AAAA-AAAA-AAAA-000000000000}|SessionId=1|SessionCount=1|EmptySessionCount=0|HotReloadSessionCount=0|EmptyHotReloadSessionCount=1",
-<<<<<<< HEAD
-                "Debugging_EncSession_EditSession: SessionId=1|EditSessionId=2|HadCompilationErrors=False|HadRudeEdits=False|HadValidChanges=True|HadValidInsignificantChanges=False|RudeEditsCount=0|EmitDeltaErrorIdCount=1|InBreakState=True|Capabilities=31|ProjectsWithAppliedChanges=",
-=======
                 "Debugging_EncSession_EditSession: SessionId=1|EditSessionId=2|HadCompilationErrors=False|HadRudeEdits=False|HadValidChanges=True|HadValidInsignificantChanges=False|RudeEditsCount=0|EmitDeltaErrorIdCount=1|InBreakState=True|Capabilities=31|ProjectIdsWithAppliedChanges=",
->>>>>>> 67d940c4
                 "Debugging_EncSession_EditSession_EmitDeltaErrorId: SessionId=1|EditSessionId=2|ErrorId=ENC2016"
             }, _telemetryLog);
         }
@@ -1375,11 +1309,7 @@
             Assert.True(await debuggingSession.EditSession.HasChangesAsync(solution, s_noActiveSpans, sourceFilePath: null, CancellationToken.None));
 
             var (updates, emitDiagnostics) = await EmitSolutionUpdateAsync(debuggingSession, solution);
-<<<<<<< HEAD
-            Assert.Equal(ManagedModuleUpdateStatusEx.RestartRequired, updates.Status);
-=======
             Assert.Equal(ManagedModuleUpdateStatus.RestartRequired, updates.Status);
->>>>>>> 67d940c4
             Assert.Empty(updates.Updates);
             Assert.Empty(emitDiagnostics);
 
@@ -1400,11 +1330,7 @@
                 AssertEx.Equal(new[]
                 {
                     "Debugging_EncSession: SolutionSessionId={00000000-AAAA-AAAA-AAAA-000000000000}|SessionId=1|SessionCount=1|EmptySessionCount=0|HotReloadSessionCount=0|EmptyHotReloadSessionCount=2",
-<<<<<<< HEAD
-                    "Debugging_EncSession_EditSession: SessionId=1|EditSessionId=2|HadCompilationErrors=False|HadRudeEdits=True|HadValidChanges=False|HadValidInsignificantChanges=False|RudeEditsCount=1|EmitDeltaErrorIdCount=0|InBreakState=True|Capabilities=31|ProjectsWithAppliedChanges=",
-=======
                     "Debugging_EncSession_EditSession: SessionId=1|EditSessionId=2|HadCompilationErrors=False|HadRudeEdits=True|HadValidChanges=False|HadValidInsignificantChanges=False|RudeEditsCount=1|EmitDeltaErrorIdCount=0|InBreakState=True|Capabilities=31|ProjectIdsWithAppliedChanges=",
->>>>>>> 67d940c4
                     "Debugging_EncSession_EditSession_RudeEdit: SessionId=1|EditSessionId=2|RudeEditKind=20|RudeEditSyntaxKind=8875|RudeEditBlocking=True"
                 }, _telemetryLog);
             }
@@ -1413,11 +1339,7 @@
                 AssertEx.Equal(new[]
                 {
                     "Debugging_EncSession: SolutionSessionId={00000000-AAAA-AAAA-AAAA-000000000000}|SessionId=1|SessionCount=0|EmptySessionCount=0|HotReloadSessionCount=1|EmptyHotReloadSessionCount=0",
-<<<<<<< HEAD
-                    "Debugging_EncSession_EditSession: SessionId=1|EditSessionId=2|HadCompilationErrors=False|HadRudeEdits=True|HadValidChanges=False|HadValidInsignificantChanges=False|RudeEditsCount=1|EmitDeltaErrorIdCount=0|InBreakState=False|Capabilities=31|ProjectsWithAppliedChanges=",
-=======
                     "Debugging_EncSession_EditSession: SessionId=1|EditSessionId=2|HadCompilationErrors=False|HadRudeEdits=True|HadValidChanges=False|HadValidInsignificantChanges=False|RudeEditsCount=1|EmitDeltaErrorIdCount=0|InBreakState=False|Capabilities=31|ProjectIdsWithAppliedChanges=",
->>>>>>> 67d940c4
                     "Debugging_EncSession_EditSession_RudeEdit: SessionId=1|EditSessionId=2|RudeEditKind=20|RudeEditSyntaxKind=8875|RudeEditBlocking=True"
                 }, _telemetryLog);
             }
@@ -1456,11 +1378,7 @@
                 diagnostics1.Select(d => $"{d.Id}: {d.GetMessage()}"));
 
             var (updates, emitDiagnostics) = await EmitSolutionUpdateAsync(debuggingSession, solution);
-<<<<<<< HEAD
-            Assert.Equal(ManagedModuleUpdateStatusEx.RestartRequired, updates.Status);
-=======
             Assert.Equal(ManagedModuleUpdateStatus.RestartRequired, updates.Status);
->>>>>>> 67d940c4
             Assert.Empty(updates.Updates);
             Assert.Empty(emitDiagnostics);
 
@@ -1517,11 +1435,7 @@
             var (updates, emitDiagnostics) = await EmitSolutionUpdateAsync(debuggingSession, solution);
             Assert.Equal(ManagedModuleUpdateStatus.None, updates.Status);
             Assert.Empty(updates.Updates);
-<<<<<<< HEAD
-            AssertEx.Equal(new[] { $"{project.Id} Warning ENC1005: {string.Format(FeaturesResources.DocumentIsOutOfSyncWithDebuggee, sourceFile.Path)}" }, InspectDiagnostics(emitDiagnostics));
-=======
             AssertEx.Equal(new[] { $"{project.Id}: Warning ENC1005: {string.Format(FeaturesResources.DocumentIsOutOfSyncWithDebuggee, sourceFile.Path)}" }, InspectDiagnostics(emitDiagnostics));
->>>>>>> 67d940c4
 
             // update the file to match the build:
             sourceFile.WriteAllText(source0);
@@ -1539,11 +1453,7 @@
                diagnostics.Select(d => $"{d.Id}: {d.GetMessage()}"));
 
             (updates, emitDiagnostics) = await EmitSolutionUpdateAsync(debuggingSession, solution);
-<<<<<<< HEAD
-            Assert.Equal(ManagedModuleUpdateStatusEx.RestartRequired, updates.Status);
-=======
             Assert.Equal(ManagedModuleUpdateStatus.RestartRequired, updates.Status);
->>>>>>> 67d940c4
             Assert.Empty(updates.Updates);
             Assert.Empty(emitDiagnostics);
 
@@ -1564,11 +1474,7 @@
                 AssertEx.Equal(new[]
                 {
                     "Debugging_EncSession: SolutionSessionId={00000000-AAAA-AAAA-AAAA-000000000000}|SessionId=1|SessionCount=1|EmptySessionCount=0|HotReloadSessionCount=0|EmptyHotReloadSessionCount=2",
-<<<<<<< HEAD
-                    "Debugging_EncSession_EditSession: SessionId=1|EditSessionId=2|HadCompilationErrors=False|HadRudeEdits=True|HadValidChanges=False|HadValidInsignificantChanges=False|RudeEditsCount=1|EmitDeltaErrorIdCount=0|InBreakState=True|Capabilities=31|ProjectsWithAppliedChanges=",
-=======
                     "Debugging_EncSession_EditSession: SessionId=1|EditSessionId=2|HadCompilationErrors=False|HadRudeEdits=True|HadValidChanges=False|HadValidInsignificantChanges=False|RudeEditsCount=1|EmitDeltaErrorIdCount=0|InBreakState=True|Capabilities=31|ProjectIdsWithAppliedChanges=",
->>>>>>> 67d940c4
                     "Debugging_EncSession_EditSession_RudeEdit: SessionId=1|EditSessionId=2|RudeEditKind=20|RudeEditSyntaxKind=8875|RudeEditBlocking=True"
                 }, _telemetryLog);
             }
@@ -1577,11 +1483,7 @@
                 AssertEx.Equal(new[]
                 {
                     "Debugging_EncSession: SolutionSessionId={00000000-AAAA-AAAA-AAAA-000000000000}|SessionId=1|SessionCount=0|EmptySessionCount=0|HotReloadSessionCount=1|EmptyHotReloadSessionCount=0",
-<<<<<<< HEAD
-                    "Debugging_EncSession_EditSession: SessionId=1|EditSessionId=2|HadCompilationErrors=False|HadRudeEdits=True|HadValidChanges=False|HadValidInsignificantChanges=False|RudeEditsCount=1|EmitDeltaErrorIdCount=0|InBreakState=False|Capabilities=31|ProjectsWithAppliedChanges=",
-=======
                     "Debugging_EncSession_EditSession: SessionId=1|EditSessionId=2|HadCompilationErrors=False|HadRudeEdits=True|HadValidChanges=False|HadValidInsignificantChanges=False|RudeEditsCount=1|EmitDeltaErrorIdCount=0|InBreakState=False|Capabilities=31|ProjectIdsWithAppliedChanges=",
->>>>>>> 67d940c4
                     "Debugging_EncSession_EditSession_RudeEdit: SessionId=1|EditSessionId=2|RudeEditKind=20|RudeEditSyntaxKind=8875|RudeEditBlocking=True"
                 }, _telemetryLog);
             }
@@ -1626,11 +1528,7 @@
             Assert.True(await debuggingSession.EditSession.HasChangesAsync(solution, s_noActiveSpans, sourceFilePath: null, CancellationToken.None));
 
             var (updates, emitDiagnostics) = await EmitSolutionUpdateAsync(debuggingSession, solution);
-<<<<<<< HEAD
-            Assert.Equal(ManagedModuleUpdateStatusEx.RestartRequired, updates.Status);
-=======
             Assert.Equal(ManagedModuleUpdateStatus.RestartRequired, updates.Status);
->>>>>>> 67d940c4
             Assert.Empty(updates.Updates);
             Assert.Empty(emitDiagnostics);
 
@@ -1675,11 +1573,7 @@
             Assert.True(await debuggingSession.EditSession.HasChangesAsync(solution, s_noActiveSpans, sourceFilePath: null, CancellationToken.None));
 
             var (updates, emitDiagnostics) = await EmitSolutionUpdateAsync(debuggingSession, solution);
-<<<<<<< HEAD
-            Assert.Equal(ManagedModuleUpdateStatusEx.RestartRequired, updates.Status);
-=======
             Assert.Equal(ManagedModuleUpdateStatus.RestartRequired, updates.Status);
->>>>>>> 67d940c4
             Assert.Empty(updates.Updates);
             Assert.Empty(emitDiagnostics);
 
@@ -1695,11 +1589,7 @@
             Assert.True(await debuggingSession.EditSession.HasChangesAsync(solution, s_noActiveSpans, sourceFilePath: null, CancellationToken.None));
 
             (updates, emitDiagnostics) = await EmitSolutionUpdateAsync(debuggingSession, solution);
-<<<<<<< HEAD
-            Assert.Equal(ManagedModuleUpdateStatusEx.RestartRequired, updates.Status);
-=======
             Assert.Equal(ManagedModuleUpdateStatus.RestartRequired, updates.Status);
->>>>>>> 67d940c4
             Assert.Empty(updates.Updates);
             Assert.Empty(emitDiagnostics);
 
@@ -1733,11 +1623,7 @@
             Assert.True(await debuggingSession.EditSession.HasChangesAsync(solution, s_noActiveSpans, sourceFilePath: null, CancellationToken.None));
 
             var (updates, emitDiagnostics) = await EmitSolutionUpdateAsync(debuggingSession, solution);
-<<<<<<< HEAD
-            Assert.Equal(ManagedModuleUpdateStatusEx.Blocked, updates.Status);
-=======
             Assert.Equal(ManagedModuleUpdateStatus.Blocked, updates.Status);
->>>>>>> 67d940c4
             Assert.Empty(updates.Updates);
             Assert.Empty(emitDiagnostics);
 
@@ -1748,11 +1634,7 @@
             AssertEx.Equal(new[]
             {
                 "Debugging_EncSession: SolutionSessionId={00000000-AAAA-AAAA-AAAA-000000000000}|SessionId=1|SessionCount=1|EmptySessionCount=0|HotReloadSessionCount=0|EmptyHotReloadSessionCount=1",
-<<<<<<< HEAD
-                "Debugging_EncSession_EditSession: SessionId=1|EditSessionId=2|HadCompilationErrors=True|HadRudeEdits=False|HadValidChanges=False|HadValidInsignificantChanges=False|RudeEditsCount=0|EmitDeltaErrorIdCount=0|InBreakState=True|Capabilities=31|ProjectsWithAppliedChanges="
-=======
                 "Debugging_EncSession_EditSession: SessionId=1|EditSessionId=2|HadCompilationErrors=True|HadRudeEdits=False|HadValidChanges=False|HadValidInsignificantChanges=False|RudeEditsCount=0|EmitDeltaErrorIdCount=0|InBreakState=True|Capabilities=31|ProjectIdsWithAppliedChanges="
->>>>>>> 67d940c4
             }, _telemetryLog);
         }
 
@@ -1784,21 +1666,13 @@
             Assert.True(await debuggingSession.EditSession.HasChangesAsync(solution, s_noActiveSpans, sourceFilePath: null, CancellationToken.None));
 
             var (updates, emitDiagnostics) = await EmitSolutionUpdateAsync(debuggingSession, solution);
-<<<<<<< HEAD
-            Assert.Equal(ManagedModuleUpdateStatusEx.Blocked, updates.Status);
-=======
             Assert.Equal(ManagedModuleUpdateStatus.Blocked, updates.Status);
->>>>>>> 67d940c4
             Assert.Empty(updates.Updates);
 
             // TODO: https://github.com/dotnet/roslyn/issues/36061
             // Semantic errors should not be reported in emit diagnostics.
 
-<<<<<<< HEAD
-            AssertEx.Equal(new[] { $"{document2.Project.Id} Error CS0266: {string.Format(CSharpResources.ERR_NoImplicitConvCast, "long", "int")}" }, InspectDiagnostics(emitDiagnostics));
-=======
             AssertEx.Equal(new[] { $"{document2.FilePath}: (0,30)-(0,32): Error CS0266: {string.Format(CSharpResources.ERR_NoImplicitConvCast, "long", "int")}" }, InspectDiagnostics(emitDiagnostics));
->>>>>>> 67d940c4
 
             EndDebuggingSession(debuggingSession);
 
@@ -1807,18 +1681,13 @@
             AssertEx.Equal(new[]
             {
                 "Debugging_EncSession: SolutionSessionId={00000000-AAAA-AAAA-AAAA-000000000000}|SessionId=1|SessionCount=1|EmptySessionCount=0|HotReloadSessionCount=0|EmptyHotReloadSessionCount=1",
-<<<<<<< HEAD
-                "Debugging_EncSession_EditSession: SessionId=1|EditSessionId=2|HadCompilationErrors=False|HadRudeEdits=False|HadValidChanges=True|HadValidInsignificantChanges=False|RudeEditsCount=0|EmitDeltaErrorIdCount=1|InBreakState=True|Capabilities=31|ProjectsWithAppliedChanges=",
-=======
                 "Debugging_EncSession_EditSession: SessionId=1|EditSessionId=2|HadCompilationErrors=False|HadRudeEdits=False|HadValidChanges=True|HadValidInsignificantChanges=False|RudeEditsCount=0|EmitDeltaErrorIdCount=1|InBreakState=True|Capabilities=31|ProjectIdsWithAppliedChanges=",
->>>>>>> 67d940c4
                 "Debugging_EncSession_EditSession_EmitDeltaErrorId: SessionId=1|EditSessionId=2|ErrorId=CS0266"
             }, _telemetryLog);
         }
 
         [Fact]
         public async Task FileStatus_CompilationError()
-<<<<<<< HEAD
         {
             using var _ = CreateWorkspace(out var solution, out var service);
 
@@ -2027,6 +1896,11 @@
             }
 
             EndDebuggingSession(debuggingSession);
+
+            AssertEx.Equal(new[]
+            {
+                $"Debugging_EncSession: SolutionSessionId={{00000000-AAAA-AAAA-AAAA-000000000000}}|SessionId=1|SessionCount=0|EmptySessionCount={(breakState ? 3 : 0)}|HotReloadSessionCount=0|EmptyHotReloadSessionCount={(breakState ? 4 : 3)}"
+            }, _telemetryLog);
         }
 
         [Fact]
@@ -2116,61 +1990,19 @@
 
             // They are reported as emit diagnostics
             var (updates, emitDiagnostics) = await EmitSolutionUpdateAsync(debuggingSession, solution);
-            AssertEx.Equal(new[] { $"{document2.Project.Id} Error ENC1007: {FeaturesResources.ChangesRequiredSynthesizedType}" }, InspectDiagnostics(emitDiagnostics));
+            AssertEx.Equal(new[] { $"{document2.Project.Id}: Error ENC1007: {FeaturesResources.ChangesRequiredSynthesizedType}" }, InspectDiagnostics(emitDiagnostics));
 
             // no emitted delta:
             Assert.Empty(updates.Updates);
 
-=======
-        {
-            using var _ = CreateWorkspace(out var solution, out var service);
-
-            solution = solution.
-                AddProject("A", "A", "C#").
-                AddDocument("A.cs", "class Program { void Main() { System.Console.WriteLine(1); } }", filePath: "A.cs").Project.Solution.
-                AddProject("B", "B", "C#").
-                AddDocument("Common.cs", "class Common {}", filePath: "Common.cs").Project.
-                AddDocument("B.cs", "class B {}", filePath: "B.cs").Project.Solution.
-                AddProject("C", "C", "C#").
-                AddDocument("Common.cs", "class Common {}", filePath: "Common.cs").Project.
-                AddDocument("C.cs", "class C {}", filePath: "C.cs").Project.Solution;
-
-            var debuggingSession = await StartDebuggingSessionAsync(service, solution);
-            EnterBreakState(debuggingSession);
-
-            // change C.cs to have a compilation error:
-            var projectC = solution.GetProjectsByName("C").Single();
-            var documentC = projectC.Documents.Single(d => d.Name == "C.cs");
-            solution = solution.WithDocumentText(documentC.Id, SourceText.From("class C { void M() { "));
-
-            // Common.cs is included in projects B and C. Both of these projects must have no errors, otherwise update is blocked.
-            Assert.True(await debuggingSession.EditSession.HasChangesAsync(solution, s_noActiveSpans, sourceFilePath: "Common.cs", CancellationToken.None));
-
-            // No changes in project containing file B.cs.
-            Assert.False(await debuggingSession.EditSession.HasChangesAsync(solution, s_noActiveSpans, sourceFilePath: "B.cs", CancellationToken.None));
-
-            // All projects must have no errors.
-            Assert.True(await debuggingSession.EditSession.HasChangesAsync(solution, s_noActiveSpans, sourceFilePath: null, CancellationToken.None));
-
->>>>>>> 67d940c4
             EndDebuggingSession(debuggingSession);
         }
 
         [Fact]
-<<<<<<< HEAD
         public async Task ValidSignificantChange_EmitError()
-=======
-        [WorkItem(1204, "https://github.com/dotnet/roslyn/issues/1204")]
-        [WorkItem(1371694, "https://devdiv.visualstudio.com/DevDiv/_workitems/edit/1371694")]
-        public async Task Project_Add()
->>>>>>> 67d940c4
-        {
-            var sourceA1 = "class A { void M() { System.Console.WriteLine(1); } }";
-            var sourceB1 = "class B { int F() => 1; }";
-            var sourceB2 = "class B { int G() => 1; }";
-            var sourceB3 = "class B { int F() => 2; }";
-
-<<<<<<< HEAD
+        {
+            var sourceV1 = "class C1 { void M() { System.Console.WriteLine(1); } }";
+
             using var _ = CreateWorkspace(out var solution, out var service);
 
             (solution, var document) = AddDefaultTestProject(solution, sourceV1);
@@ -2192,7 +2024,7 @@
             Assert.True(await debuggingSession.EditSession.HasChangesAsync(solution, s_noActiveSpans, sourceFilePath: null, CancellationToken.None));
 
             var (updates, emitDiagnostics) = await EmitSolutionUpdateAsync(debuggingSession, solution);
-            AssertEx.Equal(new[] { $"{document2.Project.Id} Error CS8055: {string.Format(CSharpResources.ERR_EncodinglessSyntaxTree)}" }, InspectDiagnostics(emitDiagnostics));
+            AssertEx.Equal(new[] { $"{document2.FilePath}: (0,0)-(0,54): Error CS8055: {string.Format(CSharpResources.ERR_EncodinglessSyntaxTree)}" }, InspectDiagnostics(emitDiagnostics));
 
             // no emitted delta:
             Assert.Empty(updates.Updates);
@@ -2214,7 +2046,7 @@
             AssertEx.Equal(new[]
             {
                 "Debugging_EncSession: SolutionSessionId={00000000-AAAA-AAAA-AAAA-000000000000}|SessionId=1|SessionCount=1|EmptySessionCount=0|HotReloadSessionCount=0|EmptyHotReloadSessionCount=1",
-                "Debugging_EncSession_EditSession: SessionId=1|EditSessionId=2|HadCompilationErrors=False|HadRudeEdits=False|HadValidChanges=True|HadValidInsignificantChanges=False|RudeEditsCount=0|EmitDeltaErrorIdCount=1|InBreakState=True|Capabilities=31|ProjectsWithAppliedChanges=",
+                "Debugging_EncSession_EditSession: SessionId=1|EditSessionId=2|HadCompilationErrors=False|HadRudeEdits=False|HadValidChanges=True|HadValidInsignificantChanges=False|RudeEditsCount=0|EmitDeltaErrorIdCount=1|InBreakState=True|Capabilities=31|ProjectIdsWithAppliedChanges=",
                 "Debugging_EncSession_EditSession_EmitDeltaErrorId: SessionId=1|EditSessionId=2|ErrorId=CS8055"
             }, _telemetryLog);
         }
@@ -2223,98 +2055,26 @@
         [InlineData(true)]
         [InlineData(false)]
         public async Task ValidSignificantChange_ApplyBeforeFileWatcherEvent(bool saveDocument)
-=======
+        {
+            // Scenarios tested:
+            //
+            // SaveDocument=true
+            // workspace:     --V0-------------|--V2--------|------------|
+            // file system:   --V0---------V1--|-----V2-----|------------|
+            //                   \--build--/   F5    ^      F10  ^       F10
+            //                                       save        file watcher: no-op
+            // SaveDocument=false
+            // workspace:     --V0-------------|--V2--------|----V1------|
+            // file system:   --V0---------V1--|------------|------------|
+            //                   \--build--/   F5           F10  ^       F10
+            //                                                   file watcher: workspace update
+
+            var source1 = "class C1 { void M() { System.Console.WriteLine(1); } }";
+
             var dir = Temp.CreateDirectory();
-            var sourceFileA = dir.CreateFile("a.cs").WriteAllText(sourceA1);
-            var sourceFileB = dir.CreateFile("b.cs").WriteAllText(sourceB1);
-
-            using var _ = CreateWorkspace(out var solution, out var service);
-            solution = AddDefaultTestProject(solution, new[] { sourceA1 });
-            var documentA1 = solution.Projects.Single().Documents.Single();
-
-            var mvidA = EmitAndLoadLibraryToDebuggee(sourceA1, sourceFilePath: sourceFileA.Path, assemblyName: "A");
-            var mvidB = EmitAndLoadLibraryToDebuggee(sourceB1, sourceFilePath: sourceFileB.Path, assemblyName: "B");
-
-            var debuggingSession = await StartDebuggingSessionAsync(service, solution);
-
-            // An active statement may be present in the added file since the file exists in the PDB:
-            var activeLineSpanA1 = SourceText.From(sourceA1, Encoding.UTF8).Lines.GetLinePositionSpan(GetSpan(sourceA1, "System.Console.WriteLine(1);"));
-            var activeLineSpanB1 = SourceText.From(sourceB1, Encoding.UTF8).Lines.GetLinePositionSpan(GetSpan(sourceB1, "1"));
-
-            var activeStatements = ImmutableArray.Create(
-                new ManagedActiveStatementDebugInfo(
-                    new ManagedInstructionId(new ManagedMethodId(mvidA, token: 0x06000001, version: 1), ilOffset: 1),
-                    sourceFileA.Path,
-                    activeLineSpanA1.ToSourceSpan(),
-                    ActiveStatementFlags.LeafFrame | ActiveStatementFlags.MethodUpToDate),
-                new ManagedActiveStatementDebugInfo(
-                    new ManagedInstructionId(new ManagedMethodId(mvidB, token: 0x06000001, version: 1), ilOffset: 1),
-                    sourceFileB.Path,
-                    activeLineSpanB1.ToSourceSpan(),
-                    ActiveStatementFlags.LeafFrame | ActiveStatementFlags.MethodUpToDate));
-
-            EnterBreakState(debuggingSession, activeStatements);
-
-            // add project that matches assembly B and update the document:
-
-            var documentB2 = solution.
-                AddProject("B", "B", LanguageNames.CSharp).
-                AddDocument("b.cs", SourceText.From(sourceB2, Encoding.UTF8, SourceHashAlgorithm.Sha256), filePath: sourceFileB.Path);
-
-            solution = documentB2.Project.Solution;
-
-            // TODO: https://github.com/dotnet/roslyn/issues/1204
-            // Should return span in document B since the document content matches the PDB.
-            var baseSpans = await debuggingSession.GetBaseActiveStatementSpansAsync(solution, ImmutableArray.Create(documentA1.Id, documentB2.Id), CancellationToken.None);
-            AssertEx.Equal(new[]
-            {
-                "<empty>",
-                "(0,21)-(0,22)"
-            }, baseSpans.Select(spans => spans.IsEmpty ? "<empty>" : string.Join(",", spans.Select(s => s.LineSpan.ToString()))));
-
-            var trackedActiveSpans = ImmutableArray.Create(
-                new ActiveStatementSpan(1, activeLineSpanB1, ActiveStatementFlags.MethodUpToDate | ActiveStatementFlags.LeafFrame, unmappedDocumentId: null));
-
-            var currentSpans = await debuggingSession.GetAdjustedActiveStatementSpansAsync(documentB2, (_, _, _) => new(trackedActiveSpans), CancellationToken.None);
-            // TODO: https://github.com/dotnet/roslyn/issues/1204
-            // AssertEx.Equal(trackedActiveSpans, currentSpans);
-            Assert.Empty(currentSpans);
-
-            Assert.Equal(activeLineSpanB1,
-                await debuggingSession.GetCurrentActiveStatementPositionAsync(documentB2.Project.Solution, (_, _, _) => new(trackedActiveSpans), activeStatements[1].ActiveInstruction, CancellationToken.None));
-
-            var diagnostics = await service.GetDocumentDiagnosticsAsync(documentB2, s_noActiveSpans, CancellationToken.None);
-
-            // TODO: https://github.com/dotnet/roslyn/issues/1204
-            //AssertEx.Equal(
-            //    new[] { "ENC0020: " + string.Format(FeaturesResources.Renaming_0_requires_restarting_the_application, FeaturesResources.method) },
-            //    diagnostics.Select(d => $"{d.Id}: {d.GetMessage()}"));
-            Assert.Empty(diagnostics);
-
-            // update document with a valid change:
-            solution = solution.WithDocumentText(documentB2.Id, SourceText.From(sourceB3, Encoding.UTF8, SourceHashAlgorithm.Sha256));
-
-            var (updates, emitDiagnostics) = await EmitSolutionUpdateAsync(debuggingSession, solution);
-
-            // TODO: https://github.com/dotnet/roslyn/issues/1204
-            // verify valid update
-            Assert.Equal(ManagedModuleUpdateStatus.None, updates.Status);
-
-            ExitBreakState(debuggingSession);
-
-            EndDebuggingSession(debuggingSession);
-        }
-
-        [Theory]
-        [CombinatorialData]
-        public async Task Capabilities(bool breakState)
->>>>>>> 67d940c4
-        {
-            var source1 = "class C { void M() { } }";
-            var source2 = "[System.Obsolete]class C { void M() { } }";
-
-            using var _ = CreateWorkspace(out var solution, out var service);
-<<<<<<< HEAD
+            var sourceFile = dir.CreateFile("test.cs").WriteAllText(source1);
+
+            using var _ = CreateWorkspace(out var solution, out var service);
 
             // the workspace starts with a version of the source that's not updated with the output of single file generator (or design-time build):
             var document1 = solution.
@@ -2335,37 +2095,10 @@
             var source2 = "class C1 { void M() { System.Console.WriteLine(2); } }";
             solution = solution.WithDocumentText(documentId, SourceText.From(source2, Encoding.UTF8));
             var document2 = solution.GetDocument(documentId);
-=======
-            solution = AddDefaultTestProject(solution, new[] { source1 });
-            var documentId = solution.Projects.Single().Documents.Single().Id;
-
-            EmitAndLoadLibraryToDebuggee(source1);
-
-            // attached to processes that allow updating custom attributes:
-            _debuggerService.GetCapabilitiesImpl = () => ImmutableArray.Create("Baseline", "ChangeCustomAttributes");
-
-            // F5
-            var debuggingSession = await StartDebuggingSessionAsync(service, solution);
-
-            // update document:
-            solution = solution.WithDocumentText(documentId, SourceText.From(source2, Encoding.UTF8));
-
-            var diagnostics = await service.GetDocumentDiagnosticsAsync(solution.GetDocument(documentId), s_noActiveSpans, CancellationToken.None);
-            AssertEx.Empty(diagnostics);
-
-            if (breakState)
-            {
-                EnterBreakState(debuggingSession);
-            }
-
-            diagnostics = await service.GetDocumentDiagnosticsAsync(solution.GetDocument(documentId), s_noActiveSpans, CancellationToken.None);
-            AssertEx.Empty(diagnostics);
->>>>>>> 67d940c4
-
-            // attach to additional processes - at least one process that does not allow updating custom attributes:
-            if (breakState)
-            {
-<<<<<<< HEAD
+
+            // Save the document:
+            if (saveDocument)
+            {
                 await debuggingSession.OnSourceFileUpdatedAsync(document2);
                 sourceFile.WriteAllText(source2);
             }
@@ -2389,41 +2122,9 @@
             var hasChanges = await debuggingSession.EditSession.HasChangesAsync(solution, s_noActiveSpans, sourceFilePath: null, CancellationToken.None);
             (updates, emitDiagnostics) = await EmitSolutionUpdateAsync(debuggingSession, solution);
             Assert.Empty(emitDiagnostics);
-=======
-                ExitBreakState(debuggingSession);
-            }
-
-            _debuggerService.GetCapabilitiesImpl = () => ImmutableArray.Create("Baseline");
-
-            if (breakState)
-            {
-                EnterBreakState(debuggingSession);
-            }
-            else
-            {
-                CapabilitiesChanged(debuggingSession);
-            }
-
-            diagnostics = await service.GetDocumentDiagnosticsAsync(solution.GetDocument(documentId), s_noActiveSpans, CancellationToken.None);
-            AssertEx.Equal(new[] { "ENC0101: " + string.Format(FeaturesResources.Updating_the_attributes_of_0_requires_restarting_the_application_because_it_is_not_supported_by_the_runtime, FeaturesResources.class_) },
-               diagnostics.Select(d => $"{d.Id}: {d.GetMessage()}"));
-
-            if (breakState)
-            {
-                ExitBreakState(debuggingSession, documentsWithRudeEdits: ImmutableArray.Create(documentId));
-            }
-
-            diagnostics = await service.GetDocumentDiagnosticsAsync(solution.GetDocument(documentId), s_noActiveSpans, CancellationToken.None);
-            AssertEx.Equal(new[] { "ENC0101: " + string.Format(FeaturesResources.Updating_the_attributes_of_0_requires_restarting_the_application_because_it_is_not_supported_by_the_runtime, FeaturesResources.class_) },
-               diagnostics.Select(d => $"{d.Id}: {d.GetMessage()}"));
-
-            // detach from processes that do not allow updating custom attributes:
-            _debuggerService.GetCapabilitiesImpl = () => ImmutableArray.Create("Baseline", "ChangeCustomAttributes");
->>>>>>> 67d940c4
-
-            if (breakState)
-            {
-<<<<<<< HEAD
+
+            if (saveDocument)
+            {
                 Assert.False(hasChanges);
                 Assert.Equal(ManagedModuleUpdateStatus.None, updates.Status);
             }
@@ -2438,33 +2139,560 @@
             EndDebuggingSession(debuggingSession);
         }
 
-=======
-                EnterBreakState(debuggingSession, documentsWithRudeEdits: ImmutableArray.Create(documentId));
+        [Fact]
+        public async Task ValidSignificantChange_FileUpdateNotObservedBeforeDebuggingSessionStart()
+        {
+            // workspace:     --V0--------------V2-------|--------V3------------------V1--------------|
+            // file system:   --V0---------V1-----V2-----|------------------------------V1------------|
+            //                   \--build--/      ^save  F5   ^      ^F10 (no change)   ^save         F10 (ok)
+            //                                                file watcher: no-op
+            // build updates file from V0 -> V1
+
+            var source1 = "class C1 { void M() { System.Console.WriteLine(1); } }";
+            var source2 = "class C1 { void M() { System.Console.WriteLine(2); } }";
+            var source3 = "class C1 { void M() { System.Console.WriteLine(3); } }";
+
+            var dir = Temp.CreateDirectory();
+            var sourceFile = dir.CreateFile("test.cs").WriteAllText(source2);
+
+            using var _ = CreateWorkspace(out var solution, out var service);
+
+            // the workspace starts with a version of the source that's not updated with the output of single file generator (or design-time build):
+            var document2 = solution.
+                AddProject("test", "test", LanguageNames.CSharp).
+                AddMetadataReferences(TargetFrameworkUtil.GetReferences(TargetFramework.Mscorlib40)).
+                AddDocument("test.cs", SourceText.From(source2, Encoding.UTF8), filePath: sourceFile.Path);
+
+            var documentId = document2.Id;
+
+            var project = document2.Project;
+            solution = project.Solution;
+
+            var moduleId = EmitAndLoadLibraryToDebuggee(source1, sourceFilePath: sourceFile.Path);
+
+            var debuggingSession = await StartDebuggingSessionAsync(service, solution, initialState: CommittedSolution.DocumentState.None);
+
+            EnterBreakState(debuggingSession);
+
+            // user edits the file:
+            solution = solution.WithDocumentText(documentId, SourceText.From(source3, Encoding.UTF8));
+            var document3 = solution.Projects.Single().Documents.Single();
+
+            // EnC service queries for a document, but the source file on disk doesn't match the PDB
+
+            // We don't report rude edits for out-of-sync documents:
+            var diagnostics = await service.GetDocumentDiagnosticsAsync(document3, s_noActiveSpans, CancellationToken.None);
+            AssertEx.Empty(diagnostics);
+
+            // since the document is out-of-sync we need to call update to determine whether we have changes to apply or not:
+            Assert.True(await debuggingSession.EditSession.HasChangesAsync(solution, s_noActiveSpans, sourceFilePath: null, CancellationToken.None));
+
+            var (updates, emitDiagnostics) = await EmitSolutionUpdateAsync(debuggingSession, solution);
+            Assert.Equal(ManagedModuleUpdateStatus.None, updates.Status);
+            AssertEx.Equal(new[] { $"{project.Id}: Warning ENC1005: {string.Format(FeaturesResources.DocumentIsOutOfSyncWithDebuggee, sourceFile.Path)}" }, InspectDiagnostics(emitDiagnostics));
+
+            // undo:
+            solution = solution.WithDocumentText(documentId, SourceText.From(source1, Encoding.UTF8));
+
+            var currentDocument = solution.GetDocument(documentId);
+
+            // save (note that this call will fail to match the content with the PDB since it uses the content prior to the actual file write)
+            await debuggingSession.OnSourceFileUpdatedAsync(currentDocument);
+            var (doc, state) = await debuggingSession.LastCommittedSolution.GetDocumentAndStateAsync(documentId, currentDocument, CancellationToken.None);
+            Assert.Null(doc);
+            Assert.Equal(CommittedSolution.DocumentState.OutOfSync, state);
+            sourceFile.WriteAllText(source1);
+
+            Assert.False(await debuggingSession.EditSession.HasChangesAsync(solution, s_noActiveSpans, sourceFilePath: null, CancellationToken.None));
+            (updates, emitDiagnostics) = await EmitSolutionUpdateAsync(debuggingSession, solution);
+            Assert.Empty(emitDiagnostics);
+
+            // the content actually hasn't changed:
+            Assert.Equal(ManagedModuleUpdateStatus.None, updates.Status);
+
+            EndDebuggingSession(debuggingSession);
+        }
+
+        [Fact]
+        public async Task ValidSignificantChange_AddedFileNotObservedBeforeDebuggingSessionStart()
+        {
+            // workspace:     ------|----V0---------------|----------
+            // file system:   --V0--|---------------------|----------
+            //                      F5   ^          ^F10 (no change)
+            //                           file watcher observes the file
+
+            var source1 = "class C1 { void M() { System.Console.WriteLine(1); } }";
+
+            var dir = Temp.CreateDirectory();
+            var sourceFile = dir.CreateFile("test.cs").WriteAllText(source1);
+
+            using var _ = CreateWorkspace(out var solution, out var service);
+
+            // the workspace starts with no file
+            var project = solution.
+                AddProject("test", "test", LanguageNames.CSharp).
+                AddMetadataReferences(TargetFrameworkUtil.GetReferences(TargetFramework.Mscorlib40));
+
+            solution = project.Solution;
+
+            var moduleId = EmitAndLoadLibraryToDebuggee(source1, sourceFilePath: sourceFile.Path);
+
+            _debuggerService.IsEditAndContinueAvailable = _ => new ManagedHotReloadAvailability(ManagedHotReloadAvailabilityStatus.Attach, localizedMessage: "*attached*");
+
+            var debuggingSession = await StartDebuggingSessionAsync(service, solution, initialState: CommittedSolution.DocumentState.None);
+
+            // An active statement may be present in the added file since the file exists in the PDB:
+            var activeInstruction1 = new ManagedInstructionId(new ManagedMethodId(moduleId, token: 0x06000001, version: 1), ilOffset: 1);
+            var activeSpan1 = GetSpan(source1, "System.Console.WriteLine(1);");
+            var sourceText1 = SourceText.From(source1, Encoding.UTF8);
+            var activeLineSpan1 = sourceText1.Lines.GetLinePositionSpan(activeSpan1);
+            var activeStatements = ImmutableArray.Create(
+                new ManagedActiveStatementDebugInfo(
+                    activeInstruction1,
+                    "test.cs",
+                    activeLineSpan1.ToSourceSpan(),
+                    ActiveStatementFlags.LeafFrame));
+
+            // disallow any edits (attach scenario)
+            EnterBreakState(debuggingSession, activeStatements);
+
+            // File watcher observes the document and adds it to the workspace:
+
+            var document1 = project.AddDocument("test.cs", sourceText1, filePath: sourceFile.Path);
+            solution = document1.Project.Solution;
+
+            // We don't report rude edits for the added document:
+            var diagnostics = await service.GetDocumentDiagnosticsAsync(document1, s_noActiveSpans, CancellationToken.None);
+            AssertEx.Empty(diagnostics);
+
+            // TODO: https://github.com/dotnet/roslyn/issues/49938
+            // We currently create the AS map against the committed solution, which may not contain all documents.
+            // var spans = await service.GetBaseActiveStatementSpansAsync(solution, ImmutableArray.Create(document1.Id), CancellationToken.None);
+            // AssertEx.Equal(new[] { $"({activeLineSpan1}, LeafFrame)" }, spans.Single().Select(s => s.ToString()));
+
+            // No changes.
+            Assert.False(await debuggingSession.EditSession.HasChangesAsync(solution, s_noActiveSpans, sourceFilePath: null, CancellationToken.None));
+
+            var (updates, emitDiagnostics) = await EmitSolutionUpdateAsync(debuggingSession, solution);
+            Assert.Equal(ManagedModuleUpdateStatus.None, updates.Status);
+
+            AssertEx.Empty(emitDiagnostics);
+
+            EndDebuggingSession(debuggingSession);
+        }
+
+        [Theory]
+        [CombinatorialData]
+        public async Task ValidSignificantChange_DocumentOutOfSync(bool delayLoad)
+        {
+            var sourceOnDisk = "class C1 { void M() { System.Console.WriteLine(1); } }";
+
+            var dir = Temp.CreateDirectory();
+            var sourceFile = dir.CreateFile("test.cs").WriteAllText(sourceOnDisk);
+
+            using var _ = CreateWorkspace(out var solution, out var service);
+
+            // the workspace starts with a version of the source that's not updated with the output of single file generator (or design-time build):
+            var document1 = solution.
+                AddProject("test", "test", LanguageNames.CSharp).
+                AddMetadataReferences(TargetFrameworkUtil.GetReferences(TargetFramework.Mscorlib40)).
+                AddDocument("test.cs", SourceText.From("class C1 { void M() { System.Console.WriteLine(0); } }", Encoding.UTF8), filePath: sourceFile.Path);
+
+            var project = document1.Project;
+            solution = project.Solution;
+
+            var moduleId = EmitLibrary(sourceOnDisk, sourceFilePath: sourceFile.Path);
+
+            if (!delayLoad)
+            {
+                LoadLibraryToDebuggee(moduleId);
+            }
+
+            var debuggingSession = await StartDebuggingSessionAsync(service, solution, initialState: CommittedSolution.DocumentState.None);
+
+            EnterBreakState(debuggingSession);
+
+            // no changes have been made to the project
+            Assert.False(await debuggingSession.EditSession.HasChangesAsync(solution, s_noActiveSpans, sourceFilePath: null, CancellationToken.None));
+
+            var (updates, emitDiagnostics) = await EmitSolutionUpdateAsync(debuggingSession, solution);
+            Assert.Equal(ManagedModuleUpdateStatus.None, updates.Status);
+            Assert.Empty(updates.Updates);
+            Assert.Empty(emitDiagnostics);
+
+            // a file watcher observed a change and updated the document, so it now reflects the content on disk (the code that we compiled):
+            solution = solution.WithDocumentText(document1.Id, SourceText.From(sourceOnDisk, Encoding.UTF8));
+            var document3 = solution.Projects.Single().Documents.Single();
+
+            var diagnostics = await service.GetDocumentDiagnosticsAsync(document3, s_noActiveSpans, CancellationToken.None);
+            Assert.Empty(diagnostics);
+
+            // the content of the file is now exactly the same as the compiled document, so there is no change to be applied:
+            Assert.False(await debuggingSession.EditSession.HasChangesAsync(solution, s_noActiveSpans, sourceFilePath: null, CancellationToken.None));
+
+            (updates, emitDiagnostics) = await EmitSolutionUpdateAsync(debuggingSession, solution);
+            Assert.Equal(ManagedModuleUpdateStatus.None, updates.Status);
+            Assert.Empty(emitDiagnostics);
+
+            EndDebuggingSession(debuggingSession);
+
+            Assert.Empty(debuggingSession.GetTestAccessor().GetModulesPreparedForUpdate());
+        }
+
+        [Theory]
+        [CombinatorialData]
+        public async Task ValidSignificantChange_EmitSuccessful(bool breakMode, bool commitUpdate)
+        {
+            var sourceV1 = "class C1 { void M() { System.Console.WriteLine(1); } }";
+            var sourceV2 = "class C1 { void M() { System.Console.WriteLine(2); } }";
+
+            using var _ = CreateWorkspace(out var solution, out var service);
+            (solution, var document1) = AddDefaultTestProject(solution, sourceV1);
+
+            var moduleId = EmitAndLoadLibraryToDebuggee(sourceV1);
+
+            var debuggingSession = await StartDebuggingSessionAsync(service, solution);
+
+            if (breakMode)
+            {
+                EnterBreakState(debuggingSession);
+            }
+
+            // change the source (valid edit):
+            solution = solution.WithDocumentText(document1.Id, SourceText.From(sourceV2, Encoding.UTF8));
+            var document2 = solution.GetDocument(document1.Id);
+
+            var diagnostics1 = await service.GetDocumentDiagnosticsAsync(document2, s_noActiveSpans, CancellationToken.None);
+            AssertEx.Empty(diagnostics1);
+
+            // validate solution update status and emit:
+            Assert.True(await debuggingSession.EditSession.HasChangesAsync(solution, s_noActiveSpans, sourceFilePath: null, CancellationToken.None));
+
+            var (updates, emitDiagnostics) = await EmitSolutionUpdateAsync(debuggingSession, solution);
+            Assert.Empty(emitDiagnostics);
+            Assert.Equal(ManagedModuleUpdateStatus.Ready, updates.Status);
+            ValidateDelta(updates.Updates.Single());
+
+            void ValidateDelta(ManagedModuleUpdate delta)
+            {
+                // check emitted delta:
+                Assert.Empty(delta.ActiveStatements);
+                Assert.NotEmpty(delta.ILDelta);
+                Assert.NotEmpty(delta.MetadataDelta);
+                Assert.NotEmpty(delta.PdbDelta);
+                Assert.Equal(0x06000001, delta.UpdatedMethods.Single());
+                Assert.Equal(0x02000002, delta.UpdatedTypes.Single());
+                Assert.Equal(moduleId, delta.Module);
+                Assert.Empty(delta.ExceptionRegions);
+                Assert.Empty(delta.SequencePoints);
+            }
+
+            // the update should be stored on the service:
+            var pendingUpdate = debuggingSession.GetTestAccessor().GetPendingSolutionUpdate();
+            var (baselineProjectId, newBaseline) = pendingUpdate.EmitBaselines.Single();
+            AssertEx.Equal(updates.Updates, pendingUpdate.Deltas);
+            Assert.Equal(document2.Project.Id, baselineProjectId);
+            Assert.Equal(moduleId, newBaseline.OriginalMetadata.GetModuleVersionId());
+
+            var readers = debuggingSession.GetTestAccessor().GetBaselineModuleReaders();
+            Assert.Equal(2, readers.Length);
+            Assert.NotNull(readers[0]);
+            Assert.NotNull(readers[1]);
+
+            if (commitUpdate)
+            {
+                // all update providers either provided updates or had no change to apply:
+                CommitSolutionUpdate(debuggingSession);
+
+                Assert.Null(debuggingSession.GetTestAccessor().GetPendingSolutionUpdate());
+
+                // no change in non-remappable regions since we didn't have any active statements:
+                Assert.Empty(debuggingSession.EditSession.NonRemappableRegions);
+
+                var baselineReaders = debuggingSession.GetTestAccessor().GetBaselineModuleReaders();
+                Assert.Equal(2, baselineReaders.Length);
+                Assert.Same(readers[0], baselineReaders[0]);
+                Assert.Same(readers[1], baselineReaders[1]);
+
+                // verify that baseline is added:
+                Assert.Same(newBaseline, debuggingSession.GetTestAccessor().GetProjectEmitBaseline(document2.Project.Id));
+
+                // solution update status after committing an update:
+                var commitedUpdateSolutionStatus = await debuggingSession.EditSession.HasChangesAsync(solution, s_noActiveSpans, sourceFilePath: null, CancellationToken.None);
+                Assert.False(commitedUpdateSolutionStatus);
             }
             else
             {
-                CapabilitiesChanged(debuggingSession, documentsWithRudeEdits: ImmutableArray.Create(documentId));
-            }
-
-            diagnostics = await service.GetDocumentDiagnosticsAsync(solution.GetDocument(documentId), s_noActiveSpans, CancellationToken.None);
-            AssertEx.Empty(diagnostics);
-
-            if (breakState)
+                // another update provider blocked the update:
+                debuggingSession.DiscardSolutionUpdate();
+
+                Assert.Null(debuggingSession.GetTestAccessor().GetPendingSolutionUpdate());
+
+                // solution update status after committing an update:
+                var discardedUpdateSolutionStatus = await debuggingSession.EditSession.HasChangesAsync(solution, s_noActiveSpans, sourceFilePath: null, CancellationToken.None);
+                Assert.True(discardedUpdateSolutionStatus);
+
+                (updates, emitDiagnostics) = await EmitSolutionUpdateAsync(debuggingSession, solution);
+                Assert.Empty(emitDiagnostics);
+                Assert.Equal(ManagedModuleUpdateStatus.Ready, updates.Status);
+
+                ValidateDelta(updates.Updates.Single());
+                debuggingSession.DiscardSolutionUpdate();
+            }
+
+            if (breakMode)
             {
                 ExitBreakState(debuggingSession);
             }
 
             EndDebuggingSession(debuggingSession);
 
-            AssertEx.Equal(new[]
-            {
-                $"Debugging_EncSession: SolutionSessionId={{00000000-AAAA-AAAA-AAAA-000000000000}}|SessionId=1|SessionCount=0|EmptySessionCount={(breakState ? 3 : 0)}|HotReloadSessionCount=0|EmptyHotReloadSessionCount={(breakState ? 4 : 3)}"
-            }, _telemetryLog);
+            // open module readers should be disposed when the debugging session ends:
+            VerifyReadersDisposed(readers);
+
+            AssertEx.SetEqual(new[] { moduleId }, debuggingSession.GetTestAccessor().GetModulesPreparedForUpdate());
+
+            if (breakMode)
+            {
+                AssertEx.Equal(new[]
+                {
+                    $"Debugging_EncSession: SolutionSessionId={{00000000-AAAA-AAAA-AAAA-000000000000}}|SessionId=1|SessionCount=1|EmptySessionCount=0|HotReloadSessionCount=0|EmptyHotReloadSessionCount={(commitUpdate ? 3 : 2)}",
+                    $"Debugging_EncSession_EditSession: SessionId=1|EditSessionId=2|HadCompilationErrors=False|HadRudeEdits=False|HadValidChanges=True|HadValidInsignificantChanges=False|RudeEditsCount=0|EmitDeltaErrorIdCount=0|InBreakState=True|Capabilities=31|ProjectIdsWithAppliedChanges={(commitUpdate ? "{00000000-AAAA-AAAA-AAAA-111111111111}" : "")}",
+                }, _telemetryLog);
+            }
+            else
+            {
+                AssertEx.Equal(new[]
+                {
+                    $"Debugging_EncSession: SolutionSessionId={{00000000-AAAA-AAAA-AAAA-000000000000}}|SessionId=1|SessionCount=0|EmptySessionCount=0|HotReloadSessionCount=1|EmptyHotReloadSessionCount={(commitUpdate ? 1 : 0)}",
+                    $"Debugging_EncSession_EditSession: SessionId=1|EditSessionId=2|HadCompilationErrors=False|HadRudeEdits=False|HadValidChanges=True|HadValidInsignificantChanges=False|RudeEditsCount=0|EmitDeltaErrorIdCount=0|InBreakState=False|Capabilities=31|ProjectIdsWithAppliedChanges={(commitUpdate ? "{00000000-AAAA-AAAA-AAAA-111111111111}" : "")}"
+                }, _telemetryLog);
+            }
+        }
+
+        [Theory]
+        [InlineData(true)]
+        [InlineData(false)]
+        public async Task ValidSignificantChange_EmitSuccessful_UpdateDeferred(bool commitUpdate)
+        {
+            var dir = Temp.CreateDirectory();
+
+            var sourceV1 = "class C1 { void M1() { int a = 1; System.Console.WriteLine(a); } void M2() { System.Console.WriteLine(1); } }";
+            var compilationV1 = CSharpTestBase.CreateCompilation(sourceV1, options: TestOptions.DebugDll, targetFramework: DefaultTargetFramework, assemblyName: "lib");
+
+            var (peImage, pdbImage) = compilationV1.EmitToArrays(new EmitOptions(debugInformationFormat: DebugInformationFormat.PortablePdb));
+            var moduleMetadata = ModuleMetadata.CreateFromImage(peImage);
+            var moduleFile = dir.CreateFile("lib.dll").WriteAllBytes(peImage);
+            var pdbFile = dir.CreateFile("lib.pdb").WriteAllBytes(pdbImage);
+            var moduleId = moduleMetadata.GetModuleVersionId();
+
+            using var _ = CreateWorkspace(out var solution, out var service);
+            (solution, var document1) = AddDefaultTestProject(solution, sourceV1);
+
+            _mockCompilationOutputsProvider = _ => new CompilationOutputFiles(moduleFile.Path, pdbFile.Path);
+
+            // set up an active statement in the first method, so that we can test preservation of local signature.
+            var activeStatements = ImmutableArray.Create(new ManagedActiveStatementDebugInfo(
+                new ManagedInstructionId(new ManagedMethodId(moduleId, token: 0x06000001, version: 1), ilOffset: 0),
+                documentName: document1.Name,
+                sourceSpan: new SourceSpan(0, 15, 0, 16),
+                ActiveStatementFlags.LeafFrame));
+
+            var debuggingSession = await StartDebuggingSessionAsync(service, solution);
+
+            // module is not loaded:
+            EnterBreakState(debuggingSession, activeStatements);
+
+            // change the source (valid edit):
+            solution = solution.WithDocumentText(document1.Id, SourceText.From("class C1 { void M1() { int a = 1; System.Console.WriteLine(a); } void M2() { System.Console.WriteLine(2); } }", Encoding.UTF8));
+            var document2 = solution.GetDocument(document1.Id);
+
+            // validate solution update status and emit:
+            Assert.True(await debuggingSession.EditSession.HasChangesAsync(solution, s_noActiveSpans, sourceFilePath: null, CancellationToken.None));
+
+            var (updates, emitDiagnostics) = await EmitSolutionUpdateAsync(debuggingSession, solution);
+            Assert.Equal(ManagedModuleUpdateStatus.Ready, updates.Status);
+            Assert.Empty(emitDiagnostics);
+
+            // delta to apply:
+            var delta = updates.Updates.Single();
+            Assert.Empty(delta.ActiveStatements);
+            Assert.NotEmpty(delta.ILDelta);
+            Assert.NotEmpty(delta.MetadataDelta);
+            Assert.NotEmpty(delta.PdbDelta);
+            Assert.Equal(0x06000002, delta.UpdatedMethods.Single());
+            Assert.Equal(0x02000002, delta.UpdatedTypes.Single());
+            Assert.Equal(moduleId, delta.Module);
+            Assert.Empty(delta.ExceptionRegions);
+            Assert.Empty(delta.SequencePoints);
+
+            // the update should be stored on the service:
+            var pendingUpdate = debuggingSession.GetTestAccessor().GetPendingSolutionUpdate();
+            var (baselineProjectId, newBaseline) = pendingUpdate.EmitBaselines.Single();
+
+            var readers = debuggingSession.GetTestAccessor().GetBaselineModuleReaders();
+            Assert.Equal(2, readers.Length);
+            Assert.NotNull(readers[0]);
+            Assert.NotNull(readers[1]);
+
+            Assert.Equal(document2.Project.Id, baselineProjectId);
+            Assert.Equal(moduleId, newBaseline.OriginalMetadata.GetModuleVersionId());
+
+            if (commitUpdate)
+            {
+                CommitSolutionUpdate(debuggingSession);
+                Assert.Null(debuggingSession.GetTestAccessor().GetPendingSolutionUpdate());
+
+                // no change in non-remappable regions since we didn't have any active statements:
+                Assert.Empty(debuggingSession.EditSession.NonRemappableRegions);
+
+                // verify that baseline is added:
+                Assert.Same(newBaseline, debuggingSession.GetTestAccessor().GetProjectEmitBaseline(document2.Project.Id));
+
+                // solution update status after committing an update:
+                Assert.False(await debuggingSession.EditSession.HasChangesAsync(solution, s_noActiveSpans, sourceFilePath: null, CancellationToken.None));
+
+                ExitBreakState(debuggingSession);
+
+                // make another update:
+                EnterBreakState(debuggingSession);
+
+                // Update M1 - this method has an active statement, so we will attempt to preserve the local signature.
+                // Since the method hasn't been edited before we'll read the baseline PDB to get the signature token.
+                // This validates that the Portable PDB reader can be used (and is not disposed) for a second generation edit.
+                var document3 = solution.GetDocument(document1.Id);
+                solution = solution.WithDocumentText(document3.Id, SourceText.From("class C1 { void M1() { int a = 3; System.Console.WriteLine(a); } void M2() { System.Console.WriteLine(2); } }", Encoding.UTF8));
+
+                (updates, emitDiagnostics) = await EmitSolutionUpdateAsync(debuggingSession, solution);
+                Assert.Equal(ManagedModuleUpdateStatus.Ready, updates.Status);
+                Assert.Empty(emitDiagnostics);
+                debuggingSession.DiscardSolutionUpdate();
+            }
+            else
+            {
+                debuggingSession.DiscardSolutionUpdate();
+                Assert.Null(debuggingSession.GetTestAccessor().GetPendingSolutionUpdate());
+            }
+
+            ExitBreakState(debuggingSession);
+            EndDebuggingSession(debuggingSession);
+
+            // open module readers should be disposed when the debugging session ends:
+            VerifyReadersDisposed(readers);
         }
 
         [Fact]
-        [WorkItem(56431, "https://github.com/dotnet/roslyn/issues/56431")]
-        public async Task Capabilities_NoTypesEmitted()
+        public async Task ValidSignificantChange_PartialTypes()
+        {
+            var sourceA1 = @"
+partial class C { int X = 1; void F() { X = 1; } }
+
+partial class D { int U = 1; public D() { } }
+partial class D { int W = 1; }
+
+partial class E { int A; public E(int a) { A = a; } }
+";
+            var sourceB1 = @"
+partial class C { int Y = 1; }
+partial class E { int B; public E(int a, int b) { A = a; B = new System.Func<int>(() => b)(); } }
+";
+
+            var sourceA2 = @"
+partial class C { int X = 2; void F() { X = 2; } }
+
+partial class D { int U = 2; }
+partial class D { int W = 2; public D() { } }
+
+partial class E { int A = 1; public E(int a) { A = a; } }
+";
+            var sourceB2 = @"
+partial class C { int Y = 2; }
+partial class E { int B = 2; public E(int a, int b) { A = a; B = new System.Func<int>(() => b)(); } }
+";
+
+            using var _ = CreateWorkspace(out var solution, out var service);
+            solution = AddDefaultTestProject(solution, new[] { sourceA1, sourceB1 });
+            var project = solution.Projects.Single();
+
+            LoadLibraryToDebuggee(EmitLibrary(new[] { (sourceA1, "test1.cs"), (sourceB1, "test2.cs") }));
+
+            var debuggingSession = await StartDebuggingSessionAsync(service, solution);
+
+            EnterBreakState(debuggingSession);
+
+            // change the source (valid edit):
+            var documentA = project.Documents.First();
+            var documentB = project.Documents.Skip(1).First();
+            solution = solution.WithDocumentText(documentA.Id, SourceText.From(sourceA2, Encoding.UTF8));
+            solution = solution.WithDocumentText(documentB.Id, SourceText.From(sourceB2, Encoding.UTF8));
+
+            // validate solution update status and emit:
+            var (updates, emitDiagnostics) = await EmitSolutionUpdateAsync(debuggingSession, solution);
+            Assert.Empty(emitDiagnostics);
+            Assert.Equal(ManagedModuleUpdateStatus.Ready, updates.Status);
+
+            // check emitted delta:
+            var delta = updates.Updates.Single();
+            Assert.Empty(delta.ActiveStatements);
+            Assert.NotEmpty(delta.ILDelta);
+            Assert.NotEmpty(delta.MetadataDelta);
+            Assert.NotEmpty(delta.PdbDelta);
+            Assert.Equal(6, delta.UpdatedMethods.Length);  // F, C.C(), D.D(), E.E(int), E.E(int, int), lambda
+            AssertEx.SetEqual(new[] { 0x02000002, 0x02000003, 0x02000004, 0x02000005 }, delta.UpdatedTypes, itemInspector: t => "0x" + t.ToString("X"));
+
+            debuggingSession.DiscardSolutionUpdate();
+            EndDebuggingSession(debuggingSession);
+        }
+
+        [Fact]
+        public async Task ValidSignificantChange_SourceGenerators_DocumentUpdate_GeneratedDocumentUpdate()
+        {
+            var sourceV1 = @"
+/* GENERATE: class G { int X => 1; } */
+
+class C { int Y => 1; }
+";
+            var sourceV2 = @"
+/* GENERATE: class G { int X => 2; } */
+
+class C { int Y => 2; }
+";
+
+            var generator = new TestSourceGenerator() { ExecuteImpl = GenerateSource };
+
+            using var _ = CreateWorkspace(out var solution, out var service);
+            (solution, var document1) = AddDefaultTestProject(solution, sourceV1, generator);
+
+            var moduleId = EmitLibrary(sourceV1, generator: generator);
+            LoadLibraryToDebuggee(moduleId);
+
+            var debuggingSession = await StartDebuggingSessionAsync(service, solution);
+
+            EnterBreakState(debuggingSession);
+
+            // change the source (valid edit)
+            solution = solution.WithDocumentText(document1.Id, SourceText.From(sourceV2, Encoding.UTF8));
+
+            // validate solution update status and emit:
+            var (updates, emitDiagnostics) = await EmitSolutionUpdateAsync(debuggingSession, solution);
+            Assert.Empty(emitDiagnostics);
+            Assert.Equal(ManagedModuleUpdateStatus.Ready, updates.Status);
+
+            // check emitted delta:
+            var delta = updates.Updates.Single();
+            Assert.Empty(delta.ActiveStatements);
+            Assert.NotEmpty(delta.ILDelta);
+            Assert.NotEmpty(delta.MetadataDelta);
+            Assert.NotEmpty(delta.PdbDelta);
+            Assert.Equal(2, delta.UpdatedMethods.Length);
+            AssertEx.Equal(new[] { 0x02000002, 0x02000003 }, delta.UpdatedTypes, itemInspector: t => "0x" + t.ToString("X"));
+
+            debuggingSession.DiscardSolutionUpdate();
+            EndDebuggingSession(debuggingSession);
+        }
+
+        [Fact]
+        public async Task ValidSignificantChange_SourceGenerators_DocumentUpdate_GeneratedDocumentUpdate_LineChanges()
         {
             var sourceV1 = @"
 /* GENERATE:
@@ -2481,823 +2709,6 @@
 /* GENERATE:
 class G
 {
-    // a change that won't cause a type to be emitted
-    int M()
-    {
-        return 1;
-    }
-}
-*/
-";
-
-            var generator = new TestSourceGenerator() { ExecuteImpl = GenerateSource };
-
-            using var _ = CreateWorkspace(out var solution, out var service);
-            (solution, var document1) = AddDefaultTestProject(solution, sourceV1, generator);
-
-            var moduleId = EmitLibrary(sourceV1, generator: generator);
-            LoadLibraryToDebuggee(moduleId);
-
-            // attached to processes that doesn't allow creating new types
-            _debuggerService.GetCapabilitiesImpl = () => ImmutableArray.Create("Baseline");
-
-            var debuggingSession = await StartDebuggingSessionAsync(service, solution);
-
-            // change the source
-            solution = solution.WithDocumentText(document1.Id, SourceText.From(sourceV2, Encoding.UTF8));
-
-            // validate solution update status and emit
-            var (updates, emitDiagnostics) = await EmitSolutionUpdateAsync(debuggingSession, solution);
-            Assert.Empty(emitDiagnostics);
-            Assert.Equal(ManagedModuleUpdateStatus.Ready, updates.Status);
-
-            // check that no types have been updated. this used to throw
-            var delta = updates.Updates.Single();
-            Assert.Empty(delta.UpdatedTypes);
-
-            debuggingSession.DiscardSolutionUpdate();
-            EndDebuggingSession(debuggingSession);
-        }
-
-        [Fact]
-        public async Task Capabilities_SynthesizedNewType()
-        {
-            var source1 = "class C { void M() { } }";
-            var source2 = "class C { void M() { var x = new { Goo = 1 }; } }";
-
-            using var _ = CreateWorkspace(out var solution, out var service);
-            solution = AddDefaultTestProject(solution, new[] { source1 });
-            var project = solution.Projects.Single();
-            solution = solution.WithProjectParseOptions(project.Id, new CSharpParseOptions(LanguageVersion.CSharp10));
-            var documentId = solution.Projects.Single().Documents.Single().Id;
-
-            EmitAndLoadLibraryToDebuggee(source1);
-
-            // attached to processes that doesn't allow creating new types
-            _debuggerService.GetCapabilitiesImpl = () => ImmutableArray.Create("Baseline");
-
-            // F5
-            var debuggingSession = await StartDebuggingSessionAsync(service, solution);
-
-            // update document:
-            solution = solution.WithDocumentText(documentId, SourceText.From(source2, Encoding.UTF8));
-            var document2 = solution.Projects.Single().Documents.Single();
-
-            // These errors aren't reported as document diagnostics
-            var diagnostics = await service.GetDocumentDiagnosticsAsync(solution.GetDocument(documentId), s_noActiveSpans, CancellationToken.None);
-            AssertEx.Empty(diagnostics);
-
-            // They are reported as emit diagnostics
-            var (updates, emitDiagnostics) = await EmitSolutionUpdateAsync(debuggingSession, solution);
-            AssertEx.Equal(new[] { $"{document2.Project.Id}: Error ENC1007: {FeaturesResources.ChangesRequiredSynthesizedType}" }, InspectDiagnostics(emitDiagnostics));
-
-            // no emitted delta:
-            Assert.Empty(updates.Updates);
-
-            EndDebuggingSession(debuggingSession);
-        }
-
-        [Fact]
-        public async Task ValidSignificantChange_EmitError()
-        {
-            var sourceV1 = "class C1 { void M() { System.Console.WriteLine(1); } }";
-
-            using var _ = CreateWorkspace(out var solution, out var service);
-
-            (solution, var document) = AddDefaultTestProject(solution, sourceV1);
-            EmitAndLoadLibraryToDebuggee(sourceV1);
-
-            var debuggingSession = await StartDebuggingSessionAsync(service, solution);
-
-            EnterBreakState(debuggingSession);
-
-            // change the source (valid edit but passing no encoding to emulate emit error):
-            var document1 = solution.Projects.Single().Documents.Single();
-            solution = solution.WithDocumentText(document1.Id, SourceText.From("class C1 { void M() { System.Console.WriteLine(2); } }", encoding: null));
-            var document2 = solution.Projects.Single().Documents.Single();
-
-            var diagnostics1 = await service.GetDocumentDiagnosticsAsync(document2, s_noActiveSpans, CancellationToken.None);
-            AssertEx.Empty(diagnostics1);
-
-            // validate solution update status and emit:
-            Assert.True(await debuggingSession.EditSession.HasChangesAsync(solution, s_noActiveSpans, sourceFilePath: null, CancellationToken.None));
-
-            var (updates, emitDiagnostics) = await EmitSolutionUpdateAsync(debuggingSession, solution);
-            AssertEx.Equal(new[] { $"{document2.FilePath}: (0,0)-(0,54): Error CS8055: {string.Format(CSharpResources.ERR_EncodinglessSyntaxTree)}" }, InspectDiagnostics(emitDiagnostics));
-
-            // no emitted delta:
-            Assert.Empty(updates.Updates);
-
-            // no pending update:
-            Assert.Null(debuggingSession.GetTestAccessor().GetPendingSolutionUpdate());
-
-            Assert.Throws<InvalidOperationException>(() => debuggingSession.CommitSolutionUpdate(out var _));
-            Assert.Throws<InvalidOperationException>(() => debuggingSession.DiscardSolutionUpdate());
-
-            // no change in non-remappable regions since we didn't have any active statements:
-            Assert.Empty(debuggingSession.EditSession.NonRemappableRegions);
-
-            // solution update status after discarding an update (still has update ready):
-            Assert.True(await debuggingSession.EditSession.HasChangesAsync(solution, s_noActiveSpans, sourceFilePath: null, CancellationToken.None));
-
-            EndDebuggingSession(debuggingSession);
-
-            AssertEx.Equal(new[]
-            {
-                "Debugging_EncSession: SolutionSessionId={00000000-AAAA-AAAA-AAAA-000000000000}|SessionId=1|SessionCount=1|EmptySessionCount=0|HotReloadSessionCount=0|EmptyHotReloadSessionCount=1",
-                "Debugging_EncSession_EditSession: SessionId=1|EditSessionId=2|HadCompilationErrors=False|HadRudeEdits=False|HadValidChanges=True|HadValidInsignificantChanges=False|RudeEditsCount=0|EmitDeltaErrorIdCount=1|InBreakState=True|Capabilities=31|ProjectIdsWithAppliedChanges=",
-                "Debugging_EncSession_EditSession_EmitDeltaErrorId: SessionId=1|EditSessionId=2|ErrorId=CS8055"
-            }, _telemetryLog);
-        }
-
-        [Theory]
-        [InlineData(true)]
-        [InlineData(false)]
-        public async Task ValidSignificantChange_ApplyBeforeFileWatcherEvent(bool saveDocument)
-        {
-            // Scenarios tested:
-            //
-            // SaveDocument=true
-            // workspace:     --V0-------------|--V2--------|------------|
-            // file system:   --V0---------V1--|-----V2-----|------------|
-            //                   \--build--/   F5    ^      F10  ^       F10
-            //                                       save        file watcher: no-op
-            // SaveDocument=false
-            // workspace:     --V0-------------|--V2--------|----V1------|
-            // file system:   --V0---------V1--|------------|------------|
-            //                   \--build--/   F5           F10  ^       F10
-            //                                                   file watcher: workspace update
-
-            var source1 = "class C1 { void M() { System.Console.WriteLine(1); } }";
-
-            var dir = Temp.CreateDirectory();
-            var sourceFile = dir.CreateFile("test.cs").WriteAllText(source1);
-
-            using var _ = CreateWorkspace(out var solution, out var service);
-
-            // the workspace starts with a version of the source that's not updated with the output of single file generator (or design-time build):
-            var document1 = solution.
-                AddProject("test", "test", LanguageNames.CSharp).
-                AddMetadataReferences(TargetFrameworkUtil.GetReferences(DefaultTargetFramework)).
-                AddDocument("test.cs", SourceText.From("class C1 { void M() { System.Console.WriteLine(0); } }", Encoding.UTF8), filePath: sourceFile.Path);
-
-            var documentId = document1.Id;
-            solution = document1.Project.Solution;
-
-            var moduleId = EmitAndLoadLibraryToDebuggee(source1, sourceFilePath: sourceFile.Path);
-
-            var debuggingSession = await StartDebuggingSessionAsync(service, solution, initialState: CommittedSolution.DocumentState.None);
-
-            EnterBreakState(debuggingSession);
-
-            // The user opens the source file and changes the source before Roslyn receives file watcher event.
-            var source2 = "class C1 { void M() { System.Console.WriteLine(2); } }";
-            solution = solution.WithDocumentText(documentId, SourceText.From(source2, Encoding.UTF8));
-            var document2 = solution.GetDocument(documentId);
-
-            // Save the document:
-            if (saveDocument)
-            {
-                await debuggingSession.OnSourceFileUpdatedAsync(document2);
-                sourceFile.WriteAllText(source2);
-            }
-
-            // EnC service queries for a document, which triggers read of the source file from disk.
-            Assert.True(await debuggingSession.EditSession.HasChangesAsync(solution, s_noActiveSpans, sourceFilePath: null, CancellationToken.None));
-            var (updates, emitDiagnostics) = await EmitSolutionUpdateAsync(debuggingSession, solution);
-            Assert.Empty(emitDiagnostics);
-
-            Assert.Equal(ManagedModuleUpdateStatus.Ready, updates.Status);
-            CommitSolutionUpdate(debuggingSession);
-
-            ExitBreakState(debuggingSession);
-
-            EnterBreakState(debuggingSession);
-
-            // file watcher updates the workspace:
-            solution = solution.WithDocumentText(documentId, CreateSourceTextFromFile(sourceFile.Path));
-            var document3 = solution.Projects.Single().Documents.Single();
-
-            var hasChanges = await debuggingSession.EditSession.HasChangesAsync(solution, s_noActiveSpans, sourceFilePath: null, CancellationToken.None);
-            (updates, emitDiagnostics) = await EmitSolutionUpdateAsync(debuggingSession, solution);
-            Assert.Empty(emitDiagnostics);
-
-            if (saveDocument)
-            {
-                Assert.False(hasChanges);
-                Assert.Equal(ManagedModuleUpdateStatus.None, updates.Status);
-            }
-            else
-            {
-                Assert.True(hasChanges);
-                Assert.Equal(ManagedModuleUpdateStatus.Ready, updates.Status);
-                debuggingSession.DiscardSolutionUpdate();
-            }
-
-            ExitBreakState(debuggingSession);
-            EndDebuggingSession(debuggingSession);
-        }
-
->>>>>>> 67d940c4
-        [Fact]
-        public async Task ValidSignificantChange_FileUpdateNotObservedBeforeDebuggingSessionStart()
-        {
-            // workspace:     --V0--------------V2-------|--------V3------------------V1--------------|
-            // file system:   --V0---------V1-----V2-----|------------------------------V1------------|
-            //                   \--build--/      ^save  F5   ^      ^F10 (no change)   ^save         F10 (ok)
-            //                                                file watcher: no-op
-            // build updates file from V0 -> V1
-
-            var source1 = "class C1 { void M() { System.Console.WriteLine(1); } }";
-            var source2 = "class C1 { void M() { System.Console.WriteLine(2); } }";
-            var source3 = "class C1 { void M() { System.Console.WriteLine(3); } }";
-
-            var dir = Temp.CreateDirectory();
-            var sourceFile = dir.CreateFile("test.cs").WriteAllText(source2);
-
-            using var _ = CreateWorkspace(out var solution, out var service);
-
-            // the workspace starts with a version of the source that's not updated with the output of single file generator (or design-time build):
-            var document2 = solution.
-                AddProject("test", "test", LanguageNames.CSharp).
-                AddMetadataReferences(TargetFrameworkUtil.GetReferences(TargetFramework.Mscorlib40)).
-                AddDocument("test.cs", SourceText.From(source2, Encoding.UTF8), filePath: sourceFile.Path);
-
-            var documentId = document2.Id;
-
-            var project = document2.Project;
-            solution = project.Solution;
-
-            var moduleId = EmitAndLoadLibraryToDebuggee(source1, sourceFilePath: sourceFile.Path);
-
-            var debuggingSession = await StartDebuggingSessionAsync(service, solution, initialState: CommittedSolution.DocumentState.None);
-
-            EnterBreakState(debuggingSession);
-
-            // user edits the file:
-            solution = solution.WithDocumentText(documentId, SourceText.From(source3, Encoding.UTF8));
-            var document3 = solution.Projects.Single().Documents.Single();
-
-            // EnC service queries for a document, but the source file on disk doesn't match the PDB
-
-            // We don't report rude edits for out-of-sync documents:
-            var diagnostics = await service.GetDocumentDiagnosticsAsync(document3, s_noActiveSpans, CancellationToken.None);
-            AssertEx.Empty(diagnostics);
-
-            // since the document is out-of-sync we need to call update to determine whether we have changes to apply or not:
-            Assert.True(await debuggingSession.EditSession.HasChangesAsync(solution, s_noActiveSpans, sourceFilePath: null, CancellationToken.None));
-
-            var (updates, emitDiagnostics) = await EmitSolutionUpdateAsync(debuggingSession, solution);
-            Assert.Equal(ManagedModuleUpdateStatus.None, updates.Status);
-<<<<<<< HEAD
-            AssertEx.Equal(new[] { $"{project.Id} Warning ENC1005: {string.Format(FeaturesResources.DocumentIsOutOfSyncWithDebuggee, sourceFile.Path)}" }, InspectDiagnostics(emitDiagnostics));
-=======
-            AssertEx.Equal(new[] { $"{project.Id}: Warning ENC1005: {string.Format(FeaturesResources.DocumentIsOutOfSyncWithDebuggee, sourceFile.Path)}" }, InspectDiagnostics(emitDiagnostics));
->>>>>>> 67d940c4
-
-            // undo:
-            solution = solution.WithDocumentText(documentId, SourceText.From(source1, Encoding.UTF8));
-
-            var currentDocument = solution.GetDocument(documentId);
-
-            // save (note that this call will fail to match the content with the PDB since it uses the content prior to the actual file write)
-            await debuggingSession.OnSourceFileUpdatedAsync(currentDocument);
-            var (doc, state) = await debuggingSession.LastCommittedSolution.GetDocumentAndStateAsync(documentId, currentDocument, CancellationToken.None);
-            Assert.Null(doc);
-            Assert.Equal(CommittedSolution.DocumentState.OutOfSync, state);
-            sourceFile.WriteAllText(source1);
-
-            Assert.False(await debuggingSession.EditSession.HasChangesAsync(solution, s_noActiveSpans, sourceFilePath: null, CancellationToken.None));
-            (updates, emitDiagnostics) = await EmitSolutionUpdateAsync(debuggingSession, solution);
-            Assert.Empty(emitDiagnostics);
-
-            // the content actually hasn't changed:
-            Assert.Equal(ManagedModuleUpdateStatus.None, updates.Status);
-
-            EndDebuggingSession(debuggingSession);
-        }
-
-        [Fact]
-        public async Task ValidSignificantChange_AddedFileNotObservedBeforeDebuggingSessionStart()
-        {
-            // workspace:     ------|----V0---------------|----------
-            // file system:   --V0--|---------------------|----------
-            //                      F5   ^          ^F10 (no change)
-            //                           file watcher observes the file
-
-            var source1 = "class C1 { void M() { System.Console.WriteLine(1); } }";
-
-            var dir = Temp.CreateDirectory();
-            var sourceFile = dir.CreateFile("test.cs").WriteAllText(source1);
-
-            using var _ = CreateWorkspace(out var solution, out var service);
-
-            // the workspace starts with no file
-            var project = solution.
-                AddProject("test", "test", LanguageNames.CSharp).
-                AddMetadataReferences(TargetFrameworkUtil.GetReferences(TargetFramework.Mscorlib40));
-
-            solution = project.Solution;
-
-            var moduleId = EmitAndLoadLibraryToDebuggee(source1, sourceFilePath: sourceFile.Path);
-
-            _debuggerService.IsEditAndContinueAvailable = _ => new ManagedHotReloadAvailability(ManagedHotReloadAvailabilityStatus.Attach, localizedMessage: "*attached*");
-
-            var debuggingSession = await StartDebuggingSessionAsync(service, solution, initialState: CommittedSolution.DocumentState.None);
-
-            // An active statement may be present in the added file since the file exists in the PDB:
-            var activeInstruction1 = new ManagedInstructionId(new ManagedMethodId(moduleId, token: 0x06000001, version: 1), ilOffset: 1);
-            var activeSpan1 = GetSpan(source1, "System.Console.WriteLine(1);");
-            var sourceText1 = SourceText.From(source1, Encoding.UTF8);
-            var activeLineSpan1 = sourceText1.Lines.GetLinePositionSpan(activeSpan1);
-            var activeStatements = ImmutableArray.Create(
-                new ManagedActiveStatementDebugInfo(
-                    activeInstruction1,
-                    "test.cs",
-                    activeLineSpan1.ToSourceSpan(),
-                    ActiveStatementFlags.LeafFrame));
-
-            // disallow any edits (attach scenario)
-            EnterBreakState(debuggingSession, activeStatements);
-
-            // File watcher observes the document and adds it to the workspace:
-
-            var document1 = project.AddDocument("test.cs", sourceText1, filePath: sourceFile.Path);
-            solution = document1.Project.Solution;
-
-            // We don't report rude edits for the added document:
-            var diagnostics = await service.GetDocumentDiagnosticsAsync(document1, s_noActiveSpans, CancellationToken.None);
-            AssertEx.Empty(diagnostics);
-
-            // TODO: https://github.com/dotnet/roslyn/issues/49938
-            // We currently create the AS map against the committed solution, which may not contain all documents.
-            // var spans = await service.GetBaseActiveStatementSpansAsync(solution, ImmutableArray.Create(document1.Id), CancellationToken.None);
-            // AssertEx.Equal(new[] { $"({activeLineSpan1}, LeafFrame)" }, spans.Single().Select(s => s.ToString()));
-
-            // No changes.
-            Assert.False(await debuggingSession.EditSession.HasChangesAsync(solution, s_noActiveSpans, sourceFilePath: null, CancellationToken.None));
-
-            var (updates, emitDiagnostics) = await EmitSolutionUpdateAsync(debuggingSession, solution);
-            Assert.Equal(ManagedModuleUpdateStatus.None, updates.Status);
-
-            AssertEx.Empty(emitDiagnostics);
-
-            EndDebuggingSession(debuggingSession);
-        }
-
-        [Theory]
-        [CombinatorialData]
-        public async Task ValidSignificantChange_DocumentOutOfSync(bool delayLoad)
-        {
-            var sourceOnDisk = "class C1 { void M() { System.Console.WriteLine(1); } }";
-
-            var dir = Temp.CreateDirectory();
-            var sourceFile = dir.CreateFile("test.cs").WriteAllText(sourceOnDisk);
-
-            using var _ = CreateWorkspace(out var solution, out var service);
-
-            // the workspace starts with a version of the source that's not updated with the output of single file generator (or design-time build):
-            var document1 = solution.
-                AddProject("test", "test", LanguageNames.CSharp).
-                AddMetadataReferences(TargetFrameworkUtil.GetReferences(TargetFramework.Mscorlib40)).
-                AddDocument("test.cs", SourceText.From("class C1 { void M() { System.Console.WriteLine(0); } }", Encoding.UTF8), filePath: sourceFile.Path);
-
-            var project = document1.Project;
-            solution = project.Solution;
-
-            var moduleId = EmitLibrary(sourceOnDisk, sourceFilePath: sourceFile.Path);
-
-            if (!delayLoad)
-            {
-                LoadLibraryToDebuggee(moduleId);
-            }
-
-            var debuggingSession = await StartDebuggingSessionAsync(service, solution, initialState: CommittedSolution.DocumentState.None);
-
-            EnterBreakState(debuggingSession);
-
-            // no changes have been made to the project
-            Assert.False(await debuggingSession.EditSession.HasChangesAsync(solution, s_noActiveSpans, sourceFilePath: null, CancellationToken.None));
-
-            var (updates, emitDiagnostics) = await EmitSolutionUpdateAsync(debuggingSession, solution);
-            Assert.Equal(ManagedModuleUpdateStatus.None, updates.Status);
-            Assert.Empty(updates.Updates);
-            Assert.Empty(emitDiagnostics);
-
-            // a file watcher observed a change and updated the document, so it now reflects the content on disk (the code that we compiled):
-            solution = solution.WithDocumentText(document1.Id, SourceText.From(sourceOnDisk, Encoding.UTF8));
-            var document3 = solution.Projects.Single().Documents.Single();
-
-            var diagnostics = await service.GetDocumentDiagnosticsAsync(document3, s_noActiveSpans, CancellationToken.None);
-            Assert.Empty(diagnostics);
-
-            // the content of the file is now exactly the same as the compiled document, so there is no change to be applied:
-            Assert.False(await debuggingSession.EditSession.HasChangesAsync(solution, s_noActiveSpans, sourceFilePath: null, CancellationToken.None));
-<<<<<<< HEAD
-
-            (updates, emitDiagnostics) = await EmitSolutionUpdateAsync(debuggingSession, solution);
-            Assert.Equal(ManagedModuleUpdateStatus.None, updates.Status);
-            Assert.Empty(emitDiagnostics);
-
-            EndDebuggingSession(debuggingSession);
-
-=======
-
-            (updates, emitDiagnostics) = await EmitSolutionUpdateAsync(debuggingSession, solution);
-            Assert.Equal(ManagedModuleUpdateStatus.None, updates.Status);
-            Assert.Empty(emitDiagnostics);
-
-            EndDebuggingSession(debuggingSession);
-
->>>>>>> 67d940c4
-            Assert.Empty(debuggingSession.GetTestAccessor().GetModulesPreparedForUpdate());
-        }
-
-        [Theory]
-        [CombinatorialData]
-        public async Task ValidSignificantChange_EmitSuccessful(bool breakMode, bool commitUpdate)
-        {
-            var sourceV1 = "class C1 { void M() { System.Console.WriteLine(1); } }";
-            var sourceV2 = "class C1 { void M() { System.Console.WriteLine(2); } }";
-
-            using var _ = CreateWorkspace(out var solution, out var service);
-            (solution, var document1) = AddDefaultTestProject(solution, sourceV1);
-
-            var moduleId = EmitAndLoadLibraryToDebuggee(sourceV1);
-
-            var debuggingSession = await StartDebuggingSessionAsync(service, solution);
-
-            if (breakMode)
-            {
-                EnterBreakState(debuggingSession);
-            }
-
-            // change the source (valid edit):
-            solution = solution.WithDocumentText(document1.Id, SourceText.From(sourceV2, Encoding.UTF8));
-            var document2 = solution.GetDocument(document1.Id);
-
-            var diagnostics1 = await service.GetDocumentDiagnosticsAsync(document2, s_noActiveSpans, CancellationToken.None);
-            AssertEx.Empty(diagnostics1);
-
-            // validate solution update status and emit:
-            Assert.True(await debuggingSession.EditSession.HasChangesAsync(solution, s_noActiveSpans, sourceFilePath: null, CancellationToken.None));
-
-            var (updates, emitDiagnostics) = await EmitSolutionUpdateAsync(debuggingSession, solution);
-            Assert.Empty(emitDiagnostics);
-            Assert.Equal(ManagedModuleUpdateStatus.Ready, updates.Status);
-            ValidateDelta(updates.Updates.Single());
-
-            void ValidateDelta(ManagedModuleUpdate delta)
-            {
-                // check emitted delta:
-                Assert.Empty(delta.ActiveStatements);
-                Assert.NotEmpty(delta.ILDelta);
-                Assert.NotEmpty(delta.MetadataDelta);
-                Assert.NotEmpty(delta.PdbDelta);
-                Assert.Equal(0x06000001, delta.UpdatedMethods.Single());
-                Assert.Equal(0x02000002, delta.UpdatedTypes.Single());
-                Assert.Equal(moduleId, delta.Module);
-                Assert.Empty(delta.ExceptionRegions);
-                Assert.Empty(delta.SequencePoints);
-            }
-
-            // the update should be stored on the service:
-            var pendingUpdate = debuggingSession.GetTestAccessor().GetPendingSolutionUpdate();
-            var (baselineProjectId, newBaseline) = pendingUpdate.EmitBaselines.Single();
-            AssertEx.Equal(updates.Updates, pendingUpdate.Deltas);
-            Assert.Equal(document2.Project.Id, baselineProjectId);
-            Assert.Equal(moduleId, newBaseline.OriginalMetadata.GetModuleVersionId());
-
-            var readers = debuggingSession.GetTestAccessor().GetBaselineModuleReaders();
-            Assert.Equal(2, readers.Length);
-            Assert.NotNull(readers[0]);
-            Assert.NotNull(readers[1]);
-
-            if (commitUpdate)
-            {
-                // all update providers either provided updates or had no change to apply:
-                CommitSolutionUpdate(debuggingSession);
-
-                Assert.Null(debuggingSession.GetTestAccessor().GetPendingSolutionUpdate());
-
-                // no change in non-remappable regions since we didn't have any active statements:
-                Assert.Empty(debuggingSession.EditSession.NonRemappableRegions);
-
-                var baselineReaders = debuggingSession.GetTestAccessor().GetBaselineModuleReaders();
-                Assert.Equal(2, baselineReaders.Length);
-                Assert.Same(readers[0], baselineReaders[0]);
-                Assert.Same(readers[1], baselineReaders[1]);
-
-                // verify that baseline is added:
-                Assert.Same(newBaseline, debuggingSession.GetTestAccessor().GetProjectEmitBaseline(document2.Project.Id));
-
-                // solution update status after committing an update:
-                var commitedUpdateSolutionStatus = await debuggingSession.EditSession.HasChangesAsync(solution, s_noActiveSpans, sourceFilePath: null, CancellationToken.None);
-                Assert.False(commitedUpdateSolutionStatus);
-            }
-            else
-            {
-                // another update provider blocked the update:
-                debuggingSession.DiscardSolutionUpdate();
-
-                Assert.Null(debuggingSession.GetTestAccessor().GetPendingSolutionUpdate());
-
-                // solution update status after committing an update:
-                var discardedUpdateSolutionStatus = await debuggingSession.EditSession.HasChangesAsync(solution, s_noActiveSpans, sourceFilePath: null, CancellationToken.None);
-                Assert.True(discardedUpdateSolutionStatus);
-
-                (updates, emitDiagnostics) = await EmitSolutionUpdateAsync(debuggingSession, solution);
-                Assert.Empty(emitDiagnostics);
-                Assert.Equal(ManagedModuleUpdateStatus.Ready, updates.Status);
-
-                ValidateDelta(updates.Updates.Single());
-                debuggingSession.DiscardSolutionUpdate();
-            }
-
-            if (breakMode)
-            {
-                ExitBreakState(debuggingSession);
-            }
-
-            EndDebuggingSession(debuggingSession);
-
-            // open module readers should be disposed when the debugging session ends:
-            VerifyReadersDisposed(readers);
-
-            AssertEx.SetEqual(new[] { moduleId }, debuggingSession.GetTestAccessor().GetModulesPreparedForUpdate());
-
-            if (breakMode)
-            {
-                AssertEx.Equal(new[]
-                {
-                    $"Debugging_EncSession: SolutionSessionId={{00000000-AAAA-AAAA-AAAA-000000000000}}|SessionId=1|SessionCount=1|EmptySessionCount=0|HotReloadSessionCount=0|EmptyHotReloadSessionCount={(commitUpdate ? 3 : 2)}",
-<<<<<<< HEAD
-                    $"Debugging_EncSession_EditSession: SessionId=1|EditSessionId=2|HadCompilationErrors=False|HadRudeEdits=False|HadValidChanges=True|HadValidInsignificantChanges=False|RudeEditsCount=0|EmitDeltaErrorIdCount=0|InBreakState=True|Capabilities=31|ProjectsWithAppliedChanges={(commitUpdate ? "{00000000-AAAA-AAAA-AAAA-111111111111}" : "")}",
-=======
-                    $"Debugging_EncSession_EditSession: SessionId=1|EditSessionId=2|HadCompilationErrors=False|HadRudeEdits=False|HadValidChanges=True|HadValidInsignificantChanges=False|RudeEditsCount=0|EmitDeltaErrorIdCount=0|InBreakState=True|Capabilities=31|ProjectIdsWithAppliedChanges={(commitUpdate ? "{00000000-AAAA-AAAA-AAAA-111111111111}" : "")}",
->>>>>>> 67d940c4
-                }, _telemetryLog);
-            }
-            else
-            {
-                AssertEx.Equal(new[]
-                {
-                    $"Debugging_EncSession: SolutionSessionId={{00000000-AAAA-AAAA-AAAA-000000000000}}|SessionId=1|SessionCount=0|EmptySessionCount=0|HotReloadSessionCount=1|EmptyHotReloadSessionCount={(commitUpdate ? 1 : 0)}",
-<<<<<<< HEAD
-                    $"Debugging_EncSession_EditSession: SessionId=1|EditSessionId=2|HadCompilationErrors=False|HadRudeEdits=False|HadValidChanges=True|HadValidInsignificantChanges=False|RudeEditsCount=0|EmitDeltaErrorIdCount=0|InBreakState=False|Capabilities=31|ProjectsWithAppliedChanges={(commitUpdate ? "{00000000-AAAA-AAAA-AAAA-111111111111}" : "")}"
-=======
-                    $"Debugging_EncSession_EditSession: SessionId=1|EditSessionId=2|HadCompilationErrors=False|HadRudeEdits=False|HadValidChanges=True|HadValidInsignificantChanges=False|RudeEditsCount=0|EmitDeltaErrorIdCount=0|InBreakState=False|Capabilities=31|ProjectIdsWithAppliedChanges={(commitUpdate ? "{00000000-AAAA-AAAA-AAAA-111111111111}" : "")}"
->>>>>>> 67d940c4
-                }, _telemetryLog);
-            }
-        }
-
-        [Theory]
-        [InlineData(true)]
-        [InlineData(false)]
-        public async Task ValidSignificantChange_EmitSuccessful_UpdateDeferred(bool commitUpdate)
-        {
-            var dir = Temp.CreateDirectory();
-
-            var sourceV1 = "class C1 { void M1() { int a = 1; System.Console.WriteLine(a); } void M2() { System.Console.WriteLine(1); } }";
-            var compilationV1 = CSharpTestBase.CreateCompilation(sourceV1, options: TestOptions.DebugDll, targetFramework: DefaultTargetFramework, assemblyName: "lib");
-
-            var (peImage, pdbImage) = compilationV1.EmitToArrays(new EmitOptions(debugInformationFormat: DebugInformationFormat.PortablePdb));
-            var moduleMetadata = ModuleMetadata.CreateFromImage(peImage);
-            var moduleFile = dir.CreateFile("lib.dll").WriteAllBytes(peImage);
-            var pdbFile = dir.CreateFile("lib.pdb").WriteAllBytes(pdbImage);
-            var moduleId = moduleMetadata.GetModuleVersionId();
-
-            using var _ = CreateWorkspace(out var solution, out var service);
-            (solution, var document1) = AddDefaultTestProject(solution, sourceV1);
-
-            _mockCompilationOutputsProvider = _ => new CompilationOutputFiles(moduleFile.Path, pdbFile.Path);
-
-            // set up an active statement in the first method, so that we can test preservation of local signature.
-            var activeStatements = ImmutableArray.Create(new ManagedActiveStatementDebugInfo(
-                new ManagedInstructionId(new ManagedMethodId(moduleId, token: 0x06000001, version: 1), ilOffset: 0),
-                documentName: document1.Name,
-                sourceSpan: new SourceSpan(0, 15, 0, 16),
-                ActiveStatementFlags.LeafFrame));
-<<<<<<< HEAD
-
-            var debuggingSession = await StartDebuggingSessionAsync(service, solution);
-
-=======
-
-            var debuggingSession = await StartDebuggingSessionAsync(service, solution);
-
->>>>>>> 67d940c4
-            // module is not loaded:
-            EnterBreakState(debuggingSession, activeStatements);
-
-            // change the source (valid edit):
-            solution = solution.WithDocumentText(document1.Id, SourceText.From("class C1 { void M1() { int a = 1; System.Console.WriteLine(a); } void M2() { System.Console.WriteLine(2); } }", Encoding.UTF8));
-            var document2 = solution.GetDocument(document1.Id);
-
-            // validate solution update status and emit:
-            Assert.True(await debuggingSession.EditSession.HasChangesAsync(solution, s_noActiveSpans, sourceFilePath: null, CancellationToken.None));
-
-            var (updates, emitDiagnostics) = await EmitSolutionUpdateAsync(debuggingSession, solution);
-            Assert.Equal(ManagedModuleUpdateStatus.Ready, updates.Status);
-            Assert.Empty(emitDiagnostics);
-
-            // delta to apply:
-            var delta = updates.Updates.Single();
-            Assert.Empty(delta.ActiveStatements);
-            Assert.NotEmpty(delta.ILDelta);
-            Assert.NotEmpty(delta.MetadataDelta);
-            Assert.NotEmpty(delta.PdbDelta);
-            Assert.Equal(0x06000002, delta.UpdatedMethods.Single());
-            Assert.Equal(0x02000002, delta.UpdatedTypes.Single());
-            Assert.Equal(moduleId, delta.Module);
-            Assert.Empty(delta.ExceptionRegions);
-            Assert.Empty(delta.SequencePoints);
-
-            // the update should be stored on the service:
-            var pendingUpdate = debuggingSession.GetTestAccessor().GetPendingSolutionUpdate();
-            var (baselineProjectId, newBaseline) = pendingUpdate.EmitBaselines.Single();
-
-            var readers = debuggingSession.GetTestAccessor().GetBaselineModuleReaders();
-            Assert.Equal(2, readers.Length);
-            Assert.NotNull(readers[0]);
-            Assert.NotNull(readers[1]);
-
-            Assert.Equal(document2.Project.Id, baselineProjectId);
-            Assert.Equal(moduleId, newBaseline.OriginalMetadata.GetModuleVersionId());
-
-            if (commitUpdate)
-            {
-                CommitSolutionUpdate(debuggingSession);
-                Assert.Null(debuggingSession.GetTestAccessor().GetPendingSolutionUpdate());
-
-                // no change in non-remappable regions since we didn't have any active statements:
-                Assert.Empty(debuggingSession.EditSession.NonRemappableRegions);
-
-                // verify that baseline is added:
-                Assert.Same(newBaseline, debuggingSession.GetTestAccessor().GetProjectEmitBaseline(document2.Project.Id));
-
-                // solution update status after committing an update:
-                Assert.False(await debuggingSession.EditSession.HasChangesAsync(solution, s_noActiveSpans, sourceFilePath: null, CancellationToken.None));
-
-                ExitBreakState(debuggingSession);
-
-                // make another update:
-                EnterBreakState(debuggingSession);
-
-                // Update M1 - this method has an active statement, so we will attempt to preserve the local signature.
-                // Since the method hasn't been edited before we'll read the baseline PDB to get the signature token.
-                // This validates that the Portable PDB reader can be used (and is not disposed) for a second generation edit.
-                var document3 = solution.GetDocument(document1.Id);
-                solution = solution.WithDocumentText(document3.Id, SourceText.From("class C1 { void M1() { int a = 3; System.Console.WriteLine(a); } void M2() { System.Console.WriteLine(2); } }", Encoding.UTF8));
-
-                (updates, emitDiagnostics) = await EmitSolutionUpdateAsync(debuggingSession, solution);
-                Assert.Equal(ManagedModuleUpdateStatus.Ready, updates.Status);
-                Assert.Empty(emitDiagnostics);
-                debuggingSession.DiscardSolutionUpdate();
-            }
-            else
-            {
-                debuggingSession.DiscardSolutionUpdate();
-                Assert.Null(debuggingSession.GetTestAccessor().GetPendingSolutionUpdate());
-            }
-<<<<<<< HEAD
-
-            ExitBreakState(debuggingSession);
-            EndDebuggingSession(debuggingSession);
-
-            // open module readers should be disposed when the debugging session ends:
-            VerifyReadersDisposed(readers);
-        }
-
-        [Fact]
-        public async Task ValidSignificantChange_PartialTypes()
-        {
-            var sourceA1 = @"
-partial class C { int X = 1; void F() { X = 1; } }
-
-partial class D { int U = 1; public D() { } }
-partial class D { int W = 1; }
-
-partial class E { int A; public E(int a) { A = a; } }
-";
-            var sourceB1 = @"
-partial class C { int Y = 1; }
-partial class E { int B; public E(int a, int b) { A = a; B = new System.Func<int>(() => b)(); } }
-";
-
-            var sourceA2 = @"
-partial class C { int X = 2; void F() { X = 2; } }
-
-partial class D { int U = 2; }
-partial class D { int W = 2; public D() { } }
-
-partial class E { int A = 1; public E(int a) { A = a; } }
-";
-            var sourceB2 = @"
-partial class C { int Y = 2; }
-partial class E { int B = 2; public E(int a, int b) { A = a; B = new System.Func<int>(() => b)(); } }
-";
-
-            using var _ = CreateWorkspace(out var solution, out var service);
-            solution = AddDefaultTestProject(solution, new[] { sourceA1, sourceB1 });
-            var project = solution.Projects.Single();
-
-            LoadLibraryToDebuggee(EmitLibrary(new[] { (sourceA1, "test1.cs"), (sourceB1, "test2.cs") }));
-
-            var debuggingSession = await StartDebuggingSessionAsync(service, solution);
-
-            EnterBreakState(debuggingSession);
-
-            // change the source (valid edit):
-            var documentA = project.Documents.First();
-            var documentB = project.Documents.Skip(1).First();
-            solution = solution.WithDocumentText(documentA.Id, SourceText.From(sourceA2, Encoding.UTF8));
-            solution = solution.WithDocumentText(documentB.Id, SourceText.From(sourceB2, Encoding.UTF8));
-
-            // validate solution update status and emit:
-            var (updates, emitDiagnostics) = await EmitSolutionUpdateAsync(debuggingSession, solution);
-            Assert.Empty(emitDiagnostics);
-            Assert.Equal(ManagedModuleUpdateStatus.Ready, updates.Status);
-
-            // check emitted delta:
-            var delta = updates.Updates.Single();
-            Assert.Empty(delta.ActiveStatements);
-            Assert.NotEmpty(delta.ILDelta);
-            Assert.NotEmpty(delta.MetadataDelta);
-            Assert.NotEmpty(delta.PdbDelta);
-            Assert.Equal(6, delta.UpdatedMethods.Length);  // F, C.C(), D.D(), E.E(int), E.E(int, int), lambda
-            AssertEx.SetEqual(new[] { 0x02000002, 0x02000003, 0x02000004, 0x02000005 }, delta.UpdatedTypes, itemInspector: t => "0x" + t.ToString("X"));
-
-            debuggingSession.DiscardSolutionUpdate();
-            EndDebuggingSession(debuggingSession);
-        }
-
-        [Fact]
-        public async Task ValidSignificantChange_SourceGenerators_DocumentUpdate_GeneratedDocumentUpdate()
-        {
-            var sourceV1 = @"
-/* GENERATE: class G { int X => 1; } */
-
-class C { int Y => 1; }
-";
-            var sourceV2 = @"
-/* GENERATE: class G { int X => 2; } */
-
-class C { int Y => 2; }
-";
-
-            var generator = new TestSourceGenerator() { ExecuteImpl = GenerateSource };
-
-            using var _ = CreateWorkspace(out var solution, out var service);
-            (solution, var document1) = AddDefaultTestProject(solution, sourceV1, generator);
-
-            var moduleId = EmitLibrary(sourceV1, generator: generator);
-            LoadLibraryToDebuggee(moduleId);
-
-            var debuggingSession = await StartDebuggingSessionAsync(service, solution);
-
-            EnterBreakState(debuggingSession);
-
-            // change the source (valid edit)
-            solution = solution.WithDocumentText(document1.Id, SourceText.From(sourceV2, Encoding.UTF8));
-
-            // validate solution update status and emit:
-            var (updates, emitDiagnostics) = await EmitSolutionUpdateAsync(debuggingSession, solution);
-            Assert.Empty(emitDiagnostics);
-            Assert.Equal(ManagedModuleUpdateStatus.Ready, updates.Status);
-
-            // check emitted delta:
-            var delta = updates.Updates.Single();
-            Assert.Empty(delta.ActiveStatements);
-            Assert.NotEmpty(delta.ILDelta);
-            Assert.NotEmpty(delta.MetadataDelta);
-            Assert.NotEmpty(delta.PdbDelta);
-            Assert.Equal(2, delta.UpdatedMethods.Length);
-            AssertEx.Equal(new[] { 0x02000002, 0x02000003 }, delta.UpdatedTypes, itemInspector: t => "0x" + t.ToString("X"));
-
-            debuggingSession.DiscardSolutionUpdate();
-            EndDebuggingSession(debuggingSession);
-        }
-
-        [Fact]
-        public async Task ValidSignificantChange_SourceGenerators_DocumentUpdate_GeneratedDocumentUpdate_LineChanges()
-        {
-            var sourceV1 = @"
-/* GENERATE:
-class G
-{
-    int M()
-    {
-        return 1;
-    }
-}
-*/
-";
-            var sourceV2 = @"
-/* GENERATE:
-class G
-{
 
     int M()
     {
@@ -3467,518 +2878,6 @@
             Assert.Empty(emitDiagnostics);
             Assert.Equal(ManagedModuleUpdateStatus.Ready, updates.Status);
 
-=======
-
-            ExitBreakState(debuggingSession);
-            EndDebuggingSession(debuggingSession);
-
-            // open module readers should be disposed when the debugging session ends:
-            VerifyReadersDisposed(readers);
-        }
-
-        [Fact]
-        public async Task ValidSignificantChange_PartialTypes()
-        {
-            var sourceA1 = @"
-partial class C { int X = 1; void F() { X = 1; } }
-
-partial class D { int U = 1; public D() { } }
-partial class D { int W = 1; }
-
-partial class E { int A; public E(int a) { A = a; } }
-";
-            var sourceB1 = @"
-partial class C { int Y = 1; }
-partial class E { int B; public E(int a, int b) { A = a; B = new System.Func<int>(() => b)(); } }
-";
-
-            var sourceA2 = @"
-partial class C { int X = 2; void F() { X = 2; } }
-
-partial class D { int U = 2; }
-partial class D { int W = 2; public D() { } }
-
-partial class E { int A = 1; public E(int a) { A = a; } }
-";
-            var sourceB2 = @"
-partial class C { int Y = 2; }
-partial class E { int B = 2; public E(int a, int b) { A = a; B = new System.Func<int>(() => b)(); } }
-";
-
-            using var _ = CreateWorkspace(out var solution, out var service);
-            solution = AddDefaultTestProject(solution, new[] { sourceA1, sourceB1 });
-            var project = solution.Projects.Single();
-
-            LoadLibraryToDebuggee(EmitLibrary(new[] { (sourceA1, "test1.cs"), (sourceB1, "test2.cs") }));
-
-            var debuggingSession = await StartDebuggingSessionAsync(service, solution);
-
-            EnterBreakState(debuggingSession);
-
-            // change the source (valid edit):
-            var documentA = project.Documents.First();
-            var documentB = project.Documents.Skip(1).First();
-            solution = solution.WithDocumentText(documentA.Id, SourceText.From(sourceA2, Encoding.UTF8));
-            solution = solution.WithDocumentText(documentB.Id, SourceText.From(sourceB2, Encoding.UTF8));
-
-            // validate solution update status and emit:
-            var (updates, emitDiagnostics) = await EmitSolutionUpdateAsync(debuggingSession, solution);
-            Assert.Empty(emitDiagnostics);
-            Assert.Equal(ManagedModuleUpdateStatus.Ready, updates.Status);
-
-            // check emitted delta:
-            var delta = updates.Updates.Single();
-            Assert.Empty(delta.ActiveStatements);
-            Assert.NotEmpty(delta.ILDelta);
-            Assert.NotEmpty(delta.MetadataDelta);
-            Assert.NotEmpty(delta.PdbDelta);
-            Assert.Equal(6, delta.UpdatedMethods.Length);  // F, C.C(), D.D(), E.E(int), E.E(int, int), lambda
-            AssertEx.SetEqual(new[] { 0x02000002, 0x02000003, 0x02000004, 0x02000005 }, delta.UpdatedTypes, itemInspector: t => "0x" + t.ToString("X"));
-
-            debuggingSession.DiscardSolutionUpdate();
-            EndDebuggingSession(debuggingSession);
-        }
-
-        [Fact]
-        public async Task ValidSignificantChange_SourceGenerators_DocumentUpdate_GeneratedDocumentUpdate()
-        {
-            var sourceV1 = @"
-/* GENERATE: class G { int X => 1; } */
-
-class C { int Y => 1; }
-";
-            var sourceV2 = @"
-/* GENERATE: class G { int X => 2; } */
-
-class C { int Y => 2; }
-";
-
-            var generator = new TestSourceGenerator() { ExecuteImpl = GenerateSource };
-
-            using var _ = CreateWorkspace(out var solution, out var service);
-            (solution, var document1) = AddDefaultTestProject(solution, sourceV1, generator);
-
-            var moduleId = EmitLibrary(sourceV1, generator: generator);
-            LoadLibraryToDebuggee(moduleId);
-
-            var debuggingSession = await StartDebuggingSessionAsync(service, solution);
-
-            EnterBreakState(debuggingSession);
-
-            // change the source (valid edit)
-            solution = solution.WithDocumentText(document1.Id, SourceText.From(sourceV2, Encoding.UTF8));
-
-            // validate solution update status and emit:
-            var (updates, emitDiagnostics) = await EmitSolutionUpdateAsync(debuggingSession, solution);
-            Assert.Empty(emitDiagnostics);
-            Assert.Equal(ManagedModuleUpdateStatus.Ready, updates.Status);
-
-            // check emitted delta:
-            var delta = updates.Updates.Single();
-            Assert.Empty(delta.ActiveStatements);
-            Assert.NotEmpty(delta.ILDelta);
-            Assert.NotEmpty(delta.MetadataDelta);
-            Assert.NotEmpty(delta.PdbDelta);
-            Assert.Equal(2, delta.UpdatedMethods.Length);
-            AssertEx.Equal(new[] { 0x02000002, 0x02000003 }, delta.UpdatedTypes, itemInspector: t => "0x" + t.ToString("X"));
-
-            debuggingSession.DiscardSolutionUpdate();
-            EndDebuggingSession(debuggingSession);
-        }
-
-        [Fact]
-        public async Task ValidSignificantChange_SourceGenerators_DocumentUpdate_GeneratedDocumentUpdate_LineChanges()
-        {
-            var sourceV1 = @"
-/* GENERATE:
-class G
-{
-    int M()
-    {
-        return 1;
-    }
-}
-*/
-";
-            var sourceV2 = @"
-/* GENERATE:
-class G
-{
-
-    int M()
-    {
-        return 1;
-    }
-}
-*/
-";
-
-            var generator = new TestSourceGenerator() { ExecuteImpl = GenerateSource };
-
-            using var _ = CreateWorkspace(out var solution, out var service);
-            (solution, var document1) = AddDefaultTestProject(solution, sourceV1, generator);
-
-            var moduleId = EmitLibrary(sourceV1, generator: generator);
-            LoadLibraryToDebuggee(moduleId);
-
-            var debuggingSession = await StartDebuggingSessionAsync(service, solution);
-
-            EnterBreakState(debuggingSession);
-
-            // change the source (valid edit):
-            solution = solution.WithDocumentText(document1.Id, SourceText.From(sourceV2, Encoding.UTF8));
-
-            // validate solution update status and emit:
-            var (updates, emitDiagnostics) = await EmitSolutionUpdateAsync(debuggingSession, solution);
-            Assert.Empty(emitDiagnostics);
-            Assert.Equal(ManagedModuleUpdateStatus.Ready, updates.Status);
-
-            // check emitted delta:
-            var delta = updates.Updates.Single();
-            Assert.Empty(delta.ActiveStatements);
-
-            var lineUpdate = delta.SequencePoints.Single();
-            AssertEx.Equal(new[] { "3 -> 4" }, lineUpdate.LineUpdates.Select(edit => $"{edit.OldLine} -> {edit.NewLine}"));
-            Assert.NotEmpty(delta.ILDelta);
-            Assert.NotEmpty(delta.MetadataDelta);
-            Assert.NotEmpty(delta.PdbDelta);
-            Assert.Empty(delta.UpdatedMethods);
-            Assert.Empty(delta.UpdatedTypes);
-
-            debuggingSession.DiscardSolutionUpdate();
-            EndDebuggingSession(debuggingSession);
-        }
-
-        [Fact]
-        public async Task ValidSignificantChange_SourceGenerators_DocumentUpdate_GeneratedDocumentInsert()
-        {
-            var sourceV1 = @"
-partial class C { int X = 1; }
-";
-            var sourceV2 = @"
-/* GENERATE: partial class C { int Y = 2; } */
-
-partial class C { int X = 1; }
-";
-
-            var generator = new TestSourceGenerator() { ExecuteImpl = GenerateSource };
-
-            using var _ = CreateWorkspace(out var solution, out var service);
-            (solution, var document1) = AddDefaultTestProject(solution, sourceV1, generator);
-
-            var moduleId = EmitLibrary(sourceV1, generator: generator);
-            LoadLibraryToDebuggee(moduleId);
-
-            var debuggingSession = await StartDebuggingSessionAsync(service, solution);
-
-            EnterBreakState(debuggingSession);
-
-            // change the source (valid edit):
-            solution = solution.WithDocumentText(document1.Id, SourceText.From(sourceV2, Encoding.UTF8));
-
-            // validate solution update status and emit:
-            var (updates, emitDiagnostics) = await EmitSolutionUpdateAsync(debuggingSession, solution);
-            Assert.Empty(emitDiagnostics);
-            Assert.Equal(ManagedModuleUpdateStatus.Ready, updates.Status);
-
->>>>>>> 67d940c4
-            // check emitted delta:
-            var delta = updates.Updates.Single();
-            Assert.Empty(delta.ActiveStatements);
-            Assert.NotEmpty(delta.ILDelta);
-            Assert.NotEmpty(delta.MetadataDelta);
-            Assert.NotEmpty(delta.PdbDelta);
-<<<<<<< HEAD
-            Assert.Equal(1, delta.UpdatedMethods.Length);
-            Assert.Equal(0x02000003, delta.UpdatedTypes.Single());
-=======
-            Assert.Equal(1, delta.UpdatedMethods.Length); // constructor update
-            Assert.Equal(0x02000002, delta.UpdatedTypes.Single());
->>>>>>> 67d940c4
-
-            debuggingSession.DiscardSolutionUpdate();
-            EndDebuggingSession(debuggingSession);
-        }
-
-        [Fact]
-<<<<<<< HEAD
-        public async Task ValidSignificantChange_SourceGenerators_DocumentRemove()
-        {
-            var source1 = "";
-
-            var generator = new TestSourceGenerator()
-            {
-                ExecuteImpl = context => context.AddSource("generated", $"class G {{ int X => {context.Compilation.SyntaxTrees.Count()}; }}")
-            };
-
-            using var _ = CreateWorkspace(out var solution, out var service);
-            (solution, var document1) = AddDefaultTestProject(solution, source1, generator);
-
-            var moduleId = EmitLibrary(source1, generator: generator);
-=======
-        public async Task ValidSignificantChange_SourceGenerators_AdditionalDocumentUpdate()
-        {
-            var source = @"
-class C { int Y => 1; }
-";
-
-            var additionalSourceV1 = @"
-/* GENERATE: class G { int X => 1; } */
-";
-            var additionalSourceV2 = @"
-/* GENERATE: class G { int X => 2; } */
-";
-
-            var generator = new TestSourceGenerator() { ExecuteImpl = GenerateSource };
-
-            using var _ = CreateWorkspace(out var solution, out var service);
-            (solution, var document) = AddDefaultTestProject(solution, source, generator, additionalFileText: additionalSourceV1);
-
-            var moduleId = EmitLibrary(source, generator: generator, additionalFileText: additionalSourceV1);
->>>>>>> 67d940c4
-            LoadLibraryToDebuggee(moduleId);
-
-            var debuggingSession = await StartDebuggingSessionAsync(service, solution);
-
-            EnterBreakState(debuggingSession);
-
-<<<<<<< HEAD
-            // remove the source document (valid edit):
-            solution = document1.Project.Solution.RemoveDocument(document1.Id);
-=======
-            // change the additional source (valid edit):
-            var additionalDocument1 = solution.Projects.Single().AdditionalDocuments.Single();
-            solution = solution.WithAdditionalDocumentText(additionalDocument1.Id, SourceText.From(additionalSourceV2, Encoding.UTF8));
->>>>>>> 67d940c4
-
-            // validate solution update status and emit:
-            var (updates, emitDiagnostics) = await EmitSolutionUpdateAsync(debuggingSession, solution);
-            Assert.Empty(emitDiagnostics);
-            Assert.Equal(ManagedModuleUpdateStatus.Ready, updates.Status);
-
-            // check emitted delta:
-            var delta = updates.Updates.Single();
-            Assert.Empty(delta.ActiveStatements);
-            Assert.NotEmpty(delta.ILDelta);
-            Assert.NotEmpty(delta.MetadataDelta);
-            Assert.NotEmpty(delta.PdbDelta);
-            Assert.Equal(1, delta.UpdatedMethods.Length);
-<<<<<<< HEAD
-            Assert.Equal(0x02000002, delta.UpdatedTypes.Single());
-=======
-            Assert.Equal(0x02000003, delta.UpdatedTypes.Single());
->>>>>>> 67d940c4
-
-            debuggingSession.DiscardSolutionUpdate();
-            EndDebuggingSession(debuggingSession);
-        }
-
-        /// <summary>
-        /// Emulates two updates to Multi-TFM project.
-        /// </summary>
-        [Fact]
-<<<<<<< HEAD
-        public async Task TwoUpdatesWithLoadedAndUnloadedModule()
-        {
-            var dir = Temp.CreateDirectory();
-
-            var source1 = "class A { void M() { System.Console.WriteLine(1); } }";
-            var source2 = "class A { void M() { System.Console.WriteLine(2); } }";
-            var source3 = "class A { void M() { System.Console.WriteLine(3); } }";
-
-            var compilationA = CSharpTestBase.CreateCompilation(source1, options: TestOptions.DebugDll, targetFramework: DefaultTargetFramework, assemblyName: "A");
-            var compilationB = CSharpTestBase.CreateCompilation(source1, options: TestOptions.DebugDll, targetFramework: DefaultTargetFramework, assemblyName: "B");
-
-            var (peImageA, pdbImageA) = compilationA.EmitToArrays(new EmitOptions(debugInformationFormat: DebugInformationFormat.PortablePdb));
-            var moduleMetadataA = ModuleMetadata.CreateFromImage(peImageA);
-            var moduleFileA = Temp.CreateFile("A.dll").WriteAllBytes(peImageA);
-            var pdbFileA = dir.CreateFile("A.pdb").WriteAllBytes(pdbImageA);
-            var moduleIdA = moduleMetadataA.GetModuleVersionId();
-
-            var (peImageB, pdbImageB) = compilationB.EmitToArrays(new EmitOptions(debugInformationFormat: DebugInformationFormat.PortablePdb));
-            var moduleMetadataB = ModuleMetadata.CreateFromImage(peImageB);
-            var moduleFileB = dir.CreateFile("B.dll").WriteAllBytes(peImageB);
-            var pdbFileB = dir.CreateFile("B.pdb").WriteAllBytes(pdbImageB);
-            var moduleIdB = moduleMetadataB.GetModuleVersionId();
-
-            using var _ = CreateWorkspace(out var solution, out var service);
-            (solution, var documentA) = AddDefaultTestProject(solution, source1);
-            var projectA = documentA.Project;
-
-            var projectB = solution.AddProject("B", "A", "C#").AddMetadataReferences(projectA.MetadataReferences).AddDocument("DocB", source1, filePath: "DocB.cs").Project;
-            solution = projectB.Solution;
-
-            _mockCompilationOutputsProvider = project =>
-                (project.Id == projectA.Id) ? new CompilationOutputFiles(moduleFileA.Path, pdbFileA.Path) :
-                (project.Id == projectB.Id) ? new CompilationOutputFiles(moduleFileB.Path, pdbFileB.Path) :
-                throw ExceptionUtilities.UnexpectedValue(project);
-
-            // only module A is loaded
-            LoadLibraryToDebuggee(moduleIdA);
-=======
-        public async Task ValidSignificantChange_SourceGenerators_AnalyzerConfigUpdate()
-        {
-            var source = @"
-class C { int Y => 1; }
-";
-
-            var configV1 = new[] { ("enc_generator_output", "1") };
-            var configV2 = new[] { ("enc_generator_output", "2") };
-
-            var generator = new TestSourceGenerator() { ExecuteImpl = GenerateSource };
-
-            using var _ = CreateWorkspace(out var solution, out var service);
-            (solution, var document) = AddDefaultTestProject(solution, source, generator, analyzerConfig: configV1);
-
-            var moduleId = EmitLibrary(source, generator: generator, analyzerOptions: configV1);
-            LoadLibraryToDebuggee(moduleId);
->>>>>>> 67d940c4
-
-            var debuggingSession = await StartDebuggingSessionAsync(service, solution);
-
-            EnterBreakState(debuggingSession);
-
-<<<<<<< HEAD
-            //
-            // First update.
-            //
-
-            solution = solution.WithDocumentText(projectA.Documents.Single().Id, SourceText.From(source2, Encoding.UTF8));
-            solution = solution.WithDocumentText(projectB.Documents.Single().Id, SourceText.From(source2, Encoding.UTF8));
-
-            // validate solution update status and emit:
-            Assert.True(await debuggingSession.EditSession.HasChangesAsync(solution, s_noActiveSpans, sourceFilePath: null, CancellationToken.None));
-
-            var (updates, emitDiagnostics) = await EmitSolutionUpdateAsync(debuggingSession, solution);
-            Assert.Equal(ManagedModuleUpdateStatus.Ready, updates.Status);
-            Assert.Empty(emitDiagnostics);
-
-            var deltaA = updates.Updates.Single(d => d.Module == moduleIdA);
-            var deltaB = updates.Updates.Single(d => d.Module == moduleIdB);
-            Assert.Equal(2, updates.Updates.Length);
-
-            // the update should be stored on the service:
-            var pendingUpdate = debuggingSession.GetTestAccessor().GetPendingSolutionUpdate();
-            var (_, newBaselineA1) = pendingUpdate.EmitBaselines.Single(b => b.ProjectId == projectA.Id);
-            var (_, newBaselineB1) = pendingUpdate.EmitBaselines.Single(b => b.ProjectId == projectB.Id);
-
-            var baselineA0 = newBaselineA1.GetInitialEmitBaseline();
-            var baselineB0 = newBaselineB1.GetInitialEmitBaseline();
-
-            var readers = debuggingSession.GetTestAccessor().GetBaselineModuleReaders();
-            Assert.Equal(4, readers.Length);
-            Assert.False(readers.Any(r => r is null));
-
-            Assert.Equal(moduleIdA, newBaselineA1.OriginalMetadata.GetModuleVersionId());
-            Assert.Equal(moduleIdB, newBaselineB1.OriginalMetadata.GetModuleVersionId());
-
-            CommitSolutionUpdate(debuggingSession);
-            Assert.Null(debuggingSession.GetTestAccessor().GetPendingSolutionUpdate());
-
-            // no change in non-remappable regions since we didn't have any active statements:
-            Assert.Empty(debuggingSession.EditSession.NonRemappableRegions);
-
-            // verify that baseline is added for both modules:
-            Assert.Same(newBaselineA1, debuggingSession.GetTestAccessor().GetProjectEmitBaseline(projectA.Id));
-            Assert.Same(newBaselineB1, debuggingSession.GetTestAccessor().GetProjectEmitBaseline(projectB.Id));
-
-            // solution update status after committing an update:
-            Assert.False(await debuggingSession.EditSession.HasChangesAsync(solution, s_noActiveSpans, sourceFilePath: null, CancellationToken.None));
-
-            ExitBreakState(debuggingSession);
-            EnterBreakState(debuggingSession);
-
-            //
-            // Second update.
-            //
-
-            solution = solution.WithDocumentText(projectA.Documents.Single().Id, SourceText.From(source3, Encoding.UTF8));
-            solution = solution.WithDocumentText(projectB.Documents.Single().Id, SourceText.From(source3, Encoding.UTF8));
-
-            // validate solution update status and emit:
-            Assert.True(await debuggingSession.EditSession.HasChangesAsync(solution, s_noActiveSpans, sourceFilePath: null, CancellationToken.None));
-
-            (updates, emitDiagnostics) = await EmitSolutionUpdateAsync(debuggingSession, solution);
-            Assert.Equal(ManagedModuleUpdateStatus.Ready, updates.Status);
-            Assert.Empty(emitDiagnostics);
-
-            deltaA = updates.Updates.Single(d => d.Module == moduleIdA);
-            deltaB = updates.Updates.Single(d => d.Module == moduleIdB);
-            Assert.Equal(2, updates.Updates.Length);
-
-            // the update should be stored on the service:
-            pendingUpdate = debuggingSession.GetTestAccessor().GetPendingSolutionUpdate();
-            var (_, newBaselineA2) = pendingUpdate.EmitBaselines.Single(b => b.ProjectId == projectA.Id);
-            var (_, newBaselineB2) = pendingUpdate.EmitBaselines.Single(b => b.ProjectId == projectB.Id);
-
-            Assert.NotSame(newBaselineA1, newBaselineA2);
-            Assert.NotSame(newBaselineB1, newBaselineB2);
-            Assert.Same(baselineA0, newBaselineA2.GetInitialEmitBaseline());
-            Assert.Same(baselineB0, newBaselineB2.GetInitialEmitBaseline());
-            Assert.Same(baselineA0.OriginalMetadata, newBaselineA2.OriginalMetadata);
-            Assert.Same(baselineB0.OriginalMetadata, newBaselineB2.OriginalMetadata);
-
-            // no new module readers:
-            var baselineReaders = debuggingSession.GetTestAccessor().GetBaselineModuleReaders();
-            AssertEx.Equal(readers, baselineReaders);
-
-            CommitSolutionUpdate(debuggingSession);
-            Assert.Null(debuggingSession.GetTestAccessor().GetPendingSolutionUpdate());
-
-            // no change in non-remappable regions since we didn't have any active statements:
-            Assert.Empty(debuggingSession.EditSession.NonRemappableRegions);
-
-            // module readers tracked:
-            baselineReaders = debuggingSession.GetTestAccessor().GetBaselineModuleReaders();
-            AssertEx.Equal(readers, baselineReaders);
-
-            // verify that baseline is updated for both modules:
-            Assert.Same(newBaselineA2, debuggingSession.GetTestAccessor().GetProjectEmitBaseline(projectA.Id));
-            Assert.Same(newBaselineB2, debuggingSession.GetTestAccessor().GetProjectEmitBaseline(projectB.Id));
-
-            // solution update status after committing an update:
-            Assert.False(await debuggingSession.EditSession.HasChangesAsync(solution, s_noActiveSpans, sourceFilePath: null, CancellationToken.None));
-
-            ExitBreakState(debuggingSession);
-            EndDebuggingSession(debuggingSession);
-
-            // open deferred module readers should be dispose when the debugging session ends:
-            VerifyReadersDisposed(readers);
-        }
-
-        [Fact]
-        public async Task ValidSignificantChange_BaselineCreationFailed_NoStream()
-        {
-            using var _ = CreateWorkspace(out var solution, out var service);
-            (solution, var document1) = AddDefaultTestProject(solution, "class C1 { void M() { System.Console.WriteLine(1); } }");
-
-            _mockCompilationOutputsProvider = _ => new MockCompilationOutputs(Guid.NewGuid())
-            {
-                OpenPdbStreamImpl = () => null,
-                OpenAssemblyStreamImpl = () => null,
-            };
-
-            var debuggingSession = await StartDebuggingSessionAsync(service, solution);
-
-            // module not loaded
-            EnterBreakState(debuggingSession);
-
-            // change the source (valid edit):
-            solution = solution.WithDocumentText(document1.Id, SourceText.From("class C1 { void M() { System.Console.WriteLine(2); } }", Encoding.UTF8));
-
-            var (updates, emitDiagnostics) = await EmitSolutionUpdateAsync(debuggingSession, solution);
-            AssertEx.Equal(new[] { $"{document1.Project.Id} Error ENC1001: {string.Format(FeaturesResources.ErrorReadingFile, "test-pdb", new FileNotFoundException().Message)}" }, InspectDiagnostics(emitDiagnostics));
-            Assert.Equal(ManagedModuleUpdateStatusEx.RestartRequired, updates.Status);
-=======
-            // change the additional source (valid edit):
-            var configDocument1 = solution.Projects.Single().AnalyzerConfigDocuments.Single();
-            solution = solution.WithAnalyzerConfigDocumentText(configDocument1.Id, GetAnalyzerConfigText(configV2));
-
-            // validate solution update status and emit:
-            var (updates, emitDiagnostics) = await EmitSolutionUpdateAsync(debuggingSession, solution);
-            Assert.Empty(emitDiagnostics);
-            Assert.Equal(ManagedModuleUpdateStatus.Ready, updates.Status);
-
             // check emitted delta:
             var delta = updates.Updates.Single();
             Assert.Empty(delta.ActiveStatements);
@@ -4209,7 +3108,6 @@
             var (updates, emitDiagnostics) = await EmitSolutionUpdateAsync(debuggingSession, solution);
             AssertEx.Equal(new[] { $"{document1.Project.Id}: Error ENC1001: {string.Format(FeaturesResources.ErrorReadingFile, "test-pdb", new FileNotFoundException().Message)}" }, InspectDiagnostics(emitDiagnostics));
             Assert.Equal(ManagedModuleUpdateStatus.RestartRequired, updates.Status);
->>>>>>> 67d940c4
         }
 
         [Fact]
@@ -4241,24 +3139,15 @@
             solution = solution.WithDocumentText(document1.Id, SourceText.From("class C1 { void M() { System.Console.WriteLine(2); } }", Encoding.UTF8));
 
             var (updates, emitDiagnostics) = await EmitSolutionUpdateAsync(debuggingSession, solution);
-<<<<<<< HEAD
-            AssertEx.Equal(new[] { $"{document.Project.Id} Error ENC1001: {string.Format(FeaturesResources.ErrorReadingFile, "test-assembly", "*message*")}" }, InspectDiagnostics(emitDiagnostics));
-            Assert.Equal(ManagedModuleUpdateStatusEx.RestartRequired, updates.Status);
-=======
             AssertEx.Equal(new[] { $"{document.Project.Id}: Error ENC1001: {string.Format(FeaturesResources.ErrorReadingFile, "test-assembly", "*message*")}" }, InspectDiagnostics(emitDiagnostics));
             Assert.Equal(ManagedModuleUpdateStatus.RestartRequired, updates.Status);
->>>>>>> 67d940c4
 
             EndDebuggingSession(debuggingSession);
 
             AssertEx.Equal(new[]
             {
                 "Debugging_EncSession: SolutionSessionId={00000000-AAAA-AAAA-AAAA-000000000000}|SessionId=1|SessionCount=1|EmptySessionCount=0|HotReloadSessionCount=0|EmptyHotReloadSessionCount=1",
-<<<<<<< HEAD
-                "Debugging_EncSession_EditSession: SessionId=1|EditSessionId=2|HadCompilationErrors=False|HadRudeEdits=False|HadValidChanges=True|HadValidInsignificantChanges=False|RudeEditsCount=0|EmitDeltaErrorIdCount=1|InBreakState=True|Capabilities=31|ProjectsWithAppliedChanges=",
-=======
                 "Debugging_EncSession_EditSession: SessionId=1|EditSessionId=2|HadCompilationErrors=False|HadRudeEdits=False|HadValidChanges=True|HadValidInsignificantChanges=False|RudeEditsCount=0|EmitDeltaErrorIdCount=1|InBreakState=True|Capabilities=31|ProjectIdsWithAppliedChanges=",
->>>>>>> 67d940c4
                 "Debugging_EncSession_EditSession_EmitDeltaErrorId: SessionId=1|EditSessionId=2|ErrorId=ENC1001"
             }, _telemetryLog);
         }
@@ -4806,11 +3695,7 @@
 
             var (updates, emitDiagnostics) = await EmitSolutionUpdateAsync(debuggingSession, solution);
             Assert.Empty(emitDiagnostics);
-<<<<<<< HEAD
-            Assert.Equal(ManagedModuleUpdateStatusEx.RestartRequired, updates.Status);
-=======
             Assert.Equal(ManagedModuleUpdateStatus.RestartRequired, updates.Status);
->>>>>>> 67d940c4
 
             // undo the change
             solution = solution.WithDocumentText(document.Id, SourceText.From(source1, Encoding.UTF8));
