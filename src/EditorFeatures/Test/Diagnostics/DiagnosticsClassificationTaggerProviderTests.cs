--- conflicted
+++ resolved
@@ -38,15 +38,11 @@
                 {  LanguageNames.CSharp, ImmutableArray.Create<DiagnosticAnalyzer>(analyzer) }
             };
 
-<<<<<<< HEAD
-            using var workspace = TestWorkspace.CreateCSharp(new string[] { "class A { }", "class E { }" }, parseOptions: CSharpParseOptions.Default, composition: SquiggleUtilities.CompositionWithSolutionCrawler);
+            using var workspace = EditorTestWorkspace.CreateCSharp(new string[] { "class A { }", "class E { }" }, parseOptions: CSharpParseOptions.Default, composition: SquiggleUtilities.CompositionWithSolutionCrawler);
 
             Assert.True(workspace.TryApplyChanges(workspace.CurrentSolution.WithOptions(
                 workspace.CurrentSolution.Options.WithChangedOption(new OptionKey(DiagnosticOptionsStorage.PullDiagnosticsFeatureFlag), false))));
 
-=======
-            using var workspace = EditorTestWorkspace.CreateCSharp(new string[] { "class A { }", "class E { }" }, parseOptions: CSharpParseOptions.Default, composition: SquiggleUtilities.CompositionWithSolutionCrawler);
->>>>>>> 1a925fe0
             using var wrapper = new DiagnosticTaggerWrapper<DiagnosticsClassificationTaggerProvider, ClassificationTag>(workspace, analyzerMap);
 
             var firstDocument = workspace.Documents.First();
