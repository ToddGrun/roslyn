--- conflicted
+++ resolved
@@ -945,30 +945,12 @@
         public Priority20Analyzer() : base(priority: 20) { }
     }
 
-<<<<<<< HEAD
-    private class Priority10Analyzer : PriorityTestDocumentDiagnosticAnalyzer
-=======
-    private sealed class Priority15Analyzer : PriorityTestProjectDiagnosticAnalyzer
-    {
-        public Priority15Analyzer() : base(priority: 15) { }
-    }
-
     private sealed class Priority10Analyzer : PriorityTestDocumentDiagnosticAnalyzer
->>>>>>> 36b57da2
     {
         public Priority10Analyzer() : base(priority: 10) { }
     }
 
-<<<<<<< HEAD
-    private class Priority0Analyzer : PriorityTestDocumentDiagnosticAnalyzer
-=======
-    private sealed class Priority1Analyzer : PriorityTestProjectDiagnosticAnalyzer
-    {
-        public Priority1Analyzer() : base(priority: 1) { }
-    }
-
     private sealed class Priority0Analyzer : PriorityTestDocumentDiagnosticAnalyzer
->>>>>>> 36b57da2
     {
         public Priority0Analyzer() : base(priority: -1) { }
     }
@@ -986,22 +968,7 @@
             => Task.FromResult(ImmutableArray<Diagnostic>.Empty);
     }
 
-<<<<<<< HEAD
-    private class LeakDocumentAnalyzer : DocumentDiagnosticAnalyzer
-=======
-    private class PriorityTestProjectDiagnosticAnalyzer : ProjectDiagnosticAnalyzer
-    {
-        protected PriorityTestProjectDiagnosticAnalyzer(int priority)
-            => Priority = priority;
-
-        public override int Priority { get; }
-        public override ImmutableArray<DiagnosticDescriptor> SupportedDiagnostics => [];
-        public override Task<ImmutableArray<Diagnostic>> AnalyzeProjectAsync(Project project, CancellationToken cancellationToken)
-            => Task.FromResult(ImmutableArray<Diagnostic>.Empty);
-    }
-
     private sealed class LeakDocumentAnalyzer : DocumentDiagnosticAnalyzer
->>>>>>> 36b57da2
     {
         internal static readonly DiagnosticDescriptor s_syntaxRule = new DiagnosticDescriptor("leak", "test", "test", "test", DiagnosticSeverity.Error, isEnabledByDefault: true);
 
@@ -1017,16 +984,6 @@
             => SpecializedTasks.Default<ImmutableArray<Diagnostic>>();
     }
 
-<<<<<<< HEAD
-=======
-    private sealed class LeakProjectAnalyzer : ProjectDiagnosticAnalyzer
-    {
-        private static readonly DiagnosticDescriptor s_rule = new DiagnosticDescriptor("project", "test", "test", "test", DiagnosticSeverity.Error, isEnabledByDefault: true);
-        public override ImmutableArray<DiagnosticDescriptor> SupportedDiagnostics => [s_rule];
-        public override Task<ImmutableArray<Diagnostic>> AnalyzeProjectAsync(Project project, CancellationToken cancellationToken) => SpecializedTasks.Default<ImmutableArray<Diagnostic>>();
-    }
-
->>>>>>> 36b57da2
     [DiagnosticAnalyzer(LanguageNames.CSharp)]
     private sealed class NamedTypeAnalyzer : DiagnosticAnalyzer
     {
