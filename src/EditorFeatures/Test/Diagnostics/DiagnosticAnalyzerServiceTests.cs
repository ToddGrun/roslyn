﻿// Licensed to the .NET Foundation under one or more agreements.
// The .NET Foundation licenses this file to you under the MIT license.
// See the LICENSE file in the project root for more information.

#nullable disable

using System;
using System.Collections.Immutable;
using System.Linq;
using System.Threading;
using System.Threading.Tasks;
using Microsoft.CodeAnalysis.CodeActions;
using Microsoft.CodeAnalysis.CSharp.RemoveUnnecessarySuppressions;
using Microsoft.CodeAnalysis.Diagnostics;
using Microsoft.CodeAnalysis.Diagnostics.CSharp;
using Microsoft.CodeAnalysis.Diagnostics.EngineV2;
using Microsoft.CodeAnalysis.Editor.Test;
using Microsoft.CodeAnalysis.Editor.UnitTests.Workspaces;
using Microsoft.CodeAnalysis.Host.Mef;
using Microsoft.CodeAnalysis.Options;
using Microsoft.CodeAnalysis.PooledObjects;
using Microsoft.CodeAnalysis.Remote.Diagnostics;
using Microsoft.CodeAnalysis.Shared.Extensions;
using Microsoft.CodeAnalysis.Shared.TestHooks;
using Microsoft.CodeAnalysis.SolutionCrawler;
using Microsoft.CodeAnalysis.Test.Utilities;
using Microsoft.CodeAnalysis.Text;
using Microsoft.CodeAnalysis.UnitTests;
using Roslyn.Test.Utilities;
using Roslyn.Utilities;
using Xunit;
using static Microsoft.CodeAnalysis.CommonDiagnosticAnalyzers;

namespace Microsoft.CodeAnalysis.Editor.UnitTests.Diagnostics
{
    [UseExportProvider]
    public class DiagnosticAnalyzerServiceTests
    {
        private static readonly TestComposition s_featuresCompositionWithMockDiagnosticUpdateSourceRegistrationService = FeaturesTestCompositions.Features
            .AddExcludedPartTypes(typeof(IDiagnosticUpdateSourceRegistrationService))
            .AddParts(typeof(MockDiagnosticUpdateSourceRegistrationService))
            .AddParts(typeof(TestDocumentTrackingService));

        private static readonly TestComposition s_editorFeaturesCompositionWithMockDiagnosticUpdateSourceRegistrationService = EditorTestCompositions.EditorFeatures
            .AddExcludedPartTypes(typeof(IDiagnosticUpdateSourceRegistrationService))
            .AddParts(typeof(MockDiagnosticUpdateSourceRegistrationService));

        private static AdhocWorkspace CreateWorkspace(Type[] additionalParts = null)
            => new AdhocWorkspace(s_featuresCompositionWithMockDiagnosticUpdateSourceRegistrationService.AddParts(additionalParts).GetHostServices());

        private static void OpenDocumentAndMakeActive(Document document, Workspace workspace)
        {
            workspace.OpenDocument(document.Id);

            var documentTrackingService = (TestDocumentTrackingService)workspace.Services.GetRequiredService<IDocumentTrackingService>();
            documentTrackingService.SetActiveDocument(document.Id);
        }

        [Fact]
        public async Task TestHasSuccessfullyLoadedBeingFalse()
        {
            using var workspace = CreateWorkspace();

            var analyzerReference = new AnalyzerImageReference(ImmutableArray.Create<DiagnosticAnalyzer>(new Analyzer()));
            workspace.TryApplyChanges(workspace.CurrentSolution.WithAnalyzerReferences(new[] { analyzerReference }));

            var document = GetDocumentFromIncompleteProject(workspace);

            var exportProvider = (IMefHostExportProvider)workspace.Services.HostServices;
            Assert.IsType<MockDiagnosticUpdateSourceRegistrationService>(exportProvider.GetExportedValue<IDiagnosticUpdateSourceRegistrationService>());
            var service = Assert.IsType<DiagnosticAnalyzerService>(exportProvider.GetExportedValue<IDiagnosticAnalyzerService>());
            var analyzer = service.CreateIncrementalAnalyzer(workspace);
            var globalOptions = exportProvider.GetExportedValue<IGlobalOptionService>();

            // listen to events
            // check empty since this could be called to clear up existing diagnostics
            service.DiagnosticsUpdated += (s, a) =>
            {
                var diagnostics = a.GetPushDiagnostics(globalOptions, InternalDiagnosticsOptions.NormalDiagnosticMode);
                Assert.Empty(diagnostics);
            };

            // now call each analyze method. none of them should run.
            await RunAllAnalysisAsync(analyzer, document).ConfigureAwait(false);

            // wait for all events to raised
            await ((AsynchronousOperationListener)service.Listener).ExpeditedWaitAsync().ConfigureAwait(false);
        }

        [Fact]
        public async Task TestHasSuccessfullyLoadedBeingFalseFSAOn()
        {
            using var workspace = CreateWorkspace();

            var analyzerReference = new AnalyzerImageReference(ImmutableArray.Create<DiagnosticAnalyzer>(new Analyzer()));

            var options = workspace.CurrentSolution.Options
                .WithChangedOption(SolutionCrawlerOptions.BackgroundAnalysisScopeOption, LanguageNames.CSharp, BackgroundAnalysisScope.FullSolution);

            workspace.TryApplyChanges(workspace.CurrentSolution.WithOptions(options).WithAnalyzerReferences(new[] { analyzerReference }));
            var document = GetDocumentFromIncompleteProject(workspace);

            OpenDocumentAndMakeActive(document, workspace);

            await TestAnalyzerAsync(workspace, document, AnalyzerResultSetter, expectedSyntax: true, expectedSemantic: true);
        }

        [Fact]
        public async Task TestHasSuccessfullyLoadedBeingFalseWhenFileOpened()
        {
            using var workspace = CreateWorkspace();

            var analyzerReference = new AnalyzerImageReference(ImmutableArray.Create<DiagnosticAnalyzer>(new Analyzer()));
            workspace.TryApplyChanges(workspace.CurrentSolution.WithAnalyzerReferences(new[] { analyzerReference }));

            var document = GetDocumentFromIncompleteProject(workspace);

            OpenDocumentAndMakeActive(document, workspace);

            await TestAnalyzerAsync(workspace, document, AnalyzerResultSetter, expectedSyntax: true, expectedSemantic: true);
        }

        [Fact]
        public async Task TestHasSuccessfullyLoadedBeingFalseWhenFileOpenedWithCompilerAnalyzer()
        {
            using var workspace = CreateWorkspace();

            var analyzerReference = new AnalyzerImageReference(ImmutableArray.Create<DiagnosticAnalyzer>(new CSharpCompilerDiagnosticAnalyzer()));
            workspace.TryApplyChanges(workspace.CurrentSolution.WithAnalyzerReferences(new[] { analyzerReference }));

            var document = GetDocumentFromIncompleteProject(workspace);

            // open document
            workspace.OpenDocument(document.Id);

            await TestAnalyzerAsync(workspace, document, CompilerAnalyzerResultSetter, expectedSyntax: true, expectedSemantic: false);
        }

        [Fact]
        public async Task TestHasSuccessfullyLoadedBeingFalseWithCompilerAnalyzerFSAOn()
        {
            using var workspace = CreateWorkspace();

            var analyzerReference = new AnalyzerImageReference(ImmutableArray.Create<DiagnosticAnalyzer>(new CSharpCompilerDiagnosticAnalyzer()));

            var options = workspace.CurrentSolution.Options
                .WithChangedOption(SolutionCrawlerOptions.BackgroundAnalysisScopeOption, LanguageNames.CSharp, BackgroundAnalysisScope.FullSolution);

            workspace.TryApplyChanges(workspace.CurrentSolution.WithOptions(options).WithAnalyzerReferences(new[] { analyzerReference }));

            var document = GetDocumentFromIncompleteProject(workspace);

            await TestAnalyzerAsync(workspace, document, CompilerAnalyzerResultSetter, expectedSyntax: true, expectedSemantic: false);
        }

        [Theory]
        [InlineData(true)]
        [InlineData(false)]
        public async Task TestDisabledByDefaultAnalyzerEnabledWithEditorConfig(bool enabledWithEditorconfig)
        {
            using var workspace = CreateWorkspace();

            var analyzerReference = new AnalyzerImageReference(ImmutableArray.Create<DiagnosticAnalyzer>(new DisabledByDefaultAnalyzer()));

            var options = workspace.CurrentSolution.Options
                .WithChangedOption(SolutionCrawlerOptions.BackgroundAnalysisScopeOption, LanguageNames.CSharp, BackgroundAnalysisScope.FullSolution);

            workspace.TryApplyChanges(workspace.CurrentSolution.WithAnalyzerReferences(new[] { analyzerReference }).WithOptions(options));

            var project = workspace.AddProject(
                ProjectInfo.Create(
                    ProjectId.CreateNewId(),
                    VersionStamp.Create(),
                    "CSharpProject",
                    "CSharpProject",
                    LanguageNames.CSharp,
                    filePath: "z:\\CSharpProject.csproj"));

            if (enabledWithEditorconfig)
            {
                var editorconfigText = @$"
[*.cs]
dotnet_diagnostic.{DisabledByDefaultAnalyzer.s_syntaxRule.Id}.severity = warning
dotnet_diagnostic.{DisabledByDefaultAnalyzer.s_semanticRule.Id}.severity = warning
dotnet_diagnostic.{DisabledByDefaultAnalyzer.s_compilationRule.Id}.severity = warning";

                project = project.AddAnalyzerConfigDocument(".editorconfig", filePath: "z:\\.editorconfig", text: SourceText.From(editorconfigText)).Project;
            }

            var document = project.AddDocument("test.cs", SourceText.From("class A {}"), filePath: "z:\\test.cs");
            var applied = workspace.TryApplyChanges(document.Project.Solution);
            Assert.True(applied);

            var exportProvider = (IMefHostExportProvider)workspace.Services.HostServices;
            Assert.IsType<MockDiagnosticUpdateSourceRegistrationService>(exportProvider.GetExportedValue<IDiagnosticUpdateSourceRegistrationService>());
            var service = Assert.IsType<DiagnosticAnalyzerService>(exportProvider.GetExportedValue<IDiagnosticAnalyzerService>());
            var analyzer = service.CreateIncrementalAnalyzer(workspace);
            var globalOptions = exportProvider.GetExportedValue<IGlobalOptionService>();

            // listen to events
            var syntaxDiagnostic = false;
            var semanticDiagnostic = false;
            var compilationDiagnostic = false;
            service.DiagnosticsUpdated += (s, a) =>
            {
                var diagnostics = a.GetPushDiagnostics(globalOptions, InternalDiagnosticsOptions.NormalDiagnosticMode);
                var diagnostic = Assert.Single(diagnostics);
                Assert.Equal(DiagnosticSeverity.Warning, diagnostic.Severity);

                if (diagnostic.Id == DisabledByDefaultAnalyzer.s_syntaxRule.Id)
                {
                    syntaxDiagnostic = true;
                }
                else if (diagnostic.Id == DisabledByDefaultAnalyzer.s_semanticRule.Id)
                {
                    semanticDiagnostic = true;
                }
                else if (diagnostic.Id == DisabledByDefaultAnalyzer.s_compilationRule.Id)
                {
                    compilationDiagnostic = true;
                }
            };

            // open document
            workspace.OpenDocument(document.Id);
            await analyzer.DocumentOpenAsync(document, CancellationToken.None).ConfigureAwait(false);

            // run analysis
            await RunAllAnalysisAsync(analyzer, document).ConfigureAwait(false);

            // wait for all events to raised
            await ((AsynchronousOperationListener)service.Listener).ExpeditedWaitAsync().ConfigureAwait(false);

            Assert.Equal(enabledWithEditorconfig, syntaxDiagnostic);
            Assert.Equal(enabledWithEditorconfig, semanticDiagnostic);
            Assert.Equal(enabledWithEditorconfig, compilationDiagnostic);
        }

        private static async Task TestAnalyzerAsync(
            AdhocWorkspace workspace,
            Document document,
            Func<bool, bool, ImmutableArray<DiagnosticData>, (bool, bool)> resultSetter,
            bool expectedSyntax, bool expectedSemantic)
        {
            var exportProvider = (IMefHostExportProvider)workspace.Services.HostServices;

            Assert.IsType<MockDiagnosticUpdateSourceRegistrationService>(exportProvider.GetExportedValue<IDiagnosticUpdateSourceRegistrationService>());
            var service = Assert.IsType<DiagnosticAnalyzerService>(exportProvider.GetExportedValue<IDiagnosticAnalyzerService>());
            var globalOptions = exportProvider.GetExportedValue<IGlobalOptionService>();

            var analyzer = service.CreateIncrementalAnalyzer(workspace);

            var syntax = false;
            var semantic = false;

            // listen to events
            service.DiagnosticsUpdated += (s, a) =>
            {
                var diagnostics = a.GetPushDiagnostics(globalOptions, InternalDiagnosticsOptions.NormalDiagnosticMode);
                (syntax, semantic) = resultSetter(syntax, semantic, diagnostics);
            };

            // now call each analyze method. none of them should run.
            await RunAllAnalysisAsync(analyzer, document).ConfigureAwait(false);

            // wait for all events to raised
            await ((AsynchronousOperationListener)service.Listener).ExpeditedWaitAsync().ConfigureAwait(false);

            // two should have been called.
            Assert.Equal(expectedSyntax, syntax);
            Assert.Equal(expectedSemantic, semantic);
        }

        [Fact]
        public async Task TestOpenFileOnlyAnalyzerDiagnostics()
        {
            using var workspace = CreateWorkspace();

            var exportProvider = (IMefHostExportProvider)workspace.Services.HostServices;
            var globalOptions = exportProvider.GetExportedValue<IGlobalOptionService>();

            var analyzerReference = new AnalyzerImageReference(ImmutableArray.Create<DiagnosticAnalyzer>(new OpenFileOnlyAnalyzer()));
            workspace.TryApplyChanges(workspace.CurrentSolution.WithAnalyzerReferences(new[] { analyzerReference }));

            var project = workspace.AddProject(
                           ProjectInfo.Create(
                               ProjectId.CreateNewId(),
                               VersionStamp.Create(),
                               "CSharpProject",
                               "CSharpProject",
                               LanguageNames.CSharp));

            var document = workspace.AddDocument(project.Id, "Empty.cs", SourceText.From(""));

            Assert.IsType<MockDiagnosticUpdateSourceRegistrationService>(exportProvider.GetExportedValue<IDiagnosticUpdateSourceRegistrationService>());
            var service = Assert.IsType<DiagnosticAnalyzerService>(exportProvider.GetExportedValue<IDiagnosticAnalyzerService>());
            var analyzer = service.CreateIncrementalAnalyzer(workspace);

            // listen to events
            service.DiagnosticsUpdated += (s, a) =>
            {
                if (workspace.IsDocumentOpen(a.DocumentId))
                {
                    var diagnostics = a.GetPushDiagnostics(globalOptions, InternalDiagnosticsOptions.NormalDiagnosticMode);
                    // check the diagnostics are reported
                    Assert.Equal(document.Id, a.DocumentId);
                    Assert.Equal(1, diagnostics.Length);
                    Assert.Equal(OpenFileOnlyAnalyzer.s_syntaxRule.Id, diagnostics[0].Id);
                }

                if (a.DocumentId == document.Id && !workspace.IsDocumentOpen(a.DocumentId))
                {
                    // check the diagnostics reported are cleared
                    var diagnostics = a.GetPushDiagnostics(globalOptions, InternalDiagnosticsOptions.NormalDiagnosticMode);
                    Assert.Equal(0, diagnostics.Length);
                }
            };

            // open document
            workspace.OpenDocument(document.Id);
            await analyzer.DocumentOpenAsync(document, CancellationToken.None).ConfigureAwait(false);

            // cause analysis
            await RunAllAnalysisAsync(analyzer, document).ConfigureAwait(false);

            // close document
            workspace.CloseDocument(document.Id);
            await analyzer.DocumentCloseAsync(document, CancellationToken.None).ConfigureAwait(false);

            await RunAllAnalysisAsync(analyzer, document).ConfigureAwait(false);

            // wait for all events to raised
            await ((AsynchronousOperationListener)service.Listener).ExpeditedWaitAsync().ConfigureAwait(false);
        }

        [Fact]
        public async Task TestSynchronizeWithBuild()
        {
            using var workspace = CreateWorkspace(new[] { typeof(NoCompilationLanguageServiceFactory) });

            var analyzerReference = new AnalyzerImageReference(ImmutableArray.Create<DiagnosticAnalyzer>(new NoNameAnalyzer()));
            workspace.TryApplyChanges(workspace.CurrentSolution.WithAnalyzerReferences(new[] { analyzerReference }));

            var language = NoCompilationConstants.LanguageName;

            var project = workspace.AddProject(
                           ProjectInfo.Create(
                               ProjectId.CreateNewId(),
                               VersionStamp.Create(),
                               "NoNameProject",
                               "NoNameProject",
                               language));

            var filePath = "NoNameDoc.other";
            var document = workspace.AddDocument(
                DocumentInfo.Create(
                    DocumentId.CreateNewId(project.Id),
                    "Empty",
                    loader: TextLoader.From(TextAndVersion.Create(SourceText.From(""), VersionStamp.Create(), filePath)),
                    filePath: filePath));

            var exportProvider = (IMefHostExportProvider)workspace.Services.HostServices;
            Assert.IsType<MockDiagnosticUpdateSourceRegistrationService>(exportProvider.GetExportedValue<IDiagnosticUpdateSourceRegistrationService>());
            var service = Assert.IsType<DiagnosticAnalyzerService>(exportProvider.GetExportedValue<IDiagnosticAnalyzerService>());
            var analyzer = service.CreateIncrementalAnalyzer(workspace);
            var globalOptions = exportProvider.GetExportedValue<IGlobalOptionService>();

            var syntax = false;

            // listen to events
            service.DiagnosticsUpdated += (s, a) =>
            {
                var diagnostics = a.GetPushDiagnostics(globalOptions, InternalDiagnosticsOptions.NormalDiagnosticMode);
                switch (diagnostics.Length)
                {
                    case 0:
                        return;
                    case 1:
                        syntax |= diagnostics[0].Id == NoNameAnalyzer.s_syntaxRule.Id;
                        return;
                    default:
                        AssertEx.Fail("shouldn't reach here");
                        return;
                }
            };

            // cause analysis
            var location = Location.Create(document.FilePath, textSpan: default, lineSpan: default);

            await service.SynchronizeWithBuildAsync(
                workspace,
                ImmutableDictionary<ProjectId, ImmutableArray<DiagnosticData>>.Empty.Add(
                    document.Project.Id,
                    ImmutableArray.Create(DiagnosticData.Create(Diagnostic.Create(NoNameAnalyzer.s_syntaxRule, location), document.Project))),
                new TaskQueue(service.Listener, TaskScheduler.Default),
                onBuildCompleted: true,
                CancellationToken.None);

            // wait for all events to raised
            await ((AsynchronousOperationListener)service.Listener).ExpeditedWaitAsync().ConfigureAwait(false);

            // two should have been called.
            Assert.True(syntax);

            // we should reach here without crashing
        }

        [Fact]
        public void TestHostAnalyzerOrdering()
        {
            using var workspace = CreateWorkspace();
            var exportProvider = (IMefHostExportProvider)workspace.Services.HostServices;

            var analyzerReference = new AnalyzerImageReference(ImmutableArray.Create<DiagnosticAnalyzer>(
                new Priority20Analyzer(),
                new Priority15Analyzer(),
                new Priority10Analyzer(),
                new Priority1Analyzer(),
                new Priority0Analyzer(),
                new CSharpCompilerDiagnosticAnalyzer(),
                new Analyzer()
            ));

            workspace.TryApplyChanges(workspace.CurrentSolution.WithAnalyzerReferences(new[] { analyzerReference }));

            var project = workspace.AddProject(
                          ProjectInfo.Create(
                              ProjectId.CreateNewId(),
                              VersionStamp.Create(),
                              "Dummy",
                              "Dummy",
                              LanguageNames.CSharp));

            Assert.IsType<MockDiagnosticUpdateSourceRegistrationService>(exportProvider.GetExportedValue<IDiagnosticUpdateSourceRegistrationService>());
            var service = Assert.IsType<DiagnosticAnalyzerService>(exportProvider.GetExportedValue<IDiagnosticAnalyzerService>());

            var incrementalAnalyzer = (DiagnosticIncrementalAnalyzer)service.CreateIncrementalAnalyzer(workspace);
            var analyzers = incrementalAnalyzer.GetAnalyzersTestOnly(project).ToArray();

            AssertEx.Equal(new[]
            {
                typeof(FileContentLoadAnalyzer),
                typeof(CSharpCompilerDiagnosticAnalyzer),
                typeof(Analyzer),
                typeof(Priority0Analyzer),
                typeof(Priority1Analyzer),
                typeof(Priority10Analyzer),
                typeof(Priority15Analyzer),
                typeof(Priority20Analyzer)
            }, analyzers.Select(a => a.GetType()));
        }

        [Fact]
        public async Task TestHostAnalyzerErrorNotLeaking()
        {
            using var workspace = CreateWorkspace();

            var solution = workspace.CurrentSolution;

            var analyzerReference = new AnalyzerImageReference(ImmutableArray.Create<DiagnosticAnalyzer>(
                new LeakDocumentAnalyzer(), new LeakProjectAnalyzer()));

            var options = solution.Options.WithChangedOption(SolutionCrawlerOptions.BackgroundAnalysisScopeOption, LanguageNames.CSharp, BackgroundAnalysisScope.FullSolution);
            workspace.TryApplyChanges(solution.WithOptions(options).WithAnalyzerReferences(new[] { analyzerReference }));

            var projectId = ProjectId.CreateNewId();
            var project = workspace.AddProject(
                          ProjectInfo.Create(
                              projectId,
                              VersionStamp.Create(),
                              "Dummy",
                              "Dummy",
                              LanguageNames.CSharp,
                              documents: new[] {
                                  DocumentInfo.Create(
                                      DocumentId.CreateNewId(projectId),
                                      "test.cs",
                                      loader: TextLoader.From(TextAndVersion.Create(SourceText.From("class A {}"), VersionStamp.Create(), filePath: "test.cs")),
                                      filePath: "test.cs")}));

            var exportProvider = (IMefHostExportProvider)workspace.Services.HostServices;
            Assert.IsType<MockDiagnosticUpdateSourceRegistrationService>(exportProvider.GetExportedValue<IDiagnosticUpdateSourceRegistrationService>());
            var service = Assert.IsType<DiagnosticAnalyzerService>(exportProvider.GetExportedValue<IDiagnosticAnalyzerService>());
            var globalOptions = exportProvider.GetExportedValue<IGlobalOptionService>();

            var called = false;
            service.DiagnosticsUpdated += (s, e) =>
            {
                var diagnostics = e.GetPushDiagnostics(globalOptions, InternalDiagnosticsOptions.NormalDiagnosticMode);
                if (diagnostics.Length == 0)
                {
                    return;
                }

                var liveId = (LiveDiagnosticUpdateArgsId)e.Id;
                Assert.False(liveId.Analyzer is ProjectDiagnosticAnalyzer);

                called = true;
            };

            var incrementalAnalyzer = (DiagnosticIncrementalAnalyzer)service.CreateIncrementalAnalyzer(workspace);
            await incrementalAnalyzer.AnalyzeProjectAsync(project, semanticsChanged: true, InvocationReasons.Reanalyze, CancellationToken.None);

            await ((AsynchronousOperationListener)service.Listener).ExpeditedWaitAsync();

            Assert.True(called);
        }

        [Fact, WorkItem(42353, "https://github.com/dotnet/roslyn/issues/42353")]
        public async Task TestFullSolutionAnalysisForHiddenAnalyzers()
        {
            // By default, hidden analyzer does not execute in full solution analysis.
            using var workspace = CreateWorkspaceWithProjectAndAnalyzer(new NamedTypeAnalyzer(DiagnosticSeverity.Hidden));
            var project = workspace.CurrentSolution.Projects.Single();

            await TestFullSolutionAnalysisForProjectAsync(workspace, project, expectAnalyzerExecuted: false);
        }

        [Fact, WorkItem(42353, "https://github.com/dotnet/roslyn/issues/42353")]
        public async Task TestFullSolutionAnalysisForHiddenAnalyzers_SeverityInCompilationOptions()
        {
            // Escalating the analyzer to non-hidden effective severity through compilation options
            // ensures that analyzer executes in full solution analysis.
            using var workspace = CreateWorkspaceWithProjectAndAnalyzer(new NamedTypeAnalyzer(DiagnosticSeverity.Hidden));
            var project = workspace.CurrentSolution.Projects.Single();

            var newSpecificOptions = project.CompilationOptions.SpecificDiagnosticOptions.Add(NamedTypeAnalyzer.DiagnosticId, ReportDiagnostic.Warn);
            project = project.WithCompilationOptions(project.CompilationOptions.WithSpecificDiagnosticOptions(newSpecificOptions));
            await TestFullSolutionAnalysisForProjectAsync(workspace, project, expectAnalyzerExecuted: true);
        }

        [Fact, WorkItem(42353, "https://github.com/dotnet/roslyn/issues/42353")]
        public async Task TestFullSolutionAnalysisForHiddenAnalyzers_SeverityInAnalyzerConfigOptions()
        {
            using var workspace = CreateWorkspaceWithProjectAndAnalyzer(new NamedTypeAnalyzer(DiagnosticSeverity.Hidden));
            var project = workspace.CurrentSolution.Projects.Single();

            // Escalating the analyzer to non-hidden effective severity through analyzer config options
            // ensures that analyzer executes in full solution analysis.
            var analyzerConfigText = $@"
[*.cs]
dotnet_diagnostic.{NamedTypeAnalyzer.DiagnosticId}.severity = warning
";

            project = project.AddAnalyzerConfigDocument(
                ".editorconfig",
                text: SourceText.From(analyzerConfigText),
                filePath: "z:\\.editorconfig").Project;

            await TestFullSolutionAnalysisForProjectAsync(workspace, project, expectAnalyzerExecuted: true);
        }

        private static AdhocWorkspace CreateWorkspaceWithProjectAndAnalyzer(DiagnosticAnalyzer analyzer)
        {
            var workspace = CreateWorkspace();
            var projectId = ProjectId.CreateNewId();

            var solution = workspace.CurrentSolution;

            solution = solution
                .WithOptions(solution.Options.WithChangedOption(SolutionCrawlerOptions.BackgroundAnalysisScopeOption, LanguageNames.CSharp, BackgroundAnalysisScope.FullSolution))
                .AddAnalyzerReference(new AnalyzerImageReference(ImmutableArray.Create(analyzer)))
                .AddProject(
                    ProjectInfo.Create(
                        projectId,
                        VersionStamp.Create(),
                        "Dummy",
                        "Dummy",
                        LanguageNames.CSharp,
                        filePath: "z:\\Dummy.csproj",
                        documents: new[] {
                            DocumentInfo.Create(
                                DocumentId.CreateNewId(projectId),
                                "test.cs",
                                loader: TextLoader.From(TextAndVersion.Create(SourceText.From("class A {}"), VersionStamp.Create(), filePath: "test.cs")),
                                filePath: "z:\\test.cs")}));

            Assert.True(workspace.TryApplyChanges(solution));

            return workspace;
        }

        private static async Task TestFullSolutionAnalysisForProjectAsync(AdhocWorkspace workspace, Project project, bool expectAnalyzerExecuted)
        {
            var exportProvider = (IMefHostExportProvider)workspace.Services.HostServices;
            Assert.IsType<MockDiagnosticUpdateSourceRegistrationService>(exportProvider.GetExportedValue<IDiagnosticUpdateSourceRegistrationService>());
            var service = Assert.IsType<DiagnosticAnalyzerService>(exportProvider.GetExportedValue<IDiagnosticAnalyzerService>());
            var globalOptions = exportProvider.GetExportedValue<IGlobalOptionService>();

            var called = false;
            service.DiagnosticsUpdated += (s, e) =>
            {
                var diagnostics = e.GetPushDiagnostics(globalOptions, InternalDiagnosticsOptions.NormalDiagnosticMode);
                if (diagnostics.Length == 0)
                {
                    return;
                }

                var liveId = (LiveDiagnosticUpdateArgsId)e.Id;
                Assert.True(liveId.Analyzer is NamedTypeAnalyzer);

                called = true;
            };

            var incrementalAnalyzer = (DiagnosticIncrementalAnalyzer)service.CreateIncrementalAnalyzer(project.Solution.Workspace);
            await incrementalAnalyzer.AnalyzeProjectAsync(project, semanticsChanged: true, InvocationReasons.Reanalyze, CancellationToken.None);

            await ((AsynchronousOperationListener)service.Listener).ExpeditedWaitAsync();

            Assert.Equal(expectAnalyzerExecuted, called);
        }

        [Theory, CombinatorialData]
        internal async Task TestAdditionalFileAnalyzer(bool registerFromInitialize, bool testMultiple, BackgroundAnalysisScope analysisScope)
        {
            using var workspace = CreateWorkspace();
            var exportProvider = (IMefHostExportProvider)workspace.Services.HostServices;
            var globalOptions = exportProvider.GetExportedValue<IGlobalOptionService>();

            var options = workspace.Options.WithChangedOption(SolutionCrawlerOptions.BackgroundAnalysisScopeOption, LanguageNames.CSharp, analysisScope);
            workspace.SetOptions(options);

            var projectInfo = ProjectInfo.Create(ProjectId.CreateNewId(), VersionStamp.Create(), "CSharpProject", "CSharpProject", LanguageNames.CSharp);
            var project = workspace.AddProject(projectInfo);

            var diagnosticSpan = new TextSpan(2, 2);
            var analyzer = new AdditionalFileAnalyzer(registerFromInitialize, diagnosticSpan, id: "ID0001");
            var analyzers = ImmutableArray.Create<DiagnosticAnalyzer>(analyzer);
            if (testMultiple)
            {
                analyzer = new AdditionalFileAnalyzer2(registerFromInitialize, diagnosticSpan, id: "ID0002");
                analyzers = analyzers.Add(analyzer);
            }

            var analyzerReference = new AnalyzerImageReference(analyzers);
            project = project.WithAnalyzerReferences(new[] { analyzerReference })
                .AddAdditionalDocument(name: "dummy.txt", text: "Additional File Text", filePath: "dummy.txt").Project;
            if (testMultiple)
            {
                project = project.AddAdditionalDocument(name: "dummy2.txt", text: "Additional File2 Text", filePath: "dummy2.txt").Project;
            }

            var applied = workspace.TryApplyChanges(project.Solution);
            Assert.True(applied);

            Assert.IsType<MockDiagnosticUpdateSourceRegistrationService>(exportProvider.GetExportedValue<IDiagnosticUpdateSourceRegistrationService>());
            var service = Assert.IsType<DiagnosticAnalyzerService>(exportProvider.GetExportedValue<IDiagnosticAnalyzerService>());

            var diagnostics = new ConcurrentSet<DiagnosticData>();
            service.DiagnosticsUpdated += (s, e) =>
            {
                diagnostics.AddRange(e.GetPushDiagnostics(globalOptions, InternalDiagnosticsOptions.NormalDiagnosticMode));
            };

            var incrementalAnalyzer = (DiagnosticIncrementalAnalyzer)service.CreateIncrementalAnalyzer(workspace);
            var firstAdditionalDocument = project.AdditionalDocuments.FirstOrDefault();

            switch (analysisScope)
            {
                case BackgroundAnalysisScope.None:
                case BackgroundAnalysisScope.ActiveFile:
                case BackgroundAnalysisScope.OpenFiles:
                    workspace.OpenAdditionalDocument(firstAdditionalDocument.Id);
                    await incrementalAnalyzer.AnalyzeNonSourceDocumentAsync(firstAdditionalDocument, InvocationReasons.SyntaxChanged, CancellationToken.None);
                    break;

                case BackgroundAnalysisScope.FullSolution:
                    await incrementalAnalyzer.AnalyzeProjectAsync(project, semanticsChanged: true, InvocationReasons.Reanalyze, CancellationToken.None);
                    break;

                default:
                    throw ExceptionUtilities.UnexpectedValue(analysisScope);
            }

            await ((AsynchronousOperationListener)service.Listener).ExpeditedWaitAsync();

            var expectedCount = (analysisScope, testMultiple) switch
            {
                (BackgroundAnalysisScope.ActiveFile or BackgroundAnalysisScope.None, _) => 0,
                (BackgroundAnalysisScope.OpenFiles or BackgroundAnalysisScope.FullSolution, false) => 1,
                (BackgroundAnalysisScope.OpenFiles, true) => 2,
                (BackgroundAnalysisScope.FullSolution, true) => 4,
                _ => throw ExceptionUtilities.Unreachable,
            };

            Assert.Equal(expectedCount, diagnostics.Count);

            for (var i = 0; i < analyzers.Length; i++)
            {
                analyzer = (AdditionalFileAnalyzer)analyzers[i];
                foreach (var additionalDoc in project.AdditionalDocuments)
                {
                    var applicableDiagnostics = diagnostics.Where(
                        d => d.Id == analyzer.Descriptor.Id && d.DataLocation.OriginalFilePath == additionalDoc.FilePath);

                    if (analysisScope is BackgroundAnalysisScope.ActiveFile or BackgroundAnalysisScope.None)
                    {
                        Assert.Empty(applicableDiagnostics);
                    }
                    else if (analysisScope == BackgroundAnalysisScope.OpenFiles &&
                        firstAdditionalDocument != additionalDoc)
                    {
                        Assert.Empty(applicableDiagnostics);
                    }
                    else
                    {
                        var diagnostic = Assert.Single(applicableDiagnostics);
                        Assert.Equal(diagnosticSpan, diagnostic.GetTextSpan());
                        diagnostics.Remove(diagnostic);
                    }
                }
            }

            Assert.Empty(diagnostics);
        }

        private class AdditionalFileAnalyzer2 : AdditionalFileAnalyzer
        {
            public AdditionalFileAnalyzer2(bool registerFromInitialize, TextSpan diagnosticSpan, string id)
                : base(registerFromInitialize, diagnosticSpan, id)
            {
            }
        }

        [Theory, CombinatorialData]
        internal async Task TestDiagnosticSuppressor(bool includeAnalyzer, bool includeSuppressor, BackgroundAnalysisScope analysisScope)
        {
            var analyzers = ArrayBuilder<DiagnosticAnalyzer>.GetInstance();
            if (includeAnalyzer)
            {
                analyzers.Add(new NamedTypeAnalyzer());
            }

            if (includeSuppressor)
            {
                analyzers.Add(new DiagnosticSuppressorForId(NamedTypeAnalyzer.DiagnosticId));
            }

            var analyzerReference = new AnalyzerImageReference(analyzers.ToImmutableArray());

            using var workspace = TestWorkspace.CreateCSharp("class A {}", composition: s_editorFeaturesCompositionWithMockDiagnosticUpdateSourceRegistrationService.AddParts(typeof(TestDocumentTrackingService)));
            var options = workspace.Options.WithChangedOption(SolutionCrawlerOptions.BackgroundAnalysisScopeOption, LanguageNames.CSharp, analysisScope);
            workspace.SetOptions(options);

            workspace.TryApplyChanges(workspace.CurrentSolution.WithAnalyzerReferences(new[] { analyzerReference }));

            var project = workspace.CurrentSolution.Projects.Single();
            var document = project.Documents.Single();

            Assert.IsType<MockDiagnosticUpdateSourceRegistrationService>(workspace.GetService<IDiagnosticUpdateSourceRegistrationService>());
            var service = Assert.IsType<DiagnosticAnalyzerService>(workspace.GetService<IDiagnosticAnalyzerService>());
            var globalOptions = workspace.GetService<IGlobalOptionService>();

            DiagnosticData diagnostic = null;
            service.DiagnosticsUpdated += (s, e) =>
            {
                var diagnostics = e.GetPushDiagnostics(globalOptions, InternalDiagnosticsOptions.NormalDiagnosticMode);
                if (diagnostics.Length == 0)
                {
                    return;
                }

                diagnostic = Assert.Single(diagnostics);
            };

            var incrementalAnalyzer = (DiagnosticIncrementalAnalyzer)service.CreateIncrementalAnalyzer(workspace);

            switch (analysisScope)
            {
                case BackgroundAnalysisScope.None:
                case BackgroundAnalysisScope.ActiveFile:
                    workspace.OpenDocument(document.Id);
                    var documentTrackingService = (TestDocumentTrackingService)workspace.Services.GetService<IDocumentTrackingService>();
                    documentTrackingService.SetActiveDocument(document.Id);
                    await incrementalAnalyzer.AnalyzeDocumentAsync(document, bodyOpt: null, InvocationReasons.SemanticChanged, CancellationToken.None);
                    break;

                case BackgroundAnalysisScope.OpenFiles:
                    workspace.OpenDocument(document.Id);
                    await incrementalAnalyzer.AnalyzeDocumentAsync(document, bodyOpt: null, InvocationReasons.SemanticChanged, CancellationToken.None);
                    break;

                case BackgroundAnalysisScope.FullSolution:
                    await incrementalAnalyzer.AnalyzeProjectAsync(project, semanticsChanged: true, InvocationReasons.Reanalyze, CancellationToken.None);
                    break;

                default:
                    throw ExceptionUtilities.UnexpectedValue(analysisScope);
            }

            await ((AsynchronousOperationListener)service.Listener).ExpeditedWaitAsync();

            if (includeAnalyzer && analysisScope != BackgroundAnalysisScope.None)
            {
                Assert.True(diagnostic != null);
                Assert.Equal(NamedTypeAnalyzer.DiagnosticId, diagnostic.Id);
                Assert.Equal(includeSuppressor, diagnostic.IsSuppressed);
            }
            else
            {
                Assert.True(diagnostic == null);
            }
        }

        [Theory, CombinatorialData]
        internal async Task TestRemoveUnnecessaryInlineSuppressionsAnalyzer(BackgroundAnalysisScope analysisScope, bool isSourceGenerated, bool testPragma)
        {
            var analyzers = ImmutableArray.Create<DiagnosticAnalyzer>(
                new CSharpCompilerDiagnosticAnalyzer(),
                new NamedTypeAnalyzer(),
                new CSharpRemoveUnnecessaryInlineSuppressionsDiagnosticAnalyzer());

            var analyzerReference = new AnalyzerImageReference(analyzers);

            string code;
            if (testPragma)
            {
                code = $@"
#pragma warning disable {NamedTypeAnalyzer.DiagnosticId} // Unnecessary
#pragma warning disable CS0168 // Variable is declared but never used - Unnecessary

#pragma warning disable {NamedTypeAnalyzer.DiagnosticId} // Necessary
class A
{{
    void M()
    {{
#pragma warning disable CS0168 // Variable is declared but never used - Necessary
        int x;
    }}
}}
";
            }
            else
            {
                code = $@"
[System.Diagnostics.CodeAnalysis.SuppressMessage(""Category1"", ""{NamedTypeAnalyzer.DiagnosticId}"")] // Necessary
class A
{{
    [System.Diagnostics.CodeAnalysis.SuppressMessage(""Category2"", ""{NamedTypeAnalyzer.DiagnosticId}"")] // Unnecessary
    [System.Diagnostics.CodeAnalysis.SuppressMessage(""Category3"", ""CS0168"")] // Unnecessary
    void M()
    {{
#pragma warning disable CS0168 // Variable is declared but never used - Necessary
        int x;
    }}
}}
";
            }

            string[] files;
            string[] sourceGeneratedFiles;
            if (isSourceGenerated)
            {
                files = Array.Empty<string>();
                sourceGeneratedFiles = new[] { code };
            }
            else
            {
                files = new[] { code };
                sourceGeneratedFiles = Array.Empty<string>();
            }

            using var workspace = TestWorkspace.CreateCSharp(files, sourceGeneratedFiles, composition: s_editorFeaturesCompositionWithMockDiagnosticUpdateSourceRegistrationService.AddParts(typeof(TestDocumentTrackingService)));
            var options = workspace.Options.WithChangedOption(SolutionCrawlerOptions.BackgroundAnalysisScopeOption, LanguageNames.CSharp, analysisScope);
            workspace.SetOptions(options);

            workspace.TryApplyChanges(workspace.CurrentSolution.WithAnalyzerReferences(new[] { analyzerReference }));

            var project = workspace.CurrentSolution.Projects.Single();
            var document = isSourceGenerated ? (await project.GetSourceGeneratedDocumentsAsync(CancellationToken.None)).Single() : project.Documents.Single();
            if (isSourceGenerated)
                Assert.IsType<SourceGeneratedDocument>(document);
            else
                Assert.IsType<Document>(document);

            Assert.IsType<MockDiagnosticUpdateSourceRegistrationService>(workspace.GetService<IDiagnosticUpdateSourceRegistrationService>());
            var service = Assert.IsType<DiagnosticAnalyzerService>(workspace.GetService<IDiagnosticAnalyzerService>());
            var globalOptions = workspace.GetService<IGlobalOptionService>();

            var diagnostics = ArrayBuilder<DiagnosticData>.GetInstance();
            service.DiagnosticsUpdated += (s, e) =>
            {
                diagnostics.AddRange(
                    e.GetPushDiagnostics(globalOptions, InternalDiagnosticsOptions.NormalDiagnosticMode)
                     .Where(d => d.Id == IDEDiagnosticIds.RemoveUnnecessarySuppressionDiagnosticId)
                     .OrderBy(d => d.GetTextSpan()));
            };

            var incrementalAnalyzer = (DiagnosticIncrementalAnalyzer)service.CreateIncrementalAnalyzer(workspace);

            switch (analysisScope)
            {
                case BackgroundAnalysisScope.None:
                case BackgroundAnalysisScope.ActiveFile:
                    if (isSourceGenerated)
                        workspace.OpenSourceGeneratedDocument(document.Id);
                    else
                        workspace.OpenDocument(document.Id);

                    var documentTrackingService = (TestDocumentTrackingService)workspace.Services.GetRequiredService<IDocumentTrackingService>();
                    documentTrackingService.SetActiveDocument(document.Id);
                    await incrementalAnalyzer.AnalyzeDocumentAsync(document, bodyOpt: null, InvocationReasons.SemanticChanged, CancellationToken.None);
                    break;

<<<<<<< HEAD
                case BackgroundAnalysisScope.OpenFilesAndProjects:
                    if (isSourceGenerated)
                        workspace.OpenSourceGeneratedDocument(document.Id);
                    else
                        workspace.OpenDocument(document.Id);

=======
                case BackgroundAnalysisScope.OpenFiles:
                    workspace.OpenDocument(document.Id);
>>>>>>> 6ea50575
                    await incrementalAnalyzer.AnalyzeDocumentAsync(document, bodyOpt: null, InvocationReasons.SemanticChanged, CancellationToken.None);
                    break;

                case BackgroundAnalysisScope.FullSolution:
                    await incrementalAnalyzer.AnalyzeProjectAsync(project, semanticsChanged: true, InvocationReasons.Reanalyze, CancellationToken.None);
                    break;
            }

            await ((AsynchronousOperationListener)service.Listener).ExpeditedWaitAsync();

            var root = await document.GetSyntaxRootAsync();
            if (analysisScope == BackgroundAnalysisScope.None)
            {
                // Anayzers are disabled for BackgroundAnalysisScope.None.
                Assert.Empty(diagnostics);
            }
            else
            {
                Assert.Equal(2, diagnostics.Count);
                if (testPragma)
                {
                    var pragma1 = root.FindTrivia(diagnostics[0].GetTextSpan().Start).ToString();
                    Assert.Equal($"#pragma warning disable {NamedTypeAnalyzer.DiagnosticId} // Unnecessary", pragma1);
                    var pragma2 = root.FindTrivia(diagnostics[1].GetTextSpan().Start).ToString();
                    Assert.Equal($"#pragma warning disable CS0168 // Variable is declared but never used - Unnecessary", pragma2);
                }
                else
                {
                    var attribute1 = root.FindNode(diagnostics[0].GetTextSpan()).ToString();
                    Assert.Equal($@"System.Diagnostics.CodeAnalysis.SuppressMessage(""Category2"", ""{NamedTypeAnalyzer.DiagnosticId}"")", attribute1);
                    var attribute2 = root.FindNode(diagnostics[1].GetTextSpan()).ToString();
                    Assert.Equal($@"System.Diagnostics.CodeAnalysis.SuppressMessage(""Category3"", ""CS0168"")", attribute2);
                }
            }
        }

        [Theory, CombinatorialData]
        internal async Task TestCancellationDuringDiagnosticComputation_InProc(AnalyzerRegisterActionKind actionKind)
        {
            // This test verifies that we do no attempt to re-use CompilationWithAnalyzers instance in IDE in-proc diagnostic computation in presence of an OperationCanceledException during analysis.
            // Attempting to do so has led to large number of reliability issues and flakiness in diagnostic computation, which we want to avoid.

            var source = @"
class A
{
    void M()
    {
        int x = 0;
    }
}";

            using var workspace = TestWorkspace.CreateCSharp(source,
                composition: s_editorFeaturesCompositionWithMockDiagnosticUpdateSourceRegistrationService.AddParts(typeof(TestDocumentTrackingService)));

            var analyzer = new CancellationTestAnalyzer(actionKind);
            var analyzerReference = new AnalyzerImageReference(ImmutableArray.Create<DiagnosticAnalyzer>(analyzer));
            workspace.TryApplyChanges(workspace.CurrentSolution.WithAnalyzerReferences(new[] { analyzerReference }));

            var project = workspace.CurrentSolution.Projects.Single();
            var document = project.Documents.Single();

            Assert.IsType<MockDiagnosticUpdateSourceRegistrationService>(workspace.GetService<IDiagnosticUpdateSourceRegistrationService>());
            var service = Assert.IsType<DiagnosticAnalyzerService>(workspace.GetService<IDiagnosticAnalyzerService>());
            var globalOptions = workspace.GetService<IGlobalOptionService>();

            DiagnosticData diagnostic = null;
            service.DiagnosticsUpdated += (s, e) =>
            {
                var diagnostics = e.GetPushDiagnostics(globalOptions, InternalDiagnosticsOptions.NormalDiagnosticMode);
                if (diagnostics.IsEmpty)
                {
                    return;
                }

                Assert.Null(diagnostic);
                diagnostic = Assert.Single(diagnostics);
            };

            var incrementalAnalyzer = (DiagnosticIncrementalAnalyzer)service.CreateIncrementalAnalyzer(workspace);

            OpenDocumentAndMakeActive(document, workspace);

            // First invoke analysis with cancellation token, and verify canceled compilation and no reported diagnostics.
            Assert.Empty(analyzer.CanceledCompilations);
            try
            {
                if (actionKind == AnalyzerRegisterActionKind.SyntaxTree)
                {
                    await incrementalAnalyzer.AnalyzeSyntaxAsync(document, InvocationReasons.SyntaxChanged, analyzer.CancellationToken);
                }
                else
                {
                    await incrementalAnalyzer.AnalyzeDocumentAsync(document, bodyOpt: null, InvocationReasons.SemanticChanged, analyzer.CancellationToken);
                }

                throw ExceptionUtilities.Unreachable;
            }
            catch (OperationCanceledException ex) when (ex.CancellationToken == analyzer.CancellationToken)
            {
            }

            Assert.Single(analyzer.CanceledCompilations);
            Assert.Null(diagnostic);

            // Then invoke analysis without cancellation token, and verify non-cancelled diagnostic.
            if (actionKind == AnalyzerRegisterActionKind.SyntaxTree)
            {
                await incrementalAnalyzer.AnalyzeSyntaxAsync(document, InvocationReasons.SyntaxChanged, CancellationToken.None);
            }
            else
            {
                await incrementalAnalyzer.AnalyzeDocumentAsync(document, bodyOpt: null, InvocationReasons.SemanticChanged, CancellationToken.None);
            }

            await ((AsynchronousOperationListener)service.Listener).ExpeditedWaitAsync();

            Assert.True(diagnostic != null);
            Assert.Equal(CancellationTestAnalyzer.NonCanceledDiagnosticId, diagnostic.Id);
        }

        [Theory, CombinatorialData]
        [WorkItem(49698, "https://github.com/dotnet/roslyn/issues/49698")]
        internal async Task TestOnlyRequiredAnalyzerExecutedDuringDiagnosticComputation(bool documentAnalysis)
        {
            using var workspace = TestWorkspace.CreateCSharp("class A { }");

            // Verify that requesting analyzer diagnostics for analyzer1 does not lead to invoking analyzer2.
            var analyzer1 = new NamedTypeAnalyzerWithConfigurableEnabledByDefault(isEnabledByDefault: true, DiagnosticSeverity.Warning, throwOnAllNamedTypes: false);
            var analyzer1Id = analyzer1.GetAnalyzerId();
            var analyzer2 = new NamedTypeAnalyzer();
            var analyzerIdsToRequestDiagnostics = new[] { analyzer1Id };
            var analyzerReference = new AnalyzerImageReference(ImmutableArray.Create<DiagnosticAnalyzer>(analyzer1, analyzer2));
            workspace.TryApplyChanges(workspace.CurrentSolution.WithAnalyzerReferences(new[] { analyzerReference }));
            var project = workspace.CurrentSolution.Projects.Single();
            var document = documentAnalysis ? project.Documents.Single() : null;
            var diagnosticComputer = new DiagnosticComputer(document, project, span: null, AnalysisKind.Semantic, new DiagnosticAnalyzerInfoCache());
            var diagnosticsMapResults = await diagnosticComputer.GetDiagnosticsAsync(analyzerIdsToRequestDiagnostics, reportSuppressedDiagnostics: false,
                logPerformanceInfo: false, getTelemetryInfo: false, cancellationToken: CancellationToken.None);
            Assert.False(analyzer2.ReceivedSymbolCallback);

            Assert.Equal(1, diagnosticsMapResults.Diagnostics.Length);
            var (actualAnalyzerId, diagnosticMap) = diagnosticsMapResults.Diagnostics.Single();
            Assert.Equal(analyzer1Id, actualAnalyzerId);
            Assert.Equal(1, diagnosticMap.Semantic.Length);
            var semanticDiagnostics = diagnosticMap.Semantic.Single().Item2;
            var diagnostic = Assert.Single(semanticDiagnostics);
            Assert.Equal(analyzer1.Descriptor.Id, diagnostic.Id);

            Assert.Empty(diagnosticMap.Syntax);
            Assert.Empty(diagnosticMap.NonLocal);
            Assert.Empty(diagnosticMap.Other);
        }

        [Theory, CombinatorialData]
        internal async Task TestCancellationDuringDiagnosticComputation_OutOfProc(AnalyzerRegisterActionKind actionKind)
        {
            // This test verifies that we do no attempt to re-use CompilationWithAnalyzers instance in IDE OutOfProc diagnostic computation in presence of an OperationCanceledException during analysis.
            // Attempting to do so has led to large number of reliability issues and flakiness in diagnostic computation, which we want to avoid.
            // NOTE: Unfortunately, we cannot perform an end-to-end OutOfProc test, similar to the InProc test above because AnalyzerImageReference is not serializable.
            //       So, we perform a very targeted test which directly uses the 'DiagnosticComputer' type that is used for all OutOfProc diagnostic computation.

            var source = @"
class A
{
    void M()
    {
        int x = 0;
    }
}";

            using var workspace = TestWorkspace.CreateCSharp(source);

            var analyzer = new CancellationTestAnalyzer(actionKind);
            var analyzerReference = new AnalyzerImageReference(ImmutableArray.Create<DiagnosticAnalyzer>(analyzer));
            workspace.TryApplyChanges(workspace.CurrentSolution.WithAnalyzerReferences(new[] { analyzerReference }));

            var project = workspace.CurrentSolution.Projects.Single();
            var document = project.Documents.Single();
            var diagnosticAnalyzerInfoCache = new DiagnosticAnalyzerInfoCache();

            var kind = actionKind == AnalyzerRegisterActionKind.SyntaxTree ? AnalysisKind.Syntax : AnalysisKind.Semantic;
            var diagnosticComputer = new DiagnosticComputer(document, project, span: null, kind, diagnosticAnalyzerInfoCache);
            var analyzerIds = new[] { analyzer.GetAnalyzerId() };

            // First invoke analysis with cancellation token, and verify canceled compilation and no reported diagnostics.
            Assert.Empty(analyzer.CanceledCompilations);
            try
            {
                _ = await diagnosticComputer.GetDiagnosticsAsync(analyzerIds, reportSuppressedDiagnostics: false,
                    logPerformanceInfo: false, getTelemetryInfo: false, cancellationToken: analyzer.CancellationToken);

                throw ExceptionUtilities.Unreachable;
            }
            catch (OperationCanceledException ex) when (ex.CancellationToken == analyzer.CancellationToken)
            {
            }

            Assert.Single(analyzer.CanceledCompilations);

            // Then invoke analysis without cancellation token, and verify non-cancelled diagnostic.
            var diagnosticsMap = await diagnosticComputer.GetDiagnosticsAsync(analyzerIds, reportSuppressedDiagnostics: false,
                logPerformanceInfo: false, getTelemetryInfo: false, cancellationToken: CancellationToken.None);
            var builder = diagnosticsMap.Diagnostics.Single().diagnosticMap;
            var diagnostic = kind == AnalysisKind.Syntax ? builder.Syntax.Single().Item2.Single() : builder.Semantic.Single().Item2.Single();
            Assert.Equal(CancellationTestAnalyzer.NonCanceledDiagnosticId, diagnostic.Id);
        }

        internal enum AnalyzerRegisterActionKind
        {
            SyntaxTree,
            SyntaxNode,
            Symbol,
            Operation,
            SemanticModel,
        }

        [DiagnosticAnalyzer(LanguageNames.CSharp)]
        internal sealed class CancellationTestAnalyzer : DiagnosticAnalyzer
        {
            public const string CanceledDiagnosticId = "CanceledId";
            public const string NonCanceledDiagnosticId = "NonCanceledId";
            private readonly DiagnosticDescriptor s_canceledDescriptor =
                new DiagnosticDescriptor(CanceledDiagnosticId, "test", "test", "test", DiagnosticSeverity.Warning, isEnabledByDefault: true);
            private readonly DiagnosticDescriptor s_nonCanceledDescriptor =
                new DiagnosticDescriptor(NonCanceledDiagnosticId, "test", "test", "test", DiagnosticSeverity.Warning, isEnabledByDefault: true);

            private readonly AnalyzerRegisterActionKind _actionKind;
            private readonly CancellationTokenSource _cancellationTokenSource;

            public CancellationTestAnalyzer(AnalyzerRegisterActionKind actionKind)
            {
                _actionKind = actionKind;
                _cancellationTokenSource = new CancellationTokenSource();
                CanceledCompilations = new ConcurrentSet<Compilation>();
            }

            public CancellationToken CancellationToken => _cancellationTokenSource.Token;
            public ConcurrentSet<Compilation> CanceledCompilations { get; }

            public override ImmutableArray<DiagnosticDescriptor> SupportedDiagnostics => ImmutableArray.Create(s_canceledDescriptor, s_nonCanceledDescriptor);

            public override void Initialize(AnalysisContext context)
            {
                context.RegisterCompilationStartAction(OnCompilationStart);
            }

            private void OnCompilationStart(CompilationStartAnalysisContext context)
            {
                switch (_actionKind)
                {
                    case AnalyzerRegisterActionKind.SyntaxTree:
                        context.RegisterSyntaxTreeAction(syntaxContext => HandleCallback(syntaxContext.Tree.GetRoot().GetLocation(), context.Compilation, syntaxContext.ReportDiagnostic, syntaxContext.CancellationToken));
                        break;
                    case AnalyzerRegisterActionKind.SyntaxNode:
                        context.RegisterSyntaxNodeAction(context => HandleCallback(context.Node.GetLocation(), context.Compilation, context.ReportDiagnostic, context.CancellationToken), CodeAnalysis.CSharp.SyntaxKind.ClassDeclaration);
                        break;
                    case AnalyzerRegisterActionKind.Symbol:
                        context.RegisterSymbolAction(context => HandleCallback(context.Symbol.Locations[0], context.Compilation, context.ReportDiagnostic, context.CancellationToken), SymbolKind.NamedType);
                        break;
                    case AnalyzerRegisterActionKind.Operation:
                        context.RegisterOperationAction(context => HandleCallback(context.Operation.Syntax.GetLocation(), context.Compilation, context.ReportDiagnostic, context.CancellationToken), OperationKind.VariableDeclaration);
                        break;
                    case AnalyzerRegisterActionKind.SemanticModel:
                        context.RegisterSemanticModelAction(context => HandleCallback(context.SemanticModel.SyntaxTree.GetRoot().GetLocation(), context.SemanticModel.Compilation, context.ReportDiagnostic, context.CancellationToken));
                        break;
                }
            }

            private void HandleCallback(Location analysisLocation, Compilation compilation, Action<Diagnostic> reportDiagnostic, CancellationToken cancellationToken)
            {
                // Mimic cancellation by throwing an OperationCanceledException in first callback.
                if (!_cancellationTokenSource.IsCancellationRequested)
                {
                    _cancellationTokenSource.Cancel();
                    CanceledCompilations.Add(compilation);

                    while (true)
                    {
                        cancellationToken.ThrowIfCancellationRequested();
                    }

                    throw ExceptionUtilities.Unreachable;
                }

                // Report diagnostic in the second callback.
                var descriptor = CanceledCompilations.Contains(compilation) ? s_canceledDescriptor : s_nonCanceledDescriptor;
                reportDiagnostic(Diagnostic.Create(descriptor, analysisLocation));
            }
        }

        private static Document GetDocumentFromIncompleteProject(AdhocWorkspace workspace)
        {
            var project = workspace.AddProject(
                            ProjectInfo.Create(
                                ProjectId.CreateNewId(),
                                VersionStamp.Create(),
                                "CSharpProject",
                                "CSharpProject",
                                LanguageNames.CSharp).WithHasAllInformation(hasAllInformation: false));

            return workspace.AddDocument(project.Id, "Empty.cs", SourceText.From("class A { B B {get} }"));
        }

        private static (bool, bool) AnalyzerResultSetter(bool syntax, bool semantic, ImmutableArray<DiagnosticData> diagnostics)
        {
            switch (diagnostics.Length)
            {
                case 0:
                    break;
                case 1:
                    syntax |= diagnostics[0].Id == Analyzer.s_syntaxRule.Id;
                    semantic |= diagnostics[0].Id == Analyzer.s_semanticRule.Id;
                    break;
                default:
                    AssertEx.Fail("shouldn't reach here");
                    break;
            }

            return (syntax, semantic);
        }

        private static (bool, bool) CompilerAnalyzerResultSetter(bool syntax, bool semantic, ImmutableArray<DiagnosticData> diagnostics)
        {
            syntax |= diagnostics.Any(d => d.Properties["Origin"] == "Syntactic");
            semantic |= diagnostics.Any(d => d.Properties["Origin"] != "Syntactic");

            return (syntax, semantic);
        }

        private static async Task RunAllAnalysisAsync(IIncrementalAnalyzer analyzer, TextDocument textDocument)
        {
            if (textDocument is Document document)
            {
                await analyzer.AnalyzeSyntaxAsync(document, InvocationReasons.Empty, CancellationToken.None).ConfigureAwait(false);
                await analyzer.AnalyzeDocumentAsync(document, bodyOpt: null, reasons: InvocationReasons.Empty, cancellationToken: CancellationToken.None).ConfigureAwait(false);
            }
            else if (analyzer is IIncrementalAnalyzer2 analyzer2)
            {
                await analyzer2.AnalyzeNonSourceDocumentAsync(textDocument, InvocationReasons.Empty, CancellationToken.None).ConfigureAwait(false);
            }

            await analyzer.AnalyzeProjectAsync(textDocument.Project, semanticsChanged: true, reasons: InvocationReasons.Empty, cancellationToken: CancellationToken.None).ConfigureAwait(false);
        }

        private class Analyzer : DiagnosticAnalyzer
        {
            internal static readonly DiagnosticDescriptor s_syntaxRule = new DiagnosticDescriptor("syntax", "test", "test", "test", DiagnosticSeverity.Error, isEnabledByDefault: true);
            internal static readonly DiagnosticDescriptor s_semanticRule = new DiagnosticDescriptor("semantic", "test", "test", "test", DiagnosticSeverity.Error, isEnabledByDefault: true);
            internal static readonly DiagnosticDescriptor s_compilationRule = new DiagnosticDescriptor("compilation", "test", "test", "test", DiagnosticSeverity.Error, isEnabledByDefault: true);

            public override ImmutableArray<DiagnosticDescriptor> SupportedDiagnostics => ImmutableArray.Create(s_syntaxRule, s_semanticRule, s_compilationRule);

            public override void Initialize(AnalysisContext context)
            {
                context.RegisterSyntaxTreeAction(c => c.ReportDiagnostic(Diagnostic.Create(s_syntaxRule, c.Tree.GetRoot().GetLocation())));
                context.RegisterSemanticModelAction(c => c.ReportDiagnostic(Diagnostic.Create(s_semanticRule, c.SemanticModel.SyntaxTree.GetRoot().GetLocation())));
                context.RegisterCompilationAction(c => c.ReportDiagnostic(Diagnostic.Create(s_compilationRule, c.Compilation.SyntaxTrees.First().GetRoot().GetLocation())));
            }
        }

        private class DisabledByDefaultAnalyzer : DiagnosticAnalyzer
        {
            internal static readonly DiagnosticDescriptor s_syntaxRule = new DiagnosticDescriptor("syntax", "test", "test", "test", DiagnosticSeverity.Error, isEnabledByDefault: false);
            internal static readonly DiagnosticDescriptor s_semanticRule = new DiagnosticDescriptor("semantic", "test", "test", "test", DiagnosticSeverity.Error, isEnabledByDefault: false);
            internal static readonly DiagnosticDescriptor s_compilationRule = new DiagnosticDescriptor("compilation", "test", "test", "test", DiagnosticSeverity.Error, isEnabledByDefault: false);

            public override ImmutableArray<DiagnosticDescriptor> SupportedDiagnostics => ImmutableArray.Create(s_syntaxRule, s_semanticRule, s_compilationRule);

            public override void Initialize(AnalysisContext context)
            {
                context.RegisterSyntaxTreeAction(c => c.ReportDiagnostic(Diagnostic.Create(s_syntaxRule, c.Tree.GetRoot().GetLocation())));
                context.RegisterSemanticModelAction(c => c.ReportDiagnostic(Diagnostic.Create(s_semanticRule, c.SemanticModel.SyntaxTree.GetRoot().GetLocation())));
                context.RegisterCompilationAction(c => c.ReportDiagnostic(Diagnostic.Create(s_compilationRule, c.Compilation.SyntaxTrees.First().GetRoot().GetLocation())));
            }
        }

        private class OpenFileOnlyAnalyzer : DiagnosticAnalyzer, IBuiltInAnalyzer
        {
            internal static readonly DiagnosticDescriptor s_syntaxRule = new DiagnosticDescriptor("syntax", "test", "test", "test", DiagnosticSeverity.Error, isEnabledByDefault: true);

            public override ImmutableArray<DiagnosticDescriptor> SupportedDiagnostics => ImmutableArray.Create(s_syntaxRule);

            public override void Initialize(AnalysisContext context)
                => context.RegisterSyntaxTreeAction(c => c.ReportDiagnostic(Diagnostic.Create(s_syntaxRule, c.Tree.GetRoot().GetLocation())));

            public DiagnosticAnalyzerCategory GetAnalyzerCategory()
                => DiagnosticAnalyzerCategory.SyntaxTreeWithoutSemanticsAnalysis;

            public CodeActionRequestPriority RequestPriority => CodeActionRequestPriority.Normal;

            public bool OpenFileOnly(CodeAnalysis.Options.OptionSet options)
                => true;
        }

        private class NoNameAnalyzer : DocumentDiagnosticAnalyzer
        {
            internal static readonly DiagnosticDescriptor s_syntaxRule = new DiagnosticDescriptor("syntax", "test", "test", "test", DiagnosticSeverity.Error, isEnabledByDefault: true);

            public override ImmutableArray<DiagnosticDescriptor> SupportedDiagnostics => ImmutableArray.Create(s_syntaxRule);

            public override Task<ImmutableArray<Diagnostic>> AnalyzeSyntaxAsync(Document document, CancellationToken cancellationToken)
                => Task.FromResult(ImmutableArray.Create(Diagnostic.Create(s_syntaxRule, Location.Create(document.FilePath, TextSpan.FromBounds(0, 0), new LinePositionSpan(new LinePosition(0, 0), new LinePosition(0, 0))))));

            public override Task<ImmutableArray<Diagnostic>> AnalyzeSemanticsAsync(Document document, CancellationToken cancellationToken)
                => SpecializedTasks.Default<ImmutableArray<Diagnostic>>();
        }

        private class Priority20Analyzer : PriorityTestDocumentDiagnosticAnalyzer
        {
            public Priority20Analyzer() : base(priority: 20) { }
        }

        private class Priority15Analyzer : PriorityTestProjectDiagnosticAnalyzer
        {
            public Priority15Analyzer() : base(priority: 15) { }
        }

        private class Priority10Analyzer : PriorityTestDocumentDiagnosticAnalyzer
        {
            public Priority10Analyzer() : base(priority: 10) { }
        }

        private class Priority1Analyzer : PriorityTestProjectDiagnosticAnalyzer
        {
            public Priority1Analyzer() : base(priority: 1) { }
        }

        private class Priority0Analyzer : PriorityTestDocumentDiagnosticAnalyzer
        {
            public Priority0Analyzer() : base(priority: -1) { }
        }

        private class PriorityTestDocumentDiagnosticAnalyzer : DocumentDiagnosticAnalyzer
        {
            protected PriorityTestDocumentDiagnosticAnalyzer(int priority)
                => Priority = priority;

            public override int Priority { get; }
            public override ImmutableArray<DiagnosticDescriptor> SupportedDiagnostics => ImmutableArray<DiagnosticDescriptor>.Empty;
            public override Task<ImmutableArray<Diagnostic>> AnalyzeSemanticsAsync(Document document, CancellationToken cancellationToken)
                => Task.FromResult(ImmutableArray<Diagnostic>.Empty);
            public override Task<ImmutableArray<Diagnostic>> AnalyzeSyntaxAsync(Document document, CancellationToken cancellationToken)
                => Task.FromResult(ImmutableArray<Diagnostic>.Empty);
        }

        private class PriorityTestProjectDiagnosticAnalyzer : ProjectDiagnosticAnalyzer
        {
            protected PriorityTestProjectDiagnosticAnalyzer(int priority)
                => Priority = priority;

            public override int Priority { get; }
            public override ImmutableArray<DiagnosticDescriptor> SupportedDiagnostics => ImmutableArray<DiagnosticDescriptor>.Empty;
            public override Task<ImmutableArray<Diagnostic>> AnalyzeProjectAsync(Project project, CancellationToken cancellationToken)
                => Task.FromResult(ImmutableArray<Diagnostic>.Empty);
        }

        private class LeakDocumentAnalyzer : DocumentDiagnosticAnalyzer
        {
            internal static readonly DiagnosticDescriptor s_syntaxRule = new DiagnosticDescriptor("leak", "test", "test", "test", DiagnosticSeverity.Error, isEnabledByDefault: true);

            public override ImmutableArray<DiagnosticDescriptor> SupportedDiagnostics => ImmutableArray.Create(s_syntaxRule);

            public override async Task<ImmutableArray<Diagnostic>> AnalyzeSyntaxAsync(Document document, CancellationToken cancellationToken)
            {
                var root = await document.GetSyntaxRootAsync(cancellationToken).ConfigureAwait(false);
                return ImmutableArray.Create(Diagnostic.Create(s_syntaxRule, root.GetLocation()));
            }

            public override Task<ImmutableArray<Diagnostic>> AnalyzeSemanticsAsync(Document document, CancellationToken cancellationToken)
                => SpecializedTasks.Default<ImmutableArray<Diagnostic>>();
        }

        private class LeakProjectAnalyzer : ProjectDiagnosticAnalyzer
        {
            private static readonly DiagnosticDescriptor s_rule = new DiagnosticDescriptor("project", "test", "test", "test", DiagnosticSeverity.Error, isEnabledByDefault: true);
            public override ImmutableArray<DiagnosticDescriptor> SupportedDiagnostics => ImmutableArray.Create(s_rule);
            public override Task<ImmutableArray<Diagnostic>> AnalyzeProjectAsync(Project project, CancellationToken cancellationToken) => SpecializedTasks.Default<ImmutableArray<Diagnostic>>();
        }

        [DiagnosticAnalyzer(LanguageNames.CSharp)]
        private class NamedTypeAnalyzer : DiagnosticAnalyzer
        {
            public const string DiagnosticId = "test";
            private readonly ImmutableArray<DiagnosticDescriptor> _supportedDiagnostics;

            public NamedTypeAnalyzer(DiagnosticSeverity defaultSeverity = DiagnosticSeverity.Warning)
                => _supportedDiagnostics = ImmutableArray.Create(new DiagnosticDescriptor(DiagnosticId, "test", "test", "test", defaultSeverity, isEnabledByDefault: true));

            public override ImmutableArray<DiagnosticDescriptor> SupportedDiagnostics => _supportedDiagnostics;
            public bool ReceivedSymbolCallback { get; private set; }

            public override void Initialize(AnalysisContext context)
            {
                context.RegisterSymbolAction(c =>
                {
                    ReceivedSymbolCallback = true;
                    c.ReportDiagnostic(Diagnostic.Create(_supportedDiagnostics[0], c.Symbol.Locations[0]));
                }, SymbolKind.NamedType);
            }
        }
    }
}<|MERGE_RESOLUTION|>--- conflicted
+++ resolved
@@ -902,17 +902,12 @@
                     await incrementalAnalyzer.AnalyzeDocumentAsync(document, bodyOpt: null, InvocationReasons.SemanticChanged, CancellationToken.None);
                     break;
 
-<<<<<<< HEAD
-                case BackgroundAnalysisScope.OpenFilesAndProjects:
+                case BackgroundAnalysisScope.OpenFiles:
                     if (isSourceGenerated)
                         workspace.OpenSourceGeneratedDocument(document.Id);
                     else
                         workspace.OpenDocument(document.Id);
 
-=======
-                case BackgroundAnalysisScope.OpenFiles:
-                    workspace.OpenDocument(document.Id);
->>>>>>> 6ea50575
                     await incrementalAnalyzer.AnalyzeDocumentAsync(document, bodyOpt: null, InvocationReasons.SemanticChanged, CancellationToken.None);
                     break;
 
