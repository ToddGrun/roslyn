﻿// Licensed to the .NET Foundation under one or more agreements.
// The .NET Foundation licenses this file to you under the MIT license.
// See the LICENSE file in the project root for more information.

using System;
using System.Collections.Generic;
using System.Collections.Immutable;
using System.Composition;
using System.Diagnostics.CodeAnalysis;
using System.Linq;
using System.Reflection;
using System.Runtime.Serialization;
using Microsoft.CodeAnalysis.AddImport;
using Microsoft.CodeAnalysis.BraceMatching;
using Microsoft.CodeAnalysis.Classification;
using Microsoft.CodeAnalysis.CodeActions;
using Microsoft.CodeAnalysis.CodeStyle;
using Microsoft.CodeAnalysis.Diagnostics;
using Microsoft.CodeAnalysis.Diagnostics.Analyzers.NamingStyles;
using Microsoft.CodeAnalysis.DocumentationComments;
using Microsoft.CodeAnalysis.Editor;
using Microsoft.CodeAnalysis.Editor.UnitTests;
using Microsoft.CodeAnalysis.Editor.UnitTests.Workspaces;
using Microsoft.CodeAnalysis.ExtractMethod;
using Microsoft.CodeAnalysis.FindUsages;
using Microsoft.CodeAnalysis.Formatting;
using Microsoft.CodeAnalysis.Host;
using Microsoft.CodeAnalysis.Host.Mef;
using Microsoft.CodeAnalysis.ImplementType;
using Microsoft.CodeAnalysis.InlineHints;
using Microsoft.CodeAnalysis.MetadataAsSource;
using Microsoft.CodeAnalysis.Options;
using Microsoft.CodeAnalysis.SignatureHelp;
using Microsoft.CodeAnalysis.Structure;
using Microsoft.CodeAnalysis.SymbolSearch;
using Microsoft.CodeAnalysis.Test.Utilities;
using Xunit;

namespace Microsoft.CodeAnalysis.UnitTests;

[UseExportProvider]
public class GlobalOptionsTests
{
    [Export(typeof(IGlobalOptionService)), Shared, PartNotDiscoverable]
    internal class TestGlobalOptions : IGlobalOptionService
    {
        public readonly List<OptionKey2> AccessedOptionKeys = new();

        [ImportingConstructor]
        [Obsolete(MefConstruction.ImportingConstructorMessage, error: true)]
        public TestGlobalOptions()
        {
        }

        private void OnOptionAccessed(OptionKey2 key)
        {
            AccessedOptionKeys.Add(key);
        }

        public T GetOption<T>(Option2<T> option)
        {
            OnOptionAccessed(new OptionKey2(option));
            return (T)OptionsTestHelpers.GetDifferentValue(typeof(T), option.DefaultValue)!;
        }

        public T GetOption<T>(PerLanguageOption2<T> option, string languageName)
        {
            OnOptionAccessed(new OptionKey2(option, languageName));
            return (T)OptionsTestHelpers.GetDifferentValue(typeof(T), option.DefaultValue)!;
        }

        public T GetOption<T>(OptionKey2 optionKey)
            => throw new NotImplementedException();

        #region Unused

#pragma warning disable CS0067
        public event EventHandler<OptionChangedEventArgs>? OptionChanged;
#pragma warning restore

        public ImmutableArray<object?> GetOptions(ImmutableArray<OptionKey2> optionKeys)
            => throw new NotImplementedException();

        public bool RefreshOption(OptionKey2 optionKey, object? newValue)
            => throw new NotImplementedException();

        public void SetGlobalOption<T>(Option2<T> option, T value)
            => throw new NotImplementedException();

        public void SetGlobalOption<T>(PerLanguageOption2<T> option, string language, T value)
            => throw new NotImplementedException();

        public void SetGlobalOption(OptionKey2 optionKey, object? value)
            => throw new NotImplementedException();

<<<<<<< HEAD
        #endregion
    }

    /// <summary>
    /// True if the type is a type of an option value.
    /// </summary>
    private static bool IsOptionValueType(Type type)
    {
        type = GetNonNullableType(type);

        return
            type == typeof(bool) ||
            type == typeof(int) ||
            type == typeof(string) ||
            type.IsEnum ||
            type == typeof(NamingStylePreferences) ||
            typeof(ICodeStyleOption).IsAssignableFrom(type);
    }

    private static Type GetNonNullableType(Type type)
        => type.IsGenericType && type.GetGenericTypeDefinition() == typeof(Nullable<>) ? type.GetGenericArguments()[0] : type;

    /// <summary>
    /// Returns another value of the same type that's not equal to the specified <paramref name="value"/>.
    /// </summary>
    private static object GetNonEqualValue(Type type, object? value)
    {
        Assert.True(IsOptionValueType(type));

        if (type == typeof(bool?))
            return value is null ? true : null!;

        switch (value)
        {
            case bool b:
                return !b;

            case int i:
                return i == 0 ? 1 : 0;

            case string s:
                return "!" + s;

            case ICodeStyleOption codeStyle:
                return codeStyle
                    .WithValue(GetNonEqualValue(codeStyle.GetType().GetGenericArguments()[0], codeStyle.Value))
                    .WithNotification((codeStyle.Notification == NotificationOption2.Error) ? NotificationOption2.Warning : NotificationOption2.Error);

            case NamingStylePreferences naming:
                return naming.IsEmpty ? NamingStylePreferences.Default : NamingStylePreferences.Empty;

            default:
                if (value != null && type.IsEnum)
                {
                    var zero = Enum.ToObject(type, 0);
                    return value.Equals(zero) ? Enum.ToObject(type, 1) : zero;
                }
=======
        public bool SetGlobalOptions(ImmutableArray<KeyValuePair<OptionKey2, object?>> options)
            => throw new NotImplementedException();
>>>>>>> 9a347d1c

        #endregion
    }

    private static void VerifyDataMembersHaveNonDefaultValues(object options, object defaultOptions, string? language = null)
    {
        Assert.Equal(options.GetType(), defaultOptions.GetType());
        Recurse(options.GetType(), options, defaultOptions, language);

        static void Recurse(Type type, object options, object defaultOptions, string? language)
        {
            foreach (var property in type.GetProperties(BindingFlags.Instance | BindingFlags.Public))
            {
                if (property.GetCustomAttributes<DataMemberAttribute>().Any())
                {
                    // value initialized from global options:
                    var value = property.GetValue(options);

                    // default value for the option -- may be different then default(T):
                    var defaultValue = property.GetValue(defaultOptions);

                    if (OptionsTestHelpers.IsOptionValueType(property.PropertyType))
                    {
                        if (IsStoredInGlobalOptions(property, language))
                        {
                            Assert.False(Equals(value, defaultValue), $"{type.FullName}.{property.Name} not initialized from global options");
                        }
                    }
                    else
                    {
                        var propertyType = OptionsTestHelpers.GetNonNullableType(property.PropertyType);

                        if (propertyType != property.PropertyType)
                        {
                            var getValueOrDefault = property.PropertyType.GetMethod("GetValueOrDefault", Array.Empty<Type>());
                            value = getValueOrDefault.Invoke(value, Array.Empty<object>());
                            defaultValue = getValueOrDefault.Invoke(defaultValue, Array.Empty<object>());
                        }

                        Recurse(propertyType, value, defaultValue, language);
                    }
                }
            }
        }
    }

    private static TestWorkspace CreateWorkspace(out TestGlobalOptions globalOptions)
    {
        var composition = EditorTestCompositions.LanguageServerProtocolEditorFeatures.
            AddExcludedPartTypes(typeof(GlobalOptionService)).
            AddParts(typeof(TestGlobalOptions));

        var workspace = new TestWorkspace(composition: composition);
        globalOptions = Assert.IsType<TestGlobalOptions>(workspace.ExportProvider.GetExportedValue<IGlobalOptionService>());
        return workspace;
    }

    /// <summary>
    /// Properties for options not stored in global options.
    /// </summary>
    private static bool IsStoredInGlobalOptions(PropertyInfo property, string? language)
        => !(property.DeclaringType == typeof(AddImportPlacementOptions) && property.Name == nameof(AddImportPlacementOptions.AllowInHiddenRegions) ||
             property.DeclaringType == typeof(AddImportPlacementOptions) && property.Name == nameof(AddImportPlacementOptions.UsingDirectivePlacement) && language == LanguageNames.VisualBasic ||
             property.DeclaringType == typeof(DocumentFormattingOptions) && property.Name == nameof(DocumentFormattingOptions.FileHeaderTemplate) ||
             property.DeclaringType == typeof(DocumentFormattingOptions) && property.Name == nameof(DocumentFormattingOptions.InsertFinalNewLine) ||
             property.DeclaringType == typeof(ClassificationOptions) && property.Name == nameof(ClassificationOptions.ForceFrozenPartialSemanticsForCrossProcessOperations) ||
             property.DeclaringType == typeof(BlockStructureOptions) && property.Name == nameof(BlockStructureOptions.IsMetadataAsSource));

    /// <summary>
    /// Our mock <see cref="IGlobalOptionService"/> implementation returns a non-default value for each option it reads.
    /// Option objects initialized from this service thus should have all their data properties initialized to
    /// non-default values. We then enumerate these properties via reflection and compare each property value with the
    /// default instance of the respective options type.
    /// </summary>
    [Theory]
    [InlineData(LanguageNames.CSharp)]
    [InlineData(LanguageNames.VisualBasic)]
    public void ReadingOptionsFromGlobalOptions(string language)
    {
        using var workspace = CreateWorkspace(out var globalOptions);
        var languageServices = workspace.Services.SolutionServices.GetLanguageServices(language);

        VerifyDataMembersHaveNonDefaultValues(globalOptions.GetIdeAnalyzerOptions(languageServices), IdeAnalyzerOptions.GetDefault(languageServices), language);
        VerifyDataMembersHaveNonDefaultValues(globalOptions.GetCodeActionOptions(languageServices), CodeActionOptions.GetDefault(languageServices), language);
        VerifyDataMembersHaveNonDefaultValues(globalOptions.GetBraceMatchingOptions(language), BraceMatchingOptions.Default, language);
        VerifyDataMembersHaveNonDefaultValues(globalOptions.GetFindUsagesOptions(language), FindUsagesOptions.Default, language);
        VerifyDataMembersHaveNonDefaultValues(globalOptions.GetInlineHintsOptions(language), InlineHintsOptions.Default, language);
        VerifyDataMembersHaveNonDefaultValues(globalOptions.GetAutoFormattingOptions(language), AutoFormattingOptions.Default, language);
        VerifyDataMembersHaveNonDefaultValues(globalOptions.GetBlockStructureOptions(language, isMetadataAsSource: false), BlockStructureOptions.Default, language);
        VerifyDataMembersHaveNonDefaultValues(globalOptions.GetDocumentationCommentOptions(globalOptions.GetLineFormattingOptions(language), language), DocumentationCommentOptions.Default, language);
        VerifyDataMembersHaveNonDefaultValues(globalOptions.GetExtractMethodOptions(language), ExtractMethodOptions.Default, language);
        VerifyDataMembersHaveNonDefaultValues(globalOptions.GetImplementTypeOptions(language), ImplementTypeOptions.Default, language);
        VerifyDataMembersHaveNonDefaultValues(globalOptions.GetMetadataAsSourceOptions(languageServices), MetadataAsSourceOptions.GetDefault(languageServices), language);
        VerifyDataMembersHaveNonDefaultValues(globalOptions.GetSignatureHelpOptions(language), SignatureHelpOptions.Default, language);
        VerifyDataMembersHaveNonDefaultValues(globalOptions.GetSymbolSearchOptions(language), SymbolSearchOptions.Default, language);
        VerifyDataMembersHaveNonDefaultValues(globalOptions.GetWorkspaceConfigurationOptions(), WorkspaceConfigurationOptions.Default);
    }
}<|MERGE_RESOLUTION|>--- conflicted
+++ resolved
@@ -93,68 +93,8 @@
         public void SetGlobalOption(OptionKey2 optionKey, object? value)
             => throw new NotImplementedException();
 
-<<<<<<< HEAD
-        #endregion
-    }
-
-    /// <summary>
-    /// True if the type is a type of an option value.
-    /// </summary>
-    private static bool IsOptionValueType(Type type)
-    {
-        type = GetNonNullableType(type);
-
-        return
-            type == typeof(bool) ||
-            type == typeof(int) ||
-            type == typeof(string) ||
-            type.IsEnum ||
-            type == typeof(NamingStylePreferences) ||
-            typeof(ICodeStyleOption).IsAssignableFrom(type);
-    }
-
-    private static Type GetNonNullableType(Type type)
-        => type.IsGenericType && type.GetGenericTypeDefinition() == typeof(Nullable<>) ? type.GetGenericArguments()[0] : type;
-
-    /// <summary>
-    /// Returns another value of the same type that's not equal to the specified <paramref name="value"/>.
-    /// </summary>
-    private static object GetNonEqualValue(Type type, object? value)
-    {
-        Assert.True(IsOptionValueType(type));
-
-        if (type == typeof(bool?))
-            return value is null ? true : null!;
-
-        switch (value)
-        {
-            case bool b:
-                return !b;
-
-            case int i:
-                return i == 0 ? 1 : 0;
-
-            case string s:
-                return "!" + s;
-
-            case ICodeStyleOption codeStyle:
-                return codeStyle
-                    .WithValue(GetNonEqualValue(codeStyle.GetType().GetGenericArguments()[0], codeStyle.Value))
-                    .WithNotification((codeStyle.Notification == NotificationOption2.Error) ? NotificationOption2.Warning : NotificationOption2.Error);
-
-            case NamingStylePreferences naming:
-                return naming.IsEmpty ? NamingStylePreferences.Default : NamingStylePreferences.Empty;
-
-            default:
-                if (value != null && type.IsEnum)
-                {
-                    var zero = Enum.ToObject(type, 0);
-                    return value.Equals(zero) ? Enum.ToObject(type, 1) : zero;
-                }
-=======
         public bool SetGlobalOptions(ImmutableArray<KeyValuePair<OptionKey2, object?>> options)
             => throw new NotImplementedException();
->>>>>>> 9a347d1c
 
         #endregion
     }
