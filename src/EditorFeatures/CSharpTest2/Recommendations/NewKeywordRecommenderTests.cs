--- conflicted
+++ resolved
@@ -12,13 +12,8 @@
 [Trait(Traits.Feature, Traits.Features.KeywordRecommending)]
 public sealed class NewKeywordRecommenderTests : KeywordRecommenderTests
 {
-<<<<<<< HEAD
     [Fact]
     public async Task TestAtRoot()
-=======
-    [Trait(Traits.Feature, Traits.Features.KeywordRecommending)]
-    public sealed class NewKeywordRecommenderTests : KeywordRecommenderTests
->>>>>>> b11b9408
     {
         await VerifyKeywordAsync(
 @"$$");
@@ -1317,7 +1312,6 @@
             """);
     }
 
-<<<<<<< HEAD
     [Fact, WorkItem("https://github.com/dotnet/roslyn/issues/70677")]
     public async Task TestInCollectionExpressions_ParenSpreadAfterFirstElementToReturn()
     {
@@ -1328,27 +1322,24 @@
                 IEnumerable<string> M() => [string.Empty, .. ($$
             }
             """);
-=======
-        #endregion
-
-        [Fact]
-        public async Task TestWithinExtension()
-        {
-            await VerifyAbsenceAsync(
-                """
-                static class C
+    }
+
+    #endregion
+
+    [Fact]
+    public async Task TestWithinExtension()
+    {
+        await VerifyAbsenceAsync(
+            """
+            static class C
+            {
+                extension(string s)
                 {
-                    extension(string s)
-                    {
-                        $$
-                    }
+                    $$
                 }
-                """,
-                CSharpNextParseOptions,
-                CSharpNextScriptParseOptions);
-        }
->>>>>>> b11b9408
-    }
-
-    #endregion
+            }
+            """,
+            CSharpNextParseOptions,
+            CSharpNextScriptParseOptions);
+    }
 }