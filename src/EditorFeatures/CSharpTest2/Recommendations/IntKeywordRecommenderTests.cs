﻿// Licensed to the .NET Foundation under one or more agreements.
// The .NET Foundation licenses this file to you under the MIT license.
// See the LICENSE file in the project root for more information.

using System.Threading.Tasks;
using Microsoft.CodeAnalysis.Test.Utilities;
using Roslyn.Test.Utilities;
using Xunit;

namespace Microsoft.CodeAnalysis.Editor.CSharp.UnitTests.Recommendations;

[Trait(Traits.Feature, Traits.Features.KeywordRecommending)]
public sealed class IntKeywordRecommenderTests : KeywordRecommenderTests
{
<<<<<<< HEAD
    [Fact]
    public async Task TestAtRoot_Interactive()
=======
    [Trait(Traits.Feature, Traits.Features.KeywordRecommending)]
    public sealed class IntKeywordRecommenderTests : KeywordRecommenderTests
>>>>>>> b11b9408
    {
        await VerifyKeywordAsync(SourceCodeKind.Script,
@"$$");
    }

    [Fact]
    public async Task TestAfterClass_Interactive()
    {
        await VerifyKeywordAsync(SourceCodeKind.Script,
            """
            class C { }
            $$
            """);
    }

    [Fact]
    public async Task TestAfterGlobalStatement()
    {
        await VerifyKeywordAsync(
            """
            System.Console.WriteLine();
            $$
            """);
    }

    [Fact]
    public async Task TestAfterGlobalVariableDeclaration_Interactive()
    {
        await VerifyKeywordAsync(SourceCodeKind.Script,
            """
            int i = 0;
            $$
            """);
    }

    [Fact]
    public async Task TestAfterStaticKeyword_Interactive()
    {
        await VerifyKeywordAsync(SourceCodeKind.Script,
@"static $$");
    }

    [Fact]
    public async Task TestAfterPublicKeyword_Interactive()
    {
        await VerifyKeywordAsync(SourceCodeKind.Script,
@"public $$");
    }

    [Fact]
    public async Task TestNotInUsing()
    {
        await VerifyAbsenceAsync(
@"using $$");
    }

    [Fact]
    public async Task TestInUsingAlias()
    {
        await VerifyKeywordAsync(
@"using Goo = $$");
    }

    [Fact]
    public async Task TestInUsingAlias_Tuple()
    {
        await VerifyKeywordAsync(
@"using Goo = ($$");
    }

    [Fact]
    public async Task TestInUsingAlias_FuncPointer()
    {
        await VerifyKeywordAsync(
@"using Goo = delegate*<$$");
    }

    [Fact]
    public async Task TestInGlobalUsingAlias()
    {
        await VerifyKeywordAsync(
@"global using Goo = $$");
    }

    [Fact]
    public async Task TestNotInPreprocessor1()
    {
        await VerifyAbsenceAsync(
            """
            class C {
            #$$
            """);
    }

    [Fact]
    public async Task TestNotInPreprocessor2()
    {
        await VerifyAbsenceAsync(
            """
            class C {
            #if $$
            """);
    }

    [Fact]
    public async Task TestAfterStackAlloc()
    {
        await VerifyKeywordAsync(
            """
            class C {
                 int* goo = stackalloc $$
            """);
    }

    [Fact]
    public async Task TestInFixedStatement()
    {
        await VerifyKeywordAsync(
@"fixed ($$");
    }

    [Fact]
    public async Task TestInDelegateReturnType()
    {
        await VerifyKeywordAsync(
@"public delegate $$");
    }

    [Fact]
    public async Task TestInCastType()
    {
        await VerifyKeywordAsync(AddInsideMethod(
@"var str = (($$"));
    }

    [Fact]
    public async Task TestInCastType2()
    {
        await VerifyKeywordAsync(AddInsideMethod(
@"var str = (($$)items) as string;"));
    }

    [Fact]
    public async Task TestInEmptyStatement()
    {
        await VerifyKeywordAsync(AddInsideMethod(
@"$$"));
    }

    [Fact]
    public async Task TestEnumBaseTypes()
    {
        await VerifyKeywordAsync(
@"enum E : $$");
    }

    [Fact]
    public async Task TestInGenericType1()
    {
        await VerifyKeywordAsync(AddInsideMethod(
@"IList<$$"));
    }

    [Fact]
    public async Task TestInGenericType2()
    {
        await VerifyKeywordAsync(AddInsideMethod(
@"IList<int,$$"));
    }

    [Fact]
    public async Task TestInGenericType3()
    {
        await VerifyKeywordAsync(AddInsideMethod(
@"IList<int[],$$"));
    }

    [Fact]
    public async Task TestInGenericType4()
    {
        await VerifyKeywordAsync(AddInsideMethod(
@"IList<IGoo<int?,byte*>,$$"));
    }

    [Fact]
    public async Task TestNotInBaseList()
    {
        await VerifyAbsenceAsync(
@"class C : $$");
    }

    [Fact]
    public async Task TestInGenericType_InBaseList()
    {
        await VerifyKeywordAsync(
@"class C : IList<$$");
    }

    [Fact]
    public async Task TestAfterIs()
    {
        await VerifyKeywordAsync(AddInsideMethod(
@"var v = goo is $$"));
    }

    [Fact]
    public async Task TestAfterAs()
    {
        await VerifyKeywordAsync(AddInsideMethod(
@"var v = goo as $$"));
    }

    [Fact]
    public async Task TestAfterMethod()
    {
        await VerifyKeywordAsync(
            """
            class C {
              void Goo() {}
              $$
            """);
    }

    [Fact]
    public async Task TestAfterField()
    {
        await VerifyKeywordAsync(
            """
            class C {
              int i;
              $$
            """);
    }

    [Fact]
    public async Task TestAfterProperty()
    {
        await VerifyKeywordAsync(
            """
            class C {
              int i { get; }
              $$
            """);
    }

    [Fact]
    public async Task TestAfterNestedAttribute()
    {
        await VerifyKeywordAsync(
            """
            class C {
              [goo]
              $$
            """);
    }

    [Fact]
    public async Task TestInsideStruct()
    {
        await VerifyKeywordAsync(
            """
            struct S {
               $$
            """);
    }

    [Fact]
    public async Task TestInsideInterface()
    {
        await VerifyKeywordAsync(
            """
            interface I {
               $$
            """);
    }

    [Fact]
    public async Task TestInsideClass()
    {
        await VerifyKeywordAsync(
            """
            class C {
               $$
            """);
    }

    [Fact]
    public async Task TestNotAfterPartial()
        => await VerifyAbsenceAsync(@"partial $$");

    [Fact]
    public async Task TestAfterNestedPartial()
    {
        await VerifyKeywordAsync(
            """
            class C {
                partial $$
            """);
    }

    [Fact]
    public async Task TestAfterNestedAbstract()
    {
        await VerifyKeywordAsync(
            """
            class C {
                abstract $$
            """);
    }

    [Fact]
    public async Task TestAfterNestedInternal()
    {
        await VerifyKeywordAsync(
            """
            class C {
                internal $$
            """);
    }

    [Fact]
    public async Task TestAfterNestedStaticPublic()
    {
        await VerifyKeywordAsync(
            """
            class C {
                static public $$
            """);
    }

    [Fact]
    public async Task TestAfterNestedPublicStatic()
    {
        await VerifyKeywordAsync(
            """
            class C {
                public static $$
            """);
    }

    [Fact]
    public async Task TestAfterVirtualPublic()
    {
        await VerifyKeywordAsync(
            """
            class C {
                virtual public $$
            """);
    }

    [Fact]
    public async Task TestAfterNestedPublic()
    {
        await VerifyKeywordAsync(
            """
            class C {
                public $$
            """);
    }

    [Fact]
    public async Task TestAfterNestedPrivate()
    {
        await VerifyKeywordAsync(
            """
            class C {
               private $$
            """);
    }

    [Fact]
    public async Task TestAfterNestedProtected()
    {
        await VerifyKeywordAsync(
            """
            class C {
                protected $$
            """);
    }

    [Fact]
    public async Task TestAfterNestedSealed()
    {
        await VerifyKeywordAsync(
            """
            class C {
                sealed $$
            """);
    }

    [Fact]
    public async Task TestAfterNestedStatic()
    {
        await VerifyKeywordAsync(
            """
            class C {
                static $$
            """);
    }

    [Fact]
    public async Task TestInLocalVariableDeclaration()
    {
        await VerifyKeywordAsync(AddInsideMethod(
@"$$"));
    }

    [Fact]
    public async Task TestInForVariableDeclaration()
    {
        await VerifyKeywordAsync(AddInsideMethod(
@"for ($$"));
    }

    [Fact]
    public async Task TestInForeachVariableDeclaration()
    {
        await VerifyKeywordAsync(AddInsideMethod(
@"foreach ($$"));
    }

    [Fact]
    public async Task TestInUsingVariableDeclaration()
    {
        await VerifyKeywordAsync(AddInsideMethod(
@"using ($$"));
    }

    [Fact]
    public async Task TestInFromVariableDeclaration()
    {
        await VerifyKeywordAsync(AddInsideMethod(
@"var q = from $$"));
    }

    [Fact]
    public async Task TestInJoinVariableDeclaration()
    {
        await VerifyKeywordAsync(AddInsideMethod(
            """
            var q = from a in b 
                      join $$
            """));
    }

    [Fact]
    public async Task TestAfterMethodOpenParen()
    {
        await VerifyKeywordAsync(
            """
            class C {
                void Goo($$
            """);
    }

    [Fact]
    public async Task TestAfterMethodComma()
    {
        await VerifyKeywordAsync(
            """
            class C {
                void Goo(int i, $$
            """);
    }

    [Fact]
    public async Task TestAfterMethodAttribute()
    {
        await VerifyKeywordAsync(
            """
            class C {
                void Goo(int i, [Goo]$$
            """);
    }

    [Fact]
    public async Task TestAfterStatementAttribute()
        => await VerifyKeywordAsync(AddInsideMethod(@"[Goo] $$"));

    [Fact]
    public async Task TestAfterConstructorOpenParen()
    {
        await VerifyKeywordAsync(
            """
            class C {
                public C($$
            """);
    }

    [Fact]
    public async Task TestAfterConstructorComma()
    {
        await VerifyKeywordAsync(
            """
            class C {
                public C(int i, $$
            """);
    }

    [Fact]
    public async Task TestAfterConstructorAttribute()
    {
        await VerifyKeywordAsync(
            """
            class C {
                public C(int i, [Goo]$$
            """);
    }

    [Fact]
    public async Task TestAfterDelegateOpenParen()
    {
        await VerifyKeywordAsync(
@"delegate void D($$");
    }

    [Fact]
    public async Task TestAfterDelegateComma()
    {
        await VerifyKeywordAsync(
@"delegate void D(int i, $$");
    }

    [Fact]
    public async Task TestAfterDelegateAttribute()
    {
        await VerifyKeywordAsync(
@"delegate void D(int i, [Goo]$$");
    }

    [Fact]
    public async Task TestAfterThis()
    {
        await VerifyKeywordAsync(
            """
            static class C {
                 public static void Goo(this $$
            """);
    }

    [Fact]
    public async Task TestAfterRef()
    {
        await VerifyKeywordAsync(
            """
            class C {
                 void Goo(ref $$
            """);
    }

    [Fact]
    public async Task TestAfterOut()
    {
        await VerifyKeywordAsync(
            """
            class C {
                 void Goo(out $$
            """);
    }

    [Fact]
    public async Task TestAfterLambdaRef()
    {
        await VerifyKeywordAsync(
            """
            class C {
                 void Goo() {
                      System.Func<int, int> f = (ref $$
            """);
    }

    [Fact]
    public async Task TestAfterLambdaOut()
    {
        await VerifyKeywordAsync(
            """
            class C {
                 void Goo() {
                      System.Func<int, int> f = (out $$
            """);
    }

    [Fact]
    public async Task TestAfterParams()
    {
        await VerifyKeywordAsync(
            """
            class C {
                 void Goo(params $$
            """);
    }

    [Fact]
    public async Task TestInImplicitOperator()
    {
        await VerifyKeywordAsync(
            """
            class C {
                 public static implicit operator $$
            """);
    }

    [Fact]
    public async Task TestInExplicitOperator()
    {
        await VerifyKeywordAsync(
            """
            class C {
                 public static explicit operator $$
            """);
    }

    [Fact]
    public async Task TestAfterIndexerBracket()
    {
        await VerifyKeywordAsync(
            """
            class C {
                int this[$$
            """);
    }

    [Fact]
    public async Task TestAfterIndexerBracketComma()
    {
        await VerifyKeywordAsync(
            """
            class C {
                int this[int i, $$
            """);
    }

    [Fact]
    public async Task TestAfterNewInExpression()
    {
        await VerifyKeywordAsync(AddInsideMethod(
@"new $$"));
    }

    [Fact]
    public async Task TestAfterConstInMemberContext()
    {
        await VerifyKeywordAsync(
            """
            class C {
                const $$
            """);
    }

    [Fact]
    public async Task TestAfterRefInMemberContext()
    {
        await VerifyKeywordAsync(
            """
            class C {
                ref $$
            """);
    }

    [Fact]
    public async Task TestAfterRefReadonlyInMemberContext()
    {
        await VerifyKeywordAsync(
            """
            class C {
                ref readonly $$
            """);
    }

    [Fact]
    public async Task TestAfterConstInStatementContext()
    {
        await VerifyKeywordAsync(AddInsideMethod(
@"const $$"));
    }

    [Fact]
    public async Task TestAfterRefInStatementContext()
    {
        await VerifyKeywordAsync(AddInsideMethod(
@"ref $$"));
    }

    [Fact]
    public async Task TestAfterRefReadonlyInStatementContext()
    {
        await VerifyKeywordAsync(AddInsideMethod(
@"ref readonly $$"));
    }

    [Fact]
    public async Task TestAfterConstLocalDeclaration()
    {
        await VerifyKeywordAsync(AddInsideMethod(
@"const $$ int local;"));
    }

    [Fact]
    public async Task TestAfterRefLocalDeclaration()
    {
        await VerifyKeywordAsync(AddInsideMethod(
@"ref $$ int local;"));
    }

    [Fact]
    public async Task TestAfterRefReadonlyLocalDeclaration()
    {
        await VerifyKeywordAsync(AddInsideMethod(
@"ref readonly $$ int local;"));
    }

    [Fact]
    public async Task TestAfterRefLocalFunction()
    {
        await VerifyKeywordAsync(AddInsideMethod(
@"ref $$ int Function();"));
    }

    [Fact]
    public async Task TestAfterRefReadonlyLocalFunction()
    {
        await VerifyKeywordAsync(AddInsideMethod(
@"ref readonly $$ int Function();"));
    }

    [Fact]
    public async Task TestAfterRefExpression()
    {
        await VerifyKeywordAsync(AddInsideMethod(
@"ref int x = ref $$"));
    }

    [Fact]
    public async Task TestInUncheckedCast()
    {
        await VerifyKeywordAsync(AddInsideMethod(
@"return unchecked(($$"));
    }

    [Fact]
    public async Task TestNotAfterPointerDecl()
    {
        await VerifyAbsenceAsync(AddInsideMethod(
@"int* $$"));
    }

    [Fact]
    public async Task TestNotAfterNullableDecl()
    {
        await VerifyAbsenceAsync(AddInsideMethod(
@"int? $$"));
    }

    [Fact]
    public async Task TestAfterNew()
    {
        await VerifyKeywordAsync(AddInsideMethod(
@"int[] i = new $$"));
    }

    [Fact, WorkItem("http://vstfdevdiv:8080/DevDiv2/DevDiv/_workitems/edit/538804")]
    public async Task TestInTypeOf()
    {
        await VerifyKeywordAsync(AddInsideMethod(
@"typeof($$"));
    }

    [Fact, WorkItem("http://vstfdevdiv:8080/DevDiv2/DevDiv/_workitems/edit/538804")]
    public async Task TestInDefault()
    {
        await VerifyKeywordAsync(AddInsideMethod(
@"default($$"));
    }

    [Fact, WorkItem("http://vstfdevdiv:8080/DevDiv2/DevDiv/_workitems/edit/538804")]
    public async Task TestInSizeOf()
    {
        await VerifyKeywordAsync(AddInsideMethod(
@"sizeof($$"));
    }

    [Fact]
    public async Task TestAfterTopLevelMemberDeclaration()
    {
        await VerifyKeywordAsync(SourceCodeKind.Script, """
            void Goo()
            {
            }

            $$
            """);
    }

    [Fact, WorkItem("http://vstfdevdiv:8080/DevDiv2/DevDiv/_workitems/edit/544219")]
    public async Task TestNotInObjectInitializerMemberContext()
    {
        await VerifyAbsenceAsync("""
            class C
            {
                public int x, y;
                void M()
                {
                    var c = new C { x = 2, y = 3, $$
            """);
    }

    [Fact, WorkItem("http://vstfdevdiv:8080/DevDiv2/DevDiv/_workitems/edit/546938")]
    public async Task TestInCrefContext()
    {
        await VerifyKeywordAsync("""
            class Program
            {
                /// <see cref="$$">
                static void Main(string[] args)
                {

                }
            }
            """);
    }

    [Fact, WorkItem("http://vstfdevdiv:8080/DevDiv2/DevDiv/_workitems/edit/546955")]
    public async Task TestInCrefContextNotAfterDot()
    {
        await VerifyAbsenceAsync("""
            /// <see cref="System.$$" />
            class C { }
            """);
    }

    [Fact, WorkItem("https://github.com/dotnet/roslyn/issues/60341")]
    public async Task TestNotAfterAsync()
        => await VerifyAbsenceAsync(@"class c { async $$ }");

    [Fact, WorkItem("https://github.com/dotnet/roslyn/issues/60341")]
    public async Task TestNotAfterAsyncAsType()
        => await VerifyAbsenceAsync(@"class c { async async $$ }");

    [Fact, WorkItem("https://github.com/dotnet/roslyn/issues/1468")]
    public async Task TestNotInCrefTypeParameter()
    {
        await VerifyAbsenceAsync("""
            using System;
            /// <see cref="List{$$}" />
            class C { }
            """);
    }

    [Fact]
    public async Task Preselection()
    {
        await VerifyKeywordAsync("""
            class Program
            {
                static void Main(string[] args)
                {
                    Helper($$)
                }
                static void Helper(int x) { }
            }
            """);
    }

    [Fact, WorkItem("https://github.com/dotnet/roslyn/issues/14127")]
    public async Task TestInTupleWithinType()
    {
        await VerifyKeywordAsync("""
            class Program
            {
                ($$
            }
            """);
    }

    [Fact, WorkItem("https://github.com/dotnet/roslyn/issues/14127")]
    public async Task TestInTupleWithinMember()
    {
        await VerifyKeywordAsync("""
            class Program
            {
                void Method()
                {
                    ($$
                }
            }
            """);
    }

    [Fact]
    public async Task TestInFunctionPointerType()
    {
        await VerifyKeywordAsync("""
            class C
            {
                delegate*<$$
            """);
    }

    [Fact]
    public async Task TestInFunctionPointerTypeAfterComma()
    {
        await VerifyKeywordAsync("""
            class C
            {
                delegate*<int, $$
            """);
    }

    [Fact]
    public async Task TestInFunctionPointerTypeAfterModifier()
    {
        await VerifyKeywordAsync("""
            class C
            {
                delegate*<ref $$
            """);
    }

    [Fact]
    public async Task TestNotAfterDelegateAsterisk()
    {
        await VerifyAbsenceAsync("""
            class C
            {
                delegate*$$
            """);
    }

    [Fact]
    public async Task TestNotInDeclarationDeconstruction()
    {
        await VerifyAbsenceAsync(AddInsideMethod(
@"var (x, $$) = (0, 0);"));
    }

    [Fact]
    public async Task TestInMixedDeclarationAndAssignmentInDeconstruction()
    {
        await VerifyKeywordAsync(AddInsideMethod(
@"(x, $$) = (0, 0);"));
    }

    [Theory, WorkItem("https://github.com/dotnet/roslyn/issues/53585")]
    [ClassData(typeof(TheoryDataKeywordsIndicatingLocalFunctionWithoutAsync))]
    public async Task TestAfterKeywordIndicatingLocalFunctionWithoutAsync(string keyword)
    {
        await VerifyKeywordAsync(AddInsideMethod($@"
{keyword} $$"));
    }

    [Theory, WorkItem("https://github.com/dotnet/roslyn/issues/60341")]
    [ClassData(typeof(TheoryDataKeywordsIndicatingLocalFunctionWithAsync))]
    public async Task TestNotAfterKeywordIndicatingLocalFunctionWithAsync(string keyword)
    {
        await VerifyAbsenceAsync(AddInsideMethod($@"
{keyword} $$"));
    }

    [Fact, WorkItem("https://github.com/dotnet/roslyn/issues/64585")]
    public async Task TestAfterRequired()
    {
        await VerifyKeywordAsync("""
            class C
            {
                required $$
            }
            """);
    }

    [Fact, WorkItem("https://github.com/dotnet/roslyn/issues/67061")]
    public async Task TestAfterRefAtTopLevel1()
    {
        // Could be defining a ref-local in top-level-code
        await VerifyKeywordAsync(
@"ref $$");
    }

    [Theory, WorkItem("https://github.com/dotnet/roslyn/issues/67061")]
    [CombinatorialData]
    public async Task TestAfterReadonlyAtTopLevel1(bool script)
    {
        if (script)
        {
            // A legal top level script field.
            await VerifyKeywordAsync(
@"readonly $$", Options.Script);
        }
        else
        {
            // no legal top level statement can start with `readonly string`
            await VerifyAbsenceAsync(
@"readonly $$", CSharp9ParseOptions, CSharp9ParseOptions);
        }
    }

    [Fact, WorkItem("https://github.com/dotnet/roslyn/issues/67061")]
    public async Task TestAfterRefReadonlyAtTopLevel1()
    {
        // Could be defining a ref-local in top-level-code
        await VerifyKeywordAsync(
@"ref readonly $$");
    }

    [Fact, WorkItem("https://github.com/dotnet/roslyn/issues/67061")]
    public async Task TestNotAfterRefInNamespace()
    {
        // This is only legal for a struct declaration
        await VerifyAbsenceAsync(
            """
            namespace N
            {
                ref $$
            }
            """);
    }

    [Fact, WorkItem("https://github.com/dotnet/roslyn/issues/67061")]
    public async Task TestNotAfterReadonlyInNamespace()
    {
        // This is only legal for a struct declaration
        await VerifyAbsenceAsync(
            """
            namespace N
            {
                readonly $$
            }
            """);
    }

    [Fact, WorkItem("https://github.com/dotnet/roslyn/issues/67061")]
    public async Task TestNotAfterRefReadonlyInNamespace()
    {
        // This is only legal for a struct declaration
        await VerifyAbsenceAsync(
            """
            namespace N
            {
                ref readonly $$
            }
            """);
    }

    [Theory, WorkItem("https://github.com/dotnet/roslyn/issues/67061")]
    [InlineData("class")]
    [InlineData("interface")]
    [InlineData("struct")]
    [InlineData("record")]
    public async Task TestAfterRefInClassInterfaceStructRecord(string type)
    {
        await VerifyKeywordAsync(
$@"{type} N
{{
    ref $$
}}");
    }

    [Theory, WorkItem("https://github.com/dotnet/roslyn/issues/67061")]
    [InlineData("class")]
    [InlineData("interface")]
    [InlineData("struct")]
    [InlineData("record")]
    public async Task TestAfterReadonlyInClassInterfaceStructRecord(string type)
    {
        await VerifyKeywordAsync(
$@"{type} N
{{
    readonly $$
}}");
    }

    [Theory, WorkItem("https://github.com/dotnet/roslyn/issues/67061")]
    [InlineData("class")]
    [InlineData("interface")]
    [InlineData("struct")]
    [InlineData("record")]
    public async Task TestAfterRefReadonlyInClassInterfaceStructRecord(string type)
    {
        await VerifyKeywordAsync(
$@"{type} N
{{
    ref readonly $$
}}");
    }

    #region Collection expressions

    [Fact, WorkItem("https://github.com/dotnet/roslyn/issues/70677")]
    public async Task TestInCollectionExpressions_BeforeFirstElementToVar()
    {
        await VerifyKeywordAsync(AddInsideMethod(
            """
            var x = [$$
            """));
    }

    [Fact, WorkItem("https://github.com/dotnet/roslyn/issues/70677")]
    public async Task TestInCollectionExpressions_BeforeFirstElementToReturn()
    {
        await VerifyKeywordAsync(
            """
            class C
            {
                IEnumerable<string> M() => [$$
            }
            """);
    }

    [Fact, WorkItem("https://github.com/dotnet/roslyn/issues/70677")]
    public async Task TestInCollectionExpressions_AfterFirstElementToVar()
    {
        await VerifyKeywordAsync(AddInsideMethod(
            """
            var x = [new object(), $$
            """));
    }

    [Fact, WorkItem("https://github.com/dotnet/roslyn/issues/70677")]
    public async Task TestInCollectionExpressions_AfterFirstElementToReturn()
    {
        await VerifyKeywordAsync(
            """
            class C
            {
                IEnumerable<string> M() => [string.Empty, $$
            }
            """);
    }

    [Fact, WorkItem("https://github.com/dotnet/roslyn/issues/70677")]
    public async Task TestInCollectionExpressions_SpreadBeforeFirstElementToReturn()
    {
        await VerifyKeywordAsync(
            """
            class C
            {
                IEnumerable<string> M() => [.. $$
            }
            """);
    }

    [Fact, WorkItem("https://github.com/dotnet/roslyn/issues/70677")]
    public async Task TestInCollectionExpressions_SpreadAfterFirstElementToReturn()
    {
        await VerifyKeywordAsync(
            """
            class C
            {
                IEnumerable<string> M() => [string.Empty, .. $$
            }
            """);
    }

    [Fact, WorkItem("https://github.com/dotnet/roslyn/issues/70677")]
    public async Task TestInCollectionExpressions_ParenAtFirstElementToReturn()
    {
        await VerifyKeywordAsync(
            """
            class C
            {
                IEnumerable<string> M() => [($$
            }
            """);
    }

    [Fact, WorkItem("https://github.com/dotnet/roslyn/issues/70677")]
    public async Task TestInCollectionExpressions_ParenAfterFirstElementToReturn()
    {
        await VerifyKeywordAsync(
            """
            class C
            {
                IEnumerable<string> M() => [string.Empty, ($$
            }
            """);
    }

    [Fact, WorkItem("https://github.com/dotnet/roslyn/issues/70677")]
    public async Task TestInCollectionExpressions_ParenSpreadAtFirstElementToReturn()
    {
        await VerifyKeywordAsync(
            """
            class C
            {
                IEnumerable<string> M() => [.. ($$
            }
            """);
    }

<<<<<<< HEAD
    [Fact, WorkItem("https://github.com/dotnet/roslyn/issues/70677")]
    public async Task TestInCollectionExpressions_ParenSpreadAfterFirstElementToReturn()
    {
        await VerifyKeywordAsync(
            """
            class C
            {
                IEnumerable<string> M() => [string.Empty, .. ($$
            }
            """);
=======
        #endregion

        [Fact]
        public async Task TestWithinExtension()
        {
            await VerifyKeywordAsync(
                """
                static class C
                {
                    extension(string s)
                    {
                        $$
                    }
                }
                """, CSharpNextParseOptions);
        }
>>>>>>> b11b9408
    }

    #endregion
}<|MERGE_RESOLUTION|>--- conflicted
+++ resolved
@@ -12,13 +12,8 @@
 [Trait(Traits.Feature, Traits.Features.KeywordRecommending)]
 public sealed class IntKeywordRecommenderTests : KeywordRecommenderTests
 {
-<<<<<<< HEAD
     [Fact]
     public async Task TestAtRoot_Interactive()
-=======
-    [Trait(Traits.Feature, Traits.Features.KeywordRecommending)]
-    public sealed class IntKeywordRecommenderTests : KeywordRecommenderTests
->>>>>>> b11b9408
     {
         await VerifyKeywordAsync(SourceCodeKind.Script,
 @"$$");
@@ -1207,7 +1202,6 @@
             """);
     }
 
-<<<<<<< HEAD
     [Fact, WorkItem("https://github.com/dotnet/roslyn/issues/70677")]
     public async Task TestInCollectionExpressions_ParenSpreadAfterFirstElementToReturn()
     {
@@ -1218,25 +1212,22 @@
                 IEnumerable<string> M() => [string.Empty, .. ($$
             }
             """);
-=======
-        #endregion
-
-        [Fact]
-        public async Task TestWithinExtension()
-        {
-            await VerifyKeywordAsync(
-                """
-                static class C
+    }
+
+    #endregion
+
+    [Fact]
+    public async Task TestWithinExtension()
+    {
+        await VerifyKeywordAsync(
+            """
+            static class C
+            {
+                extension(string s)
                 {
-                    extension(string s)
-                    {
-                        $$
-                    }
+                    $$
                 }
-                """, CSharpNextParseOptions);
-        }
->>>>>>> b11b9408
-    }
-
-    #endregion
+            }
+            """, CSharpNextParseOptions);
+    }
 }