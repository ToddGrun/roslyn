﻿{
    "dependencies": {
        "Microsoft.VisualStudio.Language.Intellisense": {
            "version": "14.3.25407",
            "suppressParent": "all"
        },
<<<<<<< HEAD
=======
        "RoslynDependencies.Microsoft.VisualStudio.Text.Internal": {
           "version": "14.3.25407",
           "suppressParent": "all"
        },
>>>>>>> 4cdc3d8b
        "RoslynDependencies.Microsoft.VisualStudio.Language.NavigateTo.Interfaces": {
            "version": "14.3.25407",
            "suppressParent": "all"
        },
        "Microsoft.VisualStudio.Text.UI": {
            "version": "14.3.25407",
            "suppressParent": "all"
        },
        "Microsoft.VisualStudio.Text.UI.Wpf": {
            "version": "14.3.25407",
            "suppressParent": "all"
        },
    },
    "frameworks": {
        "net46": { }
    },
    "runtimes": {
        "win7": { }
    }
}<|MERGE_RESOLUTION|>--- conflicted
+++ resolved
@@ -4,13 +4,10 @@
             "version": "14.3.25407",
             "suppressParent": "all"
         },
-<<<<<<< HEAD
-=======
         "RoslynDependencies.Microsoft.VisualStudio.Text.Internal": {
            "version": "14.3.25407",
            "suppressParent": "all"
         },
->>>>>>> 4cdc3d8b
         "RoslynDependencies.Microsoft.VisualStudio.Language.NavigateTo.Interfaces": {
             "version": "14.3.25407",
             "suppressParent": "all"
