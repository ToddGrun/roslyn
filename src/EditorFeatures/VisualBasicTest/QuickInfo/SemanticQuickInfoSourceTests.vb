--- conflicted
+++ resolved
@@ -2370,7 +2370,6 @@
             MainDescription("Function C2.ViewData() As C1"))
         End Function
 
-<<<<<<< HEAD
         <WorkItem(30642, "https://github.com/dotnet/roslyn/issues/30642")>
         <Fact, Trait(Traits.Feature, Traits.Features.QuickInfo)>
         Public Async Function BuiltInOperatorWithUserDefinedEquivalent() As Task
@@ -2383,7 +2382,8 @@
 end class",
                 MainDescription("Operator String.=(a As String, b As String) As Boolean"),
                 SymbolGlyph(Glyph.Operator))
-=======
+        End Function
+
         <WorkItem(29703, "https://github.com/dotnet/roslyn/issues/29703")>
         <Fact, Trait(Traits.Feature, Traits.Features.QuickInfo)>
         Public Async Function TestGetAccessorDocumentation() As Task
@@ -2416,7 +2416,6 @@
     End Property
 End Class",
             Documentation("Summary for property Goo"))
->>>>>>> cdc94424
         End Function
     End Class
 End Namespace