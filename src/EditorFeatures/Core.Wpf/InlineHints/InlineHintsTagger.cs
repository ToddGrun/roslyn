--- conflicted
+++ resolved
@@ -121,14 +121,6 @@
                     return Array.Empty<ITagSpan<IntraTextAdornmentTag>>();
                 }
 
-<<<<<<< HEAD
-            var snapshot = spans[0].Snapshot;
-            if (_cache.Count == 0 || snapshot != _cacheSnapshot)
-            {
-                // Calculate UI elements
-                _cache.Clear();
-                _cacheSnapshot = snapshot;
-=======
                 var snapshot = spans[0].Snapshot;
                 if (_cache.Count == 0 || snapshot != _cacheSnapshot)
                 {
@@ -153,7 +145,6 @@
                     }
                 }
 
->>>>>>> 9e7e577b
                 var document = snapshot.GetOpenDocumentInCurrentContextWithChanges();
                 var classify = document != null && _taggerProvider.GlobalOptions.GetOption(InlineHintsViewOptions.ColorHints, document.Project.Language);
 
@@ -163,23 +154,15 @@
                     var tagSpan = _cache[i].mappingTagSpan.Span.GetSpans(snapshot)[0];
                     if (spans.IntersectsWith(tagSpan))
                     {
-<<<<<<< HEAD
-                        var dataTagSpan = dataTagSpans[0];
-                        var parameterHintUITag = InlineHintsTag.Create(
-                            tag.Tag.Hint, Format, _textView, dataTagSpan, _taggerProvider, _formatMap, snapshot.TextBuffer, classify);
-
-                        _cache.Add(new TagSpan<IntraTextAdornmentTag>(dataTagSpan, parameterHintUITag));
-=======
                         if (_cache[i].tagSpan is not { } hintTagSpan)
                         {
                             var parameterHintUITag = InlineHintsTag.Create(
-                                    _cache[i].mappingTagSpan.Tag.Hint, Format, _textView, tagSpan, _taggerProvider, _formatMap, classify);
+                                    _cache[i].mappingTagSpan.Tag.Hint, Format, _textView, tagSpan, _taggerProvider, _formatMap, snapshot.TextBugger, classify);
                             hintTagSpan = new TagSpan<IntraTextAdornmentTag>(tagSpan, parameterHintUITag);
                             _cache[i] = (_cache[i].mappingTagSpan, hintTagSpan);
                         }
 
                         selectedSpans.Add(hintTagSpan);
->>>>>>> 9e7e577b
                     }
                 }
 
