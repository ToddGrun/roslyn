--- conflicted
+++ resolved
@@ -13,20 +13,6 @@
 
 internal sealed class Parameter : IParameter
 {
-<<<<<<< HEAD
-    internal class Parameter : IParameter
-    {
-        private readonly SignatureHelpParameter _parameter;
-        private readonly int _contentLength;
-        private readonly int _index;
-        private readonly int _prettyPrintedIndex;
-
-        public string Documentation => field ??= _parameter.DocumentationFactory(CancellationToken.None).GetFullText();
-        public string Name => _parameter.Name;
-        public Span Locus => new(_index, _contentLength);
-        public Span PrettyPrintedLocus => new(_prettyPrintedIndex, _contentLength);
-        public ISignature Signature { get; }
-=======
     private readonly SignatureHelpParameter _parameter;
     private string _documentation;
     private readonly int _contentLength;
@@ -38,7 +24,6 @@
     public Span Locus => new(_index, _contentLength);
     public Span PrettyPrintedLocus => new(_prettyPrintedIndex, _contentLength);
     public ISignature Signature { get; }
->>>>>>> 554fe0e7
 
     public Parameter(
         Signature signature,
