﻿// Licensed to the .NET Foundation under one or more agreements.
// The .NET Foundation licenses this file to you under the MIT license.
// See the LICENSE file in the project root for more information.

using System;
using System.Collections.Generic;
using System.Collections.Immutable;
using System.Diagnostics;
using System.Diagnostics.CodeAnalysis;
using System.Linq;
using System.Runtime.CompilerServices;
using System.Threading;
using System.Threading.Tasks;
using Microsoft.CodeAnalysis.CodeActions;
using Microsoft.CodeAnalysis.Diagnostics;
using Microsoft.CodeAnalysis.Editor.Shared;
using Microsoft.CodeAnalysis.Editor.Shared.Extensions;
using Microsoft.CodeAnalysis.Editor.Shared.Options;
using Microsoft.CodeAnalysis.Editor.Shared.Utilities;
using Microsoft.CodeAnalysis.Host;
using Microsoft.CodeAnalysis.Internal.Log;
using Microsoft.CodeAnalysis.Options;
using Microsoft.CodeAnalysis.PooledObjects;
using Microsoft.CodeAnalysis.Text;
using Microsoft.CodeAnalysis.Text.Shared.Extensions;
using Microsoft.CodeAnalysis.UnifiedSuggestions;
using Microsoft.VisualStudio.Language.Intellisense;
using Microsoft.VisualStudio.Text;
using Microsoft.VisualStudio.Text.Editor;
using Roslyn.Utilities;
using IUIThreadOperationContext = Microsoft.VisualStudio.Utilities.IUIThreadOperationContext;

namespace Microsoft.CodeAnalysis.Editor.Implementation.Suggestions
{
    internal partial class SuggestedActionsSourceProvider
    {
        private abstract partial class SuggestedActionsSource : ForegroundThreadAffinitizedObject, ISuggestedActionsSource3
        {
            private readonly ISuggestedActionCategoryRegistryService _suggestedActionCategoryRegistry;

            private readonly ReferenceCountedDisposable<State> _state;

            public event EventHandler<EventArgs>? SuggestedActionsChanged;

            public readonly IGlobalOptionService GlobalOptions;

            protected SuggestedActionsSource(
                IThreadingContext threadingContext,
                IGlobalOptionService globalOptions,
                SuggestedActionsSourceProvider owner,
                ITextView textView,
                ITextBuffer textBuffer,
                ISuggestedActionCategoryRegistryService suggestedActionCategoryRegistry)
                : base(threadingContext)
            {
                GlobalOptions = globalOptions;

                _suggestedActionCategoryRegistry = suggestedActionCategoryRegistry;
                _state = new ReferenceCountedDisposable<State>(new State(this, owner, textView, textBuffer));

                _state.Target.TextView.Closed += OnTextViewClosed;

                var updateSource = (IDiagnosticUpdateSource)owner._diagnosticService;
                updateSource.DiagnosticsUpdated += OnDiagnosticsUpdated;

                RegisterEventsToWorkspace(_state, _state.Target.Registration.Workspace);

                _state.Target.Registration.WorkspaceChanged += OnWorkspaceChanged;
            }

            public void Dispose()
            {
                _state.Dispose();
            }

            protected ReferenceCountedDisposable<State> SourceState => _state;

            public bool TryGetTelemetryId(out Guid telemetryId)
            {
                telemetryId = default;

                using var state = _state.TryAddReference();
                if (state is null)
                {
                    return false;
                }

                var workspace = state.Target.Workspace;
                if (workspace == null)
                {
                    return false;
                }

                var documentId = workspace.GetDocumentIdInCurrentContext(state.Target.SubjectBuffer.AsTextContainer());
                if (documentId == null)
                {
                    return false;
                }

                var project = workspace.CurrentSolution.GetProject(documentId.ProjectId);
                if (project == null)
                {
                    return false;
                }

                switch (project.Language)
                {
                    case LanguageNames.CSharp:
                        telemetryId = s_CSharpSourceGuid;
                        return true;
                    case LanguageNames.VisualBasic:
                        telemetryId = s_visualBasicSourceGuid;
                        return true;
                    case "Xaml":
                        telemetryId = s_xamlSourceGuid;
                        return true;
                    default:
                        return false;
                }
            }

            public IEnumerable<SuggestedActionSet>? GetSuggestedActions(
                ISuggestedActionCategorySet requestedActionCategories,
                SnapshotSpan range,
                CancellationToken cancellationToken)
                => GetSuggestedActions(requestedActionCategories, range, operationContext: null, cancellationToken);

            public IEnumerable<SuggestedActionSet>? GetSuggestedActions(
                ISuggestedActionCategorySet requestedActionCategories,
                SnapshotSpan range,
                IUIThreadOperationContext operationContext)
            {
                return GetSuggestedActions(
                    requestedActionCategories,
                    range,
                    operationContext,
                    operationContext.UserCancellationToken);
            }

            public IEnumerable<SuggestedActionSet>? GetSuggestedActions(
                ISuggestedActionCategorySet requestedActionCategories,
                SnapshotSpan range,
                IUIThreadOperationContext? operationContext,
                CancellationToken cancellationToken)
            {
                AssertIsForeground();

                using var state = _state.TryAddReference();
                if (state is null)
                    return null;

                if (state.Target.Workspace == null)
                    return null;

                using (operationContext?.AddScope(allowCancellation: true, description: EditorFeaturesResources.Gathering_Suggestions_Waiting_for_the_solution_to_fully_load))
                {
                    // This needs to run under threading context otherwise, we can deadlock on VS
                    var statusService = state.Target.Workspace.Services.GetRequiredService<IWorkspaceStatusService>();
                    ThreadingContext.JoinableTaskFactory.Run(() => statusService.WaitUntilFullyLoadedAsync(cancellationToken));
                }

                using (Logger.LogBlock(FunctionId.SuggestedActions_GetSuggestedActions, cancellationToken))
                {
                    var document = range.Snapshot.GetOpenDocumentInCurrentContextWithChanges();
                    if (document == null)
                    {
                        // this is here to fail test and see why it is failed.
                        Trace.WriteLine("given range is not current");
                        return null;
                    }

                    var workspace = document.Project.Solution.Workspace;
                    var supportsFeatureService = workspace.Services.GetRequiredService<ITextBufferSupportsFeatureService>();

                    var selection = TryGetCodeRefactoringSelection(state, range);

                    Func<string, IDisposable?> addOperationScope =
                        description => operationContext?.AddScope(allowCancellation: true, string.Format(EditorFeaturesResources.Gathering_Suggestions_0, description));

                    // We convert the code fixes and refactorings to UnifiedSuggestedActionSets instead of
                    // SuggestedActionSets so that we can share logic between local Roslyn and LSP.
                    var fixesTask = GetCodeFixesAsync(
                        state, supportsFeatureService, requestedActionCategories, workspace, document, range,
                        addOperationScope, includeSuppressionFixes: true, CodeActionRequestPriority.None,
                        isBlocking: true, cancellationToken);
                    var refactoringsTask = GetRefactoringsAsync(
                        state, supportsFeatureService, requestedActionCategories, GlobalOptions, workspace, document, selection,
                        addOperationScope, CodeActionRequestPriority.None, isBlocking: true, cancellationToken);

                    Task.WhenAll(fixesTask, refactoringsTask).WaitAndGetResult(cancellationToken);

<<<<<<< HEAD
                    return ConvertToSuggestedActionSets(state, selection,
=======
                    return ConvertToSuggestedActionSets(
                        state, selection,
>>>>>>> 6e496a7c
                        fixesTask.WaitAndGetResult(cancellationToken),
                        refactoringsTask.WaitAndGetResult(cancellationToken));
                }
            }

            protected IEnumerable<SuggestedActionSet> ConvertToSuggestedActionSets(ReferenceCountedDisposable<State> state, TextSpan? selection, ImmutableArray<UnifiedSuggestedActionSet> fixes, ImmutableArray<UnifiedSuggestedActionSet> refactorings)
            {
                var filteredSets = UnifiedSuggestedActionsSource.FilterAndOrderActionSets(fixes, refactorings, selection);
                return filteredSets.SelectAsArray(s => ConvertToSuggestedActionSet(s, state.Target.Owner, state.Target.SubjectBuffer)).WhereNotNull();
            }

            [return: NotNullIfNotNull("unifiedSuggestedActionSet")]
            private SuggestedActionSet? ConvertToSuggestedActionSet(UnifiedSuggestedActionSet? unifiedSuggestedActionSet, SuggestedActionsSourceProvider owner, ITextBuffer subjectBuffer)
            {
                // May be null in cases involving CodeFixSuggestedActions since FixAllFlavors may be null.
                if (unifiedSuggestedActionSet == null)
                {
                    return null;
                }

                using var _ = ArrayBuilder<ISuggestedAction>.GetInstance(out var suggestedActions);
                foreach (var action in unifiedSuggestedActionSet.Actions)
                {
                    suggestedActions.Add(ConvertToSuggestedAction(action));
                }

                return new SuggestedActionSet(
                    categoryName: unifiedSuggestedActionSet.CategoryName,
                    actions: suggestedActions,
                    title: unifiedSuggestedActionSet.Title,
                    priority: ConvertToSuggestedActionSetPriority(unifiedSuggestedActionSet.Priority),
                    applicableToSpan: unifiedSuggestedActionSet.ApplicableToSpan?.ToSpan());

                // Local functions
                ISuggestedAction ConvertToSuggestedAction(IUnifiedSuggestedAction unifiedSuggestedAction)
                    => unifiedSuggestedAction switch
                    {
                        UnifiedCodeFixSuggestedAction codeFixAction => new CodeFixSuggestedAction(
                            ThreadingContext, owner, codeFixAction.Workspace, subjectBuffer,
                            codeFixAction.CodeFix, codeFixAction.Provider, codeFixAction.OriginalCodeAction,
                            ConvertToSuggestedActionSet(codeFixAction.FixAllFlavors, owner, subjectBuffer)),
                        UnifiedCodeRefactoringSuggestedAction codeRefactoringAction => new CodeRefactoringSuggestedAction(
                            ThreadingContext, owner, codeRefactoringAction.Workspace, subjectBuffer,
                            codeRefactoringAction.CodeRefactoringProvider, codeRefactoringAction.OriginalCodeAction),
                        UnifiedFixAllSuggestedAction fixAllAction => new FixAllSuggestedAction(
                            ThreadingContext, owner, fixAllAction.Workspace, subjectBuffer,
                            fixAllAction.FixAllState, fixAllAction.Diagnostic, fixAllAction.OriginalCodeAction),
                        UnifiedSuggestedActionWithNestedActions nestedAction => new SuggestedActionWithNestedActions(
                            ThreadingContext, owner, nestedAction.Workspace, subjectBuffer,
                            nestedAction.Provider ?? this, nestedAction.OriginalCodeAction,
                            nestedAction.NestedActionSets.SelectAsArray((s, arg) => ConvertToSuggestedActionSet(s, arg.owner, arg.subjectBuffer), (owner, subjectBuffer))),
                        _ => throw ExceptionUtilities.Unreachable
                    };

                static SuggestedActionSetPriority ConvertToSuggestedActionSetPriority(UnifiedSuggestedActionSetPriority unifiedSuggestedActionSetPriority)
                    => unifiedSuggestedActionSetPriority switch
                    {
                        UnifiedSuggestedActionSetPriority.Lowest => SuggestedActionSetPriority.None,
                        UnifiedSuggestedActionSetPriority.Low => SuggestedActionSetPriority.Low,
                        UnifiedSuggestedActionSetPriority.Medium => SuggestedActionSetPriority.Medium,
                        UnifiedSuggestedActionSetPriority.High => SuggestedActionSetPriority.High,
                        _ => throw ExceptionUtilities.Unreachable,
                    };
            }

            protected static Task<ImmutableArray<UnifiedSuggestedActionSet>> GetCodeFixesAsync(
                ReferenceCountedDisposable<State> state,
                ITextBufferSupportsFeatureService supportsFeatureService,
                ISuggestedActionCategorySet requestedActionCategories,
                Workspace workspace,
                Document document,
                SnapshotSpan range,
                Func<string, IDisposable?> addOperationScope,
                bool includeSuppressionFixes,
                CodeActionRequestPriority priority,
                bool isBlocking,
                CancellationToken cancellationToken)
            {
                if (state.Target.Owner._codeFixService == null ||
                    !supportsFeatureService.SupportsCodeFixes(state.Target.SubjectBuffer) ||
                    !requestedActionCategories.Contains(PredefinedSuggestedActionCategoryNames.CodeFix))
                {
                    return SpecializedTasks.EmptyImmutableArray<UnifiedSuggestedActionSet>();
                }

                return UnifiedSuggestedActionsSource.GetFilterAndOrderCodeFixesAsync(
                    workspace, state.Target.Owner._codeFixService, document, range.Span.ToTextSpan(),
                    includeSuppressionFixes, priority, isBlocking, addOperationScope, cancellationToken).AsTask();
            }

            private static string GetFixCategory(DiagnosticSeverity severity)
            {
                switch (severity)
                {
                    case DiagnosticSeverity.Hidden:
                    case DiagnosticSeverity.Info:
                    case DiagnosticSeverity.Warning:
                        return PredefinedSuggestedActionCategoryNames.CodeFix;
                    case DiagnosticSeverity.Error:
                        return PredefinedSuggestedActionCategoryNames.ErrorFix;
                    default:
                        throw ExceptionUtilities.Unreachable;
                }
            }

            protected static Task<ImmutableArray<UnifiedSuggestedActionSet>> GetRefactoringsAsync(
                ReferenceCountedDisposable<State> state,
                ITextBufferSupportsFeatureService supportsFeatureService,
                ISuggestedActionCategorySet requestedActionCategories,
                IGlobalOptionService globalOptions,
                Workspace workspace,
                Document document,
                TextSpan? selection,
                Func<string, IDisposable?> addOperationScope,
                CodeActionRequestPriority priority,
                bool isBlocking,
                CancellationToken cancellationToken)
            {
                if (!selection.HasValue)
                {
                    // this is here to fail test and see why it is failed.
                    Trace.WriteLine("given range is not current");
                    return SpecializedTasks.EmptyImmutableArray<UnifiedSuggestedActionSet>();
                }

                if (!globalOptions.GetOption(EditorComponentOnOffOptions.CodeRefactorings) ||
                    state.Target.Owner._codeRefactoringService == null ||
                    !supportsFeatureService.SupportsRefactorings(state.Target.SubjectBuffer))
                {
                    return SpecializedTasks.EmptyImmutableArray<UnifiedSuggestedActionSet>();
                }

                // If we are computing refactorings outside the 'Refactoring' context, i.e. for example, from the lightbulb under a squiggle or selection,
                // then we want to filter out refactorings outside the selection span.
                var filterOutsideSelection = !requestedActionCategories.Contains(PredefinedSuggestedActionCategoryNames.Refactoring);

                return UnifiedSuggestedActionsSource.GetFilterAndOrderCodeRefactoringsAsync(
                    workspace, state.Target.Owner._codeRefactoringService, document, selection.Value, priority, isBlocking,
                    addOperationScope, filterOutsideSelection, cancellationToken);
            }

            public Task<bool> HasSuggestedActionsAsync(
                ISuggestedActionCategorySet requestedActionCategories,
                SnapshotSpan range,
                CancellationToken cancellationToken)
            {
                // We implement GetSuggestedActionCategoriesAsync so this should not be called
                throw new NotImplementedException($"We implement {nameof(GetSuggestedActionCategoriesAsync)}. This should not be called.");
            }

            private async Task<TextSpan?> GetSpanAsync(ReferenceCountedDisposable<State> state, SnapshotSpan range, CancellationToken cancellationToken)
            {
                // First, ensure that the snapshot we're being asked about is for an actual
                // roslyn document.  This can fail, for example, in projection scenarios where
                // we are called with a range snapshot that refers to the projection buffer
                // and not the actual roslyn code that is being projected into it.
                var document = range.Snapshot.GetOpenDocumentInCurrentContextWithChanges();
                if (document == null)
                {
                    return null;
                }

                // Also make sure the range is from the same buffer that this source was created for
                Contract.ThrowIfFalse(
                    range.Snapshot.TextBuffer.Equals(state.Target.SubjectBuffer),
                    $"Invalid text buffer passed to {nameof(HasSuggestedActionsAsync)}");

                // Next, before we do any async work, acquire the user's selection, directly grabbing
                // it from the UI thread if that's what we're on. That way we don't have any reentrancy
                // blocking concerns if VS wants to block on this call (for example, if the user
                // explicitly invokes the 'show smart tag' command).
                //
                // This work must happen on the UI thread as it needs to access the _textView's mutable
                // state.
                //
                // Note: we may be called in one of two VS scenarios:
                //      1) User has moved caret to a new line.  In this case VS will call into us in the
                //         bg to see if we have any suggested actions for this line.  In order to figure
                //         this out, we need to see what selection the user has (for refactorings), which
                //         necessitates going back to the fg.
                //
                //      2) User moves to a line and immediately hits ctrl-dot.  In this case, on the UI
                //         thread VS will kick us off and then immediately block to get the results so
                //         that they can expand the light-bulb.  In this case we cannot do BG work first,
                //         then call back into the UI thread to try to get the user selection.  This will
                //         deadlock as the UI thread is blocked on us.
                //
                // There are two solution to '2'.  Either introduce reentrancy (which we really don't
                // like to do), or just ensure that we acquire and get the users selection up front.
                // This means that when we're called from the UI thread, we never try to go back to the
                // UI thread.
                TextSpan? selection = null;
                if (IsForeground())
                {
                    selection = TryGetCodeRefactoringSelection(state, range);
                }
                else
                {
                    await InvokeBelowInputPriorityAsync(() =>
                    {
                        // Make sure we were not disposed between kicking off this work and getting to this point.
                        using var state = _state.TryAddReference();
                        if (state is null)
                            return;

                        selection = TryGetCodeRefactoringSelection(state, range);
                    }, cancellationToken).ConfigureAwait(false);
                }

                return selection;
            }

            private static async Task<string?> GetFixLevelAsync(
                ReferenceCountedDisposable<State> state,
                Document document,
                SnapshotSpan range,
                CancellationToken cancellationToken)
            {
                if (state.Target.Owner._codeFixService != null &&
                    state.Target.SubjectBuffer.SupportsCodeFixes())
                {
                    var result = await state.Target.Owner._codeFixService.GetMostSevereFixableDiagnosticAsync(
                            document, range.Span.ToTextSpan(), cancellationToken).ConfigureAwait(false);

                    if (result.HasFix)
                    {
                        Logger.Log(FunctionId.SuggestedActions_HasSuggestedActionsAsync);
                        return GetFixCategory(result.Diagnostic.Severity);
                    }

                    if (result.PartialResult)
                    {
                        // reset solution version number so that we can raise suggested action changed event
                        Volatile.Write(ref state.Target.LastSolutionVersionReported, InvalidSolutionVersion);
                        return null;
                    }
                }

                return null;
            }

            private async Task<string?> TryGetRefactoringSuggestedActionCategoryAsync(
                Document document,
                TextSpan? selection,
                CancellationToken cancellationToken)
            {
                using var state = _state.TryAddReference();
                if (state is null)
                    return null;

                if (!selection.HasValue)
                {
                    // this is here to fail test and see why it is failed.
                    Trace.WriteLine("given range is not current");
                    return null;
                }

                if (document.Project.Solution.Options.GetOption(EditorComponentOnOffOptions.CodeRefactorings) &&
                    state.Target.Owner._codeRefactoringService != null &&
                    state.Target.SubjectBuffer.SupportsRefactorings())
                {
                    if (await state.Target.Owner._codeRefactoringService.HasRefactoringsAsync(
                            document, selection.Value, cancellationToken).ConfigureAwait(false))
                    {
                        return PredefinedSuggestedActionCategoryNames.Refactoring;
                    }
                }

                return null;
            }

            protected TextSpan? TryGetCodeRefactoringSelection(ReferenceCountedDisposable<State> state, SnapshotSpan range)
            {
                this.AssertIsForeground();

                var selectedSpans = state.Target.TextView.Selection.SelectedSpans
                    .SelectMany(ss => state.Target.TextView.BufferGraph.MapDownToBuffer(ss, SpanTrackingMode.EdgeExclusive, state.Target.SubjectBuffer))
                    .Where(ss => !state.Target.TextView.IsReadOnlyOnSurfaceBuffer(ss))
                    .ToList();

                // We only support refactorings when there is a single selection in the document.
                if (selectedSpans.Count != 1)
                {
                    return null;
                }

                var translatedSpan = selectedSpans[0].TranslateTo(range.Snapshot, SpanTrackingMode.EdgeInclusive);

                // We only support refactorings when selected span intersects with the span that the light bulb is asking for.
                if (!translatedSpan.IntersectsWith(range))
                {
                    return null;
                }

                return translatedSpan.Span.ToTextSpan();
            }

            private void OnTextViewClosed(object sender, EventArgs e)
                => Dispose();

            private void OnWorkspaceChanged(object sender, EventArgs e)
            {
                using var state = _state.TryAddReference();
                if (state is null)
                    return;

                // REVIEW: this event should give both old and new workspace as argument so that
                // one doesn't need to hold onto workspace in field.

                // remove existing event registration
                if (state.Target.Workspace != null)
                {
                    state.Target.Workspace.Services.GetRequiredService<IWorkspaceStatusService>().StatusChanged -= OnWorkspaceStatusChanged;
                    state.Target.Workspace.DocumentActiveContextChanged -= OnActiveContextChanged;
                }

                // REVIEW: why one need to get new workspace from registration? why not just pass in the new workspace?
                // add new event registration
                RegisterEventsToWorkspace(state, state.Target.Registration.Workspace);
            }

            private void RegisterEventsToWorkspace(ReferenceCountedDisposable<State> state, Workspace? workspace)
            {
                state.Target.Workspace = workspace;

                if (state.Target.Workspace == null)
                {
                    return;
                }

                state.Target.Workspace.DocumentActiveContextChanged += OnActiveContextChanged;
                state.Target.Workspace.Services.GetRequiredService<IWorkspaceStatusService>().StatusChanged += OnWorkspaceStatusChanged;
            }

            private void OnActiveContextChanged(object sender, DocumentActiveContextChangedEventArgs e)
            {
                // REVIEW: it would be nice for changed event to pass in both old and new document.
                OnSuggestedActionsChanged(e.Solution.Workspace, e.NewActiveContextDocumentId, e.Solution.WorkspaceVersion);
            }

            private void OnDiagnosticsUpdated(object sender, DiagnosticsUpdatedArgs e)
            {
                // document removed case. no reason to raise event
                if (e.Solution == null)
                {
                    return;
                }

                OnSuggestedActionsChanged(e.Workspace, e.DocumentId, e.Solution.WorkspaceVersion);
            }

            private void OnWorkspaceStatusChanged(object sender, EventArgs args)
            {
                using var state = _state.TryAddReference();
                if (state is null)
                    return;

                var document = state.Target.SubjectBuffer.AsTextContainer().GetOpenDocumentInCurrentContext();
                if (document == null)
                {
                    // document is already closed
                    return;
                }

                // ask editor to refresh light-bulb when workspace solution status is changed
                this.SuggestedActionsChanged?.Invoke(this, EventArgs.Empty);
            }

            private void OnSuggestedActionsChanged(Workspace currentWorkspace, DocumentId? currentDocumentId, int solutionVersion)
            {
                using var state = _state.TryAddReference();
                if (state is null)
                    return;

                var buffer = state.Target.SubjectBuffer;
                var workspace = buffer.GetWorkspace();

                // workspace is not ready, nothing to do.
                if (workspace == null || workspace != currentWorkspace)
                {
                    return;
                }

                if (currentDocumentId != workspace.GetDocumentIdInCurrentContext(buffer.AsTextContainer()) ||
                    solutionVersion == Volatile.Read(ref state.Target.LastSolutionVersionReported))
                {
                    return;
                }

                this.SuggestedActionsChanged?.Invoke(this, EventArgs.Empty);

                Volatile.Write(ref state.Target.LastSolutionVersionReported, solutionVersion);
            }

            public async Task<ISuggestedActionCategorySet?> GetSuggestedActionCategoriesAsync(ISuggestedActionCategorySet requestedActionCategories, SnapshotSpan range, CancellationToken cancellationToken)
            {
                using var state = _state.TryAddReference();
                if (state is null)
                    return null;

                var workspace = state.Target.Workspace;
                if (workspace == null)
                    return null;

                // never show light bulb if solution is not fully loaded yet
                if (!await workspace.Services.GetRequiredService<IWorkspaceStatusService>().IsFullyLoadedAsync(cancellationToken).ConfigureAwait(false))
                    return null;

                cancellationToken.ThrowIfCancellationRequested();

                using var asyncToken = state.Target.Owner.OperationListener.BeginAsyncOperation(nameof(GetSuggestedActionCategoriesAsync));
                var document = range.Snapshot.GetOpenDocumentInCurrentContextWithChanges();
                if (document == null)
                    return null;

                using var linkedTokenSource = CancellationTokenSource.CreateLinkedTokenSource(cancellationToken);
                var linkedToken = linkedTokenSource.Token;

                var errorTask = Task.Run(() => GetFixLevelAsync(state, document, range, linkedToken), linkedToken);

                var selection = await GetSpanAsync(state, range, linkedToken).ConfigureAwait(false);

                var refactoringTask = SpecializedTasks.Null<string>();
                if (selection != null)
                {
                    refactoringTask = Task.Run(
                        () => TryGetRefactoringSuggestedActionCategoryAsync(document, selection, linkedToken), linkedToken);
                }

                // If we happen to get the result of the error task before the refactoring task,
                // and that result is non-null, we can just cancel the refactoring task.
                var result = await errorTask.ConfigureAwait(false) ?? await refactoringTask.ConfigureAwait(false);
                linkedTokenSource.Cancel();

                return result == null
                    ? null
                    : _suggestedActionCategoryRegistry.CreateSuggestedActionCategorySet(result);
            }
        }
    }
}<|MERGE_RESOLUTION|>--- conflicted
+++ resolved
@@ -189,12 +189,8 @@
 
                     Task.WhenAll(fixesTask, refactoringsTask).WaitAndGetResult(cancellationToken);
 
-<<<<<<< HEAD
-                    return ConvertToSuggestedActionSets(state, selection,
-=======
                     return ConvertToSuggestedActionSets(
                         state, selection,
->>>>>>> 6e496a7c
                         fixesTask.WaitAndGetResult(cancellationToken),
                         refactoringsTask.WaitAndGetResult(cancellationToken));
                 }
