﻿{
  "$schema": "http://json.schemastore.org/sarif-1.0.0",
  "version": "1.0.0",
  "runs": [
    {
      "tool": {
<<<<<<< HEAD
        "name": "Roslyn.Diagnostics.Analyzers",
        "version": "3.3.0",
=======
        "name": "Microsoft.CodeAnalysis.BannedApiAnalyzers",
        "version": "2.9.10",
        "language": "en-US"
      },
      "rules": {
      }
    },
    {
      "tool": {
        "name": "Microsoft.CodeAnalysis.CSharp.BannedApiAnalyzers",
        "version": "2.9.10",
>>>>>>> 79f3aac7
        "language": "en-US"
      },
      "rules": {
        "RS0005": {
          "id": "RS0005",
          "shortDescription": "Do not use generic 'CodeAction.Create' to create 'CodeAction'",
          "fullDescription": "Do not use generic 'CodeAction.Create' to create 'CodeAction'",
          "defaultLevel": "warning",
          "properties": {
            "category": "RoslynDiagnosticsPerformance",
            "isEnabledByDefault": true,
            "typeName": "CodeActionCreateAnalyzer",
            "languages": [
              "C#",
              "Visual Basic"
            ],
            "tags": [
              "Telemetry"
            ]
          }
        },
<<<<<<< HEAD
        "RS0006": {
          "id": "RS0006",
          "shortDescription": "Do not mix attributes from different versions of MEF",
          "fullDescription": "Do not mix attributes from different versions of MEF.",
=======
        "RS0035": {
          "id": "RS0035",
          "shortDescription": "External access to internal symbols outside the restricted namespace(s) is prohibited",
          "fullDescription": "RestrictedInternalsVisibleToAttribute enables a restricted version of InternalsVisibleToAttribute that limits access to internal symbols to those within specified namespaces. Each referencing assembly can only access internal symbols defined in the restricted namespaces that the referenced assembly allows.",
          "defaultLevel": "error",
          "properties": {
            "category": "ApiDesign",
            "isEnabledByDefault": true,
            "typeName": "CSharpRestrictedInternalsVisibleToAnalyzer",
            "languages": [
              "C#"
            ],
            "tags": [
              "Telemetry"
            ]
          }
        }
      }
    },
    {
      "tool": {
        "name": "Microsoft.CodeAnalysis.PublicApiAnalyzers",
        "version": "2.9.10",
        "language": "en-US"
      },
      "rules": {
        "RS0016": {
          "id": "RS0016",
          "shortDescription": "Add public types and members to the declared API",
          "fullDescription": "All public types and members should be declared in PublicAPI.txt. This draws attention to API changes in the code reviews and source control history, and helps prevent breaking changes.",
>>>>>>> 79f3aac7
          "defaultLevel": "warning",
          "properties": {
            "category": "RoslynDiagnosticsReliability",
            "isEnabledByDefault": true,
            "typeName": "DoNotMixAttributesFromDifferentVersionsOfMEFAnalyzer",
            "languages": [
              "C#",
              "Visual Basic"
            ],
            "tags": [
              "Telemetry"
            ]
          }
        },
        "RS0023": {
          "id": "RS0023",
          "shortDescription": "Parts exported with MEFv2 must be marked with 'SharedAttribute'",
          "fullDescription": "Part exported with MEFv2 must be marked with the 'SharedAttribute'.",
          "defaultLevel": "warning",
          "properties": {
            "category": "RoslynDiagnosticsReliability",
            "isEnabledByDefault": true,
            "typeName": "PartsExportedWithMEFv2MustBeMarkedAsSharedAnalyzer",
            "languages": [
              "C#",
              "Visual Basic"
            ],
            "tags": [
              "Telemetry"
            ]
          }
        },
        "RS0032": {
          "id": "RS0032",
          "shortDescription": "Test exports should not be discoverable",
          "fullDescription": "Test exports should not be discoverable.",
          "defaultLevel": "warning",
          "properties": {
            "category": "RoslynDiagnosticsReliability",
            "isEnabledByDefault": false,
            "typeName": "TestExportsShouldNotBeDiscoverable",
            "languages": [
              "C#",
              "Visual Basic"
            ],
            "tags": [
              "Telemetry"
            ]
          }
        },
        "RS0033": {
          "id": "RS0033",
          "shortDescription": "Importing constructor should be marked with 'ObsoleteAttribute'",
          "fullDescription": "Importing constructor should be marked with 'ObsoleteAttribute'.",
          "defaultLevel": "warning",
          "properties": {
            "category": "RoslynDiagnosticsReliability",
            "isEnabledByDefault": true,
            "typeName": "ImportingConstructorShouldBeObsolete",
            "languages": [
              "C#",
              "Visual Basic"
            ],
            "tags": [
              "Telemetry"
            ]
          }
        },
        "RS0034": {
          "id": "RS0034",
          "shortDescription": "Exported parts should be marked with 'ImportingConstructorAttribute'",
          "fullDescription": "Exported parts should be marked with 'ImportingConstructorAttribute'.",
          "defaultLevel": "warning",
          "properties": {
            "category": "RoslynDiagnosticsReliability",
            "isEnabledByDefault": true,
            "typeName": "ExportedPartsShouldHaveImportingConstructor",
            "languages": [
              "C#",
              "Visual Basic"
            ],
            "tags": [
              "Telemetry"
            ]
          }
        },
        "RS0040": {
          "id": "RS0040",
          "shortDescription": "Defaultable types should have defaultable fields",
          "fullDescription": "Defaultable types should have defaultable fields.",
          "defaultLevel": "warning",
          "properties": {
            "category": "RoslynDiagnosticsReliability",
            "isEnabledByDefault": true,
            "typeName": "DefaultableTypeShouldHaveDefaultableFieldsAnalyzer",
            "languages": [
              "C#"
            ],
            "tags": [
              "Telemetry"
            ]
          }
        },
        "RS0042": {
          "id": "RS0042",
          "shortDescription": "Do not copy value",
          "fullDescription": "Do not unbox non-copyable value types.",
          "defaultLevel": "warning",
          "properties": {
            "category": "RoslynDiagnosticsReliability",
            "isEnabledByDefault": true,
            "typeName": "DoNotCopyValue",
            "languages": [
              "C#",
              "Visual Basic"
            ],
            "tags": [
              "Telemetry"
            ]
          }
<<<<<<< HEAD
        },
        "RS0043": {
          "id": "RS0043",
          "shortDescription": "Do not call 'GetTestAccessor()'",
          "fullDescription": "'GetTestAccessor()' is a helper method reserved for testing. Production code must not call this member.",
=======
        }
      }
    },
    {
      "tool": {
        "name": "Microsoft.CodeAnalysis.VisualBasic.BannedApiAnalyzers",
        "version": "2.9.10",
        "language": "en-US"
      },
      "rules": {
        "RS0030": {
          "id": "RS0030",
          "shortDescription": "Do not used banned APIs",
          "fullDescription": "The symbol has been marked as banned in this project, and an alternate should be used instead.",
>>>>>>> 79f3aac7
          "defaultLevel": "warning",
          "properties": {
            "category": "RoslynDiagnosticsMaintainability",
            "isEnabledByDefault": true,
            "typeName": "DoNotCallGetTestAccessor",
            "languages": [
              "C#",
              "Visual Basic"
            ],
            "tags": [
              "Telemetry"
            ]
          }
        },
        "RS0044": {
          "id": "RS0044",
          "shortDescription": "Create test accessor",
          "fullDescription": "This is a refactoring which simplifies the process of creating test accessors using the 'TestAccessor' pattern.",
          "defaultLevel": "hidden",
          "properties": {
            "category": "RoslynDiagnosticsMaintainability",
            "isEnabledByDefault": true,
            "typeName": "CreateTestAccessor",
            "languages": [
              "C#",
              "Visual Basic"
            ],
            "tags": [
              "Telemetry",
              "NotConfigurable"
            ]
          }
        },
        "RS0045": {
          "id": "RS0045",
          "shortDescription": "Expose member for testing",
          "fullDescription": "Expose member for testing.",
          "defaultLevel": "hidden",
          "properties": {
            "category": "RoslynDiagnosticsMaintainability",
            "isEnabledByDefault": true,
            "typeName": "ExposeMemberForTesting",
            "languages": [
              "C#",
              "Visual Basic"
            ],
            "tags": [
              "Telemetry",
              "NotConfigurable"
            ]
          }
        }
      }
    },
    {
      "tool": {
<<<<<<< HEAD
        "name": "Roslyn.Diagnostics.CSharp.Analyzers",
        "version": "3.3.0",
=======
        "name": "Roslyn.Diagnostics.Analyzers",
        "version": "2.9.10",
>>>>>>> 79f3aac7
        "language": "en-US"
      },
      "rules": {
        "RS0001": {
          "id": "RS0001",
          "shortDescription": "Use 'SpecializedCollections.EmptyEnumerable()'",
          "fullDescription": "Use 'SpecializedCollections.EmptyEnumerable()'",
          "defaultLevel": "warning",
          "properties": {
            "category": "RoslynDiagnosticsPerformance",
            "isEnabledByDefault": true,
            "typeName": "CSharpSpecializedEnumerableCreationAnalyzer",
            "languages": [
              "C#"
            ],
            "tags": [
              "Telemetry"
            ]
          }
        },
        "RS0002": {
          "id": "RS0002",
          "shortDescription": "Use 'SpecializedCollections.SingletonEnumerable()'",
          "fullDescription": "Use 'SpecializedCollections.SingletonEnumerable()'",
          "defaultLevel": "warning",
          "properties": {
            "category": "RoslynDiagnosticsPerformance",
            "isEnabledByDefault": true,
            "typeName": "CSharpSpecializedEnumerableCreationAnalyzer",
            "languages": [
              "C#"
            ],
            "tags": [
              "Telemetry"
            ]
          }
        },
        "RS0019": {
          "id": "RS0019",
          "shortDescription": "'SymbolDeclaredEvent' must be generated for source symbols",
          "fullDescription": "Compilation event queue is required to generate symbol declared events for all declared source symbols. Hence, every source symbol type or one of its base types must generate a symbol declared event.",
          "defaultLevel": "error",
          "properties": {
            "category": "RoslynDiagnosticsReliability",
            "isEnabledByDefault": false,
            "typeName": "CSharpSymbolDeclaredEventAnalyzer",
            "languages": [
              "C#"
            ],
            "tags": [
              "Telemetry"
            ]
          }
        },
        "RS0038": {
          "id": "RS0038",
          "shortDescription": "Prefer null literal",
          "fullDescription": "Use 'null' instead of 'default' for nullable types.",
          "defaultLevel": "warning",
          "properties": {
            "category": "RoslynDiagnosticsMaintainability",
            "isEnabledByDefault": true,
            "typeName": "PreferNullLiteral",
            "languages": [
              "C#"
            ],
            "tags": [
              "Telemetry"
            ]
          }
        },
        "RS0046": {
          "id": "RS0046",
          "shortDescription": "Avoid the 'Opt' suffix",
          "fullDescription": "Avoid the 'Opt' suffix in a nullable-enabled code.",
          "defaultLevel": "warning",
          "properties": {
            "category": "RoslynDiagnosticsDesign",
            "isEnabledByDefault": true,
<<<<<<< HEAD
            "typeName": "CSharpAvoidOptSuffixForNullableEnableCode",
=======
            "typeName": "ExportedPartsShouldHaveImportingConstructor",
            "languages": [
              "C#",
              "Visual Basic"
            ],
            "tags": [
              "Telemetry"
            ]
          }
        }
      }
    },
    {
      "tool": {
        "name": "Roslyn.Diagnostics.CSharp.Analyzers",
        "version": "2.9.10",
        "language": "en-US"
      },
      "rules": {
        "RS0001": {
          "id": "RS0001",
          "shortDescription": "Use SpecializedCollections.EmptyEnumerable()",
          "fullDescription": "Use SpecializedCollections.EmptyEnumerable()",
          "defaultLevel": "warning",
          "properties": {
            "category": "RoslyDiagnosticsPerformance",
            "isEnabledByDefault": true,
            "typeName": "CSharpSpecializedEnumerableCreationAnalyzer",
>>>>>>> 79f3aac7
            "languages": [
              "C#"
            ],
            "tags": [
              "Telemetry"
            ]
          }
        },
        "RS0100": {
          "id": "RS0100",
          "shortDescription": "Statements must be placed on their own line",
          "fullDescription": "Statements must be placed on their own line",
          "defaultLevel": "warning",
          "properties": {
            "category": "RoslynDiagnosticsMaintainability",
            "isEnabledByDefault": true,
            "typeName": "CSharpWrapStatementsDiagnosticAnalyzer",
            "languages": [
              "C#"
            ],
            "tags": [
              "Telemetry"
            ]
          }
        },
        "RS0101": {
          "id": "RS0101",
          "shortDescription": "Avoid multiple blank lines",
          "fullDescription": "Avoid multiple blank lines",
          "defaultLevel": "warning",
          "properties": {
            "category": "RoslynDiagnosticsMaintainability",
            "isEnabledByDefault": true,
            "typeName": "CSharpBlankLinesDiagnosticAnalyzer",
            "languages": [
              "C#"
            ],
            "tags": [
              "Telemetry"
            ]
          }
        },
        "RS0102": {
          "id": "RS0102",
          "shortDescription": "Braces must not have blank lines between them",
          "fullDescription": "Braces must not have blank lines between them",
          "defaultLevel": "warning",
          "properties": {
            "category": "RoslynDiagnosticsMaintainability",
            "isEnabledByDefault": true,
            "typeName": "CSharpBracePlacementDiagnosticAnalyzer",
            "languages": [
              "C#"
            ],
            "tags": [
              "Telemetry"
            ]
          }
        }
      }
    },
    {
      "tool": {
        "name": "Roslyn.Diagnostics.VisualBasic.Analyzers",
<<<<<<< HEAD
        "version": "3.3.0",
=======
        "version": "2.9.10",
>>>>>>> 79f3aac7
        "language": "en-US"
      },
      "rules": {
        "RS0001": {
          "id": "RS0001",
          "shortDescription": "Use 'SpecializedCollections.EmptyEnumerable()'",
          "fullDescription": "Use 'SpecializedCollections.EmptyEnumerable()'",
          "defaultLevel": "warning",
          "properties": {
            "category": "RoslynDiagnosticsPerformance",
            "isEnabledByDefault": true,
            "typeName": "BasicSpecializedEnumerableCreationAnalyzer",
            "languages": [
              "Visual Basic"
            ],
            "tags": [
              "Telemetry"
            ]
          }
        },
        "RS0002": {
          "id": "RS0002",
          "shortDescription": "Use 'SpecializedCollections.SingletonEnumerable()'",
          "fullDescription": "Use 'SpecializedCollections.SingletonEnumerable()'",
          "defaultLevel": "warning",
          "properties": {
            "category": "RoslynDiagnosticsPerformance",
            "isEnabledByDefault": true,
            "typeName": "BasicSpecializedEnumerableCreationAnalyzer",
            "languages": [
              "Visual Basic"
            ],
            "tags": [
              "Telemetry"
            ]
          }
        },
        "RS0004": {
          "id": "RS0004",
          "shortDescription": "Invoke the correct property to ensure correct use site diagnostics",
          "fullDescription": "Invoke the correct property to ensure correct use site diagnostics",
          "defaultLevel": "error",
          "properties": {
            "category": "Usage",
            "isEnabledByDefault": false,
            "typeName": "BasicInvokeTheCorrectPropertyToEnsureCorrectUseSiteDiagnosticsAnalyzer",
            "languages": [
              "Visual Basic"
            ],
            "tags": [
              "Telemetry"
            ]
          }
        },
        "RS0019": {
          "id": "RS0019",
          "shortDescription": "'SymbolDeclaredEvent' must be generated for source symbols",
          "fullDescription": "Compilation event queue is required to generate symbol declared events for all declared source symbols. Hence, every source symbol type or one of its base types must generate a symbol declared event.",
          "defaultLevel": "error",
          "properties": {
            "category": "RoslynDiagnosticsReliability",
            "isEnabledByDefault": false,
            "typeName": "BasicSymbolDeclaredEventAnalyzer",
            "languages": [
              "Visual Basic"
            ],
            "tags": [
              "Telemetry"
            ]
          }
        },
        "RS0101": {
          "id": "RS0101",
          "shortDescription": "Avoid multiple blank lines",
          "fullDescription": "Avoid multiple blank lines",
          "defaultLevel": "warning",
          "properties": {
            "category": "RoslynDiagnosticsMaintainability",
            "isEnabledByDefault": true,
            "typeName": "VisualBasicBlankLinesDiagnosticAnalyzer",
            "languages": [
              "Visual Basic"
            ],
            "tags": [
              "Telemetry"
            ]
          }
        }
      }
    }
  ]
}<|MERGE_RESOLUTION|>--- conflicted
+++ resolved
@@ -4,22 +4,8 @@
   "runs": [
     {
       "tool": {
-<<<<<<< HEAD
         "name": "Roslyn.Diagnostics.Analyzers",
         "version": "3.3.0",
-=======
-        "name": "Microsoft.CodeAnalysis.BannedApiAnalyzers",
-        "version": "2.9.10",
-        "language": "en-US"
-      },
-      "rules": {
-      }
-    },
-    {
-      "tool": {
-        "name": "Microsoft.CodeAnalysis.CSharp.BannedApiAnalyzers",
-        "version": "2.9.10",
->>>>>>> 79f3aac7
         "language": "en-US"
       },
       "rules": {
@@ -41,23 +27,143 @@
             ]
           }
         },
-<<<<<<< HEAD
         "RS0006": {
           "id": "RS0006",
           "shortDescription": "Do not mix attributes from different versions of MEF",
           "fullDescription": "Do not mix attributes from different versions of MEF.",
-=======
-        "RS0035": {
-          "id": "RS0035",
-          "shortDescription": "External access to internal symbols outside the restricted namespace(s) is prohibited",
-          "fullDescription": "RestrictedInternalsVisibleToAttribute enables a restricted version of InternalsVisibleToAttribute that limits access to internal symbols to those within specified namespaces. Each referencing assembly can only access internal symbols defined in the restricted namespaces that the referenced assembly allows.",
-          "defaultLevel": "error",
-          "properties": {
-            "category": "ApiDesign",
-            "isEnabledByDefault": true,
-            "typeName": "CSharpRestrictedInternalsVisibleToAnalyzer",
-            "languages": [
-              "C#"
+          "defaultLevel": "warning",
+          "properties": {
+            "category": "RoslynDiagnosticsReliability",
+            "isEnabledByDefault": true,
+            "typeName": "DoNotMixAttributesFromDifferentVersionsOfMEFAnalyzer",
+            "languages": [
+              "C#",
+              "Visual Basic"
+            ],
+            "tags": [
+              "Telemetry"
+            ]
+          }
+        },
+        "RS0023": {
+          "id": "RS0023",
+          "shortDescription": "Parts exported with MEFv2 must be marked with 'SharedAttribute'",
+          "fullDescription": "Part exported with MEFv2 must be marked with the 'SharedAttribute'.",
+          "defaultLevel": "warning",
+          "properties": {
+            "category": "RoslynDiagnosticsReliability",
+            "isEnabledByDefault": true,
+            "typeName": "PartsExportedWithMEFv2MustBeMarkedAsSharedAnalyzer",
+            "languages": [
+              "C#",
+              "Visual Basic"
+            ],
+            "tags": [
+              "Telemetry"
+            ]
+          }
+        },
+        "RS0032": {
+          "id": "RS0032",
+          "shortDescription": "Test exports should not be discoverable",
+          "fullDescription": "Test exports should not be discoverable.",
+          "defaultLevel": "warning",
+          "properties": {
+            "category": "RoslynDiagnosticsReliability",
+            "isEnabledByDefault": false,
+            "typeName": "TestExportsShouldNotBeDiscoverable",
+            "languages": [
+              "C#",
+              "Visual Basic"
+            ],
+            "tags": [
+              "Telemetry"
+            ]
+          }
+        },
+        "RS0033": {
+          "id": "RS0033",
+          "shortDescription": "Importing constructor should be marked with 'ObsoleteAttribute'",
+          "fullDescription": "Importing constructor should be marked with 'ObsoleteAttribute'.",
+          "defaultLevel": "warning",
+          "properties": {
+            "category": "RoslynDiagnosticsReliability",
+            "isEnabledByDefault": true,
+            "typeName": "ImportingConstructorShouldBeObsolete",
+            "languages": [
+              "C#",
+              "Visual Basic"
+            ],
+            "tags": [
+              "Telemetry"
+            ]
+          }
+        },
+        "RS0034": {
+          "id": "RS0034",
+          "shortDescription": "Exported parts should be marked with 'ImportingConstructorAttribute'",
+          "fullDescription": "Exported parts should be marked with 'ImportingConstructorAttribute'.",
+          "defaultLevel": "warning",
+          "properties": {
+            "category": "RoslynDiagnosticsReliability",
+            "isEnabledByDefault": true,
+            "typeName": "ExportedPartsShouldHaveImportingConstructor",
+            "languages": [
+              "C#",
+              "Visual Basic"
+            ],
+            "tags": [
+              "Telemetry"
+            ]
+          }
+        },
+        "RS0040": {
+          "id": "RS0040",
+          "shortDescription": "Defaultable types should have defaultable fields",
+          "fullDescription": "Defaultable types should have defaultable fields.",
+          "defaultLevel": "warning",
+          "properties": {
+            "category": "RoslynDiagnosticsReliability",
+            "isEnabledByDefault": true,
+            "typeName": "DefaultableTypeShouldHaveDefaultableFieldsAnalyzer",
+            "languages": [
+              "C#"
+            ],
+            "tags": [
+              "Telemetry"
+            ]
+          }
+        },
+        "RS0042": {
+          "id": "RS0042",
+          "shortDescription": "Do not copy value",
+          "fullDescription": "Do not unbox non-copyable value types.",
+          "defaultLevel": "warning",
+          "properties": {
+            "category": "RoslynDiagnosticsReliability",
+            "isEnabledByDefault": true,
+            "typeName": "DoNotCopyValue",
+            "languages": [
+              "C#",
+              "Visual Basic"
+            ],
+            "tags": [
+              "Telemetry"
+            ]
+          }
+        },
+        "RS0043": {
+          "id": "RS0043",
+          "shortDescription": "Do not call 'GetTestAccessor()'",
+          "fullDescription": "'GetTestAccessor()' is a helper method reserved for testing. Production code must not call this member.",
+          "defaultLevel": "warning",
+          "properties": {
+            "category": "RoslynDiagnosticsMaintainability",
+            "isEnabledByDefault": true,
+            "typeName": "DoNotCallGetTestAccessor",
+            "languages": [
+              "C#",
+              "Visual Basic"
             ],
             "tags": [
               "Telemetry"
@@ -68,221 +174,8 @@
     },
     {
       "tool": {
-        "name": "Microsoft.CodeAnalysis.PublicApiAnalyzers",
-        "version": "2.9.10",
-        "language": "en-US"
-      },
-      "rules": {
-        "RS0016": {
-          "id": "RS0016",
-          "shortDescription": "Add public types and members to the declared API",
-          "fullDescription": "All public types and members should be declared in PublicAPI.txt. This draws attention to API changes in the code reviews and source control history, and helps prevent breaking changes.",
->>>>>>> 79f3aac7
-          "defaultLevel": "warning",
-          "properties": {
-            "category": "RoslynDiagnosticsReliability",
-            "isEnabledByDefault": true,
-            "typeName": "DoNotMixAttributesFromDifferentVersionsOfMEFAnalyzer",
-            "languages": [
-              "C#",
-              "Visual Basic"
-            ],
-            "tags": [
-              "Telemetry"
-            ]
-          }
-        },
-        "RS0023": {
-          "id": "RS0023",
-          "shortDescription": "Parts exported with MEFv2 must be marked with 'SharedAttribute'",
-          "fullDescription": "Part exported with MEFv2 must be marked with the 'SharedAttribute'.",
-          "defaultLevel": "warning",
-          "properties": {
-            "category": "RoslynDiagnosticsReliability",
-            "isEnabledByDefault": true,
-            "typeName": "PartsExportedWithMEFv2MustBeMarkedAsSharedAnalyzer",
-            "languages": [
-              "C#",
-              "Visual Basic"
-            ],
-            "tags": [
-              "Telemetry"
-            ]
-          }
-        },
-        "RS0032": {
-          "id": "RS0032",
-          "shortDescription": "Test exports should not be discoverable",
-          "fullDescription": "Test exports should not be discoverable.",
-          "defaultLevel": "warning",
-          "properties": {
-            "category": "RoslynDiagnosticsReliability",
-            "isEnabledByDefault": false,
-            "typeName": "TestExportsShouldNotBeDiscoverable",
-            "languages": [
-              "C#",
-              "Visual Basic"
-            ],
-            "tags": [
-              "Telemetry"
-            ]
-          }
-        },
-        "RS0033": {
-          "id": "RS0033",
-          "shortDescription": "Importing constructor should be marked with 'ObsoleteAttribute'",
-          "fullDescription": "Importing constructor should be marked with 'ObsoleteAttribute'.",
-          "defaultLevel": "warning",
-          "properties": {
-            "category": "RoslynDiagnosticsReliability",
-            "isEnabledByDefault": true,
-            "typeName": "ImportingConstructorShouldBeObsolete",
-            "languages": [
-              "C#",
-              "Visual Basic"
-            ],
-            "tags": [
-              "Telemetry"
-            ]
-          }
-        },
-        "RS0034": {
-          "id": "RS0034",
-          "shortDescription": "Exported parts should be marked with 'ImportingConstructorAttribute'",
-          "fullDescription": "Exported parts should be marked with 'ImportingConstructorAttribute'.",
-          "defaultLevel": "warning",
-          "properties": {
-            "category": "RoslynDiagnosticsReliability",
-            "isEnabledByDefault": true,
-            "typeName": "ExportedPartsShouldHaveImportingConstructor",
-            "languages": [
-              "C#",
-              "Visual Basic"
-            ],
-            "tags": [
-              "Telemetry"
-            ]
-          }
-        },
-        "RS0040": {
-          "id": "RS0040",
-          "shortDescription": "Defaultable types should have defaultable fields",
-          "fullDescription": "Defaultable types should have defaultable fields.",
-          "defaultLevel": "warning",
-          "properties": {
-            "category": "RoslynDiagnosticsReliability",
-            "isEnabledByDefault": true,
-            "typeName": "DefaultableTypeShouldHaveDefaultableFieldsAnalyzer",
-            "languages": [
-              "C#"
-            ],
-            "tags": [
-              "Telemetry"
-            ]
-          }
-        },
-        "RS0042": {
-          "id": "RS0042",
-          "shortDescription": "Do not copy value",
-          "fullDescription": "Do not unbox non-copyable value types.",
-          "defaultLevel": "warning",
-          "properties": {
-            "category": "RoslynDiagnosticsReliability",
-            "isEnabledByDefault": true,
-            "typeName": "DoNotCopyValue",
-            "languages": [
-              "C#",
-              "Visual Basic"
-            ],
-            "tags": [
-              "Telemetry"
-            ]
-          }
-<<<<<<< HEAD
-        },
-        "RS0043": {
-          "id": "RS0043",
-          "shortDescription": "Do not call 'GetTestAccessor()'",
-          "fullDescription": "'GetTestAccessor()' is a helper method reserved for testing. Production code must not call this member.",
-=======
-        }
-      }
-    },
-    {
-      "tool": {
-        "name": "Microsoft.CodeAnalysis.VisualBasic.BannedApiAnalyzers",
-        "version": "2.9.10",
-        "language": "en-US"
-      },
-      "rules": {
-        "RS0030": {
-          "id": "RS0030",
-          "shortDescription": "Do not used banned APIs",
-          "fullDescription": "The symbol has been marked as banned in this project, and an alternate should be used instead.",
->>>>>>> 79f3aac7
-          "defaultLevel": "warning",
-          "properties": {
-            "category": "RoslynDiagnosticsMaintainability",
-            "isEnabledByDefault": true,
-            "typeName": "DoNotCallGetTestAccessor",
-            "languages": [
-              "C#",
-              "Visual Basic"
-            ],
-            "tags": [
-              "Telemetry"
-            ]
-          }
-        },
-        "RS0044": {
-          "id": "RS0044",
-          "shortDescription": "Create test accessor",
-          "fullDescription": "This is a refactoring which simplifies the process of creating test accessors using the 'TestAccessor' pattern.",
-          "defaultLevel": "hidden",
-          "properties": {
-            "category": "RoslynDiagnosticsMaintainability",
-            "isEnabledByDefault": true,
-            "typeName": "CreateTestAccessor",
-            "languages": [
-              "C#",
-              "Visual Basic"
-            ],
-            "tags": [
-              "Telemetry",
-              "NotConfigurable"
-            ]
-          }
-        },
-        "RS0045": {
-          "id": "RS0045",
-          "shortDescription": "Expose member for testing",
-          "fullDescription": "Expose member for testing.",
-          "defaultLevel": "hidden",
-          "properties": {
-            "category": "RoslynDiagnosticsMaintainability",
-            "isEnabledByDefault": true,
-            "typeName": "ExposeMemberForTesting",
-            "languages": [
-              "C#",
-              "Visual Basic"
-            ],
-            "tags": [
-              "Telemetry",
-              "NotConfigurable"
-            ]
-          }
-        }
-      }
-    },
-    {
-      "tool": {
-<<<<<<< HEAD
         "name": "Roslyn.Diagnostics.CSharp.Analyzers",
         "version": "3.3.0",
-=======
-        "name": "Roslyn.Diagnostics.Analyzers",
-        "version": "2.9.10",
->>>>>>> 79f3aac7
         "language": "en-US"
       },
       "rules": {
@@ -362,38 +255,7 @@
           "properties": {
             "category": "RoslynDiagnosticsDesign",
             "isEnabledByDefault": true,
-<<<<<<< HEAD
             "typeName": "CSharpAvoidOptSuffixForNullableEnableCode",
-=======
-            "typeName": "ExportedPartsShouldHaveImportingConstructor",
-            "languages": [
-              "C#",
-              "Visual Basic"
-            ],
-            "tags": [
-              "Telemetry"
-            ]
-          }
-        }
-      }
-    },
-    {
-      "tool": {
-        "name": "Roslyn.Diagnostics.CSharp.Analyzers",
-        "version": "2.9.10",
-        "language": "en-US"
-      },
-      "rules": {
-        "RS0001": {
-          "id": "RS0001",
-          "shortDescription": "Use SpecializedCollections.EmptyEnumerable()",
-          "fullDescription": "Use SpecializedCollections.EmptyEnumerable()",
-          "defaultLevel": "warning",
-          "properties": {
-            "category": "RoslyDiagnosticsPerformance",
-            "isEnabledByDefault": true,
-            "typeName": "CSharpSpecializedEnumerableCreationAnalyzer",
->>>>>>> 79f3aac7
             "languages": [
               "C#"
             ],
@@ -458,11 +320,7 @@
     {
       "tool": {
         "name": "Roslyn.Diagnostics.VisualBasic.Analyzers",
-<<<<<<< HEAD
         "version": "3.3.0",
-=======
-        "version": "2.9.10",
->>>>>>> 79f3aac7
         "language": "en-US"
       },
       "rules": {
