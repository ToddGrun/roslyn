﻿// Copyright (c) Microsoft.  All Rights Reserved.  Licensed under the Apache License, Version 2.0.  See License.txt in the project root for license information.

namespace Roslyn.Diagnostics.Analyzers
{
    internal static class RoslynDiagnosticIds
    {
        public const string UseEmptyEnumerableRuleId = "RS0001";
        public const string UseSingletonEnumerableRuleId = "RS0002";
        // public const string DirectlyAwaitingTaskAnalyzerRuleId = "RS0003";           // Now CA2007 => Microsoft.ApiDesignGuidelines.Analyzers.DoNotDirectlyAwaitATaskAnalyzer
        public const string UseSiteDiagnosticsCheckerRuleId = "RS0004";
        public const string DoNotUseCodeActionCreateRuleId = "RS0005";
        public const string MixedVersionsOfMefAttributesRuleId = "RS0006";
        // public const string UseArrayEmptyRuleId = "RS0007";                          // Now CA1825 => System.Runtime.Analyzers.AvoidZeroLengthArrayAllocationsAnalyzer
        // public const string ImplementIEquatableRuleId = "RS0008";                    // Now CA1067 => Microsoft.ApiDesignGuidelines.Analyzers.EquatableAnalyzer
        // public const string OverrideObjectEqualsRuleId = "RS0009";                   // Now CA1815 => Microsoft.ApiDesignGuidelines.Analyzers.OverrideEqualsAndOperatorEqualsOnValueTypesAnalyzer
        // public const string DoNotUseVerbatimCrefsRuleId = "RS0010";                  // Now RS0010 => XmlDocumentationComments.Analyzers.AvoidUsingCrefTagsWithAPrefixAnalyzer
        // public const string CancellationTokenMustBeLastRuleId = "RS0011";            // Now CA1068 => Microsoft.ApiDesignGuidelines.Analyzers.CancellationTokenParametersMustComeLastAnalyzer
        // public const string DoNotCallToImmutableArrayRuleId = "RS0012";              // Now CA2009 => System.Collections.Immutable.Analyzers.DoNotCallToImmutableCollectionOnAnImmutableCollectionValueAnalyzer
        public const string DoNotAccessDiagnosticDescriptorRuleId = "RS0013";
        // public const string DoNotCallLinqOnIndexable = "RS0014";                     // Now RS0014 => System.Runtime.Analyzers.DoNotUseEnumerableMethodsOnIndexableCollectionsInsteadUseTheCollectionDirectlyAnalyzer
        // public const string ConsumePreserveSigRuleId = "RS0015";                     // Now CA2010 => System.Runtime.InteropServices.Analyzers.AlwaysConsumeTheValueReturnedByMethodsMarkedWithPreserveSigAttributeAnalyzer
        public const string DeclarePublicApiRuleId = "RS0016";
        public const string RemoveDeletedApiRuleId = "RS0017";
        // public const string DoNotCreateTasksWithoutTaskSchedulerRuleId = "RS0018";   // Now CA2008 => System.Threading.Tasks.Analyzers.DoNotCreateTasksWithoutPassingATaskSchedulerAnalyzer
        public const string SymbolDeclaredEventRuleId = "RS0019";
        // public const string DeadCodeRuleId = "RS0020";                               // Now ???
        // public const string DeadCodeTriggerRuleId = "RS0021";                        // Now ???
        public const string ExposedNoninstantiableTypeRuleId = "RS0022";
        public const string MissingSharedAttributeRuleId = "RS0023";
        public const string PublicApiFilesInvalid = "RS0024";
        public const string DuplicatedSymbolInPublicApiFiles = "RS0025";
        public const string AvoidMultipleOverloadsWithOptionalParameters = "RS0026";
        public const string OverloadWithOptionalParametersShouldHaveMostParameters = "RS0027";
        public const string RoslynAnalyzerMustUseIdInSpecifiedRangeRuleId = "RS0028";
        public const string RoslynAnalyzerMustUseCategoriesFromSpecifiedRangeRuleId = "RS0029";
        public const string SymbolIsBannedRuleId = "RS0030";
        public const string DuplicateBannedSymbolRuleId = "RS0031";
        public const string TestExportsShouldNotBeDiscoverableRuleId = "RS0032";
        public const string ImportingConstructorShouldBeObsoleteRuleId = "RS0033";
        public const string ExportedPartsShouldHaveImportingConstructorRuleId = "RS0034";
        public const string RestrictedInternalsVisibleToRuleId = "RS0035";
        public const string AnnotatePublicApiRuleId = "RS0036";
        public const string ShouldAnnotateApiFilesRuleId = "RS0037";
        public const string PreferNullLiteralRuleId = "RS0038";
<<<<<<< HEAD
        public const string DefaultableTypeShouldHaveDefaultableFieldsRuleId = "RS0040";
=======
        public const string RelaxTestNamingSuppressionRuleId = "RS0039";
>>>>>>> ca758cb6
    }
}<|MERGE_RESOLUTION|>--- conflicted
+++ resolved
@@ -42,10 +42,7 @@
         public const string AnnotatePublicApiRuleId = "RS0036";
         public const string ShouldAnnotateApiFilesRuleId = "RS0037";
         public const string PreferNullLiteralRuleId = "RS0038";
-<<<<<<< HEAD
+        public const string RelaxTestNamingSuppressionRuleId = "RS0039";
         public const string DefaultableTypeShouldHaveDefaultableFieldsRuleId = "RS0040";
-=======
-        public const string RelaxTestNamingSuppressionRuleId = "RS0039";
->>>>>>> ca758cb6
     }
 }