--- conflicted
+++ resolved
@@ -50,11 +50,8 @@
         public const string CreateTestAccessorRuleId = "RS0044";
         public const string ExposeMemberForTestingRuleId = "RS0045";
 
-<<<<<<< HEAD
-        public const string BracePlacementRuleId = "RS0046";
-=======
         public const string WrapStatementsRuleId = "RS0100";
         public const string BlankLinesRuleId = "RS0101";
->>>>>>> caaa1862
+        public const string BracePlacementRuleId = "RS0102";
     }
 }