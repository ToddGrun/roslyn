﻿<?xml version="1.0" encoding="utf-8"?>
<root>
  <!-- 
    Microsoft ResX Schema 
    
    Version 2.0
    
    The primary goals of this format is to allow a simple XML format 
    that is mostly human readable. The generation and parsing of the 
    various data types are done through the TypeConverter classes 
    associated with the data types.
    
    Example:
    
    ... ado.net/XML headers & schema ...
    <resheader name="resmimetype">text/microsoft-resx</resheader>
    <resheader name="version">2.0</resheader>
    <resheader name="reader">System.Resources.ResXResourceReader, System.Windows.Forms, ...</resheader>
    <resheader name="writer">System.Resources.ResXResourceWriter, System.Windows.Forms, ...</resheader>
    <data name="Name1"><value>this is my long string</value><comment>this is a comment</comment></data>
    <data name="Color1" type="System.Drawing.Color, System.Drawing">Blue</data>
    <data name="Bitmap1" mimetype="application/x-microsoft.net.object.binary.base64">
        <value>[base64 mime encoded serialized .NET Framework object]</value>
    </data>
    <data name="Icon1" type="System.Drawing.Icon, System.Drawing" mimetype="application/x-microsoft.net.object.bytearray.base64">
        <value>[base64 mime encoded string representing a byte array form of the .NET Framework object]</value>
        <comment>This is a comment</comment>
    </data>
                
    There are any number of "resheader" rows that contain simple 
    name/value pairs.
    
    Each data row contains a name, and value. The row also contains a 
    type or mimetype. Type corresponds to a .NET class that support 
    text/value conversion through the TypeConverter architecture. 
    Classes that don't support this are serialized and stored with the 
    mimetype set.
    
    The mimetype is used for serialized objects, and tells the 
    ResXResourceReader how to depersist the object. This is currently not 
    extensible. For a given mimetype the value must be set accordingly:
    
    Note - application/x-microsoft.net.object.binary.base64 is the format 
    that the ResXResourceWriter will generate, however the reader can 
    read any of the formats listed below.
    
    mimetype: application/x-microsoft.net.object.binary.base64
    value   : The object must be serialized with 
            : System.Runtime.Serialization.Formatters.Binary.BinaryFormatter
            : and then encoded with base64 encoding.
    
    mimetype: application/x-microsoft.net.object.soap.base64
    value   : The object must be serialized with 
            : System.Runtime.Serialization.Formatters.Soap.SoapFormatter
            : and then encoded with base64 encoding.

    mimetype: application/x-microsoft.net.object.bytearray.base64
    value   : The object must be serialized into a byte array 
            : using a System.ComponentModel.TypeConverter
            : and then encoded with base64 encoding.
    -->
  <xsd:schema id="root" xmlns="" xmlns:xsd="http://www.w3.org/2001/XMLSchema" xmlns:msdata="urn:schemas-microsoft-com:xml-msdata">
    <xsd:import namespace="http://www.w3.org/XML/1998/namespace" />
    <xsd:element name="root" msdata:IsDataSet="true">
      <xsd:complexType>
        <xsd:choice maxOccurs="unbounded">
          <xsd:element name="metadata">
            <xsd:complexType>
              <xsd:sequence>
                <xsd:element name="value" type="xsd:string" minOccurs="0" />
              </xsd:sequence>
              <xsd:attribute name="name" use="required" type="xsd:string" />
              <xsd:attribute name="type" type="xsd:string" />
              <xsd:attribute name="mimetype" type="xsd:string" />
              <xsd:attribute ref="xml:space" />
            </xsd:complexType>
          </xsd:element>
          <xsd:element name="assembly">
            <xsd:complexType>
              <xsd:attribute name="alias" type="xsd:string" />
              <xsd:attribute name="name" type="xsd:string" />
            </xsd:complexType>
          </xsd:element>
          <xsd:element name="data">
            <xsd:complexType>
              <xsd:sequence>
                <xsd:element name="value" type="xsd:string" minOccurs="0" msdata:Ordinal="1" />
                <xsd:element name="comment" type="xsd:string" minOccurs="0" msdata:Ordinal="2" />
              </xsd:sequence>
              <xsd:attribute name="name" type="xsd:string" use="required" msdata:Ordinal="1" />
              <xsd:attribute name="type" type="xsd:string" msdata:Ordinal="3" />
              <xsd:attribute name="mimetype" type="xsd:string" msdata:Ordinal="4" />
              <xsd:attribute ref="xml:space" />
            </xsd:complexType>
          </xsd:element>
          <xsd:element name="resheader">
            <xsd:complexType>
              <xsd:sequence>
                <xsd:element name="value" type="xsd:string" minOccurs="0" msdata:Ordinal="1" />
              </xsd:sequence>
              <xsd:attribute name="name" type="xsd:string" use="required" />
            </xsd:complexType>
          </xsd:element>
        </xsd:choice>
      </xsd:complexType>
    </xsd:element>
  </xsd:schema>
  <resheader name="resmimetype">
    <value>text/microsoft-resx</value>
  </resheader>
  <resheader name="version">
    <value>2.0</value>
  </resheader>
  <resheader name="reader">
    <value>System.Resources.ResXResourceReader, System.Windows.Forms, Version=4.0.0.0, Culture=neutral, PublicKeyToken=b77a5c561934e089</value>
  </resheader>
  <resheader name="writer">
    <value>System.Resources.ResXResourceWriter, System.Windows.Forms, Version=4.0.0.0, Culture=neutral, PublicKeyToken=b77a5c561934e089</value>
  </resheader>
  <data name="UseSpecializedCollectionsEmptyEnumerableTitle" xml:space="preserve">
    <value>Use SpecializedCollections.EmptyEnumerable()</value>
  </data>
  <data name="UseSpecializedCollectionsEmptyEnumerableDescription" xml:space="preserve">
    <value>#N/A</value>
  </data>
  <data name="UseSpecializedCollectionsEmptyEnumerableMessage" xml:space="preserve">
    <value>Use SpecializedCollections.EmptyEnumerable()</value>
  </data>
  <data name="UseSpecializedCollectionsSingletonEnumerableTitle" xml:space="preserve">
    <value>Use SpecializedCollections.SingletonEnumerable()</value>
  </data>
  <data name="UseSpecializedCollectionsSingletonEnumerableDescription" xml:space="preserve">
    <value>#N/A</value>
  </data>
  <data name="UseSpecializedCollectionsSingletonEnumerableMessage" xml:space="preserve">
    <value>Use SpecializedCollections.SingletonEnumerable()</value>
  </data>
  <data name="InvokeTheCorrectPropertyToEnsureCorrectUseSiteDiagnosticsTitle" xml:space="preserve">
    <value>Invoke the correct property to ensure correct use site diagnostics.</value>
  </data>
  <data name="InvokeTheCorrectPropertyToEnsureCorrectUseSiteDiagnosticsDescription" xml:space="preserve">
    <value>#N/A</value>
  </data>
  <data name="InvokeTheCorrectPropertyToEnsureCorrectUseSiteDiagnosticsMessage" xml:space="preserve">
    <value>Invoke the correct property to ensure correct use site diagnostics.</value>
  </data>
  <data name="DoNotUseGenericCodeActionCreateToCreateCodeActionTitle" xml:space="preserve">
    <value>Do not use generic CodeAction.Create to create CodeAction</value>
  </data>
  <data name="DoNotUseGenericCodeActionCreateToCreateCodeActionDescription" xml:space="preserve">
    <value>#N/A</value>
  </data>
  <data name="DoNotUseGenericCodeActionCreateToCreateCodeActionMessage" xml:space="preserve">
    <value>Do not use generic CodeAction.Create to create CodeAction</value>
  </data>
  <data name="OverrideObjectEqualsObjectWhenImplementingIequatableTitle" xml:space="preserve">
    <value>Override Object.Equals(object) when implementing Iequatable</value>
  </data>
  <data name="OverrideObjectEqualsObjectWhenImplementingIequatableDescription" xml:space="preserve">
    <value>#N/A</value>
  </data>
  <data name="OverrideObjectEqualsObjectWhenImplementingIequatableMessage" xml:space="preserve">
    <value>Override Object.Equals(object) when implementing Iequatable</value>
  </data>
  <data name="DoNotInvokeDiagnosticDescriptorTitle" xml:space="preserve">
    <value>Do not invoke Diagnostic.Descriptor</value>
  </data>
  <data name="DoNotInvokeDiagnosticDescriptorDescription" xml:space="preserve">
    <value>Accessing the Descriptor property of Diagnostic in compiler layer leads to unnecessary string allocations for fields of the descriptor that are not utilized in command line compilation. Hence, you should avoid accessing the Descriptor of the compiler diagnostics here. Instead you should directly access these properties off the Diagnostic type.</value>
  </data>
  <data name="DoNotInvokeDiagnosticDescriptorMessage" xml:space="preserve">
    <value>Do not invoke property '{0}' on type '{1}', instead directly access the required member{2} on '{1}'</value>
  </data>
  <data name="SymbolDeclaredEventMustBeGeneratedForSourceSymbolsTitle" xml:space="preserve">
    <value>SymbolDeclaredEvent must be generated for source symbols</value>
  </data>
  <data name="SymbolDeclaredEventMustBeGeneratedForSourceSymbolsDescription" xml:space="preserve">
    <value>Compilation event queue is required to generate symbol declared events for all declared source symbols. Hence, every source symbol type or one of its base types must generate a symbol declared event.</value>
  </data>
  <data name="SymbolDeclaredEventMustBeGeneratedForSourceSymbolsMessage" xml:space="preserve">
    <value>SymbolDeclaredEvent must be generated for source symbols</value>
  </data>
  <data name="DoNotMixAttributesFromDifferentVersionsOfMEFTitle" xml:space="preserve">
    <value>Do not mix attributes from different versions of MEF</value>
  </data>
  <data name="DoNotMixAttributesFromDifferentVersionsOfMEFDescription" xml:space="preserve">
    <value>Do not mix attributes from different versions of MEF</value>
  </data>
  <data name="DoNotMixAttributesFromDifferentVersionsOfMEFMessage" xml:space="preserve">
    <value>Attribute '{0}' comes from a different version of MEF than the export attribute on '{1}'</value>
  </data>
  <data name="PartsExportedWithMEFv2MustBeMarkedAsSharedTitle" xml:space="preserve">
    <value>Parts exported with MEFv2 must be marked as Shared</value>
  </data>
  <data name="PartsExportedWithMEFv2MustBeMarkedAsSharedDescription" xml:space="preserve">
    <value>Part exported with MEFv2 must be marked with the Shared attribute.</value>
  </data>
  <data name="PartsExportedWithMEFv2MustBeMarkedAsSharedMessage" xml:space="preserve">
    <value>'{0}' is exported with MEFv2 and hence must be marked as Shared</value>
  </data>
  <data name="ExportedPartsShouldHaveImportingConstructorDescription" xml:space="preserve">
    <value>Exported parts should have [ImportingConstructor]</value>
  </data>
  <data name="ExportedPartsShouldHaveImportingConstructorMessage" xml:space="preserve">
    <value>'{0}' is MEF-exported and should have a single importing constructor of the correct form</value>
  </data>
  <data name="ExportedPartsShouldHaveImportingConstructorTitle" xml:space="preserve">
    <value>Exported parts should have [ImportingConstructor]</value>
  </data>
  <data name="ImportingConstructorShouldBeObsoleteDescription" xml:space="preserve">
    <value>Importing constructor should be [Obsolete]</value>
  </data>
  <data name="ImportingConstructorShouldBeObsoleteMessage" xml:space="preserve">
    <value>Importing constructor should be [Obsolete]</value>
  </data>
  <data name="ImportingConstructorShouldBeObsoleteTitle" xml:space="preserve">
    <value>Importing constructor should be [Obsolete]</value>
  </data>
  <data name="TestExportsShouldNotBeDiscoverableDescription" xml:space="preserve">
    <value>Test exports should not be discoverable</value>
  </data>
  <data name="TestExportsShouldNotBeDiscoverableMessage" xml:space="preserve">
    <value>'{0}' is exported for test purposes and should be marked PartNotDiscoverable</value>
  </data>
  <data name="TestExportsShouldNotBeDiscoverableTitle" xml:space="preserve">
    <value>Test exports should not be discoverable</value>
  </data>
  <data name="ExportedPartsShouldHaveImportingConstructorCodeFix_ImplicitConstructor" xml:space="preserve">
    <value>Explicitly define the importing constructor</value>
  </data>
  <data name="ExportedPartsShouldHaveImportingConstructorCodeFix_MissingAttribute" xml:space="preserve">
    <value>Add 'ImportingConstructor' attribute</value>
  </data>
  <data name="ExportedPartsShouldHaveImportingConstructorCodeFix_NonPublicConstructor" xml:space="preserve">
    <value>Make constructor public</value>
  </data>
  <data name="ImportingConstructorShouldBeObsoleteCodeFix_ErrorSetToFalse" xml:space="preserve">
    <value>Set ObsoleteAttribute.Error to true</value>
  </data>
  <data name="ImportingConstructorShouldBeObsoleteCodeFix_IncorrectDescription" xml:space="preserve">
    <value>Use correct ObsoleteAttribute message</value>
  </data>
  <data name="ImportingConstructorShouldBeObsoleteCodeFix_MissingAttribute" xml:space="preserve">
    <value>Add ObsoleteAttribute</value>
  </data>
  <data name="ImportingConstructorShouldBeObsoleteCodeFix_MissingDescription" xml:space="preserve">
    <value>Configure ObsoleteAttribute for importing constructor</value>
  </data>
  <data name="ImportingConstructorShouldBeObsoleteCodeFix_MissingError" xml:space="preserve">
    <value>Set ObsoleteAttribute.Error to true</value>
  </data>
  <data name="TestExportsShouldNotBeDiscoverableCodeFix" xml:space="preserve">
    <value>Apply PartNotDiscoverableAttribute</value>
  </data>
  <data name="FixNumberedComments" xml:space="preserve">
    <value>Fix numbered comments</value>
  </data>
  <data name="PreferNullLiteralDescription" xml:space="preserve">
    <value>Use 'null' instead of 'default' for nullable types.</value>
  </data>
  <data name="PreferNullLiteralMessage" xml:space="preserve">
    <value>Use 'null' instead of 'default' for nullable types</value>
  </data>
  <data name="PreferNullLiteralTitle" xml:space="preserve">
    <value>Prefer null literal</value>
  </data>
  <data name="PreferNullLiteralCodeFix" xml:space="preserve">
    <value>Use 'null' instead of 'default'</value>
  </data>
  <data name="RelaxTestNamingSuppressorJustification" xml:space="preserve">
    <value>Asynchronous test methods do not require the 'Async' suffix.</value>
  </data>
  <data name="DefaultableTypeShouldHaveDefaultableFieldsDescription" xml:space="preserve">
    <value>Defaultable types should have defaultable fields</value>
  </data>
  <data name="DefaultableTypeShouldHaveDefaultableFieldsMessage" xml:space="preserve">
    <value>Defaultable type '{0}' has a non-defaultable field or auto-property '{1}'</value>
  </data>
  <data name="DefaultableTypeShouldHaveDefaultableFieldsTitle" xml:space="preserve">
    <value>Defaultable types should have defaultable fields</value>
  </data>
  <data name="DoNotCopyValueDescription" xml:space="preserve">
    <value>Do not copy value</value>
  </data>
  <data name="DoNotCopyValueMessage" xml:space="preserve">
    <value>Do not copy value</value>
  </data>
  <data name="DoNotCopyValueTitle" xml:space="preserve">
    <value>Do not copy value</value>
  </data>
  <data name="DoNotCopyValueNoBoxingDescription" xml:space="preserve">
    <value>Do not box non-copyable value types.</value>
  </data>
  <data name="DoNotCopyValueNoBoxingMessage" xml:space="preserve">
    <value>Do not box non-copyable type '{0}'</value>
  </data>
  <data name="DoNotCopyValueUnsupportedUseDescription" xml:space="preserve">
    <value>Unsupported use of non-copyable type</value>
  </data>
  <data name="DoNotCopyValueUnsupportedUseMessage" xml:space="preserve">
    <value>Unsupported use of non-copyable type '{0}' in '{1}' operation</value>
  </data>
  <data name="DoNotCopyValueNoUnboxingDescription" xml:space="preserve">
    <value>Do not unbox non-copyable value types.</value>
  </data>
  <data name="DoNotCopyValueNoUnboxingMessage" xml:space="preserve">
    <value>Do not unbox non-copyable type '{0}'</value>
  </data>
  <data name="DoNotCopyValueAvoidNullableWrapperDescription" xml:space="preserve">
    <value>Avoid nullable wrapper</value>
  </data>
  <data name="DoNotCopyValueAvoidNullableWrapperMessage" xml:space="preserve">
    <value>Do not wrap non-copyable type '{0}' in '{1}' operation</value>
  </data>
  <data name="DoNotCallGetTestAccessorDescription" xml:space="preserve">
    <value>GetTestAccessor() is a helper method reserved for testing. Production code must not call this member.</value>
  </data>
  <data name="DoNotCallGetTestAccessorMessage" xml:space="preserve">
    <value>Do not call GetTestAccessor() from production code</value>
  </data>
  <data name="DoNotCallGetTestAccessorTitle" xml:space="preserve">
    <value>Do not call GetTestAccessor()</value>
  </data>
  <data name="CreateTestAccessorDescription" xml:space="preserve">
    <value>This is a refactoring which simplifies the process of creating test accessors using the TestAccessor pattern</value>
  </data>
  <data name="CreateTestAccessorMessage" xml:space="preserve">
    <value>Create test accessor</value>
  </data>
  <data name="CreateTestAccessorTitle" xml:space="preserve">
    <value>Create test accessor</value>
  </data>
  <data name="ExposeMemberForTestingDescription" xml:space="preserve">
    <value>Expose member for testing</value>
  </data>
  <data name="ExposeMemberForTestingMessage" xml:space="preserve">
    <value>Expose member for testing</value>
  </data>
  <data name="ExposeMemberForTestingTitle" xml:space="preserve">
    <value>Expose member for testing</value>
  </data>
<<<<<<< HEAD
  <data name="BlankLinesMessage" xml:space="preserve">
    <value>Avoid multiple blank lines</value>
  </data>
  <data name="Remove_extra_blank_lines" xml:space="preserve">
    <value>Remove extra blank lines</value>
=======
  <data name="WrapStatementsMessage" xml:space="preserve">
    <value>Statements must be placed on their own line</value>
  </data>
  <data name="Place_statement_on_following_line" xml:space="preserve">
    <value>Place statement on following line</value>
>>>>>>> 6d836d50
  </data>
</root><|MERGE_RESOLUTION|>--- conflicted
+++ resolved
@@ -339,18 +339,16 @@
   <data name="ExposeMemberForTestingTitle" xml:space="preserve">
     <value>Expose member for testing</value>
   </data>
-<<<<<<< HEAD
   <data name="BlankLinesMessage" xml:space="preserve">
     <value>Avoid multiple blank lines</value>
   </data>
   <data name="Remove_extra_blank_lines" xml:space="preserve">
     <value>Remove extra blank lines</value>
-=======
+  </data>
   <data name="WrapStatementsMessage" xml:space="preserve">
     <value>Statements must be placed on their own line</value>
   </data>
   <data name="Place_statement_on_following_line" xml:space="preserve">
     <value>Place statement on following line</value>
->>>>>>> 6d836d50
   </data>
 </root>