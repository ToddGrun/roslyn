#r "System.Xml.XDocument.dll"
using System;
using System.Collections.Generic;
using System.Diagnostics;
using System.IO;
using System.Linq;
using System.Reflection;
using System.Runtime.CompilerServices;
using System.Text;
using System.Text.RegularExpressions;
using System.Xml.Linq;

string usage = @"usage: BuildNuGets.csx <binaries-dir> <build-version> <output-directory> <git sha> [<filter>]";

if (Args.Count < 4 || Args.Count > 5)
{
    Console.WriteLine(usage);
    Environment.Exit(1);
}

var SolutionRoot = Path.GetFullPath(Path.Combine(ScriptRoot(), "..", ".."));
var ToolsetPath = Path.Combine(SolutionRoot, "Binaries", "toolset");

string ScriptRoot([CallerFilePath]string path = "") => Path.GetDirectoryName(path);

#region Config Variables

// Strip trailing '\' characters because if the path is later passed on the
// command line when surrounded by quotes (in case the path has spaces) some
// utilities will consider the '\"' as an escape sequence for the end quote
var BinDir = Path.GetFullPath(Args[0]).TrimEnd('\\');
var BuildVersion = Args[1].Trim();
var BuildingReleaseNugets = IsReleaseVersion(BuildVersion);
var NuspecDirPath = Path.Combine(SolutionRoot, "src/NuGet");
var OutDir = Path.GetFullPath(Args[2]).TrimEnd('\\');

var CommitSha = Args[3].Replace("<", "").Replace(">", "");
var CommitIsDeveloperBuild = CommitSha == "<developer build>";
if (!CommitIsDeveloperBuild && !Regex.IsMatch(CommitSha, "[A-Fa-f0-9]+"))
{
    Console.WriteLine("Invalid Git sha value: expected <developer build> or a valid sha");
    Environment.Exit(1);
}
var CommitPathMessage = CommitIsDeveloperBuild
    ? "This an unofficial build from a developer's machine"
    : $"This package was built from the source at https://github.com/dotnet/roslyn/commit/{CommitSha}";

var NuspecNameFilter = Args.Count > 4 ? Args[4] : null;

var LicenseUrlRedist = @"http://go.microsoft.com/fwlink/?LinkId=529443";
var LicenseUrlNonRedist = @"http://go.microsoft.com/fwlink/?LinkId=529444";
var LicenseUrlTest = @"http://go.microsoft.com/fwlink/?LinkId=529445";
var LicenseUrlSource = @"https://github.com/dotnet/roslyn/blob/master/License.txt";

var Authors = @"Microsoft";
var ProjectURL = @"http://msdn.com/roslyn";
var Tags = @"Roslyn CodeAnalysis Compiler CSharp VB VisualBasic Parser Scanner Lexer Emit CodeGeneration Metadata IL Compilation Scripting Syntax Semantics";

// Read preceding variables from MSBuild file
var packagesDoc = XDocument.Load(Path.Combine(SolutionRoot, "build/Targets/Packages.props"));
var fixedPackagesDoc = XDocument.Load(Path.Combine(SolutionRoot, "build/Targets/FixedPackages.props"));
XNamespace ns = @"http://schemas.microsoft.com/developer/msbuild/2003";

var dependencyVersions = from e in packagesDoc.Root.Descendants().Concat(fixedPackagesDoc.Root.Descendants())
                         where e.Name.LocalName.EndsWith("Version")
                         select new { VariableName = e.Name.LocalName, Value=e.Value };

string GetExistingPackageVersion(string name)
{
    if (!Directory.Exists(OutDir))
    {
        return null;
    }

    foreach (var file in Directory.GetFiles(OutDir, "*.nupkg"))
    {
        string packageNameAndVersion = Path.GetFileNameWithoutExtension(file);
        string packageName = string.Join(".", packageNameAndVersion.Split('.').TakeWhile(s => !char.IsNumber(s[0])));

        if (packageName == name)
        {
            return packageNameAndVersion.Substring(packageName.Length + 1);
        }
    }

    return null;
}

var IsCoreBuild = File.Exists(Path.Combine(ToolsetPath, "corerun"));

#endregion

var NuGetAdditionalFilesPath = Path.Combine(SolutionRoot, "build/NuGetAdditionalFiles");
<<<<<<< HEAD
=======
var SrcDirPath = Path.Combine(SolutionRoot, "src");
>>>>>>> d170a78d

string[] RedistPackageNames = {
    "Microsoft.CodeAnalysis",
    "Microsoft.CodeAnalysis.Build.Tasks",
    "Microsoft.CodeAnalysis.Common",
    "Microsoft.CodeAnalysis.Compilers",
    "Microsoft.CodeAnalysis.CSharp.Features",
    "Microsoft.CodeAnalysis.CSharp",
    "Microsoft.CodeAnalysis.CSharp.CodeStyle",
    "Microsoft.CodeAnalysis.CSharp.Scripting",
    "Microsoft.CodeAnalysis.CSharp.Workspaces",
    "Microsoft.CodeAnalysis.EditorFeatures",
    "Microsoft.CodeAnalysis.EditorFeatures.Text",
    "Microsoft.CodeAnalysis.Features",
    "Microsoft.CodeAnalysis.Remote.ServiceHub",
    "Microsoft.CodeAnalysis.Remote.Workspaces",
    "Microsoft.CodeAnalysis.Scripting.Common",
    "Microsoft.CodeAnalysis.Scripting",
    "Microsoft.CodeAnalysis.VisualBasic.Features",
    "Microsoft.CodeAnalysis.VisualBasic",
    "Microsoft.CodeAnalysis.VisualBasic.CodeStyle",
    "Microsoft.CodeAnalysis.VisualBasic.Scripting",
    "Microsoft.CodeAnalysis.VisualBasic.Workspaces",
    "Microsoft.CodeAnalysis.Workspaces.Common",
    "Microsoft.VisualStudio.LanguageServices",
    "Microsoft.VisualStudio.LanguageServices.Next",
};

string[] SourcePackageNames = {
    "Microsoft.CodeAnalysis.PooledObjects",
    "Microsoft.CodeAnalysis.Debugging",
};

string[] NonRedistPackageNames = {
    "Microsoft.CodeAnalysis.Remote.Razor.ServiceHub",
    "Microsoft.Net.Compilers",
    "Microsoft.Net.Compilers.netcore",
    "Microsoft.Net.CSharp.Interactive.netcore",
    "Microsoft.NETCore.Compilers",
    "Microsoft.VisualStudio.IntegrationTest.Utilities",
    "Microsoft.VisualStudio.LanguageServices.Razor.RemoteClient",
};

string[] TestPackageNames = {

};

// The following packages will only be published on myget not on nuget
// Packages listed here must also appear in RedistPackageNames (above)
// or they will not be published anywhere at all
var PreReleaseOnlyPackages = new HashSet<string>
{
    "Microsoft.CodeAnalysis.Build.Tasks",
    "Microsoft.CodeAnalysis.VisualBasic.Scripting",
    "Microsoft.Net.Compilers.netcore",
    "Microsoft.Net.CSharp.Interactive.netcore",
    "Microsoft.NETCore.Compilers",
    "Microsoft.CodeAnalysis.Remote.Razor.ServiceHub",
    "Microsoft.CodeAnalysis.Remote.ServiceHub",
    "Microsoft.CodeAnalysis.Remote.Workspaces",
    "Microsoft.CodeAnalysis.Test.Resources.Proprietary",
    "Microsoft.VisualStudio.IntegrationTest.Utilities",
    "Microsoft.VisualStudio.LanguageServices.Next",
    "Microsoft.VisualStudio.LanguageServices.Razor.RemoteClient",
    "Microsoft.CodeAnalysis.PooledObjects",
    "Microsoft.CodeAnalysis.Debugging",
};

// The assets for these packages are not produced when building on Unix
// and we don't want to attempt to package them when building packages.
var PackagesNotBuiltOnCore = new HashSet<string>
{
     "Microsoft.CodeAnalysis.CSharp.Features",
     "Microsoft.CodeAnalysis.EditorFeatures",
     "Microsoft.CodeAnalysis.EditorFeatures.Text",
     "Microsoft.CodeAnalysis.Features",
     "Microsoft.CodeAnalysis.Remote.Razor.ServiceHub",
     "Microsoft.CodeAnalysis.Remote.ServiceHub",
     "Microsoft.CodeAnalysis.Remote.Workspaces",
     "Microsoft.CodeAnalysis.VisualBasic.Features",
     "Microsoft.CodeAnalysis.Workspaces.Common",
     "Microsoft.Net.Compilers",
     "Microsoft.VisualStudio.IntegrationTest.Utilities",
     "Microsoft.VisualStudio.LanguageServices",
     "Microsoft.VisualStudio.LanguageServices.Next",
     "Microsoft.VisualStudio.LanguageServices.Razor.RemoteClient",
     "Roslyn.VisualStudio.Test.Utilities",
};

// Create an empty directory to be used in NuGet pack
var emptyDir = Path.Combine(Path.GetTempPath(), Path.GetRandomFileName());
var dirInfo = Directory.CreateDirectory(emptyDir);
File.Create(Path.Combine(emptyDir, "_._")).Close();

var errors = new List<string>();

void ReportError(string message)
{
    errors.Add(message);

    var color = Console.ForegroundColor;
    Console.ForegroundColor = ConsoleColor.Red;
    Console.Error.WriteLine(message);
    Console.ForegroundColor = color;
}

string GetPackageVersion(string packageName)
{
    // HACK: since Microsoft.Net.Compilers 2.0.0 was uploaded by accident and later deleted, we must bump the minor.
    // We will do this to both the regular Microsoft.Net.Compilers package and also the netcore package to keep them
    // in sync.
    if (BuildVersion.StartsWith("2.0.") && packageName.StartsWith("Microsoft.Net.Compilers", StringComparison.OrdinalIgnoreCase))
    {
        string[] buildVersionParts = BuildVersion.Split('-');
        string[] buildVersionBaseParts = buildVersionParts[0].Split('.');
        
        buildVersionBaseParts[buildVersionBaseParts.Length - 1] =
            (int.Parse(buildVersionBaseParts[buildVersionBaseParts.Length - 1]) + 1).ToString();

        buildVersionParts[0] = string.Join(".", buildVersionBaseParts);
        return string.Join("-", buildVersionParts);
    }

    return BuildVersion;
}

int PackFiles(string[] nuspecFiles, string licenseUrl)
{
    var commonProperties = new Dictionary<string, string>()
    {
        { "licenseUrl", licenseUrl },
        { "version", BuildVersion },
        { "authors", Authors },
        { "projectURL", ProjectURL },
        { "tags", Tags },
        { "emptyDirPath", emptyDir },
<<<<<<< HEAD
        { "additionalFilesPath", NuGetAdditionalFilesPath }
=======
        { "additionalFilesPath", NuGetAdditionalFilesPath },
        { "commitPathMessage", CommitPathMessage },
        { "srcDirPath", SrcDirPath }
>>>>>>> d170a78d
    };

    foreach (var dependencyVersion in dependencyVersions)
    {
        commonProperties[dependencyVersion.VariableName] = dependencyVersion.Value;
    }

    string commonArgs;

    if (!IsCoreBuild)
    {
        // The -NoPackageAnalysis argument is to work around the following issue.  The warning output of 
        // NuGet gets promoted to an error by MSBuild /warnaserror
        // https://github.com/dotnet/roslyn/issues/18152
        commonArgs = $"-BasePath \"{BinDir}\" " +
        $"-OutputDirectory \"{OutDir}\" " +
        $"-NoPackageAnalysis " +
        string.Join(" ", commonProperties.Select(p => $"-prop {p.Key}=\"{p.Value}\""));
    }
    else
    {
        commonArgs = $"--base-path \"{BinDir}\" " +
        $"--output-directory \"{OutDir}\" " +
        $"--properties \"{string.Join(";", commonProperties.Select(p => $"{p.Key}={p.Value}"))}\"";
    }

    int exit = 0;
    foreach (var file in nuspecFiles)
    {
        if (NuspecNameFilter != null && !file.Contains(NuspecNameFilter))
        {
            continue;
        }

        var p = new Process();

        if (!IsCoreBuild)
        {
            string packageArgs = commonArgs.Replace($"-prop version=\"{BuildVersion}\"", $"-prop version=\"{GetPackageVersion(Path.GetFileNameWithoutExtension(file))}\"");

            p.StartInfo.FileName = Path.GetFullPath(Path.Combine(SolutionRoot, "nuget.exe"));
            p.StartInfo.Arguments = $@"pack {file} {packageArgs}";
        }
        else
        {
            p.StartInfo.FileName = Path.Combine(ToolsetPath, "corerun");
            p.StartInfo.Arguments = $@"{Path.Combine(ToolsetPath, "NuGet.CommandLine.XPlat.dll")} pack {file} {commonArgs}";
        }

        p.StartInfo.UseShellExecute = false;
        p.StartInfo.RedirectStandardError = true;

        Console.WriteLine($"{Environment.NewLine}Running: nuget pack {file} {commonArgs}");

        p.Start();
        p.WaitForExit();

        var currentExit = p.ExitCode;
        if (currentExit != 0)
        {
            var stdErr = p.StandardError.ReadToEnd();
            string message;
            if (BuildingReleaseNugets && stdErr.Contains("A stable release of a package should not have a prerelease dependency."))
            {
                // If we are building release nugets and if any packages have dependencies on prerelease packages
                // then we want to ignore the error and allow the build to succeed.
                currentExit = 0;
                message = $"{file}: {stdErr}";
                Console.WriteLine(message);
            }
            else
            {
                message = $"{file}: error: {stdErr}";
                ReportError(message);
            }

            File.AppendAllText(ErrorLogFile, Environment.NewLine + message);
        }

        // We want to try and generate all nugets and log any errors encountered along the way.
        // We also want to fail the build in case of all encountered errors except the prerelease package dependency error above.
        exit = (exit == 0) ? currentExit : exit;
    }

    return exit;
}

XElement MakePackageElement(string packageName, string version)
{
    return new XElement("package", new XAttribute("id", packageName), new XAttribute("version", version));
}

IEnumerable<XElement> MakeRoslynPackageElements(string[] roslynPackageNames)
{
    return roslynPackageNames.Select(packageName => MakePackageElement(packageName, GetPackageVersion(packageName)));
}

void GeneratePublishingConfig(string fileName, IEnumerable<XElement> packages)
{
    var doc = new XDocument(new XElement("packages", packages.ToArray()));
    using (FileStream fs = File.OpenWrite(Path.Combine(OutDir, fileName)))
    {
        doc.Save(fs);
    }
}

void GeneratePublishingConfig(string[] roslynPackageNames)
{
    var packages = MakeRoslynPackageElements(roslynPackageNames);
    if (BuildingReleaseNugets)
    {
        // nuget:
        GeneratePublishingConfig("nuget_org-packages.config", packages);
    }
    else
    {
        // myget:
        GeneratePublishingConfig("myget_org-packages.config", packages);
    }
}

string[] GetRoslynPackageNames(string[] packages)
{
    IEnumerable<string> packageNames = packages;

    if (BuildingReleaseNugets)
    {
        packageNames = packageNames.Where(pn => !PreReleaseOnlyPackages.Contains(pn));
    }

    if (IsCoreBuild)
    {
        packageNames = packageNames.Where(pn => !PackagesNotBuiltOnCore.Contains(pn));
    }

    return packageNames.ToArray();
}

int DoWork(string[] packageNames, string licenseUrl)
{
    var roslynPackageNames = GetRoslynPackageNames(packageNames);
    string[] roslynNuspecFiles = roslynPackageNames.Select(f => Path.Combine(NuspecDirPath, f + ".nuspec")).ToArray();
    return PackFiles(roslynNuspecFiles, licenseUrl);
}

bool IsReleaseVersion(string version) => !version.Contains('-');
Directory.CreateDirectory(OutDir);
var ErrorLogFile = Path.Combine(OutDir, "skipped_packages.txt");
try
{
    if (File.Exists(ErrorLogFile)) File.Delete(ErrorLogFile);
}
catch
{
    // Ignore errors
}

int exit = DoWork(RedistPackageNames, LicenseUrlRedist);
exit |= DoWork(NonRedistPackageNames, LicenseUrlNonRedist);
exit |= DoWork(TestPackageNames, LicenseUrlTest);
exit |= DoWork(SourcePackageNames, LicenseUrlSource);

var allPackageNames = RedistPackageNames.Concat(NonRedistPackageNames).Concat(TestPackageNames).Concat(SourcePackageNames).ToArray();
var roslynPackageNames = GetRoslynPackageNames(allPackageNames);
GeneratePublishingConfig(roslynPackageNames);

try
{
    dirInfo.Delete(recursive: true);
}
catch
{
    // Ignore errors
}

foreach (var error in errors)
{
    ReportError(error);
}

Environment.Exit(exit);<|MERGE_RESOLUTION|>--- conflicted
+++ resolved
@@ -91,10 +91,7 @@
 #endregion
 
 var NuGetAdditionalFilesPath = Path.Combine(SolutionRoot, "build/NuGetAdditionalFiles");
-<<<<<<< HEAD
-=======
 var SrcDirPath = Path.Combine(SolutionRoot, "src");
->>>>>>> d170a78d
 
 string[] RedistPackageNames = {
     "Microsoft.CodeAnalysis",
@@ -231,13 +228,9 @@
         { "projectURL", ProjectURL },
         { "tags", Tags },
         { "emptyDirPath", emptyDir },
-<<<<<<< HEAD
-        { "additionalFilesPath", NuGetAdditionalFilesPath }
-=======
         { "additionalFilesPath", NuGetAdditionalFilesPath },
         { "commitPathMessage", CommitPathMessage },
         { "srcDirPath", SrcDirPath }
->>>>>>> d170a78d
     };
 
     foreach (var dependencyVersion in dependencyVersions)
