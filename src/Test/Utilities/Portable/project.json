--- conflicted
+++ resolved
@@ -3,7 +3,6 @@
     "Microsoft.CSharp": "4.0.0",
     "Microsoft.NETCore.Platforms": "1.0.1-rc3-24210-10",
     "Microsoft.NETCore.Portable.Compatibility": "1.0.0",
-<<<<<<< HEAD
     "System.Collections.Concurrent": "4.0.12-rc3-24128-00",    
     "System.Console": "4.0.0-rc3-24128-00",
     "System.Diagnostics.Debug": "4.0.11-rc3-24128-00",
@@ -13,17 +12,6 @@
     "System.Threading.Thread": "4.0.0-rc3-24128-00",
     "System.Xml.XDocument": "4.0.11-rc3-24128-00",
     "System.Xml.XmlDocument": "4.0.1-rc3-24128-00"
-=======
-    "System.Collections.Concurrent": "4.0.10",    
-    "System.Console": "4.0.0-rc3-24210-10",
-    "System.Diagnostics.Debug": "4.0.10",
-    "System.Diagnostics.Tools": "4.0.0",
-    "System.IO.FileSystem": "4.0.0",
-    "System.Reflection.TypeExtensions": "4.0.0",
-    "System.Threading.Thread": "4.0.0-rc3-24210-10",
-    "System.Xml.XDocument": "4.0.10",
-    "System.Xml.XmlDocument": "4.0.0"
->>>>>>> e937e5e7
   },
   "frameworks": {
     "netstandard1.3": {
