--- conflicted
+++ resolved
@@ -41,10 +41,7 @@
         public static MetadataReference SystemXmlDataReference { get; } = MetadataReference.CreateFromFile(typeof(System.Data.Rule).Assembly.Location);
         public static MetadataReference CodeAnalysisReference { get; } = MetadataReference.CreateFromFile(typeof(Compilation).Assembly.Location);
         public static MetadataReference CSharpSymbolsReference { get; } = MetadataReference.CreateFromFile(typeof(CSharpCompilation).Assembly.Location);
-<<<<<<< HEAD
-=======
         public static MetadataReference VisualBasicSymbolsReference { get; } = MetadataReference.CreateFromFile(typeof(VisualBasicCompilation).Assembly.Location);
->>>>>>> f75ac0ba
         public static MetadataReference WorkspacesReference { get; } = MetadataReference.CreateFromFile(typeof(Workspace).Assembly.Location);
         public static MetadataReference SystemWebReference { get; } = MetadataReference.CreateFromFile(typeof(System.Web.HttpRequest).Assembly.Location);
         public static MetadataReference SystemRuntimeSerialization { get; } = MetadataReference.CreateFromFile(typeof(System.Runtime.Serialization.NetDataContractSerializer).Assembly.Location);
