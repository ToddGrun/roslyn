﻿// Copyright (c) Microsoft.  All Rights Reserved.  Licensed under the Apache License, Version 2.0.  See License.txt in the project root for license information.

using System.Collections.Immutable;
using Microsoft.CodeAnalysis;
using Microsoft.CodeAnalysis.CSharp;
using Microsoft.CodeAnalysis.Testing;

namespace Test.Utilities
{
    public static class AdditionalMetadataReferences
    {
<<<<<<< HEAD
        public static ReferenceAssemblies Default { get; } = ReferenceAssemblies.NetFramework.Net46.Default
            .AddAssemblies(ImmutableArray.Create("System.Xml.Data"))
            .AddPackages(ImmutableArray.Create(new PackageIdentity("Microsoft.CodeAnalysis", "2.10.0")));

        public static ReferenceAssemblies Default472 { get; } = ReferenceAssemblies.NetFramework.Net472.Default
=======
        public static ReferenceAssemblies Default { get; } = CreateDefaultReferenceAssemblies();

        public static ReferenceAssemblies DefaultWithoutRoslynSymbols { get; } = ReferenceAssemblies.Default
>>>>>>> cba1a387
            .AddAssemblies(ImmutableArray.Create("System.Xml.Data"))
            .AddPackages(ImmutableArray.Create(new PackageIdentity("Microsoft.CodeAnalysis.Workspaces.Common", "3.0.0")));

        public static ReferenceAssemblies DefaultWithSystemWeb { get; } = ReferenceAssemblies.NetFramework.Net472.Default
            .AddAssemblies(ImmutableArray.Create("System.Web", "System.Web.Extensions"));

<<<<<<< HEAD
        public static ReferenceAssemblies DefaultForTaintedDataAnalysis { get; } = Default472
            .AddAssemblies(ImmutableArray.Create("PresentationFramework", "System.DirectoryServices", "System.Web", "System.Web.Extensions", "System.Xaml"))
            .AddPackages(ImmutableArray.Create(
                new PackageIdentity("AntiXSS", "4.3.0"),
                new PackageIdentity("Microsoft.EntityFrameworkCore.Relational", "2.0.3")));
=======
        public static ReferenceAssemblies DefaultForTaintedDataAnalysis { get; } = ReferenceAssemblies.NetFramework.Net472.Default
            .AddAssemblies(ImmutableArray.Create("PresentationFramework", "System.DirectoryServices", "System.Web", "System.Web.Extensions", "System.Xaml"))
            .AddPackages(ImmutableArray.Create(new PackageIdentity("AntiXSS", "4.3.0")))
            .AddPackages(ImmutableArray.Create(new PackageIdentity("Microsoft.AspNetCore.Mvc", "2.2.0")));
>>>>>>> cba1a387

        public static ReferenceAssemblies DefaultWithSerialization { get; } = ReferenceAssemblies.NetFramework.Net472.Default
            .AddAssemblies(ImmutableArray.Create("System.Runtime.Serialization"));

        public static ReferenceAssemblies DefaultWithAzureStorage { get; } = ReferenceAssemblies.Default
            .AddPackages(ImmutableArray.Create(new PackageIdentity("WindowsAzure.Storage", "9.0.0")));

        public static ReferenceAssemblies DefaultWithNewtonsoftJson10 { get; } = Default
            .AddPackages(ImmutableArray.Create(new PackageIdentity("Newtonsoft.Json", "10.0.1")));

        public static ReferenceAssemblies DefaultWithNewtonsoftJson12 { get; } = Default
            .AddPackages(ImmutableArray.Create(new PackageIdentity("Newtonsoft.Json", "12.0.1")));

        public static ReferenceAssemblies DefaultWithWinForms { get; } = ReferenceAssemblies.NetFramework.Net472.WindowsForms;

        public static ReferenceAssemblies DefaultWithWinHttpHandler { get; } = ReferenceAssemblies.NetStandard.NetStandard20
            .AddPackages(ImmutableArray.Create(new PackageIdentity("System.Net.Http.WinHttpHandler", "4.7.0")));

        public static ReferenceAssemblies DefaultWithAspNetCoreMvc { get; } = Default
            .AddPackages(ImmutableArray.Create(
                new PackageIdentity("Microsoft.AspNetCore", "1.1.7"),
                new PackageIdentity("Microsoft.AspNetCore.Mvc", "1.1.8"),
                new PackageIdentity("Microsoft.AspNetCore.Http", "1.1.2")));

        public static ReferenceAssemblies DefaultWithNUnit { get; } = Default
            .AddPackages(ImmutableArray.Create(new PackageIdentity("NUnit", "3.12.0")));

        public static ReferenceAssemblies DefaultWithXUnit { get; } = Default
            .AddPackages(ImmutableArray.Create(new PackageIdentity("xunit", "2.4.1")));

        public static ReferenceAssemblies DefaultWithMSTest { get; } = Default
            .AddPackages(ImmutableArray.Create(new PackageIdentity("MSTest.TestFramework", "2.1.0")));

        public static ReferenceAssemblies DefaultWithAsyncInterfaces { get; } = Default
            .AddPackages(ImmutableArray.Create(new PackageIdentity("Microsoft.Bcl.AsyncInterfaces", "1.1.0")));

        public static MetadataReference SystemCollectionsImmutableReference { get; } = MetadataReference.CreateFromFile(typeof(ImmutableHashSet<>).Assembly.Location);
        public static MetadataReference SystemComponentModelCompositionReference { get; } = MetadataReference.CreateFromFile(typeof(System.ComponentModel.Composition.ExportAttribute).Assembly.Location);
        public static MetadataReference SystemCompositionReference { get; } = MetadataReference.CreateFromFile(typeof(System.Composition.ExportAttribute).Assembly.Location);
        public static MetadataReference SystemXmlDataReference { get; } = MetadataReference.CreateFromFile(typeof(System.Data.Rule).Assembly.Location);
        public static MetadataReference CodeAnalysisReference { get; } = MetadataReference.CreateFromFile(typeof(Compilation).Assembly.Location);
        public static MetadataReference CSharpSymbolsReference { get; } = MetadataReference.CreateFromFile(typeof(CSharpCompilation).Assembly.Location);
        public static MetadataReference WorkspacesReference { get; } = MetadataReference.CreateFromFile(typeof(Workspace).Assembly.Location);
#if !NETCOREAPP
        public static MetadataReference SystemWebReference { get; } = MetadataReference.CreateFromFile(typeof(System.Web.HttpRequest).Assembly.Location);
        public static MetadataReference SystemRuntimeSerialization { get; } = MetadataReference.CreateFromFile(typeof(System.Runtime.Serialization.NetDataContractSerializer).Assembly.Location);
#endif
        public static MetadataReference TestReferenceAssembly { get; } = MetadataReference.CreateFromFile(typeof(OtherDll.OtherDllStaticMethods).Assembly.Location);
        public static MetadataReference SystemDirectoryServices { get; } = MetadataReference.CreateFromFile(typeof(System.DirectoryServices.DirectoryEntry).Assembly.Location);
#if !NETCOREAPP
        public static MetadataReference SystemXaml { get; } = MetadataReference.CreateFromFile(typeof(System.Xaml.XamlReader).Assembly.Location);
        public static MetadataReference PresentationFramework { get; } = MetadataReference.CreateFromFile(typeof(System.Windows.Markup.XamlReader).Assembly.Location);
        public static MetadataReference SystemWeb { get; } = MetadataReference.CreateFromFile(typeof(System.Web.HttpRequest).Assembly.Location);
        public static MetadataReference SystemWebExtensions { get; } = MetadataReference.CreateFromFile(typeof(System.Web.Script.Serialization.JavaScriptSerializer).Assembly.Location);
        public static MetadataReference SystemServiceModel { get; } = MetadataReference.CreateFromFile(typeof(System.ServiceModel.OperationContractAttribute).Assembly.Location);
#endif

        private static ReferenceAssemblies CreateDefaultReferenceAssemblies()
        {
            var referenceAssemblies = ReferenceAssemblies.Default;

#if !NETCOREAPP
            referenceAssemblies = referenceAssemblies.AddAssemblies(ImmutableArray.Create("System.Xml.Data"));
#endif

            referenceAssemblies = referenceAssemblies.AddPackages(ImmutableArray.Create(new PackageIdentity("Microsoft.CodeAnalysis", "3.0.0")));

#if NETCOREAPP
            referenceAssemblies = referenceAssemblies.AddPackages(ImmutableArray.Create(
                new PackageIdentity("System.Runtime.Serialization.Formatters", "4.3.0"),
                new PackageIdentity("System.Configuration.ConfigurationManager", "4.7.0"),
                new PackageIdentity("System.Security.Cryptography.Cng", "4.7.0"),
                new PackageIdentity("System.Security.Permissions", "4.7.0"),
                new PackageIdentity("Microsoft.VisualBasic", "10.3.0")));
#endif

            return referenceAssemblies;
        }
    }
}<|MERGE_RESOLUTION|>--- conflicted
+++ resolved
@@ -9,35 +9,19 @@
 {
     public static class AdditionalMetadataReferences
     {
-<<<<<<< HEAD
-        public static ReferenceAssemblies Default { get; } = ReferenceAssemblies.NetFramework.Net46.Default
-            .AddAssemblies(ImmutableArray.Create("System.Xml.Data"))
-            .AddPackages(ImmutableArray.Create(new PackageIdentity("Microsoft.CodeAnalysis", "2.10.0")));
-
-        public static ReferenceAssemblies Default472 { get; } = ReferenceAssemblies.NetFramework.Net472.Default
-=======
         public static ReferenceAssemblies Default { get; } = CreateDefaultReferenceAssemblies();
 
         public static ReferenceAssemblies DefaultWithoutRoslynSymbols { get; } = ReferenceAssemblies.Default
->>>>>>> cba1a387
             .AddAssemblies(ImmutableArray.Create("System.Xml.Data"))
             .AddPackages(ImmutableArray.Create(new PackageIdentity("Microsoft.CodeAnalysis.Workspaces.Common", "3.0.0")));
 
         public static ReferenceAssemblies DefaultWithSystemWeb { get; } = ReferenceAssemblies.NetFramework.Net472.Default
             .AddAssemblies(ImmutableArray.Create("System.Web", "System.Web.Extensions"));
 
-<<<<<<< HEAD
-        public static ReferenceAssemblies DefaultForTaintedDataAnalysis { get; } = Default472
-            .AddAssemblies(ImmutableArray.Create("PresentationFramework", "System.DirectoryServices", "System.Web", "System.Web.Extensions", "System.Xaml"))
-            .AddPackages(ImmutableArray.Create(
-                new PackageIdentity("AntiXSS", "4.3.0"),
-                new PackageIdentity("Microsoft.EntityFrameworkCore.Relational", "2.0.3")));
-=======
         public static ReferenceAssemblies DefaultForTaintedDataAnalysis { get; } = ReferenceAssemblies.NetFramework.Net472.Default
             .AddAssemblies(ImmutableArray.Create("PresentationFramework", "System.DirectoryServices", "System.Web", "System.Web.Extensions", "System.Xaml"))
             .AddPackages(ImmutableArray.Create(new PackageIdentity("AntiXSS", "4.3.0")))
             .AddPackages(ImmutableArray.Create(new PackageIdentity("Microsoft.AspNetCore.Mvc", "2.2.0")));
->>>>>>> cba1a387
 
         public static ReferenceAssemblies DefaultWithSerialization { get; } = ReferenceAssemblies.NetFramework.Net472.Default
             .AddAssemblies(ImmutableArray.Create("System.Runtime.Serialization"));
