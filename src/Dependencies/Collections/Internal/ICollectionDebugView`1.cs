--- conflicted
+++ resolved
@@ -20,13 +20,7 @@
 
         public ICollectionDebugView(ICollection<T> collection)
         {
-<<<<<<< HEAD
             _collection = collection ?? throw new ArgumentNullException(nameof(collection));
-=======
-            ArgumentNullException.ThrowIfNull(collection);
-
-            _collection = collection;
->>>>>>> 9de67551
         }
 
         [DebuggerBrowsable(DebuggerBrowsableState.RootHidden)]
