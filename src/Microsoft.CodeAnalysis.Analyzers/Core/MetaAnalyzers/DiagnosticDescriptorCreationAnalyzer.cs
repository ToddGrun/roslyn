﻿// Copyright (c) Microsoft.  All Rights Reserved.  Licensed under the MIT license.  See License.txt in the project root for license information.

using System;
using System.Collections.Concurrent;
using System.Collections.Generic;
using System.Collections.Immutable;
using System.Diagnostics;
using System.Diagnostics.CodeAnalysis;
using System.Linq;
using System.Text;
using System.Threading;
using Analyzer.Utilities;
using Analyzer.Utilities.Extensions;
using Analyzer.Utilities.PooledObjects;
using Microsoft.CodeAnalysis.Analyzers.MetaAnalyzers.Helpers;
using Microsoft.CodeAnalysis.Diagnostics;
using Microsoft.CodeAnalysis.Operations;
using Microsoft.CodeAnalysis.ReleaseTracking;
using Microsoft.CodeAnalysis.Text;

namespace Microsoft.CodeAnalysis.Analyzers.MetaAnalyzers
{
    using static CodeAnalysisDiagnosticsResources;
    using PooledLocalizabeStringsConcurrentDictionary = PooledConcurrentDictionary<INamedTypeSymbol, PooledConcurrentSet<(IFieldSymbol field, IArgumentOperation argument)>>;
    using PooledResourcesDataValueConcurrentDictionary = PooledConcurrentDictionary<string, ImmutableDictionary<string, (string value, Location location)>>;
    using PooledFieldToResourceNameAndFileNameConcurrentDictionary = PooledConcurrentDictionary<IFieldSymbol, (string nameOfResource, string resourceFileName)>;
    using PooledFieldToCustomTagsConcurrentDictionary = PooledConcurrentDictionary<IFieldSymbol, ImmutableArray<string>>;

    /// <summary>
    /// RS1007 <inheritdoc cref="UseLocalizableStringsInDescriptorTitle"/>
    /// RS1015 <inheritdoc cref="ProvideHelpUriInDescriptorTitle"/>
    /// RS1017 <inheritdoc cref="DiagnosticIdMustBeAConstantTitle"/>
    /// RS1019 <inheritdoc cref="UseUniqueDiagnosticIdTitle"/>
    /// RS1028 <inheritdoc cref="ProvideCustomTagsInDescriptorTitle"/>
    /// RS1029 <inheritdoc cref="DoNotUseReservedDiagnosticIdTitle"/>
    /// RS1031 <inheritdoc cref="DefineDiagnosticTitleCorrectlyTitle"/>
    /// RS1032 <inheritdoc cref="DefineDiagnosticMessageCorrectlyTitle"/>
    /// RS1033 <inheritdoc cref="DefineDiagnosticDescriptionCorrectlyTitle"/>
    /// </summary>
    [DiagnosticAnalyzer(LanguageNames.CSharp, LanguageNames.VisualBasic)]
    public sealed partial class DiagnosticDescriptorCreationAnalyzer : DiagnosticAnalyzer
    {
        private const string HelpLinkUriParameterName = "helpLinkUri";
        private const string CategoryParameterName = "category";
        private const string DiagnosticIdParameterName = "id";
        private const string CustomTagsParameterName = "customTags";
        private const string IsEnabledByDefaultParameterName = "isEnabledByDefault";
        private const string DefaultSeverityParameterName = "defaultSeverity";
        private const string RuleLevelParameterName = "ruleLevel";
        private const string CompilationEndWellKnownDiagnosticTag = "CompilationEnd" /*WellKnownDiagnosticTags.CompilationEnd*/;

        internal const string DefineDescriptorArgumentCorrectlyFixValue = nameof(DefineDescriptorArgumentCorrectlyFixValue);
        private const string DefineDescriptorArgumentCorrectlyFixAdditionalDocumentLocationInfo = nameof(DefineDescriptorArgumentCorrectlyFixAdditionalDocumentLocationInfo);
        private const string AdditionalDocumentLocationInfoSeparator = ";;";

        private static readonly ImmutableHashSet<string> CADiagnosticIdAllowedAssemblies = ImmutableHashSet.Create(
            StringComparer.Ordinal,
            "Microsoft.CodeAnalysis.VersionCheckAnalyzer",
            "Microsoft.CodeAnalysis.NetAnalyzers",
            "Microsoft.CodeAnalysis.CSharp.NetAnalyzers",
            "Microsoft.CodeAnalysis.VisualBasic.NetAnalyzers",
            "Microsoft.CodeQuality.Analyzers",
            "Microsoft.CodeQuality.CSharp.Analyzers",
            "Microsoft.CodeQuality.VisualBasic.Analyzers",
            "Microsoft.NetCore.Analyzers",
            "Microsoft.NetCore.CSharp.Analyzers",
            "Microsoft.NetCore.VisualBasic.Analyzers",
            "Microsoft.NetFramework.Analyzers",
            "Microsoft.NetFramework.CSharp.Analyzers",
            "Microsoft.NetFramework.VisualBasic.Analyzers",
            "Text.Analyzers",
            "Text.CSharp.Analyzers",
            "Text.VisualBasic.Analyzers");

        public static readonly DiagnosticDescriptor UseLocalizableStringsInDescriptorRule = new(
            DiagnosticIds.UseLocalizableStringsInDescriptorRuleId,
            CreateLocalizableResourceString(nameof(UseLocalizableStringsInDescriptorTitle)),
            CreateLocalizableResourceString(nameof(UseLocalizableStringsInDescriptorMessage)),
            DiagnosticCategory.MicrosoftCodeAnalysisLocalization,
            DiagnosticSeverity.Warning,
            isEnabledByDefault: false,
            description: CreateLocalizableResourceString(nameof(UseLocalizableStringsInDescriptorDescription)),
            customTags: WellKnownDiagnosticTagsExtensions.Telemetry);

        public static readonly DiagnosticDescriptor ProvideHelpUriInDescriptorRule = new(
            DiagnosticIds.ProvideHelpUriInDescriptorRuleId,
            CreateLocalizableResourceString(nameof(ProvideHelpUriInDescriptorTitle)),
            CreateLocalizableResourceString(nameof(ProvideHelpUriInDescriptorMessage)),
            DiagnosticCategory.MicrosoftCodeAnalysisDocumentation,
            DiagnosticSeverity.Warning,
            isEnabledByDefault: false,
            description: CreateLocalizableResourceString(nameof(ProvideHelpUriInDescriptorDescription)),
            customTags: WellKnownDiagnosticTagsExtensions.Telemetry);

        public static readonly DiagnosticDescriptor DiagnosticIdMustBeAConstantRule = new(
            DiagnosticIds.DiagnosticIdMustBeAConstantRuleId,
            CreateLocalizableResourceString(nameof(DiagnosticIdMustBeAConstantTitle)),
            CreateLocalizableResourceString(nameof(DiagnosticIdMustBeAConstantMessage)),
            DiagnosticCategory.MicrosoftCodeAnalysisDesign,
            DiagnosticSeverity.Warning,
            isEnabledByDefault: true,
            description: CreateLocalizableResourceString(nameof(DiagnosticIdMustBeAConstantDescription)),
            customTags: WellKnownDiagnosticTagsExtensions.Telemetry);

        public static readonly DiagnosticDescriptor UseUniqueDiagnosticIdRule = new(
            DiagnosticIds.UseUniqueDiagnosticIdRuleId,
            CreateLocalizableResourceString(nameof(UseUniqueDiagnosticIdTitle)),
            CreateLocalizableResourceString(nameof(UseUniqueDiagnosticIdMessage)),
            DiagnosticCategory.MicrosoftCodeAnalysisDesign,
            DiagnosticSeverity.Warning,
            isEnabledByDefault: true,
            description: CreateLocalizableResourceString(nameof(UseUniqueDiagnosticIdDescription)),
            customTags: WellKnownDiagnosticTagsExtensions.CompilationEndAndTelemetry);

        public static readonly DiagnosticDescriptor ProvideCustomTagsInDescriptorRule = new(
            DiagnosticIds.ProvideCustomTagsInDescriptorRuleId,
            CreateLocalizableResourceString(nameof(ProvideCustomTagsInDescriptorTitle)),
            CreateLocalizableResourceString(nameof(ProvideCustomTagsInDescriptorMessage)),
            DiagnosticCategory.MicrosoftCodeAnalysisDocumentation,
            DiagnosticSeverity.Warning,
            isEnabledByDefault: false,
            description: CreateLocalizableResourceString(nameof(ProvideCustomTagsInDescriptorDescription)),
            customTags: WellKnownDiagnosticTagsExtensions.Telemetry);

        public static readonly DiagnosticDescriptor DoNotUseReservedDiagnosticIdRule = new(
            DiagnosticIds.DoNotUseReservedDiagnosticIdRuleId,
            CreateLocalizableResourceString(nameof(DoNotUseReservedDiagnosticIdTitle)),
            CreateLocalizableResourceString(nameof(DoNotUseReservedDiagnosticIdMessage)),
            DiagnosticCategory.MicrosoftCodeAnalysisDesign,
            DiagnosticSeverity.Warning,
            isEnabledByDefault: true,
            description: CreateLocalizableResourceString(nameof(DoNotUseReservedDiagnosticIdDescription)),
            customTags: WellKnownDiagnosticTagsExtensions.Telemetry);

        public static readonly DiagnosticDescriptor DefineDiagnosticTitleCorrectlyRule = new(
            DiagnosticIds.DefineDiagnosticTitleCorrectlyRuleId,
            CreateLocalizableResourceString(nameof(DefineDiagnosticTitleCorrectlyTitle)),
            CreateLocalizableResourceString(nameof(DefineDiagnosticTitleCorrectlyMessage)),
            DiagnosticCategory.MicrosoftCodeAnalysisDesign,
            DiagnosticSeverity.Warning,
            isEnabledByDefault: true,
            customTags: WellKnownDiagnosticTagsExtensions.Telemetry);

        public static readonly DiagnosticDescriptor DefineDiagnosticMessageCorrectlyRule = new(
            DiagnosticIds.DefineDiagnosticMessageCorrectlyRuleId,
            CreateLocalizableResourceString(nameof(DefineDiagnosticMessageCorrectlyTitle)),
            CreateLocalizableResourceString(nameof(DefineDiagnosticMessageCorrectlyMessage)),
            DiagnosticCategory.MicrosoftCodeAnalysisDesign,
            DiagnosticSeverity.Warning,
            isEnabledByDefault: true,
            customTags: WellKnownDiagnosticTagsExtensions.Telemetry);

        public static readonly DiagnosticDescriptor DefineDiagnosticDescriptionCorrectlyRule = new(
            DiagnosticIds.DefineDiagnosticDescriptionCorrectlyRuleId,
            CreateLocalizableResourceString(nameof(DefineDiagnosticDescriptionCorrectlyTitle)),
            CreateLocalizableResourceString(nameof(DefineDiagnosticDescriptionCorrectlyMessage)),
            DiagnosticCategory.MicrosoftCodeAnalysisDesign,
            DiagnosticSeverity.Warning,
            isEnabledByDefault: true,
            customTags: WellKnownDiagnosticTagsExtensions.Telemetry);

        public static readonly DiagnosticDescriptor AddCompilationEndCustomTagRule = new(
            DiagnosticIds.AddCompilationEndCustomTagRuleId,
            CreateLocalizableResourceString(nameof(AddCompilationEndCustomTagTitle)),
            CreateLocalizableResourceString(nameof(AddCompilationEndCustomTagMessage)),
            DiagnosticCategory.MicrosoftCodeAnalysisDesign,
            DiagnosticSeverity.Warning,
            isEnabledByDefault: true,
            description: CreateLocalizableResourceString(nameof(AddCompilationEndCustomTagDescription)),
            customTags: WellKnownDiagnosticTagsExtensions.Telemetry);

        public override ImmutableArray<DiagnosticDescriptor> SupportedDiagnostics { get; } = ImmutableArray.Create(
            UseLocalizableStringsInDescriptorRule,
            ProvideHelpUriInDescriptorRule,
            DiagnosticIdMustBeAConstantRule,
            DiagnosticIdMustBeInSpecifiedFormatRule,
            UseUniqueDiagnosticIdRule,
            UseCategoriesFromSpecifiedRangeRule,
            AnalyzerCategoryAndIdRangeFileInvalidRule,
            ProvideCustomTagsInDescriptorRule,
            DoNotUseReservedDiagnosticIdRule,
            DeclareDiagnosticIdInAnalyzerReleaseRule,
            UpdateDiagnosticIdInAnalyzerReleaseRule,
            RemoveUnshippedDeletedDiagnosticIdRule,
            RemoveShippedDeletedDiagnosticIdRule,
            UnexpectedAnalyzerDiagnosticForRemovedDiagnosticIdRule,
            RemoveDuplicateEntriesForAnalyzerReleaseRule,
            RemoveDuplicateEntriesBetweenAnalyzerReleasesRule,
            InvalidEntryInAnalyzerReleasesFileRule,
            InvalidHeaderInAnalyzerReleasesFileRule,
            InvalidUndetectedEntryInAnalyzerReleasesFileRule,
            InvalidRemovedOrChangedWithoutPriorNewEntryInAnalyzerReleasesFileRule,
            EnableAnalyzerReleaseTrackingRule,
            DefineDiagnosticTitleCorrectlyRule,
            DefineDiagnosticMessageCorrectlyRule,
            DefineDiagnosticDescriptionCorrectlyRule,
            AddCompilationEndCustomTagRule);

        public override void Initialize(AnalysisContext context)
        {
            context.EnableConcurrentExecution();
            context.ConfigureGeneratedCodeAnalysis(GeneratedCodeAnalysisFlags.None);

            context.RegisterCompilationStartAction(compilationContext =>
            {
                if (!compilationContext.Compilation.TryGetOrCreateTypeByMetadataName(WellKnownTypeNames.MicrosoftCodeAnalysisDiagnosticDescriptor, out var diagnosticDescriptorType) ||
                    !compilationContext.Compilation.TryGetOrCreateTypeByMetadataName(WellKnownTypeNames.MicrosoftCodeAnalysisLocalizableString, out var localizableResourceType) ||
                    !compilationContext.Compilation.TryGetOrCreateTypeByMetadataName(WellKnownTypeNames.MicrosoftCodeAnalysisLocalizableResourceString, out var localizableResourceStringType) ||
                    !compilationContext.Compilation.TryGetOrCreateTypeByMetadataName(WellKnownTypeNames.MicrosoftCodeAnalysisDiagnosticsCompilationEndAnalysisContext, out var compilationEndContextType) ||
                    !compilationContext.Compilation.TryGetOrCreateTypeByMetadataName(WellKnownTypeNames.MicrosoftCodeAnalysisDiagnostic, out var diagnosticType))
                {
                    return;
                }

                // Try read the additional file containing the allowed categories, and corresponding ID ranges.
                var checkCategoryAndAllowedIds = TryGetCategoryAndAllowedIdsMap(
                    compilationContext.Options.AdditionalFiles,
                    compilationContext.CancellationToken,
                    out AdditionalText? diagnosticCategoryAndIdRangeText,
                    out ImmutableDictionary<string, ImmutableArray<(string? prefix, int start, int end)>>? categoryAndAllowedIdsMap,
                    out List<Diagnostic>? invalidFileDiagnostics);

                // Try read the additional files containing the shipped and unshipped analyzer releases.
                var isAnalyzerReleaseTracking = TryGetReleaseTrackingData(
                    compilationContext.Options.AdditionalFiles,
                    compilationContext.CancellationToken,
                    out var shippedData,
                    out var unshippedData,
                    out List<Diagnostic>? invalidReleaseFileEntryDiagnostics);

                PooledLocalizabeStringsConcurrentDictionary? localizableTitles = null;
                PooledLocalizabeStringsConcurrentDictionary? localizableMessages = null;
                PooledLocalizabeStringsConcurrentDictionary? localizableDescriptions = null;
                PooledResourcesDataValueConcurrentDictionary? resourcesDataValueMap = null;

                var analyzeResourceStrings = HasResxAdditionalFiles(compilationContext.Options);
                if (analyzeResourceStrings)
                {
                    localizableTitles = PooledLocalizabeStringsConcurrentDictionary.GetInstance();
                    localizableMessages = PooledLocalizabeStringsConcurrentDictionary.GetInstance();
                    localizableDescriptions = PooledLocalizabeStringsConcurrentDictionary.GetInstance();
                    resourcesDataValueMap = PooledResourcesDataValueConcurrentDictionary.GetInstance();
                }

                var idToAnalyzerMap = new ConcurrentDictionary<string, ConcurrentDictionary<string, ConcurrentBag<Location>>>();
                var seenRuleIds = PooledConcurrentSet<string>.GetInstance();
                var customTagsMap = PooledFieldToCustomTagsConcurrentDictionary.GetInstance(SymbolEqualityComparer.Default);
                compilationContext.RegisterOperationAction(operationAnalysisContext =>
                {
                    var fieldInitializer = (IFieldInitializerOperation)operationAnalysisContext.Operation;
                    if (!TryGetDescriptorCreateMethodAndArguments(fieldInitializer, diagnosticDescriptorType, out var creationMethod, out var creationArguments))
                    {
                        return;
                    }

                    var containingType = operationAnalysisContext.ContainingSymbol.ContainingType;
                    AnalyzeTitle(operationAnalysisContext, creationArguments, fieldInitializer, containingType,
                        localizableTitles, resourcesDataValueMap, localizableResourceType, localizableResourceStringType);
                    AnalyzeMessage(operationAnalysisContext, creationArguments, containingType,
                        localizableMessages, resourcesDataValueMap, localizableResourceType, localizableResourceStringType);
                    AnalyzeDescription(operationAnalysisContext, creationArguments, containingType,
                        localizableDescriptions, resourcesDataValueMap, localizableResourceType, localizableResourceStringType);
                    AnalyzeHelpLinkUri(operationAnalysisContext, creationArguments, out var helpLink);
                    AnalyzeCustomTags(operationAnalysisContext, creationArguments, fieldInitializer, customTagsMap);
                    var (isEnabledByDefault, defaultSeverity) = GetDefaultSeverityAndEnabledByDefault(operationAnalysisContext.Compilation, creationArguments);

                    if (!TryAnalyzeCategory(operationAnalysisContext, creationArguments, checkCategoryAndAllowedIds,
                            diagnosticCategoryAndIdRangeText, categoryAndAllowedIdsMap, out var category, out var allowedIdsInfoList))
                    {
                        allowedIdsInfoList = default;
                    }

                    var analyzerName = fieldInitializer.InitializedFields.First().ContainingType.Name;
                    AnalyzeRuleId(operationAnalysisContext, creationArguments,
                        isAnalyzerReleaseTracking, shippedData, unshippedData, seenRuleIds, diagnosticCategoryAndIdRangeText,
                        category, analyzerName, helpLink, isEnabledByDefault, defaultSeverity, allowedIdsInfoList, idToAnalyzerMap);

                }, OperationKind.FieldInitializer);

                if (analyzeResourceStrings)
                {
                    compilationContext.RegisterSymbolStartAction(context =>
                    {
                        var symbolToResourceMap = PooledFieldToResourceNameAndFileNameConcurrentDictionary.GetInstance(SymbolEqualityComparer.Default);
                        context.RegisterOperationAction(context =>
                        {
                            var fieldInitializer = (IFieldInitializerOperation)context.Operation;
                            if (TryGetLocalizableResourceStringCreation(fieldInitializer.Value, localizableResourceStringType,
                                    out var nameOfLocalizableResource, out var resourceFileName))
                            {
                                foreach (var field in fieldInitializer.InitializedFields)
                                {
                                    symbolToResourceMap.TryAdd(field, (nameOfLocalizableResource, resourceFileName));
                                }
                            }
                        }, OperationKind.FieldInitializer);

                        context.RegisterSymbolEndAction(context =>
                        {
                            RoslynDebug.Assert(localizableTitles != null);
                            RoslynDebug.Assert(localizableMessages != null);
                            RoslynDebug.Assert(localizableDescriptions != null);
                            RoslynDebug.Assert(resourcesDataValueMap != null);

                            var namedType = (INamedTypeSymbol)context.Symbol;

                            AnalyzeLocalizableStrings(localizableTitles, AnalyzeTitleCore, symbolToResourceMap, namedType,
                                resourcesDataValueMap, context.Options, context.ReportDiagnostic, context.CancellationToken);
                            AnalyzeLocalizableStrings(localizableMessages, AnalyzeMessageCore, symbolToResourceMap, namedType,
                                resourcesDataValueMap, context.Options, context.ReportDiagnostic, context.CancellationToken);
                            AnalyzeLocalizableStrings(localizableDescriptions, AnalyzeDescriptionCore, symbolToResourceMap, namedType,
                                resourcesDataValueMap, context.Options, context.ReportDiagnostic, context.CancellationToken);

                            symbolToResourceMap.Free(context.CancellationToken);
                        });
                    }, SymbolKind.NamedType);
                }

                // Flag descriptor fields that are used to report compilation end diagnostics,
                // but do not have the required 'WellKnownDiagnosticTags.CompilationEnd' custom tag.
                // See https://github.com/dotnet/roslyn-analyzers/issues/6282 for details.
                if (compilationEndContextType.GetMembers(DiagnosticWellKnownNames.ReportDiagnosticName).FirstOrDefault() is IMethodSymbol compilationEndReportDiagnosticMethod)
                {
                    var diagnosticCreateMethods = diagnosticType.GetMembers("Create").OfType<IMethodSymbol>()
                        .Where(m => m.IsPublic() && m.Parameters.Length > 0 && SymbolEqualityComparer.Default.Equals(m.Parameters[0].Type, diagnosticDescriptorType))
                        .ToImmutableHashSet(SymbolEqualityComparer.Default);
                    compilationContext.RegisterSymbolStartAction(context =>
                    {
                        var localsToDescriptorsMap = PooledConcurrentDictionary<ILocalSymbol, PooledConcurrentSet<IFieldSymbol>>.GetInstance(SymbolEqualityComparer.Default);
                        var localsUsedForCompilationEndReportDiagnostic = PooledConcurrentSet<ILocalSymbol>.GetInstance(SymbolEqualityComparer.Default);
                        var fieldsUsedForCompilationEndReportDiagnostic = PooledConcurrentSet<IFieldSymbol>.GetInstance(SymbolEqualityComparer.Default);

                        context.RegisterOperationAction(context =>
                        {
                            var invocation = (IInvocationOperation)context.Operation;
                            if (invocation.Arguments.IsEmpty)
                                return;

                            if (SymbolEqualityComparer.Default.Equals(invocation.TargetMethod, compilationEndReportDiagnosticMethod) &&
                                    invocation.Arguments[0].Value.WalkDownConversion() is ILocalReferenceOperation localReference)
                            {
                                // Code pattern such as:
                                //      var diagnostic = Diagnostic.Create(field, ...);
                                //      context.ReportDiagnostic(diagnostic);
                                localsUsedForCompilationEndReportDiagnostic.Add(localReference.Local);
                            }
                            else if (diagnosticCreateMethods.Contains(invocation.TargetMethod))
                            {
                                if (invocation.Arguments[0].Value.WalkDownConversion() is IFieldReferenceOperation fieldReference)
                                {
                                    // Code pattern such as:
                                    //      'Diagnostic.Create(field, ...)'
                                    if (invocation.GetAncestor<IInvocationOperation>(OperationKind.Invocation,
                                                inv => SymbolEqualityComparer.Default.Equals(inv.TargetMethod, compilationEndReportDiagnosticMethod)) is not null)
                                    {
                                        // Code pattern such as:
                                        //      'context.ReportDiagnostic(Diagnostic.Create(field, ...));'
                                        fieldsUsedForCompilationEndReportDiagnostic.Add(fieldReference.Field);
                                    }
                                    else
                                    {
                                        switch (invocation.Parent)
                                        {
                                            case IVariableInitializerOperation variableInitializer:
                                                // Code pattern such as:
                                                //      'var diagnostic = Diagnostic.Create(field, ...);'
                                                if (variableInitializer.GetAncestor<IVariableDeclarationOperation>(OperationKind.VariableDeclaration) is { } variableDeclaration)
                                                {
                                                    foreach (var local in variableDeclaration.GetDeclaredVariables())
                                                    {
                                                        AddToLocalsToDescriptorsMap(local, fieldReference.Field, localsToDescriptorsMap);
                                                    }
                                                }

                                                break;

                                            case ISimpleAssignmentOperation simpleAssignment:
                                                // Code pattern such as:
                                                //      'diagnostic = Diagnostic.Create(field, ...);'
                                                if (simpleAssignment.Target is ILocalReferenceOperation localReferenceTarget)
                                                {
                                                    AddToLocalsToDescriptorsMap(localReferenceTarget.Local, fieldReference.Field, localsToDescriptorsMap);
                                                }

                                                break;
                                        }
                                    }
                                }

                                static void AddToLocalsToDescriptorsMap(ILocalSymbol local, IFieldSymbol field, PooledConcurrentDictionary<ILocalSymbol, PooledConcurrentSet<IFieldSymbol>> localsToDescriptorsMap)
                                {
                                    localsToDescriptorsMap.AddOrUpdate(local,
                                        addValueFactory: _ =>
                                        {
                                            var set = PooledConcurrentSet<IFieldSymbol>.GetInstance(SymbolEqualityComparer.Default);
                                            set.Add(field);
                                            return set;
                                        },
                                        updateValueFactory: (_, fields) =>
                                        {
                                            fields.Add(field);
                                            return fields;
                                        });
                                }
                            }
                        }, OperationKind.Invocation);

                        context.RegisterSymbolEndAction(context =>
                        {
                            foreach (var local in localsUsedForCompilationEndReportDiagnostic)
                            {
                                if (localsToDescriptorsMap.TryGetValue(local, out var fields))
                                {
                                    foreach (var field in fields)
                                        AnalyzeField(field);
                                }
                            }

                            foreach (var field in fieldsUsedForCompilationEndReportDiagnostic)
                            {
                                AnalyzeField(field);
                            }

                            foreach (var value in localsToDescriptorsMap.Values)
                                value.Free(context.CancellationToken);
                            localsToDescriptorsMap.Free(context.CancellationToken);
                            localsUsedForCompilationEndReportDiagnostic.Free(context.CancellationToken);
                            fieldsUsedForCompilationEndReportDiagnostic.Free(context.CancellationToken);

                            void AnalyzeField(IFieldSymbol field)
                            {
                                if (customTagsMap.TryGetValue(field, out var customTags) &&
                                    !customTags.IsDefault &&
                                    !customTags.Contains(CompilationEndWellKnownDiagnosticTag) &&
                                    !field.Locations.IsEmpty &&
                                    field.Locations[0].IsInSource)
                                {
                                    context.ReportDiagnostic(Diagnostic.Create(AddCompilationEndCustomTagRule, field.Locations[0], field.Name));
                                }
                            }
                        });
                    }, SymbolKind.NamedType);
                }

                compilationContext.RegisterCompilationEndAction(compilationEndContext =>
                {
                    // Report any invalid additional file diagnostics.
                    if (invalidFileDiagnostics != null)
                    {
                        foreach (var diagnostic in invalidFileDiagnostics)
                        {
                            compilationEndContext.ReportDiagnostic(diagnostic);
                        }
                    }

                    // Report diagnostics for duplicate diagnostic ID used across analyzers.
                    foreach (var kvp in idToAnalyzerMap)
                    {
                        var ruleId = kvp.Key;
                        var analyzerToDescriptorLocationsMap = kvp.Value;
                        if (analyzerToDescriptorLocationsMap.Count <= 1)
                        {
                            // ID used by a single analyzer.
                            continue;
                        }

                        ImmutableSortedSet<string> sortedAnalyzerNames = analyzerToDescriptorLocationsMap.Keys.ToImmutableSortedSet();
                        var skippedAnalyzerName = sortedAnalyzerNames[0];
                        foreach (var analyzerName in sortedAnalyzerNames.Skip(1))
                        {
                            var locations = analyzerToDescriptorLocationsMap[analyzerName];
                            foreach (var location in locations)
                            {
                                // Diagnostic Id '{0}' is already used by analyzer '{1}'. Please use a different diagnostic ID.
                                var diagnostic = Diagnostic.Create(UseUniqueDiagnosticIdRule, location, ruleId, skippedAnalyzerName);
                                compilationEndContext.ReportDiagnostic(diagnostic);
                            }
                        }
                    }

                    // Report analyzer release tracking invalid entry and compilation end diagnostics.
                    if (isAnalyzerReleaseTracking || invalidReleaseFileEntryDiagnostics != null)
                    {
                        RoslynDebug.Assert(shippedData != null);
                        RoslynDebug.Assert(unshippedData != null);

                        ReportAnalyzerReleaseTrackingDiagnostics(invalidReleaseFileEntryDiagnostics, shippedData, unshippedData, seenRuleIds, compilationEndContext);
                    }

                    seenRuleIds.Free(compilationEndContext.CancellationToken);
                    if (analyzeResourceStrings)
                    {
                        RoslynDebug.Assert(localizableTitles != null);
                        RoslynDebug.Assert(localizableMessages != null);
                        RoslynDebug.Assert(localizableDescriptions != null);
                        RoslynDebug.Assert(resourcesDataValueMap != null);

                        FreeLocalizableStringsMap(localizableTitles, compilationEndContext.CancellationToken);
                        FreeLocalizableStringsMap(localizableMessages, compilationEndContext.CancellationToken);
                        FreeLocalizableStringsMap(localizableDescriptions, compilationEndContext.CancellationToken);
                        resourcesDataValueMap.Free(compilationEndContext.CancellationToken);
                    }

                    customTagsMap.Free(compilationEndContext.CancellationToken);
                });
            });

            static void FreeLocalizableStringsMap(PooledLocalizabeStringsConcurrentDictionary localizableStrings, CancellationToken cancellationToken)
            {
                foreach (var builder in localizableStrings.Values)
                {
                    builder.Free(cancellationToken);
                }

                localizableStrings.Free(cancellationToken);
            }
        }

        private static bool TryGetDescriptorCreateMethodAndArguments(
            IFieldInitializerOperation fieldInitializer,
            INamedTypeSymbol diagnosticDescriptorType,
            [NotNullWhen(returnValue: true)] out IMethodSymbol? creationMethod,
            [NotNullWhen(returnValue: true)] out ImmutableArray<IArgumentOperation> creationArguments)
        {
            (creationMethod, creationArguments) = fieldInitializer.Value.WalkDownConversion() switch
            {
                IObjectCreationOperation objectCreation when IsDescriptorConstructor(objectCreation.Constructor)
                    => (objectCreation.Constructor, objectCreation.Arguments),
                IInvocationOperation invocation when IsCreateHelper(invocation.TargetMethod)
                    => (invocation.TargetMethod, invocation.Arguments),
                _ => default
            };

            return creationMethod != null;

            bool IsDescriptorConstructor(IMethodSymbol? method)
                => SymbolEqualityComparer.Default.Equals(method?.ContainingType, diagnosticDescriptorType);

            // Heuristic to identify helper methods to create DiagnosticDescriptor:
            //  "A method invocation that returns 'DiagnosticDescriptor' and has a first string parameter named 'id'"
            bool IsCreateHelper(IMethodSymbol method)
                => SymbolEqualityComparer.Default.Equals(method.ReturnType, diagnosticDescriptorType) &&
                    !method.Parameters.IsEmpty &&
                    method.Parameters[0].Name == DiagnosticIdParameterName &&
                    method.Parameters[0].Type.SpecialType == SpecialType.System_String;
        }

        private static bool TryGetLocalizableResourceStringCreation(
            IOperation operation,
            INamedTypeSymbol localizableResourceStringType,
            [NotNullWhen(returnValue: true)] out string? nameOfLocalizableResource,
            [NotNullWhen(returnValue: true)] out string? resourceFileName)
        {
            return TryGetConstructorCreation(out nameOfLocalizableResource, out resourceFileName) ||
                TryGetHelperMethodCreation(out nameOfLocalizableResource, out resourceFileName);

            //  Local functions

            //  Attempts to get the resource and file name for the creation of a localizable resource string using the
            //  constructor on LocalizableResourceString
            bool TryGetConstructorCreation([NotNullWhen(true)] out string? nameOfLocalizableResource, [NotNullWhen(true)] out string? resourceFileName)
            {
                if (operation.WalkDownConversion() is IObjectCreationOperation objectCreation &&
                    SymbolEqualityComparer.Default.Equals(objectCreation.Constructor?.ContainingType, localizableResourceStringType) &&
                    objectCreation.Arguments.Length >= 3 &&
                    objectCreation.Arguments.GetArgumentForParameterAtIndex(0) is { } firstParamArgument &&
                    firstParamArgument.Parameter?.Type.SpecialType == SpecialType.System_String &&
                    firstParamArgument.Value.ConstantValue.HasValue &&
                    firstParamArgument.Value.ConstantValue.Value is string nameOfResource &&
                    objectCreation.Arguments.GetArgumentForParameterAtIndex(2) is { } thirdParamArgument &&
                    thirdParamArgument.Value is ITypeOfOperation typeOfOperation &&
                    typeOfOperation.TypeOperand is { } typeOfType)
                {
                    nameOfLocalizableResource = nameOfResource;
                    resourceFileName = typeOfType.Name;
                    return true;
                }

                nameOfLocalizableResource = null;
                resourceFileName = null;
                return false;
            }

            //  Attempts to get the resource and file name for the creation of a localizable resource string using a
            //  helper method on the resource class. For an operation to be considered a helper method invocation, it must
            //  - Be an invocation of a static method
            //  - Method must have return type 'LocalizableResourceString'
            //  - Method must have single 'string' parameter
            //  - Argument must be a compile-time constant (typically a nameof operation on one of the resource class's properties).
            bool TryGetHelperMethodCreation([NotNullWhen(true)] out string? nameOfLocalizableResource, [NotNullWhen(true)] out string? resourceFileName)
            {
                if (operation.WalkDownConversion() is IInvocationOperation invocation &&
                    invocation.TargetMethod.ReturnType.Equals(localizableResourceStringType) &&
                    invocation.Arguments.Length == 1 &&
                    invocation.Arguments[0].Parameter?.Type.SpecialType == SpecialType.System_String &&
                    invocation.Arguments[0].Value.ConstantValue.HasValue &&
                    invocation.Arguments[0].Value.ConstantValue.Value is string nameOfResource)
                {
                    nameOfLocalizableResource = nameOfResource;
                    resourceFileName = invocation.TargetMethod.ContainingType.Name;
                    return true;
                }

                nameOfLocalizableResource = null;
                resourceFileName = null;
                return false;
            }
        }

        private static void AnalyzeTitle(
            OperationAnalysisContext operationAnalysisContext,
            ImmutableArray<IArgumentOperation> creationArguments,
            IFieldInitializerOperation creation,
            INamedTypeSymbol containingType,
            PooledLocalizabeStringsConcurrentDictionary? localizableTitles,
            PooledResourcesDataValueConcurrentDictionary? resourceDataValueMap,
            INamedTypeSymbol localizableStringType,
            INamedTypeSymbol localizableResourceStringType)
        {
            IArgumentOperation? titleArgument = creationArguments.FirstOrDefault(a => a.Parameter?.Name.Equals("title", StringComparison.OrdinalIgnoreCase) == true);
            if (titleArgument != null)
            {
                if (titleArgument.Parameter?.Type.SpecialType == SpecialType.System_String)
                {
                    operationAnalysisContext.ReportDiagnostic(creation.Value.CreateDiagnostic(UseLocalizableStringsInDescriptorRule, WellKnownTypeNames.MicrosoftCodeAnalysisLocalizableString));
                }

                AnalyzeDescriptorArgument(operationAnalysisContext, titleArgument,
                    AnalyzeTitleCore, containingType, localizableTitles, resourceDataValueMap,
                    localizableStringType, localizableResourceStringType);
            }
        }

        private static void AnalyzeTitleCore(string title, IArgumentOperation argumentOperation, Location fixLocation, Action<Diagnostic> reportDiagnostic)
        {
            var hasLeadingOrTrailingWhitespaces = HasLeadingOrTrailingWhitespaces(title);
            if (hasLeadingOrTrailingWhitespaces)
            {
                title = RemoveLeadingAndTrailingWhitespaces(title);
            }

            var isMultiSentences = IsMultiSentences(title);
            var endsWithPeriod = EndsWithPeriod(title);
            var containsLineReturn = ContainsLineReturn(title);

            if (isMultiSentences || endsWithPeriod || containsLineReturn || hasLeadingOrTrailingWhitespaces)
            {
                // Leading and trailing spaces were already fixed
                var fixedTitle = endsWithPeriod ? RemoveTrailingPeriod(title) : title;
                fixedTitle = isMultiSentences ? FixMultiSentences(fixedTitle) : fixedTitle;
                fixedTitle = containsLineReturn ? FixLineReturns(fixedTitle, allowMultisentences: false) : fixedTitle;

                ReportDefineDiagnosticArgumentCorrectlyDiagnostic(DefineDiagnosticTitleCorrectlyRule,
                    argumentOperation, fixedTitle, fixLocation, reportDiagnostic);
            }
        }

        private static void ReportDefineDiagnosticArgumentCorrectlyDiagnostic(
            DiagnosticDescriptor descriptor,
            IArgumentOperation argumentOperation,
            string fixValue,
            Location fixLocation,
            Action<Diagnostic> reportDiagnostic)
        {
            // Additional location in an additional document does not seem to be preserved
            // from analyzer to code fix due to a Roslyn bug: https://github.com/dotnet/roslyn/issues/46377
            // We workaround this bug by passing additional document file path and location span as strings.

            var additionalLocations = ImmutableArray<Location>.Empty;
            var properties = ImmutableDictionary<string, string?>.Empty.Add(DefineDescriptorArgumentCorrectlyFixValue, fixValue);
            if (fixLocation.IsInSource)
            {
                additionalLocations = additionalLocations.Add(fixLocation);
            }
            else
            {
                var span = fixLocation.SourceSpan;
                var locationInfo = $"{span.Start}{AdditionalDocumentLocationInfoSeparator}{span.Length}{AdditionalDocumentLocationInfoSeparator}{fixLocation.GetLineSpan().Path}";
                properties = properties.Add(DefineDescriptorArgumentCorrectlyFixAdditionalDocumentLocationInfo, locationInfo);
            }

            reportDiagnostic(argumentOperation.CreateDiagnostic(descriptor, additionalLocations, properties));
        }

        internal static bool TryGetAdditionalDocumentLocationInfo(Diagnostic diagnostic,
            [NotNullWhen(returnValue: true)] out string? filePath,
            [NotNullWhen(returnValue: true)] out TextSpan? fileSpan)
        {
            Debug.Assert(diagnostic.Id is DiagnosticIds.DefineDiagnosticTitleCorrectlyRuleId or
                DiagnosticIds.DefineDiagnosticMessageCorrectlyRuleId or
                DiagnosticIds.DefineDiagnosticDescriptionCorrectlyRuleId);

            filePath = null;
            fileSpan = null;
            if (!diagnostic.Properties.TryGetValue(DefineDescriptorArgumentCorrectlyFixAdditionalDocumentLocationInfo, out var locationInfo)
<<<<<<< HEAD
                || locationInfo == null)
=======
                || locationInfo is null)
>>>>>>> 30969353
            {
                return false;
            }

            var parts = locationInfo.Split(new[] { AdditionalDocumentLocationInfoSeparator }, StringSplitOptions.None);
            if (parts.Length != 3 ||
                !int.TryParse(parts[0], out var spanSpart) ||
                !int.TryParse(parts[1], out var spanLength))
            {
                return false;
            }

            fileSpan = new TextSpan(spanSpart, spanLength);
            filePath = parts[2];
            return !string.IsNullOrEmpty(filePath);
        }

        private static void AnalyzeMessage(
            OperationAnalysisContext operationAnalysisContext,
            ImmutableArray<IArgumentOperation> creationArguments,
            INamedTypeSymbol containingType,
            PooledLocalizabeStringsConcurrentDictionary? localizableMessages,
            PooledResourcesDataValueConcurrentDictionary? resourceDataValueMap,
            INamedTypeSymbol localizableStringType,
            INamedTypeSymbol localizableResourceStringType)
        {
            var messageArgument = creationArguments.FirstOrDefault(a => a.Parameter?.Name.Equals("messageFormat", StringComparison.OrdinalIgnoreCase) == true);
            if (messageArgument != null)
            {
                AnalyzeDescriptorArgument(operationAnalysisContext, messageArgument,
                    AnalyzeMessageCore, containingType, localizableMessages, resourceDataValueMap,
                    localizableStringType, localizableResourceStringType);
            }
        }

        private static void AnalyzeMessageCore(string message, IArgumentOperation argumentOperation, Location fixLocation, Action<Diagnostic> reportDiagnostic)
        {
            var hasLeadingOrTrailingWhitespaces = HasLeadingOrTrailingWhitespaces(message);
            if (hasLeadingOrTrailingWhitespaces)
            {
                message = RemoveLeadingAndTrailingWhitespaces(message);
            }

            var isMultiSentences = IsMultiSentences(message);
            var endsWithPeriod = EndsWithPeriod(message);
            var containsLineReturn = ContainsLineReturn(message);

            if (isMultiSentences ^ endsWithPeriod || containsLineReturn || hasLeadingOrTrailingWhitespaces)
            {
                // Leading and trailing spaces were already fixed
                var fixedMessage = containsLineReturn ? FixLineReturns(message, allowMultisentences: true) : message;
                isMultiSentences = IsMultiSentences(fixedMessage);
                endsWithPeriod = EndsWithPeriod(fixedMessage);

                if (isMultiSentences ^ endsWithPeriod)
                {
                    fixedMessage = endsWithPeriod ? RemoveTrailingPeriod(fixedMessage) : fixedMessage + ".";
                }

                ReportDefineDiagnosticArgumentCorrectlyDiagnostic(DefineDiagnosticMessageCorrectlyRule,
                    argumentOperation, fixedMessage, fixLocation, reportDiagnostic);
            }
        }

        private static void AnalyzeDescription(
            OperationAnalysisContext operationAnalysisContext,
            ImmutableArray<IArgumentOperation> creationArguments,
            INamedTypeSymbol containingType,
            PooledLocalizabeStringsConcurrentDictionary? localizableDescriptions,
            PooledResourcesDataValueConcurrentDictionary? resourceDataValueMap,
            INamedTypeSymbol localizableStringType,
            INamedTypeSymbol localizableResourceStringType)
        {
            IArgumentOperation? descriptionArgument = creationArguments.FirstOrDefault(a => a.Parameter?.Name.Equals("description", StringComparison.OrdinalIgnoreCase) == true);
            if (descriptionArgument != null)
            {
                AnalyzeDescriptorArgument(operationAnalysisContext, descriptionArgument,
                    AnalyzeDescriptionCore, containingType, localizableDescriptions, resourceDataValueMap,
                    localizableStringType, localizableResourceStringType);
            }
        }

        private static void AnalyzeDescriptionCore(string description, IArgumentOperation argumentOperation, Location fixLocation, Action<Diagnostic> reportDiagnostic)
        {
            var hasLeadingOrTrailingWhitespaces = HasLeadingOrTrailingWhitespaces(description);
            if (hasLeadingOrTrailingWhitespaces)
            {
                description = RemoveLeadingAndTrailingWhitespaces(description);
            }

            var endsWithPunctuation = EndsWithPunctuation(description);

            if (!endsWithPunctuation || hasLeadingOrTrailingWhitespaces)
            {
                var fixedDescription = !endsWithPunctuation ? description + "." : description;

                ReportDefineDiagnosticArgumentCorrectlyDiagnostic(DefineDiagnosticDescriptionCorrectlyRule,
                    argumentOperation, fixedDescription, fixLocation, reportDiagnostic);
            }
        }

        private static void AnalyzeDescriptorArgument(
            OperationAnalysisContext operationAnalysisContext,
            IArgumentOperation argument,
            Action<string, IArgumentOperation, Location, Action<Diagnostic>> analyzeStringValueCore,
            INamedTypeSymbol containingType,
            PooledLocalizabeStringsConcurrentDictionary? localizableStringsMap,
            PooledResourcesDataValueConcurrentDictionary? resourceDataValueMap,
            INamedTypeSymbol localizableStringType,
            INamedTypeSymbol localizableResourceStringType)
        {
            if (TryGetNonEmptyConstantStringValue(argument, out var argumentValue, out var argumentValueLocation))
            {
                analyzeStringValueCore(argumentValue, argument, argumentValueLocation, operationAnalysisContext.ReportDiagnostic);
            }
            else if (localizableStringsMap != null &&
                SymbolEqualityComparer.Default.Equals(argument.Parameter?.Type, localizableStringType))
            {
                RoslynDebug.Assert(resourceDataValueMap != null);

                if (TryGetLocalizableResourceStringCreation(argument.Value, localizableResourceStringType,
                        out var nameOfLocalizableResource, out var resourceFileName))
                {
                    AnalyzeLocalizableDescriptorArgument(analyzeStringValueCore, nameOfLocalizableResource, resourceFileName,
                        argument, resourceDataValueMap, operationAnalysisContext.Options,
                        operationAnalysisContext.ReportDiagnostic, operationAnalysisContext.CancellationToken);
                }
                else
                {
                    var value = argument.Value.WalkDownConversion();
                    if (value is IFieldReferenceOperation fieldReference &&
                        fieldReference.Field.Type.DerivesFrom(localizableStringType, baseTypesOnly: true))
                    {
                        var builder = localizableStringsMap.GetOrAdd(containingType, _ => PooledConcurrentSet<(IFieldSymbol, IArgumentOperation)>.GetInstance());
                        builder.Add((fieldReference.Field, argument));
                    }
                }
            }
        }

        private static void AnalyzeLocalizableDescriptorArgument(
            Action<string, IArgumentOperation, Location, Action<Diagnostic>> analyzeStringValueCore,
            string nameOfLocalizableResource,
            string resourceFileName,
            IArgumentOperation argument,
            PooledResourcesDataValueConcurrentDictionary resourceDataValueMap,
            AnalyzerOptions options,
            Action<Diagnostic> reportDiagnostic,
            CancellationToken cancellationToken)
        {
            var map = GetOrCreateResourceMap(options, resourceFileName, resourceDataValueMap, cancellationToken);
            if (map.TryGetValue(nameOfLocalizableResource, out var resourceStringTuple))
            {
                analyzeStringValueCore(resourceStringTuple.value, argument, resourceStringTuple.location, reportDiagnostic);
            }
        }

        private static void AnalyzeLocalizableStrings(
            PooledLocalizabeStringsConcurrentDictionary localizableStringsMap,
            Action<string, IArgumentOperation, Location, Action<Diagnostic>> analyzeLocalizableStringValueCore,
            PooledFieldToResourceNameAndFileNameConcurrentDictionary symbolToResourceMap,
            INamedTypeSymbol namedType,
            PooledResourcesDataValueConcurrentDictionary resourceDataValueMap,
            AnalyzerOptions options,
            Action<Diagnostic> reportDiagnostic,
            CancellationToken cancellationToken)
        {
            if (localizableStringsMap.TryRemove(namedType, out var localizableFieldsWithOriginalArguments))
            {
                foreach (var (field, argument) in localizableFieldsWithOriginalArguments)
                {
                    if (symbolToResourceMap.TryGetValue(field, out var resourceTuple))
                    {
                        AnalyzeLocalizableDescriptorArgument(analyzeLocalizableStringValueCore, resourceTuple.nameOfResource, resourceTuple.resourceFileName,
                            argument, resourceDataValueMap, options, reportDiagnostic, cancellationToken);
                    }
                }

                localizableFieldsWithOriginalArguments.Dispose();
            }
        }

        private static bool TryGetNonEmptyConstantStringValue(
            IArgumentOperation argumentOperation,
            [NotNullWhen(true)] out string? value,
            [NotNullWhen(true)] out Location? valueLocation)
        {
            value = null;
            valueLocation = null;

            IOperation valueOperation;
            var argumentValueOperation = argumentOperation.Value.WalkDownConversion();
            if (argumentValueOperation is ILiteralOperation literalOperation)
            {
                valueOperation = literalOperation;
            }
            else if (argumentValueOperation is IFieldReferenceOperation fieldReferenceOperation &&
                fieldReferenceOperation.Syntax.SyntaxTree == argumentValueOperation.Syntax.SyntaxTree &&
                fieldReferenceOperation.Field.DeclaringSyntaxReferences.Length == 1 &&
                fieldReferenceOperation.Field.DeclaringSyntaxReferences[0].GetSyntax() is { } fieldDeclaration &&
                fieldDeclaration.SyntaxTree == argumentValueOperation.Syntax.SyntaxTree &&
                GetFieldInitializer(fieldDeclaration, argumentValueOperation.SemanticModel!) is { } fieldInitializer &&
                fieldInitializer.Value.WalkDownConversion() is ILiteralOperation fieldInitializerLiteral)
            {
                valueOperation = fieldInitializerLiteral;
            }
            else
            {
                valueOperation = argumentValueOperation;
            }

            if (!TryGetNonEmptyConstantStringValueCore(valueOperation, out var literalValue))
            {
                return false;
            }

            value = literalValue;
            valueLocation = valueOperation.Syntax.GetLocation();
            return true;

            static IFieldInitializerOperation? GetFieldInitializer(SyntaxNode fieldDeclaration, SemanticModel model)
            {
                if (fieldDeclaration.Language == LanguageNames.VisualBasic)
                {
                    // For VB, the field initializer is on the parent node.
                    fieldDeclaration = fieldDeclaration.Parent!;
                }

                foreach (var node in fieldDeclaration.DescendantNodes())
                {
                    if (model.GetOperation(node) is IFieldInitializerOperation initializer)
                    {
                        return initializer;
                    }
                }

                return null;
            }
        }

        private static bool TryGetNonEmptyConstantStringValueCore(IOperation operation, [NotNullWhen(returnValue: true)] out string? literalValue)
        {
            if (operation.ConstantValue.HasValue &&
                operation.ConstantValue.Value is string value &&
                !string.IsNullOrEmpty(value))
            {
                literalValue = value;
                return true;
            }

            literalValue = null;
            return false;
        }

        // Assumes that a string is a multi-sentences if it contains a period followed by a whitespace ('. ').
        private const string MultiSentenceSeparator = ". ";

        private static bool IsMultiSentences(string s)
            => s.Contains(MultiSentenceSeparator);

        private static string FixMultiSentences(string s)
        {
            Debug.Assert(IsMultiSentences(s));
            var index = s.IndexOf(MultiSentenceSeparator, StringComparison.OrdinalIgnoreCase);
            return s[..index];
        }

        private static bool EndsWithPeriod(string s)
            => s[^1] == '.';

        private static string RemoveTrailingPeriod(string s)
        {
            Debug.Assert(EndsWithPeriod(s));
            return s[0..^1];
        }

        private static bool ContainsLineReturn(string s)
            => s.Contains("\r") || s.Contains("\n");

        private static string FixLineReturns(string s, bool allowMultisentences)
        {
            Debug.Assert(ContainsLineReturn(s));

            var parts = s.Split(new[] { "\r\n", "\r", "\n" }, StringSplitOptions.RemoveEmptyEntries);
            if (!allowMultisentences)
            {
                return parts[0];
            }

            var builder = new StringBuilder();
            for (var i = 0; i < parts.Length; i++)
            {
                var part = parts[i];
                if (!EndsWithPeriod(part))
                {
                    part += ".";
                }

                if (part.TrimEnd().Length == part.Length &&
                    i < parts.Length - 1)
                {
                    part += " ";
                }

                builder.Append(part);
            }

            return builder.ToString();
        }

        private static bool EndsWithPunctuation(string s)
        {
            var lastChar = s[^1];

            return lastChar.Equals('.') || lastChar.Equals('!') || lastChar.Equals('?');
        }

        private static bool HasLeadingOrTrailingWhitespaces(string s)
            => s.Trim().Length != s.Length;

        private static string RemoveLeadingAndTrailingWhitespaces(string s)
        {
            Debug.Assert(HasLeadingOrTrailingWhitespaces(s));
            return s.Trim();
        }

        private static void AnalyzeHelpLinkUri(
            OperationAnalysisContext operationAnalysisContext,
            ImmutableArray<IArgumentOperation> creationArguments,
            out string? helpLink)
        {
            helpLink = null;

            // Find the matching argument for helpLinkUri
            foreach (var argument in creationArguments)
            {
                if (argument.Parameter?.Name.Equals(HelpLinkUriParameterName, StringComparison.OrdinalIgnoreCase) == true)
                {
                    if (argument.Value.ConstantValue.HasValue)
                    {
                        helpLink = argument.Value.ConstantValue.Value as string;
                        if (helpLink == null)
                        {
                            Diagnostic diagnostic = argument.CreateDiagnostic(ProvideHelpUriInDescriptorRule);
                            operationAnalysisContext.ReportDiagnostic(diagnostic);
                        }
                    }

                    return;
                }
            }
        }

        private static void AnalyzeCustomTags(
            OperationAnalysisContext operationAnalysisContext,
            ImmutableArray<IArgumentOperation> creationArguments,
            IFieldInitializerOperation fieldInitializerOperation,
            PooledFieldToCustomTagsConcurrentDictionary customTagsMap)
        {
            // Default to indicate unknown set of custom tags.
            ImmutableArray<string> customTags = default;

            try
            {
                // Find the matching argument for customTags
                var argument = creationArguments.FirstOrDefault(
                    a => a.Parameter?.Name.Equals(CustomTagsParameterName, StringComparison.OrdinalIgnoreCase) == true);
                if (argument is null ||
                    argument.Value is not IArrayCreationOperation arrayCreation ||
                    arrayCreation.DimensionSizes.Length != 1)
                {
                    return;
                }

                if (arrayCreation.DimensionSizes[0].ConstantValue.HasValue &&
                    arrayCreation.DimensionSizes[0].ConstantValue.Value is int size &&
                    size == 0)
                {
                    Diagnostic diagnostic = argument.CreateDiagnostic(ProvideCustomTagsInDescriptorRule);
                    operationAnalysisContext.ReportDiagnostic(diagnostic);

                    customTags = ImmutableArray<string>.Empty;
                }
                else if (arrayCreation.Initializer is IArrayInitializerOperation arrayInitializer &&
                    arrayInitializer.ElementValues.All(element => element.ConstantValue.HasValue && element.ConstantValue.Value is string))
                {
                    customTags = arrayInitializer.ElementValues.Select(element => (string)element.ConstantValue.Value!).ToImmutableArray();
                }
            }
            finally
            {
                AddCustomTags(customTags, fieldInitializerOperation, customTagsMap);
            }

            static void AddCustomTags(
                ImmutableArray<string> customTags,
                IFieldInitializerOperation fieldInitializerOperation,
                PooledFieldToCustomTagsConcurrentDictionary customTagsMap)
            {
                foreach (var field in fieldInitializerOperation.InitializedFields)
                {
                    customTagsMap[field] = customTags;
                }
            }
        }

        private static (bool? isEnabledByDefault, DiagnosticSeverity? defaultSeverity) GetDefaultSeverityAndEnabledByDefault(Compilation compilation, ImmutableArray<IArgumentOperation> creationArguments)
        {
            var diagnosticSeverityType = compilation.GetOrCreateTypeByMetadataName(typeof(DiagnosticSeverity).FullName);
            var ruleLevelType = compilation.GetOrCreateTypeByMetadataName(typeof(RuleLevel).FullName);

            bool? isEnabledByDefault = null;
            DiagnosticSeverity? defaultSeverity = null;

            foreach (var argument in creationArguments)
            {
                switch (argument.Parameter?.Name)
                {
                    case IsEnabledByDefaultParameterName:
                        if (argument.Value.ConstantValue.HasValue &&
                            argument.Value.ConstantValue.Value is bool value)
                        {
                            isEnabledByDefault = value;
                        }

                        break;

                    case DefaultSeverityParameterName:
                        if (argument.Value is IFieldReferenceOperation fieldReference &&
                            SymbolEqualityComparer.Default.Equals(fieldReference.Field.ContainingType, diagnosticSeverityType) &&
                            Enum.TryParse(fieldReference.Field.Name, out DiagnosticSeverity parsedSeverity))
                        {
                            defaultSeverity = parsedSeverity;
                        }

                        break;

                    case RuleLevelParameterName:
                        if (ruleLevelType != null &&
                            argument.Value is IFieldReferenceOperation fieldReference2 &&
                            SymbolEqualityComparer.Default.Equals(fieldReference2.Field.ContainingType, ruleLevelType) &&
                            Enum.TryParse(fieldReference2.Field.Name, out RuleLevel parsedRuleLevel))
                        {
                            switch (parsedRuleLevel)
                            {
                                case RuleLevel.BuildWarning:
                                    defaultSeverity = DiagnosticSeverity.Warning;
                                    isEnabledByDefault = true;
                                    break;

                                case RuleLevel.IdeSuggestion:
                                    defaultSeverity = DiagnosticSeverity.Info;
                                    isEnabledByDefault = true;
                                    break;

                                case RuleLevel.IdeHidden_BulkConfigurable:
                                    defaultSeverity = DiagnosticSeverity.Hidden;
                                    isEnabledByDefault = true;
                                    break;

                                case RuleLevel.Disabled:
                                case RuleLevel.CandidateForRemoval:
                                    isEnabledByDefault = false;
                                    break;
                            }

                            return (isEnabledByDefault, defaultSeverity);
                        }

                        break;
                }
            }

            if (isEnabledByDefault == false)
            {
                defaultSeverity = null;
            }

            return (isEnabledByDefault, defaultSeverity);
        }

        private static void AnalyzeRuleId(
            OperationAnalysisContext operationAnalysisContext,
            ImmutableArray<IArgumentOperation> creationArguments,
            bool isAnalyzerReleaseTracking,
            ReleaseTrackingData? shippedData,
            ReleaseTrackingData? unshippedData,
            PooledConcurrentSet<string> seenRuleIds,
            AdditionalText? diagnosticCategoryAndIdRangeText,
            string? category,
            string analyzerName,
            string? helpLink,
            bool? isEnabledByDefault,
            DiagnosticSeverity? defaultSeverity,
            ImmutableArray<(string? prefix, int start, int end)> allowedIdsInfoListOpt,
            ConcurrentDictionary<string, ConcurrentDictionary<string, ConcurrentBag<Location>>> idToAnalyzerMap)
        {
            var analyzer = ((IFieldSymbol)operationAnalysisContext.ContainingSymbol).ContainingType.OriginalDefinition;
            string? ruleId = null;
            foreach (var argument in creationArguments)
            {
                if (argument.Parameter?.Name.Equals(DiagnosticIdParameterName, StringComparison.OrdinalIgnoreCase) == true)
                {
                    // Check if diagnostic ID is a constant string.
                    if (argument.Value.ConstantValue.HasValue &&
                        argument.Value.Type != null &&
                        argument.Value.Type.SpecialType == SpecialType.System_String &&
                        argument.Value.ConstantValue.Value is string value)
                    {
                        ruleId = value;
                        seenRuleIds.Add(ruleId);

                        var location = argument.Value.Syntax.GetLocation();
                        static string GetAnalyzerName(INamedTypeSymbol a) => a.ToDisplayString(SymbolDisplayFormat.MinimallyQualifiedFormat);

                        // Factory methods to track declaration locations for every analyzer rule ID.
                        ConcurrentBag<Location> AddLocationFactory(string analyzerName)
                            => new() { location };

                        ConcurrentBag<Location> UpdateLocationsFactory(string analyzerName, ConcurrentBag<Location> bag)
                        {
                            bag.Add(location);
                            return bag;
                        }

                        ConcurrentDictionary<string, ConcurrentBag<Location>> AddNamedTypeFactory(string r)
                        {
                            var dict = new ConcurrentDictionary<string, ConcurrentBag<Location>>();
                            dict.AddOrUpdate(
                                key: GetAnalyzerName(analyzer),
                                addValueFactory: AddLocationFactory,
                                updateValueFactory: UpdateLocationsFactory);
                            return dict;
                        }

                        ConcurrentDictionary<string, ConcurrentBag<Location>> UpdateNamedTypeFactory(string r, ConcurrentDictionary<string, ConcurrentBag<Location>> existingValue)
                        {
                            existingValue.AddOrUpdate(
                                key: GetAnalyzerName(analyzer),
                                addValueFactory: AddLocationFactory,
                                updateValueFactory: UpdateLocationsFactory);
                            return existingValue;
                        }

                        idToAnalyzerMap.AddOrUpdate(
                            key: ruleId,
                            addValueFactory: AddNamedTypeFactory,
                            updateValueFactory: UpdateNamedTypeFactory);

                        if (IsReservedDiagnosticId(ruleId, operationAnalysisContext.Compilation.AssemblyName))
                        {
                            operationAnalysisContext.ReportDiagnostic(argument.Value.Syntax.CreateDiagnostic(DoNotUseReservedDiagnosticIdRule, ruleId));
                        }

                        // If we have an additional file specifying required range and/or format for the ID, validate the ID.
                        if (!allowedIdsInfoListOpt.IsDefault)
                        {
                            AnalyzeAllowedIdsInfoList(ruleId, argument, diagnosticCategoryAndIdRangeText, category, allowedIdsInfoListOpt, operationAnalysisContext.ReportDiagnostic);
                        }

                        // If we have an additional file specifying required range and/or format for the ID, validate the ID.
                        if (isAnalyzerReleaseTracking)
                        {
                            RoslynDebug.Assert(shippedData != null);
                            RoslynDebug.Assert(unshippedData != null);

                            AnalyzeAnalyzerReleases(ruleId, argument, category, analyzerName, helpLink, isEnabledByDefault,
                                defaultSeverity, shippedData, unshippedData, operationAnalysisContext.ReportDiagnostic);
                        }
                        else if (shippedData == null && unshippedData == null)
                        {
                            var diagnostic = argument.CreateDiagnostic(EnableAnalyzerReleaseTrackingRule, ruleId);
                            operationAnalysisContext.ReportDiagnostic(diagnostic);
                        }
                    }
                    else
                    {
                        // Diagnostic Id for rule '{0}' must be a non-null constant.
                        string arg1 = ((IFieldInitializerOperation)operationAnalysisContext.Operation).InitializedFields.Single().Name;
                        var diagnostic = argument.Value.CreateDiagnostic(DiagnosticIdMustBeAConstantRule, arg1);
                        operationAnalysisContext.ReportDiagnostic(diagnostic);
                    }

                    return;
                }
            }
        }

        private static bool IsReservedDiagnosticId(string ruleId, string? assemblyName)
        {
            if (ruleId.Length < 3)
            {
                return false;
            }

            var isCARule = ruleId.StartsWith("CA", StringComparison.Ordinal);

            if (!isCARule &&
                !ruleId.StartsWith("CS", StringComparison.Ordinal) &&
                !ruleId.StartsWith("BC", StringComparison.Ordinal))
            {
                return false;
            }

            if (!ruleId[2..].All(char.IsDigit))
            {
                return false;
            }

<<<<<<< HEAD
            return !isCARule || assemblyName != null && !CADiagnosticIdAllowedAssemblies.Contains(assemblyName);
=======
            if (!isCARule)
            {
                // This is a reserved compiler diagnostic ID (CS or BC prefix)
                return true;
            }

            if (assemblyName is null)
            {
                // This is a reserved code analysis ID (CA prefix) being reported from an unspecified assembly
                return true;
            }

            return !CADiagnosticIdAllowedAssemblies.Contains(assemblyName);
>>>>>>> 30969353
        }
    }
}<|MERGE_RESOLUTION|>--- conflicted
+++ resolved
@@ -693,11 +693,7 @@
             filePath = null;
             fileSpan = null;
             if (!diagnostic.Properties.TryGetValue(DefineDescriptorArgumentCorrectlyFixAdditionalDocumentLocationInfo, out var locationInfo)
-<<<<<<< HEAD
-                || locationInfo == null)
-=======
                 || locationInfo is null)
->>>>>>> 30969353
             {
                 return false;
             }
@@ -1307,9 +1303,6 @@
                 return false;
             }
 
-<<<<<<< HEAD
-            return !isCARule || assemblyName != null && !CADiagnosticIdAllowedAssemblies.Contains(assemblyName);
-=======
             if (!isCARule)
             {
                 // This is a reserved compiler diagnostic ID (CS or BC prefix)
@@ -1323,7 +1316,6 @@
             }
 
             return !CADiagnosticIdAllowedAssemblies.Contains(assemblyName);
->>>>>>> 30969353
         }
     }
 }