﻿// Copyright (c) Microsoft.  All Rights Reserved.  Licensed under the MIT license.  See License.txt in the project root for license information.

using System.Collections.Immutable;
using System.Diagnostics.CodeAnalysis;
using Analyzer.Utilities;
using Analyzer.Utilities.Extensions;
using Microsoft.CodeAnalysis.Diagnostics;

namespace Microsoft.CodeAnalysis.Analyzers.MetaAnalyzers
{
    using static CodeAnalysisDiagnosticsResources;

    /// <summary>
    /// RS1001: <inheritdoc cref="MissingDiagnosticAnalyzerAttributeTitle"/>
    /// RS1004: <inheritdoc cref="AddLanguageSupportToAnalyzerTitle"/>
    /// </summary>
    [DiagnosticAnalyzer(LanguageNames.CSharp, LanguageNames.VisualBasic)]
    public sealed class DiagnosticAnalyzerAttributeAnalyzer : DiagnosticAnalyzerCorrectnessAnalyzer
    {
        public static readonly DiagnosticDescriptor MissingDiagnosticAnalyzerAttributeRule = new(
            DiagnosticIds.MissingDiagnosticAnalyzerAttributeRuleId,
            CreateLocalizableResourceString(nameof(MissingDiagnosticAnalyzerAttributeTitle)),
            CreateLocalizableResourceString(nameof(MissingAttributeMessage), WellKnownTypeNames.MicrosoftCodeAnalysisDiagnosticsDiagnosticAnalyzerAttribute),
            DiagnosticCategory.MicrosoftCodeAnalysisCorrectness,
            DiagnosticSeverity.Warning,
            isEnabledByDefault: true,
            description: CreateLocalizableResourceString(nameof(MissingDiagnosticAnalyzerAttributeDescription)),
            customTags: WellKnownDiagnosticTagsExtensions.Telemetry);

        public static readonly DiagnosticDescriptor AddLanguageSupportToAnalyzerRule = new(
           DiagnosticIds.AddLanguageSupportToAnalyzerRuleId,
           CreateLocalizableResourceString(nameof(AddLanguageSupportToAnalyzerTitle)),
           CreateLocalizableResourceString(nameof(AddLanguageSupportToAnalyzerMessage)),
           DiagnosticCategory.MicrosoftCodeAnalysisCorrectness,
           DiagnosticSeverity.Warning,
           isEnabledByDefault: true,
           description: CreateLocalizableResourceString(nameof(AddLanguageSupportToAnalyzerDescription)),
           customTags: WellKnownDiagnosticTagsExtensions.Telemetry);

        public override ImmutableArray<DiagnosticDescriptor> SupportedDiagnostics { get; } = ImmutableArray.Create(MissingDiagnosticAnalyzerAttributeRule, AddLanguageSupportToAnalyzerRule);

#pragma warning disable RS1025 // Configure generated code analysis
        public override void Initialize(AnalysisContext context)
#pragma warning restore RS1025 // Configure generated code analysis
        {
            context.EnableConcurrentExecution();

            base.Initialize(context);
        }

        [SuppressMessage("AnalyzerPerformance", "RS1012:Start action has no registered actions.", Justification = "Method returns an analyzer that is registered by the caller.")]
        protected override DiagnosticAnalyzerSymbolAnalyzer GetDiagnosticAnalyzerSymbolAnalyzer(CompilationStartAnalysisContext compilationContext, INamedTypeSymbol diagnosticAnalyzer, INamedTypeSymbol diagnosticAnalyzerAttribute)
        {
            var attributeUsageAttribute = compilationContext.Compilation.GetOrCreateTypeByMetadataName(WellKnownTypeNames.SystemAttributeUsageAttribute);
            return new AttributeAnalyzer(diagnosticAnalyzer, diagnosticAnalyzerAttribute, attributeUsageAttribute);
        }

        private sealed class AttributeAnalyzer : DiagnosticAnalyzerSymbolAnalyzer
        {
            private const string CSharpCompilationFullName = @"Microsoft.CodeAnalysis.CSharp.CSharpCompilation";
            private const string BasicCompilationFullName = @"Microsoft.CodeAnalysis.VisualBasic.VisualBasicCompilation";

            private readonly INamedTypeSymbol? _attributeUsageAttribute;

            public AttributeAnalyzer(INamedTypeSymbol diagnosticAnalyzer, INamedTypeSymbol diagnosticAnalyzerAttribute, INamedTypeSymbol? attributeUsageAttribute)
                : base(diagnosticAnalyzer, diagnosticAnalyzerAttribute)
            {
                _attributeUsageAttribute = attributeUsageAttribute;
            }

            protected override void AnalyzeDiagnosticAnalyzer(SymbolAnalysisContext symbolContext)
            {
                var namedType = (INamedTypeSymbol)symbolContext.Symbol;
                if (namedType.IsAbstract)
                {
                    return;
                }

                // 1) MissingDiagnosticAnalyzerAttributeRule: DiagnosticAnalyzer has no DiagnosticAnalyzerAttribute.
                // 2) AddLanguageSupportToAnalyzerRule: For analyzer supporting only one of C# or VB languages, detect if it can support the other language.

                var hasAttribute = false;
                SyntaxNode? attributeSyntax = null;
                bool supportsCSharp = false;
                bool supportsVB = false;

                var namedTypeAttributes = namedType.GetApplicableAttributes(_attributeUsageAttribute);

                foreach (AttributeData attribute in namedTypeAttributes)
                {
                    if (attribute.AttributeClass.DerivesFrom(DiagnosticAnalyzerAttribute))
                    {
                        // Bail out for the case where analyzer type derives from a sub-type in different assembly, and the sub-type has the diagnostic analyzer attribute.
                        if (attribute.ApplicationSyntaxReference == null)
                        {
                            return;
                        }

                        hasAttribute = true;

                        // The attribute constructor's signature is "(string, params string[])",
                        // so process both string arguments and string[] arguments.
                        foreach (TypedConstant arg in attribute.ConstructorArguments)
                        {
                            CheckLanguage(arg, ref supportsCSharp, ref supportsVB);

                            if (arg.Kind == TypedConstantKind.Array)
                            {
                                foreach (TypedConstant element in arg.Values)
                                {
                                    CheckLanguage(element, ref supportsCSharp, ref supportsVB);
                                }
                            }
                        }

                        attributeSyntax = attribute.ApplicationSyntaxReference.GetSyntax(symbolContext.CancellationToken);
                    }
                }

                if (!hasAttribute)
                {
                    Diagnostic diagnostic = namedType.CreateDiagnostic(MissingDiagnosticAnalyzerAttributeRule);
                    symbolContext.ReportDiagnostic(diagnostic);
                }
                else if (supportsCSharp ^ supportsVB)
                {
                    RoslynDebug.Assert(attributeSyntax != null);

                    // If the analyzer assembly doesn't reference either C# or VB CodeAnalysis assemblies,
                    // then the analyzer is pretty likely a language-agnostic analyzer.
                    Compilation compilation = symbolContext.Compilation;
                    string compilationTypeNameToCheck = supportsCSharp ? CSharpCompilationFullName : BasicCompilationFullName;
                    INamedTypeSymbol? compilationType = compilation.GetOrCreateTypeByMetadataName(compilationTypeNameToCheck);
                    if (compilationType == null)
                    {
                        string missingLanguage = supportsCSharp ? LanguageNames.VisualBasic : LanguageNames.CSharp;
                        Diagnostic diagnostic = attributeSyntax.CreateDiagnostic(AddLanguageSupportToAnalyzerRule, namedType.Name, missingLanguage);
                        symbolContext.ReportDiagnostic(diagnostic);
                    }
                }
            }
        }

        private static void CheckLanguage(TypedConstant argument, ref bool supportsCSharp, ref bool supportsVB)
        {
            if (argument.Kind == TypedConstantKind.Primitive &&
                argument.Type != null &&
                argument.Type.SpecialType == SpecialType.System_String)
            {
<<<<<<< HEAD
                string? supportedLanguage = (string?)argument.Value;
=======
                var supportedLanguage = (string?)argument.Value;
>>>>>>> 30969353
                if (supportedLanguage == LanguageNames.CSharp)
                {
                    supportsCSharp = true;
                }
                else if (supportedLanguage == LanguageNames.VisualBasic)
                {
                    supportsVB = true;
                }
            }
        }
    }
}<|MERGE_RESOLUTION|>--- conflicted
+++ resolved
@@ -147,11 +147,7 @@
                 argument.Type != null &&
                 argument.Type.SpecialType == SpecialType.System_String)
             {
-<<<<<<< HEAD
-                string? supportedLanguage = (string?)argument.Value;
-=======
                 var supportedLanguage = (string?)argument.Value;
->>>>>>> 30969353
                 if (supportedLanguage == LanguageNames.CSharp)
                 {
                     supportsCSharp = true;
