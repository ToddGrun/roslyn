﻿// Licensed to the .NET Foundation under one or more agreements.
// The .NET Foundation licenses this file to you under the MIT license.
// See the LICENSE file in the project root for more information.

using System;
using System.Collections.Generic;
using System.Collections.Immutable;
using System.Diagnostics.CodeAnalysis;
using System.Linq;
using System.Threading;
using Microsoft.CodeAnalysis.CodeStyle;
using Microsoft.CodeAnalysis.CSharp.CodeStyle;
using Microsoft.CodeAnalysis.CSharp.Extensions;
using Microsoft.CodeAnalysis.CSharp.Syntax;
using Microsoft.CodeAnalysis.Diagnostics;
using Microsoft.CodeAnalysis.Operations;
using Microsoft.CodeAnalysis.PooledObjects;
using Microsoft.CodeAnalysis.Shared.Extensions;
using Roslyn.Utilities;

namespace Microsoft.CodeAnalysis.CSharp.MakeStructMemberReadOnly;

[DiagnosticAnalyzer(LanguageNames.CSharp)]
internal sealed class CSharpMakeStructMemberReadOnlyDiagnosticAnalyzer()
    : AbstractBuiltInCodeStyleDiagnosticAnalyzer(
        IDEDiagnosticIds.MakeStructMemberReadOnlyDiagnosticId,
        EnforceOnBuildValues.MakeStructMemberReadOnly,
        CSharpCodeStyleOptions.PreferReadOnlyStructMember,
        new LocalizableResourceString(nameof(CSharpAnalyzersResources.Make_member_readonly), CSharpAnalyzersResources.ResourceManager, typeof(CSharpAnalyzersResources)),
        new LocalizableResourceString(nameof(CSharpAnalyzersResources.Member_can_be_made_readonly), CSharpAnalyzersResources.ResourceManager, typeof(CSharpAnalyzersResources)))
{
    public override DiagnosticAnalyzerCategory GetAnalyzerCategory()
        => DiagnosticAnalyzerCategory.SemanticSpanAnalysis;

    protected override void InitializeWorker(AnalysisContext context)
        => context.RegisterCompilationStartAction(context =>
        {
            var compilation = context.Compilation;
            if (compilation.LanguageVersion() < LanguageVersion.CSharp8)
                return;

            context.RegisterSymbolStartAction(context =>
            {
                if (!ShouldAnalyze(context, out var option))
                    return;

                var methodToDiagnostic = PooledDictionary<IMethodSymbol, Diagnostic>.GetInstance();

                context.RegisterOperationBlockAction(
                    context => AnalyzeBlock(context, option.Notification, methodToDiagnostic));

                context.RegisterSymbolEndAction(
                    context => ProcessResults(context, option.Notification.Severity, methodToDiagnostic));
            }, SymbolKind.NamedType);

            bool ShouldAnalyze(SymbolStartAnalysisContext context, [NotNullWhen(true)] out CodeStyleOption2<bool>? option)
            {
                // Only run on non-readonly structs.  If the struct is already readonly, no need to make the members readonly.
                if (context.Symbol is not INamedTypeSymbol
                    {
                        TypeKind: TypeKind.Struct,
                        IsReadOnly: false,
                        DeclaringSyntaxReferences: [var reference, ..],
                    } structType)
                {
                    option = null;
                    return false;
                }

                var cancellationToken = context.CancellationToken;
                var declaration = reference.GetSyntax(cancellationToken);
                var options = context.GetCSharpAnalyzerOptions(declaration.SyntaxTree);
                option = options.PreferReadOnlyStructMember;
                if (!option.Value || ShouldSkipAnalysis(declaration.SyntaxTree, context.Options, context.Compilation.Options, option.Notification, cancellationToken))
                    return false;

                // Skip analysis if the analysis filter span does not contain the primary location where we would report a diagnostic.
                if (context.FilterSpan is not null)
                {
                    Contract.ThrowIfNull(context.FilterTree);
                    var shouldAnalyze = false;
                    foreach (var member in structType.GetMembers())
                    {
                        if (member is not IMethodSymbol method)
                            continue;

                        var (location, _) = GetDiagnosticLocation(method, cancellationToken);
                        if (location != null && context.ShouldAnalyzeLocation(location))
                        {
                            shouldAnalyze = true;
                            break;
                        }
                    }

                    if (!shouldAnalyze)
                        return false;
                }

                return true;
            }

            void ProcessResults(
                SymbolAnalysisContext context, ReportDiagnostic severity, PooledDictionary<IMethodSymbol, Diagnostic> methodToDiagnostic)
            {
                var cancellationToken = context.CancellationToken;

                // No need to lock the dictionary here.  Processing only is called once, after all mutation work is done.
                foreach (var (method, diagnostic) in methodToDiagnostic)
                {
                    if (method.IsInitOnly && method.AssociatedSymbol is IPropertySymbol owningProperty)
                    {
                        // Iff we have an init method that we want to mark as readonly, we can only do so if there is no
                        // `get` accessor, or if the `get` method is already `readonly` or would determined we want to
                        // mark as `readonly`.
                        var getMethodIsReadOnly =
                            owningProperty.GetMethod is null ||
                            owningProperty.GetMethod.IsReadOnly ||
                            methodToDiagnostic.ContainsKey(owningProperty.GetMethod);

                        // Skip marking this property as readonly for this init method if it would conflict with the get method.
                        if (!getMethodIsReadOnly)
                            continue;
                    }

                    // normal case
                    context.ReportDiagnostic(diagnostic);
                }

                methodToDiagnostic.Free();
            }
        });

    private void AnalyzeBlock(
        OperationBlockAnalysisContext context,
        NotificationOption2 notificationOption,
        Dictionary<IMethodSymbol, Diagnostic> methodToDiagnostic)
    {
        var cancellationToken = context.CancellationToken;

        if (context.OwningSymbol is not IMethodSymbol owningMethod)
            return;

        var (location, additionalLocation) = GetDiagnosticLocation(owningMethod, cancellationToken);
<<<<<<< HEAD
        if (location == null || additionalLocation is null || !context.ShouldAnalyzeSpan(location.SourceSpan))
=======
        if (location == null || additionalLocation == null || !context.ShouldAnalyzeSpan(location.SourceSpan))
>>>>>>> 78da3ce1
            return;

        foreach (var blockOperation in context.OperationBlocks)
        {
            // If we have a trivial method that is just `{ throw ... }` or `=> throw ...`, then do not bother
            // analyzing/reporting that it could be made 'readonly'.  These members are likely just being written (or
            // have been generated) and spamming the user with notifications to go change these all is unhelpful.
            if (blockOperation is IBlockOperation { Operations: [IThrowOperation or IExpressionStatementOperation { Operation: IThrowOperation }] })
                return;

            if (BlockOperationPotentiallyMutatesThis(owningMethod, blockOperation, cancellationToken))
                return;
        }

        // Called concurrently.  Make sure we write to this dictionary safely.
        lock (methodToDiagnostic)
        {
            methodToDiagnostic[owningMethod] = DiagnosticHelper.Create(
                Descriptor,
                location,
                notificationOption,
                context.Options,
                additionalLocations: [additionalLocation],
                properties: null);
        }
    }

    private static (Location? location, Location? additionalLocation) GetDiagnosticLocation(
        IMethodSymbol owningMethod,
        CancellationToken cancellationToken)
    {
        // if it's not a method, or it's already readonly, nothing to do.
        if (owningMethod.MethodKind is not (MethodKind.Ordinary or MethodKind.ExplicitInterfaceImplementation or MethodKind.PropertyGet or MethodKind.PropertySet)
            || owningMethod.IsReadOnly
            || owningMethod.IsStatic
            || owningMethod.IsImplicitlyDeclared)
        {
            return default;
        }

        // An init accessor in a readonly property is already readonly.  No need to analyze it.  Note: there is no way
        // to tell this symbolically.  We have to check to the syntax here.
        if (owningMethod.IsInitOnly &&
            owningMethod.AssociatedSymbol is IPropertySymbol { DeclaringSyntaxReferences: [var reference, ..] } &&
            reference.GetSyntax(cancellationToken) is PropertyDeclarationSyntax property &&
            property.Modifiers.Any(SyntaxKind.ReadOnlyKeyword))
        {
            return default;
        }

        var methodReference = owningMethod.DeclaringSyntaxReferences[0];
        var declaration = methodReference.GetSyntax(cancellationToken);

        var nameToken = declaration switch
        {
            MethodDeclarationSyntax methodDeclaration => methodDeclaration.Identifier,
            AccessorDeclarationSyntax accessorDeclaration => accessorDeclaration.Keyword,
            PropertyDeclarationSyntax propertyDeclaration => propertyDeclaration.Identifier,
            IndexerDeclarationSyntax indexerDeclaration => indexerDeclaration.ThisKeyword,
            ArrowExpressionClauseSyntax arrowExpression => arrowExpression.ArrowToken,
            _ => (SyntaxToken?)null
        };

        if (declaration is ArrowExpressionClauseSyntax)
            declaration = declaration.GetRequiredParent();

        if (nameToken is null)
            return default;

        return (nameToken.Value.GetLocation(), declaration.GetLocation());
    }

    private static bool BlockOperationPotentiallyMutatesThis(
        IMethodSymbol owningMethod,
        IOperation blockOperation,
        CancellationToken cancellationToken)
    {
        var semanticModel = blockOperation.SemanticModel;
        Contract.ThrowIfNull(semanticModel);
        foreach (var operation in blockOperation.DescendantsAndSelf())
        {
            // Do not suggest making containing method readonly until we have full understanding of it.
            if (operation is IInvalidOperation)
                return true;

            if (ReferencesThisInstance(operation, cancellationToken) &&
                OperationPotentiallyMutatesThis(semanticModel, owningMethod, operation, cancellationToken))
            {
                return true;
            }
        }

        return false;

        static bool ReferencesThisInstance(IOperation operation, CancellationToken cancellationToken)
        {
            // An actual usage of `this` or `base` in the code.
            if (operation is IInstanceReferenceOperation)
                return true;

            // A primary constructor parameter implicitly references 'this' instance.
            if (operation is IParameterReferenceOperation { Parameter: var parameter } &&
                parameter.IsPrimaryConstructor(cancellationToken))
            {
                return true;
            }

            return false;
        }
    }

    private static bool IsPotentiallyValueType(IOperation? instance)
    {
        // 1. A struct is a value type.
        // 2. A type parameter that does not have the explicit 'class' constraint is potentially a value type.
        return instance is { Type.TypeKind: TypeKind.Struct } ||
               instance is { Type: ITypeParameterSymbol { HasReferenceTypeConstraint: false } };
    }

    private static bool OperationPotentiallyMutatesThis(
        SemanticModel semanticModel,
        IMethodSymbol owningMethod,
        IOperation instanceOperation,
        CancellationToken cancellationToken)
    {
        // if we have an explicit 'this' in code, and we're overwriting it directly (e.g. `ref this` or `this = ...`
        // then can't make this `readonly`.
        if (!instanceOperation.IsImplicit &&
            CSharpSemanticFacts.Instance.IsWrittenTo(semanticModel, instanceOperation.Syntax, cancellationToken))
        {
            return true;
        }

        // We only care if operation is a value type when looking at if it is somehow mutated with the operations that
        // are performed on it.  In other words.  `valueType.X = 0` is not allowed while `referenceType.X = 0` is fine
        // (since the former actually mutates storage in 'this' which would prevent this method from becoming readonly.
        if (!IsPotentiallyValueType(instanceOperation))
            return false;

        // Now walk up the instance-operation and see if any operation actually or potentially mutates this value.
        for (var operation = instanceOperation.Parent; operation != null; operation = operation.Parent)
        {
            // Had a parent we didn't understand.  Assume that 'this' could be mutated.
            if (operation.Kind == OperationKind.None)
                return true;

            if (operation is IFieldReferenceOperation { Field.IsReadOnly: false } fieldReference &&
                IsPotentiallyValueType(fieldReference.Instance))
            {
                // If we're writing to a field off of 'this'.  Can't make this `readonly`.
                if (CSharpSemanticFacts.Instance.IsWrittenTo(semanticModel, fieldReference.Syntax, cancellationToken))
                    return true;

                // otherwise, keeping walking upwards to make sure subsequent accesses off this field are ok.
                continue;
            }

            if (operation is IPropertyReferenceOperation propertyReference &&
                IsPotentiallyValueType(propertyReference.Instance))
            {
                // If we're writing to a prop off of 'this'.  Can't make this `readonly`.
                if (CSharpSemanticFacts.Instance.IsWrittenTo(semanticModel, propertyReference.Syntax, cancellationToken))
                    return true;

                // If we're reading, that's only ok if we know the get-accessor exists and it is itself readonly.
                // Otherwise it could mutate the value.
                if (propertyReference.Property.GetMethod is null ||
                    !propertyReference.Property.GetMethod.IsReadOnly)
                {
                    return true;
                }

                // a safe property reference.  Can stop looking upwards as this cannot return a value that could
                // mutate this value.
                return false;
            }

            if (operation is IEventReferenceOperation eventReference &&
                IsPotentiallyValueType(eventReference.Instance))
            {
                // += or -= on an event off of a struct will cause a copy if we become readonly.
                if (operation.Parent is IEventAssignmentOperation)
                    return true;

                // a safe event reference.  Can stop looking upwards as this cannot return a value that could
                // mutate this value.
                return false;
            }

            if (operation is IInlineArrayAccessOperation)
            {
                // If we're writing into an inline-array off of 'this'.  Then we can't make this `readonly`.
                if (CSharpSemanticFacts.Instance.IsWrittenTo(semanticModel, operation.Syntax, cancellationToken))
                    return true;

                // We're reading a value from inside the inline-array.  Have to keep looking upwards to see how the
                // value is treated.
                continue;
            }

            // See if we're accessing or invoking a method.
            if (operation is IMethodReferenceOperation methodRefOperation)
            {
                // Either a mutating or not mutating method reference.  Regardless, once we examine it, we're done
                // looking up as the method itself cannot return anything that could mutate this.
                return IsPotentiallyMutatingMethod(owningMethod, methodRefOperation.Instance, methodRefOperation.Method);
            }

            if (operation is IInvocationOperation invocationOperation)
            {
                // Either a mutating or not mutating method reference.  Regardless, once we examine it, we're done
                // looking up as the method itself cannot return anything that could mutate this.
                return IsPotentiallyMutatingMethod(owningMethod, invocationOperation.Instance, invocationOperation.TargetMethod);
            }

            // Converting an inline-array into a Span<T> allows the array to be written into.  As such, we have to
            // consider this a potential future mutation of 'this'.
            if (operation is IConversionOperation conversionOperation)
            {
                var conversion = conversionOperation.GetConversion();
                if (conversion.IsInlineArray && conversionOperation.Type.IsSpan())
                    return true;
            }

            // Wasn't something that mutates this instance.  Go onto the next instance expression.
            break;
        }

        return false;
    }

    private static bool IsPotentiallyMutatingMethod(
        IMethodSymbol owningMethod,
        IOperation? instance,
        IMethodSymbol methodReference)
    {
        if (!IsPotentiallyValueType(instance))
            return false;

        // Calling a readonly method off of a struct is fine since we know it can't mutate.
        if (methodReference.IsReadOnly)
            return false;

        // If we're referencing the method we're in (Which isn't readonly yet) we don't want to mark us as
        // not-readonly. a recursive call shouldn't impact the final result.
        if (methodReference.Equals(owningMethod))
            return false;

        // Any methods from System.Object or System.ValueType called on this `this` don't stop this from being readonly.
        if (methodReference.ContainingType.SpecialType is SpecialType.System_Object or SpecialType.System_ValueType)
            return false;

        // Any other non-readonly method usage on this means we can't be readonly.
        return true;
    }
}<|MERGE_RESOLUTION|>--- conflicted
+++ resolved
@@ -141,11 +141,7 @@
             return;
 
         var (location, additionalLocation) = GetDiagnosticLocation(owningMethod, cancellationToken);
-<<<<<<< HEAD
-        if (location == null || additionalLocation is null || !context.ShouldAnalyzeSpan(location.SourceSpan))
-=======
         if (location == null || additionalLocation == null || !context.ShouldAnalyzeSpan(location.SourceSpan))
->>>>>>> 78da3ce1
             return;
 
         foreach (var blockOperation in context.OperationBlocks)
