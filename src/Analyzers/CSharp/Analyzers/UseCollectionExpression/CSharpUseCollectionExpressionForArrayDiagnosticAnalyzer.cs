﻿// Licensed to the .NET Foundation under one or more agreements.
// The .NET Foundation licenses this file to you under the MIT license.
// See the LICENSE file in the project root for more information.

using System.Collections.Immutable;
using System.Diagnostics;
using Microsoft.CodeAnalysis.CodeStyle;
using Microsoft.CodeAnalysis.CSharp.Analyzers.UseCollectionExpression;
using Microsoft.CodeAnalysis.CSharp.Extensions;
using Microsoft.CodeAnalysis.CSharp.Shared.Extensions;
using Microsoft.CodeAnalysis.CSharp.Syntax;
using Microsoft.CodeAnalysis.Diagnostics;
using Microsoft.CodeAnalysis.Options;
using Microsoft.CodeAnalysis.Shared.Extensions;
using Microsoft.CodeAnalysis.Text;

namespace Microsoft.CodeAnalysis.CSharp.UseCollectionExpression;

[DiagnosticAnalyzer(LanguageNames.CSharp)]
internal sealed partial class CSharpUseCollectionExpressionForArrayDiagnosticAnalyzer
    : AbstractBuiltInCodeStyleDiagnosticAnalyzer
{
<<<<<<< HEAD
=======
    private static readonly CollectionExpressionSyntax s_emptyCollectionExpression = CollectionExpression();

>>>>>>> 1ea48da7
    public override DiagnosticAnalyzerCategory GetAnalyzerCategory()
        => DiagnosticAnalyzerCategory.SemanticSpanAnalysis;

    private static readonly DiagnosticDescriptor s_descriptor = CreateDescriptorWithId(
        IDEDiagnosticIds.UseCollectionExpressionForArrayDiagnosticId,
        EnforceOnBuildValues.UseCollectionExpressionForArray,
        new LocalizableResourceString(nameof(AnalyzersResources.Simplify_collection_initialization), AnalyzersResources.ResourceManager, typeof(AnalyzersResources)),
        new LocalizableResourceString(nameof(AnalyzersResources.Collection_initialization_can_be_simplified), AnalyzersResources.ResourceManager, typeof(AnalyzersResources)),
        isUnnecessary: false);

    private static readonly DiagnosticDescriptor s_unnecessaryCodeDescriptor = CreateDescriptorWithId(
        IDEDiagnosticIds.UseCollectionExpressionForArrayDiagnosticId,
        EnforceOnBuildValues.UseCollectionExpressionForArray,
        new LocalizableResourceString(nameof(AnalyzersResources.Simplify_collection_initialization), AnalyzersResources.ResourceManager, typeof(AnalyzersResources)),
        new LocalizableResourceString(nameof(AnalyzersResources.Collection_initialization_can_be_simplified), AnalyzersResources.ResourceManager, typeof(AnalyzersResources)),
        isUnnecessary: true);

    public CSharpUseCollectionExpressionForArrayDiagnosticAnalyzer()
        : base(ImmutableDictionary<DiagnosticDescriptor, IOption2>.Empty
                .Add(s_descriptor, CodeStyleOptions2.PreferCollectionExpression)
                .Add(s_unnecessaryCodeDescriptor, CodeStyleOptions2.PreferCollectionExpression))
    {
    }

    protected override void InitializeWorker(AnalysisContext context)
        => context.RegisterCompilationStartAction(OnCompilationStart);

    private void OnCompilationStart(CompilationStartAnalysisContext context)
    {
        if (!context.Compilation.LanguageVersion().SupportsCollectionExpressions())
            return;

        // We wrap the SyntaxNodeAction within a CodeBlockStartAction, which allows us to
        // get callbacks for object creation expression nodes, but analyze nodes across the entire code block
        // and eventually report fading diagnostics with location outside this node.
        // Without the containing CodeBlockStartAction, our reported diagnostic would be classified
        // as a non-local diagnostic and would not participate in lightbulb for computing code fixes.
        context.RegisterCodeBlockStartAction<SyntaxKind>(context =>
        {
            context.RegisterSyntaxNodeAction(
                context => AnalyzeArrayInitializer(context),
                SyntaxKind.ArrayInitializerExpression);
        });
    }

    private static void AnalyzeArrayInitializer(SyntaxNodeAnalysisContext context)
    {
        var semanticModel = context.SemanticModel;
        var syntaxTree = semanticModel.SyntaxTree;
        var initializer = (InitializerExpressionSyntax)context.Node;
        var cancellationToken = context.CancellationToken;

        // no point in analyzing if the option is off.
        var option = context.GetAnalyzerOptions().PreferCollectionExpression;
        if (!option.Value)
            return;

        var isConcreteOrImplicitArrayCreation = initializer.Parent is ArrayCreationExpressionSyntax or ImplicitArrayCreationExpressionSyntax;

        // a naked `{ ... }` can only be converted to a collection expression when in the exact form `x = { ... }`
        if (!isConcreteOrImplicitArrayCreation && initializer.Parent is not EqualsValueClauseSyntax)
            return;

        var arrayCreationExpression = isConcreteOrImplicitArrayCreation
            ? (ExpressionSyntax)initializer.GetRequiredParent()
            : initializer;

        if (!UseCollectionExpressionHelpers.CanReplaceWithCollectionExpression(
                semanticModel, arrayCreationExpression, cancellationToken))
        {
            return;
        }

<<<<<<< HEAD
=======
        // Looks good as something to replace.  Now check the semantics of making the replacement to see if there would
        // any issues.  To keep things simple, all we do is replace the existing expression with the `[]` literal. This
        // will tell us if we have problems assigning a collection expression to teh target type.
        //
        // Note: this does mean certain unambiguous cases with overloads (like `Goo(int[] values)` vs `Goo(string[]
        // values)`) will not get simplification.  We can revisit this in the future to see if that warrants a more
        // expensive check that involves checking the consitutuent elements of the literal.
        var speculationAnalyzer = new SpeculationAnalyzer(
            topmostExpression,
            s_emptyCollectionExpression,
            semanticModel,
            cancellationToken,
            failOnOverloadResolutionFailuresInOriginalCode: true);

        if (speculationAnalyzer.ReplacementChangesSemantics())
            return;

>>>>>>> 1ea48da7
        if (isConcreteOrImplicitArrayCreation)
        {
            var locations = ImmutableArray.Create(initializer.GetLocation());
            context.ReportDiagnostic(DiagnosticHelper.Create(
                s_descriptor,
                arrayCreationExpression.GetFirstToken().GetLocation(),
                option.Notification.Severity,
                additionalLocations: locations,
                properties: null));

            var additionalUnnecessaryLocations = ImmutableArray.Create(
                syntaxTree.GetLocation(TextSpan.FromBounds(
                    arrayCreationExpression.SpanStart,
                    arrayCreationExpression is ArrayCreationExpressionSyntax arrayCreation
                        ? arrayCreation.Type.Span.End
                        : ((ImplicitArrayCreationExpressionSyntax)arrayCreationExpression).CloseBracketToken.Span.End)));

            context.ReportDiagnostic(DiagnosticHelper.CreateWithLocationTags(
                s_unnecessaryCodeDescriptor,
                additionalUnnecessaryLocations[0],
                ReportDiagnostic.Default,
                additionalLocations: locations,
                additionalUnnecessaryLocations: additionalUnnecessaryLocations));
        }
        else
        {
            Debug.Assert(initializer.Parent is EqualsValueClauseSyntax);
            // int[] = { 1, 2, 3 };
            //
            // In this case, we always have a target type, so it should always be valid to convert this to a collection expression.
            context.ReportDiagnostic(DiagnosticHelper.Create(
                s_descriptor,
                initializer.OpenBraceToken.GetLocation(),
                option.Notification.Severity,
                additionalLocations: ImmutableArray.Create(initializer.GetLocation()),
                properties: null));
        }
    }
}<|MERGE_RESOLUTION|>--- conflicted
+++ resolved
@@ -20,11 +20,6 @@
 internal sealed partial class CSharpUseCollectionExpressionForArrayDiagnosticAnalyzer
     : AbstractBuiltInCodeStyleDiagnosticAnalyzer
 {
-<<<<<<< HEAD
-=======
-    private static readonly CollectionExpressionSyntax s_emptyCollectionExpression = CollectionExpression();
-
->>>>>>> 1ea48da7
     public override DiagnosticAnalyzerCategory GetAnalyzerCategory()
         => DiagnosticAnalyzerCategory.SemanticSpanAnalysis;
 
@@ -98,29 +93,9 @@
             return;
         }
 
-<<<<<<< HEAD
-=======
-        // Looks good as something to replace.  Now check the semantics of making the replacement to see if there would
-        // any issues.  To keep things simple, all we do is replace the existing expression with the `[]` literal. This
-        // will tell us if we have problems assigning a collection expression to teh target type.
-        //
-        // Note: this does mean certain unambiguous cases with overloads (like `Goo(int[] values)` vs `Goo(string[]
-        // values)`) will not get simplification.  We can revisit this in the future to see if that warrants a more
-        // expensive check that involves checking the consitutuent elements of the literal.
-        var speculationAnalyzer = new SpeculationAnalyzer(
-            topmostExpression,
-            s_emptyCollectionExpression,
-            semanticModel,
-            cancellationToken,
-            failOnOverloadResolutionFailuresInOriginalCode: true);
-
-        if (speculationAnalyzer.ReplacementChangesSemantics())
-            return;
-
->>>>>>> 1ea48da7
         if (isConcreteOrImplicitArrayCreation)
         {
-            var locations = ImmutableArray.Create(initializer.GetLocation());
+            var locations = ImmutableArray.Create(arrayCreationExpression.GetLocation());
             context.ReportDiagnostic(DiagnosticHelper.Create(
                 s_descriptor,
                 arrayCreationExpression.GetFirstToken().GetLocation(),
