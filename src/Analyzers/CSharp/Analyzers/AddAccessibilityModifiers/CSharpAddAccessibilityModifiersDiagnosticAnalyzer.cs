﻿// Licensed to the .NET Foundation under one or more agreements.
// The .NET Foundation licenses this file to you under the MIT license.
// See the LICENSE file in the project root for more information.

<<<<<<< HEAD
using System.Collections.Immutable;
using Microsoft.CodeAnalysis.AddOrRemoveAccessibilityModifiers;
=======
using Microsoft.CodeAnalysis.AddAccessibilityModifiers;
>>>>>>> 39048c8b
using Microsoft.CodeAnalysis.CodeStyle;
using Microsoft.CodeAnalysis.CSharp.LanguageService;
using Microsoft.CodeAnalysis.CSharp.Syntax;
using Microsoft.CodeAnalysis.Diagnostics;
<<<<<<< HEAD
=======
using Microsoft.CodeAnalysis.LanguageService;
>>>>>>> 39048c8b

namespace Microsoft.CodeAnalysis.CSharp.AddOrRemoveAccessibilityModifiers;

[DiagnosticAnalyzer(LanguageNames.CSharp)]
<<<<<<< HEAD
internal sealed class CSharpAddOrRemoveAccessibilityModifiersDiagnosticAnalyzer
    : AbstractAddOrRemoveAccessibilityModifiersDiagnosticAnalyzer<CompilationUnitSyntax>
=======
internal sealed class CSharpAddAccessibilityModifiersDiagnosticAnalyzer
    : AbstractAddAccessibilityModifiersDiagnosticAnalyzer<CompilationUnitSyntax>
>>>>>>> 39048c8b
{
    protected override IAccessibilityFacts AccessibilityFacts => CSharpAccessibilityFacts.Instance;
    protected override IAddAccessibilityModifiers AddAccessibilityModifiers => CSharpAddAccessibilityModifiers.Instance;

    protected override void ProcessCompilationUnit(
        SyntaxTreeAnalysisContext context,
        CodeStyleOption2<AccessibilityModifiersRequired> option, CompilationUnitSyntax compilationUnit)
    {
        ProcessMembers(context, option, compilationUnit.Members);
    }

    private void ProcessMembers(
        SyntaxTreeAnalysisContext context,
        CodeStyleOption2<AccessibilityModifiersRequired> option,
        SyntaxList<MemberDeclarationSyntax> members)
    {
        foreach (var memberDeclaration in members)
            ProcessMemberDeclaration(context, option, memberDeclaration);
    }

    private void ProcessMemberDeclaration(
        SyntaxTreeAnalysisContext context,
        CodeStyleOption2<AccessibilityModifiersRequired> option, MemberDeclarationSyntax member)
    {
        if (!context.ShouldAnalyzeSpan(member.Span))
            return;

        if (member is BaseNamespaceDeclarationSyntax namespaceDeclaration)
            ProcessMembers(context, option, namespaceDeclaration.Members);

        // If we have a class or struct, recurse inwards.
        if (member is TypeDeclarationSyntax typeDeclaration)
            ProcessMembers(context, option, typeDeclaration.Members);

<<<<<<< HEAD
        if (!CSharpAddOrRemoveAccessibilityModifiers.Instance.ShouldUpdateAccessibilityModifier(
                CSharpAccessibilityFacts.Instance, member, option.Value, out var name, out var modifiersAdded))
        {
            return;
        }

        // Have an issue to flag, either add or remove. Report issue to user.
        var additionalLocations = ImmutableArray.Create(member.GetLocation());
        context.ReportDiagnostic(DiagnosticHelper.Create(
            Descriptor,
            name.GetLocation(),
            option.Notification,
            context.Options,
            additionalLocations: additionalLocations,
            modifiersAdded ? ModifiersAddedProperties : null));
=======
        CheckMemberAndReportDiagnostic(context, option, member);
>>>>>>> 39048c8b
    }
}<|MERGE_RESOLUTION|>--- conflicted
+++ resolved
@@ -2,34 +2,21 @@
 // The .NET Foundation licenses this file to you under the MIT license.
 // See the LICENSE file in the project root for more information.
 
-<<<<<<< HEAD
-using System.Collections.Immutable;
 using Microsoft.CodeAnalysis.AddOrRemoveAccessibilityModifiers;
-=======
-using Microsoft.CodeAnalysis.AddAccessibilityModifiers;
->>>>>>> 39048c8b
 using Microsoft.CodeAnalysis.CodeStyle;
 using Microsoft.CodeAnalysis.CSharp.LanguageService;
 using Microsoft.CodeAnalysis.CSharp.Syntax;
 using Microsoft.CodeAnalysis.Diagnostics;
-<<<<<<< HEAD
-=======
 using Microsoft.CodeAnalysis.LanguageService;
->>>>>>> 39048c8b
 
 namespace Microsoft.CodeAnalysis.CSharp.AddOrRemoveAccessibilityModifiers;
 
 [DiagnosticAnalyzer(LanguageNames.CSharp)]
-<<<<<<< HEAD
 internal sealed class CSharpAddOrRemoveAccessibilityModifiersDiagnosticAnalyzer
     : AbstractAddOrRemoveAccessibilityModifiersDiagnosticAnalyzer<CompilationUnitSyntax>
-=======
-internal sealed class CSharpAddAccessibilityModifiersDiagnosticAnalyzer
-    : AbstractAddAccessibilityModifiersDiagnosticAnalyzer<CompilationUnitSyntax>
->>>>>>> 39048c8b
 {
     protected override IAccessibilityFacts AccessibilityFacts => CSharpAccessibilityFacts.Instance;
-    protected override IAddAccessibilityModifiers AddAccessibilityModifiers => CSharpAddAccessibilityModifiers.Instance;
+    protected override IAddOrRemoveAccessibilityModifiers AddOrRemoveAccessibilityModifiers => CSharpAddOrRemoveAccessibilityModifiers.Instance;
 
     protected override void ProcessCompilationUnit(
         SyntaxTreeAnalysisContext context,
@@ -61,24 +48,6 @@
         if (member is TypeDeclarationSyntax typeDeclaration)
             ProcessMembers(context, option, typeDeclaration.Members);
 
-<<<<<<< HEAD
-        if (!CSharpAddOrRemoveAccessibilityModifiers.Instance.ShouldUpdateAccessibilityModifier(
-                CSharpAccessibilityFacts.Instance, member, option.Value, out var name, out var modifiersAdded))
-        {
-            return;
-        }
-
-        // Have an issue to flag, either add or remove. Report issue to user.
-        var additionalLocations = ImmutableArray.Create(member.GetLocation());
-        context.ReportDiagnostic(DiagnosticHelper.Create(
-            Descriptor,
-            name.GetLocation(),
-            option.Notification,
-            context.Options,
-            additionalLocations: additionalLocations,
-            modifiersAdded ? ModifiersAddedProperties : null));
-=======
         CheckMemberAndReportDiagnostic(context, option, member);
->>>>>>> 39048c8b
     }
 }