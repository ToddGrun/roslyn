--- conflicted
+++ resolved
@@ -62,11 +62,7 @@
 #endif
 
         var initializer = getInitializer(expressionToReplace);
-<<<<<<< HEAD
-        var endOfLine = EndOfLine(formattingOptions.NewLine);
-=======
         var endOfLine = DetermineEndOfLine(document, expressionToReplace, formattingOptions);
->>>>>>> e41ff280
 
         // Determine if we want to end up with a multiline collection expression.  The general intuition is that we
         // want a multiline expression if any of the following are true:
@@ -127,27 +123,15 @@
                 using var _ = ArrayBuilder<SyntaxNodeOrToken>.GetInstance(out var nodesAndTokens);
                 CreateAndAddElements(matches, nodesAndTokens, preferredIndentation: elementIndentation, forceTrailingComma: true);
 
-<<<<<<< HEAD
-                var closeBracket = Token(SyntaxKind.CloseBracketToken).WithLeadingTrivia(Whitespace(openBraceIndentation));
-
-                // Add a newline between the last element and the close bracket if we don't already have one.
-                if (nodesAndTokens.Count > 0 && nodesAndTokens.Last().GetTrailingTrivia() is [.., (kind: not SyntaxKind.EndOfLineTrivia)])
-                    closeBracket = closeBracket.WithPrependedLeadingTrivia(endOfLine);
-=======
                 // Add a newline between the last element and the close bracket if we don't already have one.
                 if (nodesAndTokens.Count > 0 && nodesAndTokens.Last().GetTrailingTrivia() is [.., (kind: not SyntaxKind.EndOfLineTrivia)])
                     nodesAndTokens[^1] = nodesAndTokens[^1].WithAppendedTrailingTrivia(endOfLine);
->>>>>>> e41ff280
 
                 // Make the collection expression with the braces on new lines, at the desired brace indentation.
                 var finalCollection = CollectionExpression(
                     Token(SyntaxKind.OpenBracketToken).WithLeadingTrivia(endOfLine, Whitespace(openBraceIndentation)).WithTrailingTrivia(endOfLine),
                     SeparatedList<CollectionElementSyntax>(nodesAndTokens),
-<<<<<<< HEAD
-                    closeBracket);
-=======
                     Token(SyntaxKind.CloseBracketToken).WithLeadingTrivia(Whitespace(openBraceIndentation)));
->>>>>>> e41ff280
 
                 // Now, figure out what trivia to move over from the original object over to the new collection.
                 return UseCollectionExpressionHelpers.ReplaceWithCollectionExpression(
@@ -161,10 +145,7 @@
                 using var _ = ArrayBuilder<SyntaxNodeOrToken>.GetInstance(out var nodesAndTokens);
                 CreateAndAddElements(matches, nodesAndTokens, preferredIndentation: null, forceTrailingComma: false);
 
-<<<<<<< HEAD
-=======
                 // Remove any trailing whitespace from the last element/comma and the final close bracket.
->>>>>>> e41ff280
                 if (nodesAndTokens.Count > 0)
                     nodesAndTokens[^1] = RemoveTrailingWhitespace(nodesAndTokens[^1]);
 
@@ -759,8 +740,6 @@
         }
     }
 
-<<<<<<< HEAD
-=======
     /// <summary>
     /// Use the same EOL text when producing the collection as the EOL on the line the original expression was on.
     /// </summary>
@@ -776,7 +755,6 @@
             : EndOfLine(text.ToString(lineBreakSpan));
     }
 
->>>>>>> e41ff280
     private static SyntaxToken RemoveTrailingWhitespace(SyntaxToken token)
         => RemoveTrailingWhitespace((SyntaxNodeOrToken)token).AsToken();
 
