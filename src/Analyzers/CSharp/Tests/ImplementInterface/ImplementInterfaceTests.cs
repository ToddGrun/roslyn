﻿// Licensed to the .NET Foundation under one or more agreements.
// The .NET Foundation licenses this file to you under the MIT license.
// See the LICENSE file in the project root for more information.

using System.Diagnostics.CodeAnalysis;
using System.Threading.Tasks;
using Microsoft.CodeAnalysis.CSharp;
using Microsoft.CodeAnalysis.CSharp.CodeStyle;
using Microsoft.CodeAnalysis.CSharp.ImplementInterface;
using Microsoft.CodeAnalysis.CSharp.Shared.Extensions;
using Microsoft.CodeAnalysis.Editor.UnitTests.CodeActions;
using Microsoft.CodeAnalysis.Editor.UnitTests.Diagnostics.NamingStyles;
using Microsoft.CodeAnalysis.ImplementType;
using Microsoft.CodeAnalysis.Test.Utilities;
using Microsoft.CodeAnalysis.Testing;
using Roslyn.Test.Utilities;
using Xunit;

namespace Microsoft.CodeAnalysis.Editor.CSharp.UnitTests.ImplementInterface;

using VerifyCS = CSharpCodeFixVerifier<
    EmptyDiagnosticAnalyzer,
    CSharpImplementInterfaceCodeFixProvider>;

[Trait(Traits.Feature, Traits.Features.CodeActionsImplementInterface)]
public sealed class ImplementInterfaceTests
{
    private readonly NamingStylesTestOptionSets _options = new(LanguageNames.CSharp);

    private const string CompilerFeatureRequiredAttribute = """

        namespace System.Runtime.CompilerServices
        {
            public sealed class CompilerFeatureRequiredAttribute : Attribute
            {
                public CompilerFeatureRequiredAttribute(string featureName)
                {
                }
            }
        }
        """;

    private static OptionsCollection AllOptionsOff
        => new(LanguageNames.CSharp)
        {
             { CSharpCodeStyleOptions.PreferExpressionBodiedMethods, CSharpCodeStyleOptions.NeverWithSilentEnforcement },
             { CSharpCodeStyleOptions.PreferExpressionBodiedConstructors, CSharpCodeStyleOptions.NeverWithSilentEnforcement },
             { CSharpCodeStyleOptions.PreferExpressionBodiedOperators, CSharpCodeStyleOptions.NeverWithSilentEnforcement },
             { CSharpCodeStyleOptions.PreferExpressionBodiedAccessors, CSharpCodeStyleOptions.NeverWithSilentEnforcement },
             { CSharpCodeStyleOptions.PreferExpressionBodiedProperties, CSharpCodeStyleOptions.NeverWithSilentEnforcement },
             { CSharpCodeStyleOptions.PreferExpressionBodiedIndexers, CSharpCodeStyleOptions.NeverWithSilentEnforcement },
        };

    private static OptionsCollection AllOptionsOn
        => new(LanguageNames.CSharp)
        {
             { CSharpCodeStyleOptions.PreferExpressionBodiedMethods, CSharpCodeStyleOptions.WhenPossibleWithSilentEnforcement },
             { CSharpCodeStyleOptions.PreferExpressionBodiedConstructors, CSharpCodeStyleOptions.WhenPossibleWithSilentEnforcement },
             { CSharpCodeStyleOptions.PreferExpressionBodiedOperators, CSharpCodeStyleOptions.WhenPossibleWithSilentEnforcement },
             { CSharpCodeStyleOptions.PreferExpressionBodiedAccessors, CSharpCodeStyleOptions.WhenPossibleWithSilentEnforcement },
             { CSharpCodeStyleOptions.PreferExpressionBodiedProperties, CSharpCodeStyleOptions.WhenPossibleWithSilentEnforcement },
             { CSharpCodeStyleOptions.PreferExpressionBodiedIndexers, CSharpCodeStyleOptions.WhenPossibleWithSilentEnforcement },
        };

    private static OptionsCollection AccessorOptionsOn
        => new(LanguageNames.CSharp)
        {
             { CSharpCodeStyleOptions.PreferExpressionBodiedMethods, CSharpCodeStyleOptions.NeverWithSilentEnforcement },
             { CSharpCodeStyleOptions.PreferExpressionBodiedConstructors, CSharpCodeStyleOptions.NeverWithSilentEnforcement },
             { CSharpCodeStyleOptions.PreferExpressionBodiedOperators, CSharpCodeStyleOptions.NeverWithSilentEnforcement },
             { CSharpCodeStyleOptions.PreferExpressionBodiedAccessors, CSharpCodeStyleOptions.WhenPossibleWithSilentEnforcement },
             { CSharpCodeStyleOptions.PreferExpressionBodiedProperties, CSharpCodeStyleOptions.NeverWithSilentEnforcement },
             { CSharpCodeStyleOptions.PreferExpressionBodiedIndexers, CSharpCodeStyleOptions.NeverWithSilentEnforcement },
        };

    internal static async Task TestWithAllCodeStyleOptionsOffAsync(
        [StringSyntax(PredefinedEmbeddedLanguageNames.CSharpTest)] string initialMarkup,
        [StringSyntax(PredefinedEmbeddedLanguageNames.CSharpTest)] string expectedMarkup,
        (string equivalenceKey, int index)? codeAction = null)
    {
        await new VerifyCS.Test
        {
            TestCode = initialMarkup,
            FixedCode = expectedMarkup,
            Options = { AllOptionsOff },
            CodeActionIndex = codeAction?.index,
            LanguageVersion = LanguageVersion.CSharp12,
        }.RunAsync();
    }

    internal static async Task TestWithAllCodeStyleOptionsOnAsync(
        [StringSyntax(PredefinedEmbeddedLanguageNames.CSharpTest)] string initialMarkup,
        [StringSyntax(PredefinedEmbeddedLanguageNames.CSharpTest)] string expectedMarkup)
    {
        await new VerifyCS.Test
        {
            TestCode = initialMarkup,
            FixedCode = expectedMarkup,
            Options = { AllOptionsOn },
        }.RunAsync();
    }

    internal static async Task TestWithAccessorCodeStyleOptionsOnAsync(
        [StringSyntax(PredefinedEmbeddedLanguageNames.CSharpTest)] string initialMarkup,
        [StringSyntax(PredefinedEmbeddedLanguageNames.CSharpTest)] string expectedMarkup)
    {
        await new VerifyCS.Test
        {
            TestCode = initialMarkup,
            FixedCode = expectedMarkup,
            Options = { AccessorOptionsOn },
        }.RunAsync();
    }

    private static async Task TestInRegularAndScriptAsync(
        [StringSyntax(PredefinedEmbeddedLanguageNames.CSharpTest)] string initialMarkup,
        [StringSyntax(PredefinedEmbeddedLanguageNames.CSharpTest)] string expectedMarkup,
        (string equivalenceKey, int index)? codeAction = null)
    {
        await new VerifyCS.Test
        {
            TestCode = initialMarkup,
            FixedCode = expectedMarkup,
            CodeActionIndex = codeAction?.index,
            LanguageVersion = LanguageVersion.CSharp12,
        }.RunAsync();
    }

    [Fact]
    public async Task TestMethod()
    {
        await TestWithAllCodeStyleOptionsOffAsync(
            """
            interface IInterface
            {
                void Method1();
            }

            class Class : {|CS0535:IInterface|}
            {
            }
            """,
            """
            interface IInterface
            {
                void Method1();
            }

            class Class : IInterface
            {
                public void Method1()
                {
                    throw new System.NotImplementedException();
                }
            }
            """);
    }

    [Fact]
    public async Task TestMethodInRecord()
    {
        await new VerifyCS.Test
        {
            LanguageVersion = LanguageVersion.CSharp12,
            TestCode = """
            interface IInterface
            {
                void Method1();
            }

            record Record : {|CS0535:IInterface|}
            {
            }
            """,
            FixedCode = """
            interface IInterface
            {
                void Method1();
            }

            record Record : IInterface
            {
                public void Method1()
                {
                    throw new System.NotImplementedException();
                }
            }
            """,
        }.RunAsync();
    }

    [Fact, WorkItem("https://github.com/dotnet/roslyn/issues/42986")]
    public async Task TestMethodWithNativeIntegers()
    {
        var nativeIntegerAttributeDefinition = """
            namespace System.Runtime.CompilerServices
            {
                [System.AttributeUsage(AttributeTargets.All)]
                public sealed class NativeIntegerAttribute : System.Attribute
                {
                    public NativeIntegerAttribute()
                    {
                    }
                    public NativeIntegerAttribute(bool[] flags)
                    {
                    }
                }
            }
            """;

        // Note: we're putting the attribute by hand to simulate metadata
        await new VerifyCS.Test
        {
            LanguageVersion = LanguageVersion.CSharp9,
            TestCode = """
            interface IInterface
            {
                [return: {|CS8335:System.Runtime.CompilerServices.NativeInteger(new[] { true, true })|}]
                (nint, nuint) Method(nint x, nuint x2);
            }

            class Class : {|CS0535:IInterface|}
            {
            }

            """ + nativeIntegerAttributeDefinition,
            FixedCode = """
            interface IInterface
            {
                [return: {|CS8335:System.Runtime.CompilerServices.NativeInteger(new[] { true, true })|}]
                (nint, nuint) Method(nint x, nuint x2);
            }

            class Class : IInterface
            {
                public (nint, nuint) Method(nint x, nuint x2)
                {
                    throw new System.NotImplementedException();
                }
            }

            """ + nativeIntegerAttributeDefinition,
            Options = { AllOptionsOff },
        }.RunAsync();
    }

    [Fact]
    public async Task TestMethodWithTuple()
    {
        await TestWithAllCodeStyleOptionsOffAsync(
            """
            interface IInterface
            {
                (int, int) Method((string, string) x);
            }

            class Class : {|CS0535:IInterface|}
            {
            }
            """,
            """
            interface IInterface
            {
                (int, int) Method((string, string) x);
            }

            class Class : IInterface
            {
                public (int, int) Method((string, string) x)
                {
                    throw new System.NotImplementedException();
                }
            }
            """);
    }

    [Fact, WorkItem("https://github.com/dotnet/roslyn/issues/16793")]
    public async Task TestMethodWithValueTupleArity1()
    {
        await TestWithAllCodeStyleOptionsOffAsync(
            """
            using System;
            interface I
            {
                ValueTuple<object> F();
            }
            class C : {|CS0535:I|}
            {
            }
            """,
            """
            using System;
            interface I
            {
                ValueTuple<object> F();
            }
            class C : I
            {
                public ValueTuple<object> F()
                {
                    throw new NotImplementedException();
                }
            }
            """);
    }

    [Fact]
    public async Task TestExpressionBodiedMethod1()
    {
        await TestWithAllCodeStyleOptionsOnAsync(
            """
            interface IInterface
            {
                void Method1();
            }

            class Class : {|CS0535:IInterface|}
            {
            }
            """,
            """
            interface IInterface
            {
                void Method1();
            }

            class Class : IInterface
            {
                public void Method1() => throw new System.NotImplementedException();
            }
            """);
    }

    [Fact, CompilerTrait(CompilerFeature.Tuples)]
    public async Task TupleWithNamesInMethod()
    {
        // Note: we're putting the attribute by hand to simulate metadata
        await TestWithAllCodeStyleOptionsOffAsync(
            """
            interface IInterface
            {
                [return: {|CS8138:System.Runtime.CompilerServices.TupleElementNames(new[] { "a", "b" })|}]
                (int a, int b)[] Method1((int c, string) x);
            }

            class Class : {|CS0535:IInterface|}
            {
            }
            """,
            """
            interface IInterface
            {
                [return: {|CS8138:System.Runtime.CompilerServices.TupleElementNames(new[] { "a", "b" })|}]
                (int a, int b)[] Method1((int c, string) x);
            }

            class Class : IInterface
            {
                public (int a, int b)[] Method1((int c, string) x)
                {
                    throw new System.NotImplementedException();
                }
            }
            """);
    }

    [Fact, CompilerTrait(CompilerFeature.Tuples)]
    public async Task TupleWithNamesInMethod_Explicitly()
    {
        await TestWithAllCodeStyleOptionsOffAsync(
            """
            interface IInterface
            {
                [return: {|CS8138:System.Runtime.CompilerServices.TupleElementNames(new[] { "a", "b" })|}]
                (int a, int b)[] Method1((int c, string) x);
            }

            class Class : {|CS0535:IInterface|}
            {
            }
            """,
            """
            interface IInterface
            {
                [return: {|CS8138:System.Runtime.CompilerServices.TupleElementNames(new[] { "a", "b" })|}]
                (int a, int b)[] Method1((int c, string) x);
            }

            class Class : IInterface
            {
                (int a, int b)[] IInterface.Method1((int c, string) x)
                {
                    throw new System.NotImplementedException();
                }
            }
            """,
            codeAction: ("True;False;False:global::IInterface;Microsoft.CodeAnalysis.ImplementInterface.AbstractImplementInterfaceService+ImplementInterfaceCodeAction;", 1));
    }

    [Fact, CompilerTrait(CompilerFeature.Tuples)]
    public async Task TupleWithNamesInProperty()
    {
        await TestWithAllCodeStyleOptionsOffAsync(
            """
            interface IInterface
            {
                [{|CS8138:System.Runtime.CompilerServices.TupleElementNames(new[] { "a", "b" })|}]
                (int a, int b)[] Property1 { [return: {|CS8138:System.Runtime.CompilerServices.TupleElementNames(new[] { "a", "b" })|}] get; [param: {|CS8138:System.Runtime.CompilerServices.TupleElementNames(new[] { "a", "b" })|}] set; }
            }

            class Class : {|CS0535:IInterface|}
            {
            }
            """,
            """
            interface IInterface
            {
                [{|CS8138:System.Runtime.CompilerServices.TupleElementNames(new[] { "a", "b" })|}]
                (int a, int b)[] Property1 { [return: {|CS8138:System.Runtime.CompilerServices.TupleElementNames(new[] { "a", "b" })|}] get; [param: {|CS8138:System.Runtime.CompilerServices.TupleElementNames(new[] { "a", "b" })|}] set; }
            }

            class Class : IInterface
            {
                public (int a, int b)[] Property1
                {
                    get
                    {
                        throw new System.NotImplementedException();
                    }

                    set
                    {
                        throw new System.NotImplementedException();
                    }
                }
            }
            """);
    }

    [Fact, CompilerTrait(CompilerFeature.Tuples)]
    public async Task TupleWithNamesInEvent()
    {
        await new VerifyCS.Test
        {
            TestCode = """
            interface IInterface
            {
                [{|CS8138:System.Runtime.CompilerServices.TupleElementNames(new[] { "a", "b" })|}]
                event System.Func<(int a, int b)> Event1;
            }

            class Class : {|CS0535:IInterface|}
            {
            }
            """,
            FixedCode = """
            using System;

            interface IInterface
            {
                [{|CS8138:System.Runtime.CompilerServices.TupleElementNames(new[] { "a", "b" })|}]
                event System.Func<(int a, int b)> Event1;
            }

            class Class : IInterface
            {
                public event Func<(int a, int b)> Event1;
            }
            """,
            Options = { AllOptionsOff },
        }.RunAsync();
    }

    [Fact]
    public async Task NoDynamicAttributeInMethod()
    {
        await TestWithAllCodeStyleOptionsOffAsync(
            """
            interface IInterface
            {
                [return: {|CS1970:System.Runtime.CompilerServices.DynamicAttribute()|}]
                object Method1();
            }

            class Class : {|CS0535:IInterface|}
            {
            }
            """,
            """
            interface IInterface
            {
                [return: {|CS1970:System.Runtime.CompilerServices.DynamicAttribute()|}]
                object Method1();
            }

            class Class : IInterface
            {
                public object Method1()
                {
                    throw new System.NotImplementedException();
                }
            }
            """);
    }

    [Fact]
    public async Task NoNullableAttributesInMethodFromMetadata()
    {
        var test = new VerifyCS.Test
        {
            TestState =
            {
                Sources =
                {
                    """
                    #nullable enable

                    using System;

                    class C : {|CS0535:{|CS0535:IInterface|}|}
                    {
                    }
                    """,
                },
                AdditionalProjects =
                {
                    ["Assembly1"] =
                    {
                        Sources =
                        {
                            """
                            #nullable enable

                            public interface IInterface
                            {
                                void M(string? s1, string s2);
                                string this[string? s1, string s2] { get; set; }
                            }
                            """
                        },
                    },
                },
                AdditionalProjectReferences =
                {
                    "Assembly1",
                },
            },
            FixedState =
            {
                Sources =
                {
                    """
                    #nullable enable

                    using System;

                    class C : IInterface
                    {
                        public string this[string? s1, string s2]
                        {
                            get
                            {
                                throw new NotImplementedException();
                            }

                            set
                            {
                                throw new NotImplementedException();
                            }
                        }

                        public void M(string? s1, string s2)
                        {
                            throw new NotImplementedException();
                        }
                    }
                    """,
                },
            },
        };

        test.Options.AddRange(AllOptionsOff);
        await test.RunAsync();
    }

    [Fact]
    public async Task TestMethodWhenClassBracesAreMissing()
    {
        await TestWithAllCodeStyleOptionsOffAsync(
            """
            interface IInterface
            {
                void Method1();
            }

            class Class : {|CS0535:IInterface|}{|CS1513:|}{|CS1514:|}
            """,
            """
            interface IInterface
            {
                void Method1();
            }

            class Class : IInterface
            {
                public void Method1()
                {
                    throw new System.NotImplementedException();
                }
            }

            """);
    }

    [Theory, CombinatorialData, WorkItem("https://github.com/dotnet/roslyn/issues/26323")]
    public async Task TestMethodWhenClassBracesAreMissing2(
        [CombinatorialValues(0, 1)] int behavior)
    {
        await new VerifyCS.Test
        {
            TestCode = """
                using System;
            
                namespace WPFConsoleApplication1
                {
                    class Program
                    {
                        private class Test : {|CS0535:ICloneable|}{|CS1513:|}{|CS1514:|}
            
                        static void Main(string[] args) { }
                    }
                }
                """,
            FixedCode = """
                using System;
            
                namespace WPFConsoleApplication1
                {
                    class Program
                    {
                        private class Test : ICloneable
                        {
                            public object Clone()
                            {
                                throw new NotImplementedException();
                            }
                        }
            
                        static void Main(string[] args) { }
                    }
                }
                """,
            Options =
            {
                new OptionsCollection(LanguageNames.CSharp)
                {
                    { ImplementTypeOptionsStorage.InsertionBehavior, (ImplementTypeInsertionBehavior)behavior }
                }
            }
        }.RunAsync();
    }

    [Fact]
    public async Task TestInheritance1()
    {
        await TestWithAllCodeStyleOptionsOffAsync(
            """
            interface IInterface1
            {
                void Method1();
            }

            interface IInterface2 : IInterface1
            {
            }

            class Class : {|CS0535:IInterface2|}
            {
            }
            """,
            """
            interface IInterface1
            {
                void Method1();
            }

            interface IInterface2 : IInterface1
            {
            }

            class Class : IInterface2
            {
                public void Method1()
                {
                    throw new System.NotImplementedException();
                }
            }
            """);
    }

    [Fact]
    public async Task TestInheritance2()
    {
        await TestWithAllCodeStyleOptionsOffAsync(
            """
            interface IInterface1
            {
            }

            interface IInterface2 : IInterface1
            {
                void Method1();
            }

            class Class : {|CS0535:IInterface2|}
            {
            }
            """,
            """
            interface IInterface1
            {
            }

            interface IInterface2 : IInterface1
            {
                void Method1();
            }

            class Class : IInterface2
            {
                public void Method1()
                {
                    throw new System.NotImplementedException();
                }
            }
            """);
    }

    [Fact]
    public async Task TestInheritance3()
    {
        await TestWithAllCodeStyleOptionsOffAsync(
            """
            interface IInterface1
            {
                void Method1();
            }

            interface IInterface2 : IInterface1
            {
                void Method2();
            }

            class Class : {|CS0535:{|CS0535:IInterface2|}|}
            {
            }
            """,
            """
            interface IInterface1
            {
                void Method1();
            }

            interface IInterface2 : IInterface1
            {
                void Method2();
            }

            class Class : IInterface2
            {
                public void Method1()
                {
                    throw new System.NotImplementedException();
                }

                public void Method2()
                {
                    throw new System.NotImplementedException();
                }
            }
            """);
    }

    [Fact]
    public async Task TestInheritanceMatchingMethod()
    {
        await TestWithAllCodeStyleOptionsOffAsync(
            """
            interface IInterface1
            {
                void Method1();
            }

            interface IInterface2 : IInterface1
            {
                void Method1();
            }

            class Class : {|CS0535:{|CS0535:IInterface2|}|}
            {
            }
            """,
            """
            interface IInterface1
            {
                void Method1();
            }

            interface IInterface2 : IInterface1
            {
                void Method1();
            }

            class Class : IInterface2
            {
                public void Method1()
                {
                    throw new System.NotImplementedException();
                }
            }
            """);
    }

    [Fact]
    public async Task TestExistingConflictingMethodReturnType()
    {
        await TestWithAllCodeStyleOptionsOffAsync(
            """
            interface IInterface1
            {
                void Method1();
            }

            class Class : {|CS0738:IInterface1|}
            {
                public int Method1()
                {
                    return 0;
                }
            }
            """,
            """
            interface IInterface1
            {
                void Method1();
            }

            class Class : IInterface1
            {
                public int Method1()
                {
                    return 0;
                }

                void IInterface1.Method1()
                {
                    throw new System.NotImplementedException();
                }
            }
            """);
    }

    [Fact]
    public async Task TestExistingConflictingMethodParameters()
    {
        await TestWithAllCodeStyleOptionsOffAsync(
            """
            interface IInterface1
            {
                void Method1(int i);
            }

            class Class : {|CS0535:IInterface1|}
            {
                public void Method1(string i)
                {
                }
            }
            """,
            """
            interface IInterface1
            {
                void Method1(int i);
            }

            class Class : IInterface1
            {
                public void Method1(string i)
                {
                }

                public void Method1(int i)
                {
                    throw new System.NotImplementedException();
                }
            }
            """);
    }

    [Fact]
    public async Task TestImplementGenericType()
    {
        await TestWithAllCodeStyleOptionsOffAsync(
            """
            interface IInterface1<T>
            {
                void Method1(T t);
            }

            class Class : {|CS0535:IInterface1<int>|}
            {
            }
            """,
            """
            interface IInterface1<T>
            {
                void Method1(T t);
            }

            class Class : IInterface1<int>
            {
                public void Method1(int t)
                {
                    throw new System.NotImplementedException();
                }
            }
            """);
    }

    [Fact]
    public async Task TestImplementGenericTypeWithGenericMethod()
    {
        await TestWithAllCodeStyleOptionsOffAsync(
            """
            interface IInterface1<T>
            {
                void Method1<U>(T t, U u);
            }

            class Class : {|CS0535:IInterface1<int>|}
            {
            }
            """,
            """
            interface IInterface1<T>
            {
                void Method1<U>(T t, U u);
            }

            class Class : IInterface1<int>
            {
                public void Method1<U>(int t, U u)
                {
                    throw new System.NotImplementedException();
                }
            }
            """);
    }

    [Fact]
    public async Task TestImplementGenericTypeWithGenericMethodWithNaturalConstraint()
    {
        await TestWithAllCodeStyleOptionsOffAsync(
            """
            using System.Collections.Generic;
            interface IInterface1<T>
            {
                void Method1<U>(T t, U u) where U : IList<T>;
            }

            class Class : {|CS0535:IInterface1<int>|}
            {
            }
            """,
            """
            using System.Collections.Generic;
            interface IInterface1<T>
            {
                void Method1<U>(T t, U u) where U : IList<T>;
            }

            class Class : IInterface1<int>
            {
                public void Method1<U>(int t, U u) where U : IList<int>
                {
                    throw new System.NotImplementedException();
                }
            }
            """);
    }

    [Fact]
    public async Task TestImplementGenericTypeWithGenericMethodWithUnexpressibleConstraint()
    {
        await TestWithAllCodeStyleOptionsOffAsync(
            """
            interface IInterface1<T>
            {
                void Method1<U>(T t, U u) where U : T;
            }

            class Class : {|CS0535:IInterface1<int>|}
            {
            }
            """,
            """
            interface IInterface1<T>
            {
                void Method1<U>(T t, U u) where U : T;
            }

            class Class : IInterface1<int>
            {
                void IInterface1<int>.Method1<U>(int t, U u)
                {
                    throw new System.NotImplementedException();
                }
            }
            """);
    }

    [Fact]
    public async Task TestArrayType()
    {
        await TestWithAllCodeStyleOptionsOffAsync(
            """
            interface I
            {
                string[] M();
            }

            class C : {|CS0535:I|}
            {
            }
            """,
            """
            interface I
            {
                string[] M();
            }

            class C : I
            {
                public string[] M()
                {
                    throw new System.NotImplementedException();
                }
            }
            """);
    }

    [Fact]
    public async Task TestImplementThroughFieldMember()
    {
        await TestWithAllCodeStyleOptionsOffAsync(
            """
            interface I
            {
                void Method1();
            }

            class C : {|CS0535:I|}
            {
                I i;
            }
            """,
            """
            interface I
            {
                void Method1();
            }

            class C : I
            {
                I i;

                public void Method1()
                {
                    i.Method1();
                }
            }
            """,
codeAction: ("False;False;False:global::I;Microsoft.CodeAnalysis.ImplementInterface.AbstractImplementInterfaceService+ImplementInterfaceCodeAction;i", 1));
    }

    [Fact, WorkItem("https://github.com/dotnet/roslyn/issues/69177")]
    public async Task TestImplementThroughPrimaryConstructorParameter1()
    {
        await TestWithAllCodeStyleOptionsOffAsync(
            """
            interface I
            {
                void Method1();
            }

            class C(I i) : {|CS0535:I|}
            {
            }
            """,
            """
            interface I
            {
                void Method1();
            }

            class C(I i) : I
            {
                public void Method1()
                {
                    i.Method1();
                }
            }
            """,
codeAction: ("False;False;False:global::I;Microsoft.CodeAnalysis.ImplementInterface.AbstractImplementInterfaceService+ImplementInterfaceCodeAction;i", 1));
    }

    [Fact]
    public async Task TestImplementThroughFieldMember_FixAll_SameMemberInDifferentType()
    {
        await TestWithAllCodeStyleOptionsOffAsync(
            """
            interface I
            {
                void Method1();
            }

            class C : {|CS0535:I|}
            {
                I i;
            }

            class D : {|CS0535:I|}
            {
                I i;
            }
            """,
            """
            interface I
            {
                void Method1();
            }

            class C : I
            {
                I i;

                public void Method1()
                {
                    i.Method1();
                }
            }

            class D : I
            {
                I i;

                public void Method1()
                {
                    i.Method1();
                }
            }
            """,
codeAction: ("False;False;False:global::I;Microsoft.CodeAnalysis.ImplementInterface.AbstractImplementInterfaceService+ImplementInterfaceCodeAction;i", 1));
    }

    [Fact]
    public async Task TestImplementThroughFieldMember_FixAll_FieldInOnePropInAnother()
    {
        await TestWithAllCodeStyleOptionsOffAsync(
            """
            interface I
            {
                void Method1();
            }

            class C : {|CS0535:I|}
            {
                I i;
            }

            class D : {|CS0535:I|}
            {
                I i { get; }
            }
            """,
            """
            interface I
            {
                void Method1();
            }

            class C : I
            {
                I i;

                public void Method1()
                {
                    i.Method1();
                }
            }

            class D : I
            {
                I i { get; }

                public void Method1()
                {
                    i.Method1();
                }
            }
            """,
codeAction: ("False;False;False:global::I;Microsoft.CodeAnalysis.ImplementInterface.AbstractImplementInterfaceService+ImplementInterfaceCodeAction;i", 1));
    }

    [Fact]
    public async Task TestImplementThroughFieldMember_FixAll_FieldInOneNonViableInAnother()
    {
        var test = new VerifyCS.Test
        {
            TestCode = """
            interface I
            {
                void Method1();
            }

            class C : {|CS0535:I|}
            {
                I i;
            }

            class D : {|CS0535:I|}
            {
                int i;
            }
            """,
            FixedState =
            {
                Sources =
                {
                    """
                    interface I
                    {
                        void Method1();
                    }

                    class C : I
                    {
                        I i;

                        public void Method1()
                        {
                            i.Method1();
                        }
                    }

                    class D : {|CS0535:I|}
                    {
                        int i;
                    }
                    """,
                },
                MarkupHandling = MarkupMode.Allow,
            },
            CodeFixTestBehaviors = CodeFixTestBehaviors.FixOne,
            CodeActionIndex = 1,
        };

        test.Options.AddRange(AllOptionsOff);
        await test.RunAsync();
    }

    [Fact]
    public async Task TestImplementThroughFieldMemberInterfaceWithIndexer()
    {
        await TestWithAllCodeStyleOptionsOffAsync(
            """
            interface IGoo
            {
                int this[int x] { get; set; }
            }

            class Goo : {|CS0535:IGoo|}
            {
                IGoo f;
            }
            """,
            """
            interface IGoo
            {
                int this[int x] { get; set; }
            }

            class Goo : IGoo
            {
                IGoo f;

                public int this[int x]
                {
                    get
                    {
                        return f[x];
                    }

                    set
                    {
                        f[x] = value;
                    }
                }
            }
            """,
codeAction: ("False;False;False:global::IGoo;Microsoft.CodeAnalysis.ImplementInterface.AbstractImplementInterfaceService+ImplementInterfaceCodeAction;f", 1));
    }

    [Fact, WorkItem("https://github.com/dotnet/roslyn/issues/472")]
    public async Task TestImplementThroughFieldMemberRemoveUnnecessaryCast()
    {
        await TestWithAllCodeStyleOptionsOffAsync(
            """
            using System.Collections;

            sealed class X : {|CS0535:IComparer|}
            {
                X x;
            }
            """,
            """
            using System.Collections;

            sealed class X : IComparer
            {
                X x;

                public int Compare(object x, object y)
                {
                    return this.x.Compare(x, y);
                }
            }
            """,
codeAction: ("False;False;False:global::System.Collections.IComparer;Microsoft.CodeAnalysis.ImplementInterface.AbstractImplementInterfaceService+ImplementInterfaceCodeAction;x", 1));
    }

    [Fact, WorkItem("https://github.com/dotnet/roslyn/issues/472")]
    public async Task TestImplementThroughFieldMemberRemoveUnnecessaryCastAndThis()
    {
        await TestWithAllCodeStyleOptionsOffAsync(
            """
            using System.Collections;

            sealed class X : {|CS0535:IComparer|}
            {
                X a;
            }
            """,
            """
            using System.Collections;

            sealed class X : IComparer
            {
                X a;

                public int Compare(object x, object y)
                {
                    return a.Compare(x, y);
                }
            }
            """,
codeAction: ("False;False;False:global::System.Collections.IComparer;Microsoft.CodeAnalysis.ImplementInterface.AbstractImplementInterfaceService+ImplementInterfaceCodeAction;a", 1));
    }

    [Fact]
    public async Task TestImplementAbstract()
    {
        await TestWithAllCodeStyleOptionsOffAsync(
            """
            interface I
            {
                void Method1();
            }

            abstract class C : {|CS0535:I|}
            {
            }
            """,
            """
            interface I
            {
                void Method1();
            }

            abstract class C : I
            {
                public abstract void Method1();
            }
            """,
codeAction: ("False;True;True:global::I;Microsoft.CodeAnalysis.ImplementInterface.AbstractImplementInterfaceService+ImplementInterfaceCodeAction;", 1));
    }

    [Fact]
    public async Task TestImplementInterfaceWithRefOutParameters()
    {
        await TestWithAllCodeStyleOptionsOffAsync(
            """
            class C : {|CS0535:{|CS0535:I|}|}
            {
                I goo;
            }

            interface I
            {
                void Method1(ref int x, out int y, ref readonly int w, int z);
                int Method2();
            }
            """,
            """
            class C : I
            {
                I goo;

                public void Method1(ref int x, out int y, ref readonly int w, int z)
                {
                    goo.Method1(ref x, out y, in w, z);
                }

                public int Method2()
                {
                    return goo.Method2();
                }
            }

            interface I
            {
                void Method1(ref int x, out int y, ref readonly int w, int z);
                int Method2();
            }
            """,
codeAction: ("False;False;False:global::I;Microsoft.CodeAnalysis.ImplementInterface.AbstractImplementInterfaceService+ImplementInterfaceCodeAction;goo", 1));
    }

    [Fact]
    public async Task TestConflictingMethods1()
    {
        await TestWithAllCodeStyleOptionsOffAsync(
            """
            class B
            {
                public int Method1()
                {
                    return 0;
                }
            }

            class C : B, {|CS0738:I|}
            {
            }

            interface I
            {
                void Method1();
            }
            """,
            """
            class B
            {
                public int Method1()
                {
                    return 0;
                }
            }

            class C : B, I
            {
                void I.Method1()
                {
                    throw new System.NotImplementedException();
                }
            }

            interface I
            {
                void Method1();
            }
            """);
    }

    [Fact]
    public async Task TestConflictingProperties()
    {
        await TestWithAllCodeStyleOptionsOffAsync(
            """
            class Test : {|CS0737:I1|}
            {
                int Prop { get; set; }
            }

            interface I1
            {
                int Prop { get; set; }
            }
            """,
            """
            class Test : I1
            {
                int Prop { get; set; }

                int I1.Prop
                {
                    get
                    {
                        return Prop;
                    }

                    set
                    {
                        Prop = value;
                    }
                }
            }

            interface I1
            {
                int Prop { get; set; }
            }
            """);
    }

    [Fact]
    public async Task TestConflictingProperties2()
    {
        await TestWithAllCodeStyleOptionsOnAsync(
            """
            class Test : {|CS0737:I1|}
            {
                int Prop { get; set; }
            }

            interface I1
            {
                int Prop { get; set; }
            }
            """,
            """
            class Test : I1
            {
                int Prop { get; set; }
                int I1.Prop { get => Prop; set => Prop = value; }
            }

            interface I1
            {
                int Prop { get; set; }
            }
            """);
    }

    [Fact, WorkItem("http://vstfdevdiv:8080/DevDiv2/DevDiv/_workitems/edit/539043")]
    public async Task TestExplicitProperties()
    {
        var code =
            """
            interface I2
            {
                decimal Calc { get; }
            }

            class C : I2
            {
                protected decimal pay;

                decimal I2.Calc
                {
                    get
                    {
                        return pay;
                    }
                }
            }
            """;

        await VerifyCS.VerifyCodeFixAsync(code, code);
    }

    [Fact, WorkItem("http://vstfdevdiv:8080/DevDiv2/DevDiv/_workitems/edit/539489")]
    public async Task TestEscapedMethodName()
    {
        await TestWithAllCodeStyleOptionsOffAsync(
            """
            interface IInterface
            {
                void @M();
            }

            class Class : {|CS0535:IInterface|}
            {
            }
            """,
            """
            interface IInterface
            {
                void @M();
            }

            class Class : IInterface
            {
                public void M()
                {
                    throw new System.NotImplementedException();
                }
            }
            """);
    }

    [Fact, WorkItem("http://vstfdevdiv:8080/DevDiv2/DevDiv/_workitems/edit/539489")]
    public async Task TestEscapedMethodKeyword()
    {
        await TestWithAllCodeStyleOptionsOffAsync(
            """
            interface IInterface
            {
                void @int();
            }

            class Class : {|CS0535:IInterface|}
            {
            }
            """,
            """
            interface IInterface
            {
                void @int();
            }

            class Class : IInterface
            {
                public void @int()
                {
                    throw new System.NotImplementedException();
                }
            }
            """);
    }

    [Fact, WorkItem("http://vstfdevdiv:8080/DevDiv2/DevDiv/_workitems/edit/539489")]
    public async Task TestEscapedInterfaceName1()
    {
        await TestWithAllCodeStyleOptionsOffAsync(
            """
            interface @IInterface
            {
                void M();
            }

            class Class : {|CS0737:@IInterface|}
            {
                string M() => "";
            }
            """,
            """
            interface @IInterface
            {
                void M();
            }

            class Class : @IInterface
            {
                string M() => "";

                void IInterface.M()
                {
                    throw new System.NotImplementedException();
                }
            }
            """);
    }

    [Fact, WorkItem("http://vstfdevdiv:8080/DevDiv2/DevDiv/_workitems/edit/539489")]
    public async Task TestEscapedInterfaceName2()
    {
        await TestWithAllCodeStyleOptionsOffAsync(
            """
            interface @IInterface
            {
                void @M();
            }

            class Class : {|CS0737:@IInterface|}
            {
                string M() => "";
            }
            """,
            """
            interface @IInterface
            {
                void @M();
            }

            class Class : @IInterface
            {
                string M() => "";

                void IInterface.M()
                {
                    throw new System.NotImplementedException();
                }
            }
            """);
    }

    [Fact, WorkItem("http://vstfdevdiv:8080/DevDiv2/DevDiv/_workitems/edit/539489")]
    public async Task TestEscapedInterfaceKeyword1()
    {
        await TestWithAllCodeStyleOptionsOffAsync(
            """
            interface @int
            {
                void M();
            }

            class Class : {|CS0737:@int|}
            {
                string M() => "";
            }
            """,
            """
            interface @int
            {
                void M();
            }

            class Class : @int
            {
                string M() => "";

                void @int.M()
                {
                    throw new System.NotImplementedException();
                }
            }
            """);
    }

    [Fact, WorkItem("http://vstfdevdiv:8080/DevDiv2/DevDiv/_workitems/edit/539489")]
    public async Task TestEscapedInterfaceKeyword2()
    {
        await TestWithAllCodeStyleOptionsOffAsync(
            """
            interface @int
            {
                void @bool();
            }

            class Class : {|CS0737:@int|}
            {
                string @bool() => "";
            }
            """,
            """
            interface @int
            {
                void @bool();
            }

            class Class : @int
            {
                string @bool() => "";

                void @int.@bool()
                {
                    throw new System.NotImplementedException();
                }
            }
            """);
    }

    [Fact, WorkItem("http://vstfdevdiv:8080/DevDiv2/DevDiv/_workitems/edit/539522")]
    public async Task TestPropertyFormatting()
    {
        await TestWithAllCodeStyleOptionsOffAsync(
            """
            public interface DD
            {
                int Prop { get; set; }
            }
            public class A : {|CS0535:DD|}
            {
            }
            """,
            """
            public interface DD
            {
                int Prop { get; set; }
            }
            public class A : DD
            {
                public int Prop
                {
                    get
                    {
                        throw new System.NotImplementedException();
                    }

                    set
                    {
                        throw new System.NotImplementedException();
                    }
                }
            }
            """);
    }

    [Fact]
    public async Task TestProperty_PropertyCodeStyleOn1()
    {
        await TestWithAllCodeStyleOptionsOnAsync(
            """
            public interface DD
            {
                int Prop { get; }
            }

            public class A : {|CS0535:DD|}
            {
            }
            """,
            """
            public interface DD
            {
                int Prop { get; }
            }

            public class A : DD
            {
                public int Prop => throw new System.NotImplementedException();
            }
            """);
    }

    [Fact]
    public async Task TestProperty_AccessorCodeStyleOn1()
    {
        await TestWithAccessorCodeStyleOptionsOnAsync(
            """
            public interface DD
            {
                int Prop { get; }
            }

            public class A : {|CS0535:DD|}
            {
            }
            """,
            """
            public interface DD
            {
                int Prop { get; }
            }

            public class A : DD
            {
                public int Prop { get => throw new System.NotImplementedException(); }
            }
            """);
    }

    [Fact]
    public async Task TestIndexer_IndexerCodeStyleOn1()
    {
        await TestWithAllCodeStyleOptionsOnAsync(
            """
            public interface DD
            {
                int this[int i] { get; }
            }

            public class A : {|CS0535:DD|}
            {
            }
            """,
            """
            public interface DD
            {
                int this[int i] { get; }
            }

            public class A : DD
            {
                public int this[int i] => throw new System.NotImplementedException();
            }
            """);
    }

    [Fact]
    public async Task TestIndexer_AccessorCodeStyleOn1()
    {
        await TestWithAccessorCodeStyleOptionsOnAsync(
            """
            public interface DD
            {
                int this[int i] { get; }
            }

            public class A : {|CS0535:DD|}
            {
            }
            """,
            """
            public interface DD
            {
                int this[int i] { get; }
            }

            public class A : DD
            {
                public int this[int i] { get => throw new System.NotImplementedException(); }
            }
            """);
    }

    [Fact]
    public async Task TestMethod_AllCodeStyleOn1()
    {
        await TestWithAllCodeStyleOptionsOnAsync(
            """
            public interface DD
            {
                int M();
            }

            public class A : {|CS0535:DD|}
            {
            }
            """,
            """
            public interface DD
            {
                int M();
            }

            public class A : DD
            {
                public int M() => throw new System.NotImplementedException();
            }
            """);
    }

    [Fact, WorkItem("http://vstfdevdiv:8080/DevDiv2/DevDiv/_workitems/edit/539522")]
    public async Task TestReadonlyPropertyExpressionBodyYes1()
    {
        await TestWithAllCodeStyleOptionsOnAsync(
            """
            public interface DD
            {
                int Prop { get; }
            }
            public class A : {|CS0535:DD|}
            {
            }
            """,
            """
            public interface DD
            {
                int Prop { get; }
            }
            public class A : DD
            {
                public int Prop => throw new System.NotImplementedException();
            }
            """);
    }

    [Fact, WorkItem("http://vstfdevdiv:8080/DevDiv2/DevDiv/_workitems/edit/539522")]
    public async Task TestReadonlyPropertyAccessorBodyYes1()
    {
        await TestWithAccessorCodeStyleOptionsOnAsync(
            """
            public interface DD
            {
                int Prop { get; }
            }

            public class A : {|CS0535:DD|}
            {
            }
            """,
            """
            public interface DD
            {
                int Prop { get; }
            }

            public class A : DD
            {
                public int Prop { get => throw new System.NotImplementedException(); }
            }
            """);
    }

    [Fact, WorkItem("http://vstfdevdiv:8080/DevDiv2/DevDiv/_workitems/edit/539522")]
    public async Task TestReadonlyPropertyAccessorBodyYes2()
    {
        await TestWithAccessorCodeStyleOptionsOnAsync(
            """
            public interface DD
            {
                int Prop { get; set; }
            }

            public class A : {|CS0535:DD|}
            {
            }
            """,
            """
            public interface DD
            {
                int Prop { get; set; }
            }

            public class A : DD
            {
                public int Prop { get => throw new System.NotImplementedException(); set => throw new System.NotImplementedException(); }
            }
            """);
    }

    [Fact, WorkItem("http://vstfdevdiv:8080/DevDiv2/DevDiv/_workitems/edit/539522")]
    public async Task TestReadonlyPropertyExpressionBodyNo1()
    {
        await TestWithAllCodeStyleOptionsOffAsync(
            """
            public interface DD
            {
                int Prop { get; }
            }

            public class A : {|CS0535:DD|}
            {
            }
            """,
            """
            public interface DD
            {
                int Prop { get; }
            }

            public class A : DD
            {
                public int Prop
                {
                    get
                    {
                        throw new System.NotImplementedException();
                    }
                }
            }
            """);
    }

    [Fact]
    public async Task TestIndexerExpressionBodyYes1()
    {
        await TestWithAllCodeStyleOptionsOnAsync(
            """
            public interface DD
            {
                int this[int i] { get; }
            }

            public class A : {|CS0535:DD|}
            {
            }
            """,
            """
            public interface DD
            {
                int this[int i] { get; }
            }

            public class A : DD
            {
                public int this[int i] => throw new System.NotImplementedException();
            }
            """);
    }

    [Fact]
    public async Task TestIndexerExpressionBodyNo1()
    {
        await TestWithAllCodeStyleOptionsOnAsync(
            """
            public interface DD
            {
                int this[int i] { get; set; }
            }

            public class A : {|CS0535:DD|}
            {
            }
            """,
            """
            public interface DD
            {
                int this[int i] { get; set; }
            }

            public class A : DD
            {
                public int this[int i] { get => throw new System.NotImplementedException(); set => throw new System.NotImplementedException(); }
            }
            """);
    }

    [Fact]
    public async Task TestIndexerAccessorExpressionBodyYes1()
    {
        await TestWithAccessorCodeStyleOptionsOnAsync(
            """
            public interface DD
            {
                int this[int i] { get; }
            }

            public class A : {|CS0535:DD|}
            {
            }
            """,
            """
            public interface DD
            {
                int this[int i] { get; }
            }

            public class A : DD
            {
                public int this[int i] { get => throw new System.NotImplementedException(); }
            }
            """);
    }

    [Fact]
    public async Task TestIndexerAccessorExpressionBodyYes2()
    {
        await TestWithAllCodeStyleOptionsOnAsync(
            """
            public interface DD
            {
                int this[int i] { get; set; }
            }

            public class A : {|CS0535:DD|}
            {
            }
            """,
            """
            public interface DD
            {
                int this[int i] { get; set; }
            }

            public class A : DD
            {
                public int this[int i] { get => throw new System.NotImplementedException(); set => throw new System.NotImplementedException(); }
            }
            """);
    }

    [Fact]
    public async Task TestCommentPlacement()
    {
        await TestWithAllCodeStyleOptionsOffAsync(
            """
            public interface DD
            {
                void Goo();
            }
            public class A : {|CS0535:DD|}
            {
                //comments
            }
            """,
            """
            public interface DD
            {
                void Goo();
            }
            public class A : DD
            {
                //comments
                public void Goo()
                {
                    throw new System.NotImplementedException();
                }
            }
            """);
    }

    [Fact, WorkItem("http://vstfdevdiv:8080/DevDiv2/DevDiv/_workitems/edit/539991")]
    public async Task TestBracePlacement()
    {
        await TestWithAllCodeStyleOptionsOffAsync(
            """
            using System;
            class C : {|CS0535:IServiceProvider|}{|CS1513:|}{|CS1514:|}
            """,
            """
            using System;
            class C : IServiceProvider
            {
                public object GetService(Type serviceType)
                {
                    throw new NotImplementedException();
                }
            }

            """);
    }

    [Fact, WorkItem("http://vstfdevdiv:8080/DevDiv2/DevDiv/_workitems/edit/540318")]
    public async Task TestMissingWithIncompleteMember()
    {
        var code =
            """
            interface ITest
            {
                void Method();
            }

            class Test : ITest
            {
                p {|CS1585:public|} void Method()
                {
                    throw new System.NotImplementedException();
                }
            }
            """;

        await VerifyCS.VerifyCodeFixAsync(code, code);
    }

    [Fact, WorkItem("http://vstfdevdiv:8080/DevDiv2/DevDiv/_workitems/edit/541380")]
    public async Task TestExplicitProperty()
    {
        await TestWithAllCodeStyleOptionsOffAsync(
            """
            interface i1
            {
                int p { get; set; }
            }

            class c1 : {|CS0535:i1|}
            {
            }
            """,
            """
            interface i1
            {
                int p { get; set; }
            }

            class c1 : i1
            {
                int i1.p
                {
                    get
                    {
                        throw new System.NotImplementedException();
                    }

                    set
                    {
                        throw new System.NotImplementedException();
                    }
                }
            }
            """,
codeAction: ("True;False;False:global::i1;Microsoft.CodeAnalysis.ImplementInterface.AbstractImplementInterfaceService+ImplementInterfaceCodeAction;", 1));
    }

    [Fact, WorkItem("http://vstfdevdiv:8080/DevDiv2/DevDiv/_workitems/edit/541981")]
    public async Task TestNoDelegateThroughField1()
    {
        var code =
            """
            interface I
            {
                void Method1();
            }

            class C : {|CS0535:I|}
            {
                I i { get; set; }
            }
            """;

        await new VerifyCS.Test
        {
            TestCode = code,
            FixedCode = """
            interface I
            {
                void Method1();
            }

            class C : I
            {
                I i { get; set; }

                public void Method1()
                {
                    throw new System.NotImplementedException();
                }
            }
            """,
            Options = { AllOptionsOff },
            CodeActionsVerifier = codeActions => Assert.Equal(3, codeActions.Length),
        }.RunAsync();

        await new VerifyCS.Test
        {
            TestCode = code,
            FixedCode = """
            interface I
            {
                void Method1();
            }

            class C : I
            {
                I i { get; set; }

                public void Method1()
                {
                    i.Method1();
                }
            }
            """,
            Options = { AllOptionsOff },
            CodeActionsVerifier = codeActions => Assert.Equal(3, codeActions.Length),
            CodeActionIndex = 1,
        }.RunAsync();

        await new VerifyCS.Test
        {
            TestCode = code,
            FixedCode = """
            interface I
            {
                void Method1();
            }

            class C : I
            {
                I i { get; set; }

                void I.Method1()
                {
                    throw new System.NotImplementedException();
                }
            }
            """,
            Options = { AllOptionsOff },
            CodeActionsVerifier = codeActions => Assert.Equal(3, codeActions.Length),
            CodeActionIndex = 2,
        }.RunAsync();
    }

    [Fact, WorkItem("http://vstfdevdiv:8080/DevDiv2/DevDiv/_workitems/edit/768799")]
    public async Task TestImplementIReadOnlyListThroughField()
    {
        await TestWithAllCodeStyleOptionsOffAsync(
            """
            using System.Collections.Generic;

            class A : {|CS0535:{|CS0535:{|CS0535:{|CS0535:IReadOnlyList<int>|}|}|}|}
            {
                int[] field;
            }
            """,
            """
            using System.Collections;
            using System.Collections.Generic;

            class A : IReadOnlyList<int>
            {
                int[] field;

                public int this[int index]
                {
                    get
                    {
                        return ((IReadOnlyList<int>)field)[index];
                    }
                }

                public int Count
                {
                    get
                    {
                        return ((IReadOnlyCollection<int>)field).Count;
                    }
                }

                public IEnumerator<int> GetEnumerator()
                {
                    return ((IEnumerable<int>)field).GetEnumerator();
                }

                IEnumerator IEnumerable.GetEnumerator()
                {
                    return field.GetEnumerator();
                }
            }
            """,
codeAction: ("False;False;False:global::System.Collections.Generic.IReadOnlyList<int>;Microsoft.CodeAnalysis.ImplementInterface.AbstractImplementInterfaceService+ImplementInterfaceCodeAction;field", 1));
    }

    [Fact, WorkItem("http://vstfdevdiv:8080/DevDiv2/DevDiv/_workitems/edit/768799")]
    public async Task TestImplementIReadOnlyListThroughProperty()
    {
        await TestWithAllCodeStyleOptionsOffAsync(
            """
            using System.Collections.Generic;

            class A : {|CS0535:{|CS0535:{|CS0535:{|CS0535:IReadOnlyList<int>|}|}|}|}
            {
                int[] field { get; set; }
            }
            """,
            """
            using System.Collections;
            using System.Collections.Generic;

            class A : IReadOnlyList<int>
            {
                public int this[int index]
                {
                    get
                    {
                        return ((IReadOnlyList<int>)field)[index];
                    }
                }

                public int Count
                {
                    get
                    {
                        return ((IReadOnlyCollection<int>)field).Count;
                    }
                }

                int[] field { get; set; }

                public IEnumerator<int> GetEnumerator()
                {
                    return ((IEnumerable<int>)field).GetEnumerator();
                }

                IEnumerator IEnumerable.GetEnumerator()
                {
                    return field.GetEnumerator();
                }
            }
            """,
codeAction: ("False;False;False:global::System.Collections.Generic.IReadOnlyList<int>;Microsoft.CodeAnalysis.ImplementInterface.AbstractImplementInterfaceService+ImplementInterfaceCodeAction;field", 1));
    }

    [Fact, WorkItem("http://vstfdevdiv:8080/DevDiv2/DevDiv/_workitems/edit/768799")]
    public async Task TestImplementInterfaceThroughField()
    {
        await TestWithAllCodeStyleOptionsOffAsync(
            """
            interface I
            {
                int M();
            }

            class A : I
            {
                int I.M()
                {
                    return 0;
                }
            }

            class B : {|CS0535:I|}
            {
                A a;
            }
            """,
            """
            interface I
            {
                int M();
            }

            class A : I
            {
                int I.M()
                {
                    return 0;
                }
            }

            class B : I
            {
                A a;

                public int M()
                {
                    return ((I)a).M();
                }
            }
            """,
codeAction: ("False;False;False:global::I;Microsoft.CodeAnalysis.ImplementInterface.AbstractImplementInterfaceService+ImplementInterfaceCodeAction;a", 1));
    }

    [Fact, WorkItem("http://vstfdevdiv:8080/DevDiv2/DevDiv/_workitems/edit/768799")]
    public async Task TestImplementInterfaceThroughField_FieldImplementsMultipleInterfaces()
    {
        await new VerifyCS.Test
        {
            TestCode = """
            interface I
            {
                int M();
            }

            interface I2
            {
                int M2();
            }

            class A : I, I2
            {
                int I.M()
                {
                    return 0;
                }

                int I2.M2()
                {
                    return 0;
                }
            }

            class B : {|CS0535:I|}, {|CS0535:I2|}
            {
                A a;
            }
            """,
            FixedState =
            {
                Sources =
                {
                    """
                    interface I
                    {
                        int M();
                    }

                    interface I2
                    {
                        int M2();
                    }

                    class A : I, I2
                    {
                        int I.M()
                        {
                            return 0;
                        }

                        int I2.M2()
                        {
                            return 0;
                        }
                    }

                    class B : I, {|CS0535:I2|}
                    {
                        A a;

                        public int M()
                        {
                            return ((I)a).M();
                        }
                    }
                    """,
                },
                MarkupHandling = MarkupMode.Allow,
            },
            Options = { AllOptionsOff },
            CodeActionsVerifier = codeActions => Assert.Equal(3, codeActions.Length),
            DiagnosticSelector = diagnostics => diagnostics[0],
            CodeFixTestBehaviors = CodeFixTestBehaviors.FixOne,
            CodeActionIndex = 1,
        }.RunAsync();

        await new VerifyCS.Test
        {
            TestCode = """
            interface I
            {
                int M();
            }

            interface I2
            {
                int M2();
            }

            class A : I, I2
            {
                int I.M()
                {
                    return 0;
                }

                int I2.M2()
                {
                    return 0;
                }
            }

            class B : {|CS0535:I|}, {|CS0535:I2|}
            {
                A a;
            }
            """,
            FixedState =
            {
                Sources =
                {
                    """
                    interface I
                    {
                        int M();
                    }

                    interface I2
                    {
                        int M2();
                    }

                    class A : I, I2
                    {
                        int I.M()
                        {
                            return 0;
                        }

                        int I2.M2()
                        {
                            return 0;
                        }
                    }

                    class B : {|CS0535:I|}, I2
                    {
                        A a;

                        public int M2()
                        {
                            return ((I2)a).M2();
                        }
                    }
                    """,
                },
                MarkupHandling = MarkupMode.Allow,
            },
            Options = { AllOptionsOff },
            CodeActionsVerifier = codeActions => Assert.Equal(3, codeActions.Length),
            DiagnosticSelector = diagnostics => diagnostics[1],
            CodeFixTestBehaviors = CodeFixTestBehaviors.FixOne,
            CodeActionIndex = 1,
        }.RunAsync();
    }

    [Fact, WorkItem("http://vstfdevdiv:8080/DevDiv2/DevDiv/_workitems/edit/768799")]
    public async Task TestImplementInterfaceThroughField_MultipleFieldsCanImplementInterface()
    {
        await new VerifyCS.Test
        {
            TestCode = """
            interface I
            {
                int M();
            }

            class A : I
            {
                int I.M()
                {
                    return 0;
                }
            }

            class B : {|CS0535:I|}
            {
                A a;
                A aa;
            }
            """,
            FixedState =
            {
                Sources =
                {
                    """
                    interface I
                    {
                        int M();
                    }

                    class A : I
                    {
                        int I.M()
                        {
                            return 0;
                        }
                    }

                    class B : I
                    {
                        A a;
                        A aa;

                        public int M()
                        {
                            return ((I)a).M();
                        }
                    }
                    """,
                },
                MarkupHandling = MarkupMode.Allow,
            },
            Options = { AllOptionsOff },
            CodeActionsVerifier = codeActions => Assert.Equal(4, codeActions.Length),
            CodeActionIndex = 1,
        }.RunAsync();

        await new VerifyCS.Test
        {
            TestCode = """
            interface I
            {
                int M();
            }

            class A : I
            {
                int I.M()
                {
                    return 0;
                }
            }

            class B : {|CS0535:I|}
            {
                A a;
                A aa;
            }
            """,
            FixedState =
            {
                Sources =
                {
                    """
                    interface I
                    {
                        int M();
                    }

                    class A : I
                    {
                        int I.M()
                        {
                            return 0;
                        }
                    }

                    class B : I
                    {
                        A a;
                        A aa;

                        public int M()
                        {
                            return ((I)aa).M();
                        }
                    }
                    """,
                },
                MarkupHandling = MarkupMode.Allow,
            },
            Options = { AllOptionsOff },
            CodeActionsVerifier = codeActions => Assert.Equal(4, codeActions.Length),
            CodeActionIndex = 2,
        }.RunAsync();
    }

    [Fact, WorkItem("http://vstfdevdiv:8080/DevDiv2/DevDiv/_workitems/edit/768799")]
    public async Task TestImplementInterfaceThroughField_MultipleFieldsForMultipleInterfaces()
    {
        await new VerifyCS.Test
        {
            TestCode = """
            interface I
            {
                int M();
            }

            interface I2
            {
                int M2();
            }

            class A : I
            {
                int I.M()
                {
                    return 0;
                }
            }

            class B : I2
            {
                int I2.M2()
                {
                    return 0;
                }
            }

            class C : {|CS0535:I|}, {|CS0535:I2|}
            {
                A a;
                B b;
            }
            """,
            FixedState =
            {
                Sources =
                {
                    """
                    interface I
                    {
                        int M();
                    }

                    interface I2
                    {
                        int M2();
                    }

                    class A : I
                    {
                        int I.M()
                        {
                            return 0;
                        }
                    }

                    class B : I2
                    {
                        int I2.M2()
                        {
                            return 0;
                        }
                    }

                    class C : I, {|CS0535:I2|}
                    {
                        A a;
                        B b;

                        public int M()
                        {
                            return ((I)a).M();
                        }
                    }
                    """,
                },
                MarkupHandling = MarkupMode.Allow,
            },
            Options = { AllOptionsOff },
            CodeActionsVerifier = codeActions => Assert.Equal(3, codeActions.Length),
            DiagnosticSelector = diagnostics => diagnostics[0],
            CodeFixTestBehaviors = CodeFixTestBehaviors.FixOne,
            CodeActionIndex = 1,
        }.RunAsync();

        await new VerifyCS.Test
        {
            TestCode = """
            interface I
            {
                int M();
            }

            interface I2
            {
                int M2();
            }

            class A : I
            {
                int I.M()
                {
                    return 0;
                }
            }

            class B : I2
            {
                int I2.M2()
                {
                    return 0;
                }
            }

            class C : {|CS0535:I|}, {|CS0535:I2|}
            {
                A a;
                B b;
            }
            """,
            FixedState =
            {
                Sources =
                {
                    """
                    interface I
                    {
                        int M();
                    }

                    interface I2
                    {
                        int M2();
                    }

                    class A : I
                    {
                        int I.M()
                        {
                            return 0;
                        }
                    }

                    class B : I2
                    {
                        int I2.M2()
                        {
                            return 0;
                        }
                    }

                    class C : {|CS0535:I|}, I2
                    {
                        A a;
                        B b;

                        public int M2()
                        {
                            return ((I2)b).M2();
                        }
                    }
                    """,
                },
                MarkupHandling = MarkupMode.Allow,
            },
            Options = { AllOptionsOff },
            CodeActionsVerifier = codeActions => Assert.Equal(3, codeActions.Length),
            DiagnosticSelector = diagnostics => diagnostics[1],
            CodeFixTestBehaviors = CodeFixTestBehaviors.FixOne,
            CodeActionIndex = 1,
        }.RunAsync();
    }

    [Fact, WorkItem("https://github.com/dotnet/roslyn/issues/18556")]
    public async Task TestImplementInterfaceThroughExplicitProperty()
    {
        await new VerifyCS.Test
        {
            TestCode = """
            interface IA
            {
                IB B { get; }
            }
            interface IB
            {
                int M();
            }
            class AB : IA, {|CS0535:IB|}
            {
                IB IA.B => null;
            }
            """,
            FixedCode = """
            interface IA
            {
                IB B { get; }
            }
            interface IB
            {
                int M();
            }
            class AB : IA, IB
            {
                IB IA.B => null;

                public int M()
                {
                    return ((IA)this).B.M();
                }
            }
            """,
            Options = { AllOptionsOff },
            CodeActionsVerifier = codeActions => Assert.Equal(3, codeActions.Length),
            CodeActionIndex = 1,
        }.RunAsync();
    }

    [Fact, WorkItem("http://vstfdevdiv:8080/DevDiv2/DevDiv/_workitems/edit/768799")]
    public async Task TestNoImplementThroughIndexer()
    {
        await new VerifyCS.Test
        {
            TestCode = """
            interface I
            {
                int M();
            }

            class A : I
            {
                int I.M()
                {
                    return 0;
                }
            }

            class B : {|CS0535:I|}
            {
                A this[int index]
                {
                    get
                    {
                        return null;
                    }
                }
            }
            """,
            FixedCode = """
            interface I
            {
                int M();
            }

            class A : I
            {
                int I.M()
                {
                    return 0;
                }
            }

            class B : I
            {
                A this[int index]
                {
                    get
                    {
                        return null;
                    }
                }

                public int M()
                {
                    throw new System.NotImplementedException();
                }
            }
            """,
            CodeActionsVerifier = codeActions => Assert.Equal(2, codeActions.Length),
        }.RunAsync();
    }

    [Fact, WorkItem("http://vstfdevdiv:8080/DevDiv2/DevDiv/_workitems/edit/768799")]
    public async Task TestNoImplementThroughWriteOnlyProperty()
    {
        await new VerifyCS.Test
        {
            TestCode = """
            interface I
            {
                int M();
            }

            class A : I
            {
                int I.M()
                {
                    return 0;
                }
            }

            class B : {|CS0535:I|}
            {
                A a
                {
                    set
                    {
                    }
                }
            }
            """,
            FixedCode = """
            interface I
            {
                int M();
            }

            class A : I
            {
                int I.M()
                {
                    return 0;
                }
            }

            class B : {|CS0535:I|}
            {
                A a
                {
                    set
                    {
                    }
                }

                public int M()
                {
                    throw new System.NotImplementedException();
                }
            }
            """,
            CodeActionsVerifier = codeActions => Assert.Equal(2, codeActions.Length),
        }.RunAsync();
    }

    [Fact]
    public async Task TestImplementEventThroughMember()
    {
        await TestInRegularAndScriptAsync("""
            interface IGoo
            {
                event System.EventHandler E;
            }

            class CanGoo : IGoo
            {
                public event System.EventHandler E;
            }

            class HasCanGoo : {|CS0535:IGoo|}
            {
                CanGoo canGoo;
            }
            """,
            """
            using System;

            interface IGoo
            {
                event System.EventHandler E;
            }

            class CanGoo : IGoo
            {
                public event System.EventHandler E;
            }

            class HasCanGoo : IGoo
            {
                CanGoo canGoo;

                public event EventHandler E
                {
                    add
                    {
                        ((IGoo)canGoo).E += value;
                    }

                    remove
                    {
                        ((IGoo)canGoo).E -= value;
                    }
                }
            }
            """, codeAction: ("False;False;False:global::IGoo;Microsoft.CodeAnalysis.ImplementInterface.AbstractImplementInterfaceService+ImplementInterfaceCodeAction;canGoo", 1));
    }

    [Fact]
    public async Task TestImplementEventThroughExplicitMember()
    {
        await TestInRegularAndScriptAsync(
@"interface IGoo { event System . EventHandler E ; } class CanGoo : IGoo { event System.EventHandler IGoo.E { add { } remove { } } } class HasCanGoo : {|CS0535:IGoo|} { CanGoo canGoo; }",
"""
using System;

interface IGoo { event System . EventHandler E ; } class CanGoo : IGoo { event System.EventHandler IGoo.E { add { } remove { } } } class HasCanGoo : IGoo { CanGoo canGoo;

    public event EventHandler E
    {
        add
        {
            ((IGoo)canGoo).E += value;
        }

        remove
        {
            ((IGoo)canGoo).E -= value;
        }
    }
}
""",
codeAction: ("False;False;False:global::IGoo;Microsoft.CodeAnalysis.ImplementInterface.AbstractImplementInterfaceService+ImplementInterfaceCodeAction;canGoo", 1));
    }

    [Fact]
    public async Task TestImplementEvent()
    {
        await TestWithAllCodeStyleOptionsOffAsync(
            """
            interface IGoo
            {
                event System.EventHandler E;
            }

            abstract class Goo : {|CS0535:IGoo|}
            {
            }
            """,
            """
            using System;

            interface IGoo
            {
                event System.EventHandler E;
            }

            abstract class Goo : IGoo
            {
                public event EventHandler E;
            }
            """,
codeAction: ("False;False;True:global::IGoo;Microsoft.CodeAnalysis.ImplementInterface.AbstractImplementInterfaceService+ImplementInterfaceCodeAction;", 0));
    }

    [Fact]
    public async Task TestImplementEventAbstractly()
    {
        await TestWithAllCodeStyleOptionsOffAsync(
            """
            interface IGoo
            {
                event System.EventHandler E;
            }

            abstract class Goo : {|CS0535:IGoo|}
            {
            }
            """,
            """
            using System;

            interface IGoo
            {
                event System.EventHandler E;
            }

            abstract class Goo : IGoo
            {
                public abstract event EventHandler E;
            }
            """,
codeAction: ("False;True;True:global::IGoo;Microsoft.CodeAnalysis.ImplementInterface.AbstractImplementInterfaceService+ImplementInterfaceCodeAction;", 1));
    }

    [Fact]
    public async Task TestImplementEventExplicitly()
    {
        await TestWithAllCodeStyleOptionsOffAsync(
            """
            interface IGoo
            {
                event System.EventHandler E;
            }

            abstract class Goo : {|CS0535:IGoo|}
            {
            }
            """,
            """
            using System;

            interface IGoo
            {
                event System.EventHandler E;
            }

            abstract class Goo : IGoo
            {
                event EventHandler IGoo.E
                {
                    add
                    {
                        throw new NotImplementedException();
                    }

                    remove
                    {
                        throw new NotImplementedException();
                    }
                }
            }
            """,
codeAction: ("True;False;False:global::IGoo;Microsoft.CodeAnalysis.ImplementInterface.AbstractImplementInterfaceService+ImplementInterfaceCodeAction;", 2));
    }

    [Fact]
    public async Task TestFaultToleranceInStaticMembers_01()
    {
        await new VerifyCS.Test
        {
            ReferenceAssemblies = ReferenceAssemblies.Net.Net50,
            TestCode = """
            interface IFoo
            {
                static string Name { set; get; }

                static int {|CS0501:Foo|}(string s);
            }

            class Program : IFoo
            {
            }
            """,
        }.RunAsync();
    }

    [Fact]
    public async Task TestFaultToleranceInStaticMembers_02()
    {
        var test = new VerifyCS.Test
        {
            ReferenceAssemblies = ReferenceAssemblies.Net.Net50,
            TestCode = """
            interface IFoo
            {
                string Name { set; get; }

                static int {|CS0501:Foo|}(string s);
            }

            class Program : {|CS0535:IFoo|}
            {
            }
            """,
            FixedCode = """
            interface IFoo
            {
                string Name { set; get; }

                static int {|CS0501:Foo|}(string s);
            }

            class Program : IFoo
            {
                public string Name
                {
                    get
                    {
                        throw new System.NotImplementedException();
                    }

                    set
                    {
                        throw new System.NotImplementedException();
                    }
                }
            }
            """,
        };

        test.Options.AddRange(AllOptionsOff);
        await test.RunAsync();
    }

    [Fact]
    public async Task TestFaultToleranceInStaticMembers_03()
    {
        var test = new VerifyCS.Test
        {
            ReferenceAssemblies = ReferenceAssemblies.Net.Net50,
            TestCode = """
            interface IGoo
            {
                static string Name { set; get; }

                int Goo(string s);
            }

            class Program : {|CS0535:IGoo|}
            {
            }
            """,
            FixedCode = """
            interface IGoo
            {
                static string Name { set; get; }

                int Goo(string s);
            }

            class Program : IGoo
            {
                public int Goo(string s)
                {
                    throw new System.NotImplementedException();
                }
            }
            """,
        };

        test.Options.AddRange(AllOptionsOff);
        await test.RunAsync();
    }

    [Fact]
    public async Task TestIndexers()
    {
        await TestWithAllCodeStyleOptionsOffAsync(
            """
            public interface ISomeInterface
            {
                int this[int index] { get; set; }
            }

            class IndexerClass : {|CS0535:ISomeInterface|}
            {
            }
            """,
            """
            public interface ISomeInterface
            {
                int this[int index] { get; set; }
            }

            class IndexerClass : ISomeInterface
            {
                public int this[int index]
                {
                    get
                    {
                        throw new System.NotImplementedException();
                    }

                    set
                    {
                        throw new System.NotImplementedException();
                    }
                }
            }
            """);
    }

    [Fact]
    public async Task TestIndexersExplicit()
    {
        await TestWithAllCodeStyleOptionsOffAsync(
            """
            public interface ISomeInterface
            {
                int this[int index] { get; set; }
            }

            class IndexerClass : {|CS0535:ISomeInterface|}
            {
            }
            """,
            """
            public interface ISomeInterface
            {
                int this[int index] { get; set; }
            }

            class IndexerClass : ISomeInterface
            {
                int ISomeInterface.this[int index]
                {
                    get
                    {
                        throw new System.NotImplementedException();
                    }

                    set
                    {
                        throw new System.NotImplementedException();
                    }
                }
            }
            """,
codeAction: ("True;False;False:global::ISomeInterface;Microsoft.CodeAnalysis.ImplementInterface.AbstractImplementInterfaceService+ImplementInterfaceCodeAction;", 1));
    }

    [Fact]
    public async Task TestIndexersWithASingleAccessor()
    {
        await TestWithAllCodeStyleOptionsOffAsync(
            """
            public interface ISomeInterface
            {
                int this[int index] { get; }
            }

            class IndexerClass : {|CS0535:ISomeInterface|}
            {
            }
            """,
            """
            public interface ISomeInterface
            {
                int this[int index] { get; }
            }

            class IndexerClass : ISomeInterface
            {
                public int this[int index]
                {
                    get
                    {
                        throw new System.NotImplementedException();
                    }
                }
            }
            """);
    }

    [Fact, WorkItem("http://vstfdevdiv:8080/DevDiv2/DevDiv/_workitems/edit/542357")]
    public async Task TestConstraints1()
    {
        await TestWithAllCodeStyleOptionsOffAsync(
            """
            interface I
            {
                void Goo<T>() where T : class;
            }

            class A : {|CS0535:I|}
            {
            }
            """,
            """
            interface I
            {
                void Goo<T>() where T : class;
            }

            class A : I
            {
                public void Goo<T>() where T : class
                {
                    throw new System.NotImplementedException();
                }
            }
            """);
    }

    [Fact, WorkItem("http://vstfdevdiv:8080/DevDiv2/DevDiv/_workitems/edit/542357")]
    public async Task TestConstraintsExplicit()
    {
        await TestWithAllCodeStyleOptionsOffAsync(
            """
            interface I
            {
                void Goo<T>() where T : class;
            }

            class A : {|CS0535:I|}
            {
            }
            """,
            """
            interface I
            {
                void Goo<T>() where T : class;
            }

            class A : I
            {
                void I.Goo<T>()
                {
                    throw new System.NotImplementedException();
                }
            }
            """,
codeAction: ("True;False;False:global::I;Microsoft.CodeAnalysis.ImplementInterface.AbstractImplementInterfaceService+ImplementInterfaceCodeAction;", 1));
    }

    [Fact, WorkItem("http://vstfdevdiv:8080/DevDiv2/DevDiv/_workitems/edit/542357")]
    public async Task TestUsingAddedForConstraint()
    {
        await TestWithAllCodeStyleOptionsOffAsync(
            """
            interface I
            {
                void Goo<T>() where T : System.Attribute;
            }

            class A : {|CS0535:I|}
            {
            }
            """,
            """
            using System;

            interface I
            {
                void Goo<T>() where T : System.Attribute;
            }

            class A : I
            {
                public void Goo<T>() where T : Attribute
                {
                    throw new NotImplementedException();
                }
            }
            """);
    }

    [Fact, WorkItem("http://vstfdevdiv:8080/DevDiv2/DevDiv/_workitems/edit/542379")]
    public async Task TestIndexer()
    {
        await TestWithAllCodeStyleOptionsOffAsync(
            """
            interface I
            {
                int this[int x] { get; set; }
            }

            class C : {|CS0535:I|}
            {
            }
            """,
            """
            interface I
            {
                int this[int x] { get; set; }
            }

            class C : I
            {
                public int this[int x]
                {
                    get
                    {
                        throw new System.NotImplementedException();
                    }

                    set
                    {
                        throw new System.NotImplementedException();
                    }
                }
            }
            """);
    }

    [Fact, WorkItem("http://vstfdevdiv:8080/DevDiv2/DevDiv/_workitems/edit/542588")]
    public async Task TestRecursiveConstraint1()
    {
        await TestWithAllCodeStyleOptionsOffAsync(
            """
            using System;

            interface I
            {
                void Goo<T>() where T : IComparable<T>;
            }

            class C : {|CS0535:I|}
            {
            }
            """,
            """
            using System;

            interface I
            {
                void Goo<T>() where T : IComparable<T>;
            }

            class C : I
            {
                public void Goo<T>() where T : IComparable<T>
                {
                    throw new NotImplementedException();
                }
            }
            """);
    }

    [Fact, WorkItem("http://vstfdevdiv:8080/DevDiv2/DevDiv/_workitems/edit/542588")]
    public async Task TestRecursiveConstraint2()
    {
        await TestWithAllCodeStyleOptionsOffAsync(
            """
            using System;

            interface I
            {
                void Goo<T>() where T : IComparable<T>;
            }

            class C : {|CS0535:I|}
            {
            }
            """,
            """
            using System;

            interface I
            {
                void Goo<T>() where T : IComparable<T>;
            }

            class C : I
            {
                void I.Goo<T>()
                {
                    throw new NotImplementedException();
                }
            }
            """,
codeAction: ("True;False;False:global::I;Microsoft.CodeAnalysis.ImplementInterface.AbstractImplementInterfaceService+ImplementInterfaceCodeAction;", 1));
    }

    [Fact, WorkItem("http://vstfdevdiv:8080/DevDiv2/DevDiv/_workitems/edit/542587")]
    public async Task TestUnexpressibleConstraint1()
    {
        await TestWithAllCodeStyleOptionsOffAsync(
            """
            interface I<S>
            {
                void Goo<T>() where T : class, S;
            }

            class A : {|CS0535:I<string>|}
            {
            }
            """,
            """
            interface I<S>
            {
                void Goo<T>() where T : class, S;
            }

            class A : I<string>
            {
                void I<string>.Goo<T>()
                {
                    throw new System.NotImplementedException();
                }
            }
            """);
    }

    [Fact, WorkItem("http://vstfdevdiv:8080/DevDiv2/DevDiv/_workitems/edit/542587")]
    public async Task TestUnexpressibleConstraint2()
    {
        await TestWithAllCodeStyleOptionsOffAsync(
            """
            interface I<S>
            {
                void Goo<T>() where T : class, S;
            }

            class A : {|CS0535:I<object>|}
            {
            }
            """,
            """
            interface I<S>
            {
                void Goo<T>() where T : class, S;
            }

            class A : I<object>
            {
                public void Goo<T>() where T : class
                {
                    throw new System.NotImplementedException();
                }
            }
            """);
    }

    [Fact, WorkItem("http://vstfdevdiv:8080/DevDiv2/DevDiv/_workitems/edit/542587")]
    public async Task TestUnexpressibleConstraint3()
    {
        await TestWithAllCodeStyleOptionsOffAsync(
            """
            interface I<S>
            {
                void Goo<T>() where T : class, S;
            }

            class A : {|CS0535:I<object>|}
            {
            }
            """,
            """
            interface I<S>
            {
                void Goo<T>() where T : class, S;
            }

            class A : I<object>
            {
                void I<object>.Goo<T>()
                {
                    throw new System.NotImplementedException();
                }
            }
            """,
codeAction: ("True;False;False:global::I<object>;Microsoft.CodeAnalysis.ImplementInterface.AbstractImplementInterfaceService+ImplementInterfaceCodeAction;", 1));
    }

    [Fact, WorkItem("http://vstfdevdiv:8080/DevDiv2/DevDiv/_workitems/edit/542587")]
    public async Task TestUnexpressibleConstraint4()
    {
        await TestWithAllCodeStyleOptionsOffAsync(
            """
            using System;

            interface I<S>
            {
                void Goo<T>() where T : class, S;
            }

            class A : {|CS0535:I<Delegate>|}
            {
            }
            """,
            """
            using System;

            interface I<S>
            {
                void Goo<T>() where T : class, S;
            }

            class A : I<Delegate>
            {
                void I<Delegate>.Goo<T>()
                {
                    throw new NotImplementedException();
                }
            }
            """);
    }

    [Fact, WorkItem("http://vstfdevdiv:8080/DevDiv2/DevDiv/_workitems/edit/542587")]
    public async Task TestUnexpressibleConstraint5()
    {
        await TestWithAllCodeStyleOptionsOffAsync(
            """
            using System;

            interface I<S>
            {
                void Goo<T>() where T : class, S;
            }

            class A : {|CS0535:I<MulticastDelegate>|}
            {
            }
            """,
            """
            using System;

            interface I<S>
            {
                void Goo<T>() where T : class, S;
            }

            class A : I<MulticastDelegate>
            {
                void I<MulticastDelegate>.Goo<T>()
                {
                    throw new NotImplementedException();
                }
            }
            """);
    }

    [Fact, WorkItem("http://vstfdevdiv:8080/DevDiv2/DevDiv/_workitems/edit/542587")]
    public async Task TestUnexpressibleConstraint6()
    {
        await TestWithAllCodeStyleOptionsOffAsync(
            """
            using System;

            interface I<S>
            {
                void Goo<T>() where T : class, S;
            }

            delegate void Bar();

            class A : {|CS0535:I<Bar>|}
            {
            }
            """,
            """
            using System;

            interface I<S>
            {
                void Goo<T>() where T : class, S;
            }

            delegate void Bar();

            class A : I<Bar>
            {
                void I<Bar>.Goo<T>()
                {
                    throw new NotImplementedException();
                }
            }
            """);
    }

    [Fact, WorkItem("http://vstfdevdiv:8080/DevDiv2/DevDiv/_workitems/edit/542587")]
    public async Task TestUnexpressibleConstraint7()
    {
        await TestWithAllCodeStyleOptionsOffAsync(
            """
            using System;

            interface I<S>
            {
                void Goo<T>() where T : class, S;
            }

            class A : {|CS0535:I<Enum>|}
            {
            }
            """,
            """
            using System;

            interface I<S>
            {
                void Goo<T>() where T : class, S;
            }

            class A : I<Enum>
            {
                void I<Enum>.Goo<T>()
                {
                    throw new NotImplementedException();
                }
            }
            """);
    }

    [Fact, WorkItem("http://vstfdevdiv:8080/DevDiv2/DevDiv/_workitems/edit/542587")]
    public async Task TestUnexpressibleConstraint8()
    {
        await TestWithAllCodeStyleOptionsOffAsync(
            """
            using System;

            interface I<S>
            {
                void Goo<T>() where T : class, S;
            }

            class A : {|CS0535:I<int[]>|}
            {
            }
            """,
            """
            using System;

            interface I<S>
            {
                void Goo<T>() where T : class, S;
            }

            class A : I<int[]>
            {
                void I<int[]>.Goo<T>()
                {
                    throw new NotImplementedException();
                }
            }
            """);
    }

    [Fact, WorkItem("http://vstfdevdiv:8080/DevDiv2/DevDiv/_workitems/edit/542587")]
    public async Task TestUnexpressibleConstraint9()
    {
        await TestWithAllCodeStyleOptionsOffAsync(
            """
            using System;

            interface I<S>
            {
                void Goo<T>() where T : class, S;
            }

            enum E
            {
            }

            class A : {|CS0535:I<E>|}
            {
            }
            """,
            """
            using System;

            interface I<S>
            {
                void Goo<T>() where T : class, S;
            }

            enum E
            {
            }

            class A : I<E>
            {
                void I<E>.Goo<{|CS0455:T|}>()
                {
                    throw new NotImplementedException();
                }
            }
            """);
    }

    [Fact, WorkItem("http://vstfdevdiv:8080/DevDiv2/DevDiv/_workitems/edit/542621")]
    public async Task TestUnexpressibleConstraint10_CSharp72()
    {
        await new VerifyCS.Test
        {
            LanguageVersion = LanguageVersion.CSharp7_2,
            TestCode =
            """
            using System;

            interface I<S>
            {
                void Goo<T>() where T : S;
            }

            class A : {|CS0535:I<ValueType>|}
            {
            }
            """,
            FixedCode =
            """
            using System;

            interface I<S>
            {
                void Goo<T>() where T : S;
            }

            class A : I<ValueType>
            {
                void I<ValueType>.Goo<T>()
                {
                    throw new NotImplementedException();
                }
            }
            """,
        }.RunAsync();
    }

    [Fact, WorkItem("http://vstfdevdiv:8080/DevDiv2/DevDiv/_workitems/edit/542621")]
    public async Task TestUnexpressibleConstraint10_CSharp8()
    {
        await new VerifyCS.Test
        {
            LanguageVersion = LanguageVersion.CSharp8,
            TestCode =
            """
            using System;

            interface I<S>
            {
                void Goo<T>() where T : S;
            }

            class A : {|CS0535:I<ValueType>|}
            {
            }
            """,
            FixedCode =
            """
            using System;

            interface I<S>
            {
                void Goo<T>() where T : S;
            }

            class A : I<ValueType>
            {
                void I<ValueType>.Goo<T>()
                {
                    throw new NotImplementedException();
                }
            }
            """,
        }.RunAsync();
    }

    [Fact, WorkItem("http://vstfdevdiv:8080/DevDiv2/DevDiv/_workitems/edit/542669")]
    public async Task TestArrayConstraint()
    {
        await TestWithAllCodeStyleOptionsOffAsync(
            """
            using System;

            interface I<S>
            {
                void Goo<T>() where T : S;
            }

            class C : {|CS0535:I<Array>|}
            {
            }
            """,
            """
            using System;

            interface I<S>
            {
                void Goo<T>() where T : S;
            }

            class C : I<Array>
            {
                void I<Array>.Goo<T>()
                {
                    throw new NotImplementedException();
                }
            }
            """);
    }

    [Fact, WorkItem("http://vstfdevdiv:8080/DevDiv2/DevDiv/_workitems/edit/542743")]
    public async Task TestMultipleClassConstraints()
    {
        await TestWithAllCodeStyleOptionsOffAsync(
            """
            using System;

            interface I<S>
            {
                void Goo<T>() where T : Exception, S;
            }

            class C : {|CS0535:I<Attribute>|}
            {
            }
            """,
            """
            using System;

            interface I<S>
            {
                void Goo<T>() where T : Exception, S;
            }

            class C : I<Attribute>
            {
                void I<Attribute>.Goo<{|CS0455:T|}>()
                {
                    throw new NotImplementedException();
                }
            }
            """);
    }

    [Fact, WorkItem("http://vstfdevdiv:8080/DevDiv2/DevDiv/_workitems/edit/542751")]
    public async Task TestClassConstraintAndRefConstraint()
    {
        await TestWithAllCodeStyleOptionsOffAsync(
            """
            using System;

            interface I<S>
            {
                void Goo<T>() where T : class, S;
            }

            class C : {|CS0535:I<Exception>|}
            {
            }
            """,
            """
            using System;

            interface I<S>
            {
                void Goo<T>() where T : class, S;
            }

            class C : I<Exception>
            {
                void I<Exception>.Goo<T>()
                {
                    throw new NotImplementedException();
                }
            }
            """);
    }

    [Fact, WorkItem("http://vstfdevdiv:8080/DevDiv2/DevDiv/_workitems/edit/542505")]
    public async Task TestRenameConflictingTypeParameters1()
    {
        await TestWithAllCodeStyleOptionsOffAsync(
            """
            using System;
            using System.Collections.Generic;

            interface I<T>
            {
                void Goo<S>(T x, IList<S> list) where S : T;
            }

            class A<S> : {|CS0535:I<S>|}
            {
            }
            """,
            """
            using System;
            using System.Collections.Generic;

            interface I<T>
            {
                void Goo<S>(T x, IList<S> list) where S : T;
            }

            class A<S> : I<S>
            {
                public void Goo<S1>(S x, IList<S1> list) where S1 : S
                {
                    throw new NotImplementedException();
                }
            }
            """);
    }

    [Fact, WorkItem("http://vstfdevdiv:8080/DevDiv2/DevDiv/_workitems/edit/542505")]
    public async Task TestRenameConflictingTypeParameters2()
    {
        await TestWithAllCodeStyleOptionsOffAsync(
            """
            using System;
            using System.Collections.Generic;

            interface I<T>
            {
                void Goo<S>(T x, IList<S> list) where S : T;
            }

            class A<S> : {|CS0535:I<S>|}
            {
            }
            """,
            """
            using System;
            using System.Collections.Generic;

            interface I<T>
            {
                void Goo<S>(T x, IList<S> list) where S : T;
            }

            class A<S> : I<S>
            {
                void I<S>.Goo<S1>(S x, IList<S1> list)
                {
                    throw new NotImplementedException();
                }
            }
            """,
codeAction: ("True;False;False:global::I<S>;Microsoft.CodeAnalysis.ImplementInterface.AbstractImplementInterfaceService+ImplementInterfaceCodeAction;", 1));
    }

    [Fact, WorkItem("http://vstfdevdiv:8080/DevDiv2/DevDiv/_workitems/edit/542505")]
    public async Task TestRenameConflictingTypeParameters3()
    {
        await TestWithAllCodeStyleOptionsOffAsync(
            """
            using System;
            using System.Collections.Generic;

            interface I<X, Y>
            {
                void Goo<A, B>(X x, Y y, IList<A> list1, IList<B> list2)
                    where A : IList<B>
                    where B : IList<A>;
            }

            class C<A, B> : {|CS0535:I<A, B>|}
            {
            }
            """,
            """
            using System;
            using System.Collections.Generic;

            interface I<X, Y>
            {
                void Goo<A, B>(X x, Y y, IList<A> list1, IList<B> list2)
                    where A : IList<B>
                    where B : IList<A>;
            }

            class C<A, B> : I<A, B>
            {
                public void Goo<A1, B1>(A x, B y, IList<A1> list1, IList<B1> list2)
                    where A1 : IList<B1>
                    where B1 : IList<A1>
                {
                    throw new NotImplementedException();
                }
            }
            """);
    }

    [Fact, WorkItem("http://vstfdevdiv:8080/DevDiv2/DevDiv/_workitems/edit/542505")]
    public async Task TestRenameConflictingTypeParameters4()
    {
        await TestWithAllCodeStyleOptionsOffAsync(
            """
            using System;
            using System.Collections.Generic;

            interface I<X, Y>
            {
                void Goo<A, B>(X x, Y y, IList<A> list1, IList<B> list2)
                    where A : IList<B>
                    where B : IList<A>;
            }

            class C<A, B> : {|CS0535:I<A, B>|}
            {
            }
            """,
            """
            using System;
            using System.Collections.Generic;

            interface I<X, Y>
            {
                void Goo<A, B>(X x, Y y, IList<A> list1, IList<B> list2)
                    where A : IList<B>
                    where B : IList<A>;
            }

            class C<A, B> : I<A, B>
            {
                void I<A, B>.Goo<A1, B1>(A x, B y, IList<A1> list1, IList<B1> list2)
                {
                    throw new NotImplementedException();
                }
            }
            """,
codeAction: ("True;False;False:global::I<A, B>;Microsoft.CodeAnalysis.ImplementInterface.AbstractImplementInterfaceService+ImplementInterfaceCodeAction;", 1));
    }

    [Fact, WorkItem("http://vstfdevdiv:8080/DevDiv2/DevDiv/_workitems/edit/542506")]
    public async Task TestNameSimplification()
    {
        await TestWithAllCodeStyleOptionsOffAsync(
            """
            using System;

            class A<T>
            {
                class B
                {
                }

                interface I
                {
                    void Goo(B x);
                }

                class C<U> : {|CS0535:I|}
                {
                }
            }
            """,
            """
            using System;

            class A<T>
            {
                class B
                {
                }

                interface I
                {
                    void Goo(B x);
                }

                class C<U> : I
                {
                    public void Goo(B x)
                    {
                        throw new NotImplementedException();
                    }
                }
            }
            """);
    }

    [Fact, WorkItem("http://vstfdevdiv:8080/DevDiv2/DevDiv/_workitems/edit/542506")]
    public async Task TestNameSimplification2()
    {
        await TestWithAllCodeStyleOptionsOffAsync(
            """
            class A<T>
            {
                class B
                {
                }

                interface I
                {
                    void Goo(B[] x);
                }

                class C<U> : {|CS0535:I|}
                {
                }
            }
            """,
            """
            class A<T>
            {
                class B
                {
                }

                interface I
                {
                    void Goo(B[] x);
                }

                class C<U> : I
                {
                    public void Goo(B[] x)
                    {
                        throw new System.NotImplementedException();
                    }
                }
            }
            """);
    }

    [Fact, WorkItem("http://vstfdevdiv:8080/DevDiv2/DevDiv/_workitems/edit/542506")]
    public async Task TestNameSimplification3()
    {
        await TestWithAllCodeStyleOptionsOffAsync(
            """
            class A<T>
            {
                class B
                {
                }

                interface I
                {
                    void Goo(B[][,][,,][,,,] x);
                }

                class C<U> : {|CS0535:I|}
                {
                }
            }
            """,
            """
            class A<T>
            {
                class B
                {
                }

                interface I
                {
                    void Goo(B[][,][,,][,,,] x);
                }

                class C<U> : I
                {
                    public void Goo(B[][,][,,][,,,] x)
                    {
                        throw new System.NotImplementedException();
                    }
                }
            }
            """);
    }

    [Fact, WorkItem("http://vstfdevdiv:8080/DevDiv2/DevDiv/_workitems/edit/544166")]
    public async Task TestImplementAbstractProperty()
    {
        await TestWithAllCodeStyleOptionsOffAsync(
            """
            interface IGoo
            {
                int Gibberish { get; set; }
            }

            abstract class Goo : {|CS0535:IGoo|}
            {
            }
            """,
            """
            interface IGoo
            {
                int Gibberish { get; set; }
            }

            abstract class Goo : IGoo
            {
                public abstract int Gibberish { get; set; }
            }
            """,
codeAction: ("False;True;True:global::IGoo;Microsoft.CodeAnalysis.ImplementInterface.AbstractImplementInterfaceService+ImplementInterfaceCodeAction;", 1));
    }

    [Fact, WorkItem("http://vstfdevdiv:8080/DevDiv2/DevDiv/_workitems/edit/544210")]
    public async Task TestMissingOnWrongArity()
    {
        var code =
            """
            interface I1<T>
            {
                int X { get; set; }
            }

            class C : {|CS0305:I1|}
            {
            }
            """;

        await VerifyCS.VerifyCodeFixAsync(code, code);
    }

    [Fact, WorkItem("http://vstfdevdiv:8080/DevDiv2/DevDiv/_workitems/edit/544281")]
    public async Task TestImplicitDefaultValue()
    {
        await TestWithAllCodeStyleOptionsOffAsync(
            """
            interface IOptional
            {
                int Goo(int g = 0);
            }

            class Opt : {|CS0535:IOptional|}
            {
            }
            """,
            """
            interface IOptional
            {
                int Goo(int g = 0);
            }

            class Opt : IOptional
            {
                public int Goo(int g = 0)
                {
                    throw new System.NotImplementedException();
                }
            }
            """);
    }

    [Fact, WorkItem("http://vstfdevdiv:8080/DevDiv2/DevDiv/_workitems/edit/544281")]
    public async Task TestExplicitDefaultValue()
    {
        await TestWithAllCodeStyleOptionsOffAsync(
            """
            interface IOptional
            {
                int Goo(int g = 0);
            }

            class Opt : {|CS0535:IOptional|}
            {
            }
            """,
            """
            interface IOptional
            {
                int Goo(int g = 0);
            }

            class Opt : IOptional
            {
                int IOptional.Goo(int g)
                {
                    throw new System.NotImplementedException();
                }
            }
            """,
codeAction: ("True;False;False:global::IOptional;Microsoft.CodeAnalysis.ImplementInterface.AbstractImplementInterfaceService+ImplementInterfaceCodeAction;", 1));
    }

    [Fact]
    public async Task TestMissingInHiddenType()
    {
        var code =
            """
            using System;

            class Program : {|CS0535:IComparable|}
            {
            #line hidden
            }
            #line default
            """;

        await VerifyCS.VerifyCodeFixAsync(code, code);
    }

    [Fact]
    public async Task TestGenerateIntoVisiblePart()
    {
        await TestWithAllCodeStyleOptionsOffAsync(
            """
            #line default
            using System;

            partial class Program : {|CS0535:IComparable|}
            {
                void Goo()
                {
            #line hidden
                }
            }
            #line default
            """,
            """
            #line default
            using System;

            partial class Program : IComparable
            {
                public int CompareTo(object obj)
                {
                    throw new NotImplementedException();
                }

                void Goo()
                {
            #line hidden
                }
            }
            #line default
            """);
    }

    [Fact]
    public async Task TestGenerateIfAvailableRegionExists()
    {
        await TestWithAllCodeStyleOptionsOffAsync(
            """
            using System;

            partial class Program : {|CS0535:IComparable|}
            {
            #line hidden
            }
            #line default

            partial class Program
            {
            }
            """,
            """
            using System;

            partial class Program : IComparable
            {
            #line hidden
            }
            #line default

            partial class Program
            {
                public int CompareTo(object obj)
                {
                    throw new NotImplementedException();
                }
            }
            """);
    }

    [Fact, WorkItem("http://vstfdevdiv:8080/DevDiv2/DevDiv/_workitems/edit/545334")]
    public async Task TestNoGenerateInVenusCase1()
    {
        var code =
            """
            using System;
            #line 1 "Bar"
            class Goo : {|CS0535:IComparable|}{|CS1513:|}{|CS1514:|}


            #line default
            #line hidden
            // stuff
            """;

        await VerifyCS.VerifyCodeFixAsync(code, code);
    }

    [Fact, WorkItem("http://vstfdevdiv:8080/DevDiv2/DevDiv/_workitems/edit/545476")]
    public async Task TestOptionalDateTime1()
    {
        await new VerifyCS.Test
        {
            TestCode = """
            using System;
            using System.Runtime.CompilerServices;
            using System.Runtime.InteropServices;

            interface IGoo
            {
                void Goo([Optional][DateTimeConstant(100)] DateTime x);
            }

            public class C : {|CS0535:IGoo|}
            {
            }
            """,
            FixedCode = """
            using System;
            using System.Runtime.CompilerServices;
            using System.Runtime.InteropServices;

            interface IGoo
            {
                void Goo([Optional][DateTimeConstant(100)] DateTime x);
            }

            public class C : IGoo
            {
                public void Goo([DateTimeConstant(100), Optional] DateTime x)
                {
                    throw new NotImplementedException();
                }
            }
            """,
            Options = { AllOptionsOff },

            // 🐛 one value is generated with 100L instead of 100
            CodeActionValidationMode = CodeActionValidationMode.None,
        }.RunAsync();
    }

    [Fact, WorkItem("http://vstfdevdiv:8080/DevDiv2/DevDiv/_workitems/edit/545476")]
    public async Task TestOptionalDateTime2()
    {
        await TestWithAllCodeStyleOptionsOffAsync(
            """
            using System;
            using System.Runtime.CompilerServices;
            using System.Runtime.InteropServices;

            interface IGoo
            {
                void Goo([Optional][DateTimeConstant(100)] DateTime x);
            }

            public class C : {|CS0535:IGoo|}
            {
            }
            """,
            """
            using System;
            using System.Runtime.CompilerServices;
            using System.Runtime.InteropServices;

            interface IGoo
            {
                void Goo([Optional][DateTimeConstant(100)] DateTime x);
            }

            public class C : IGoo
            {
                void IGoo.Goo(DateTime x)
                {
                    throw new NotImplementedException();
                }
            }
            """,
codeAction: ("True;False;False:global::IGoo;Microsoft.CodeAnalysis.ImplementInterface.AbstractImplementInterfaceService+ImplementInterfaceCodeAction;", 1));
    }

    [Fact, WorkItem("http://vstfdevdiv:8080/DevDiv2/DevDiv/_workitems/edit/545477")]
    public async Task TestIUnknownIDispatchAttributes1()
    {
        await TestWithAllCodeStyleOptionsOffAsync(
            """
            using System.Runtime.CompilerServices;
            using System.Runtime.InteropServices;

            interface IGoo
            {
                void Goo1([Optional][IUnknownConstant] object x);
                void Goo2([Optional][IDispatchConstant] object x);
            }

            public class C : {|CS0535:{|CS0535:IGoo|}|}
            {
            }
            """,
            """
            using System.Runtime.CompilerServices;
            using System.Runtime.InteropServices;

            interface IGoo
            {
                void Goo1([Optional][IUnknownConstant] object x);
                void Goo2([Optional][IDispatchConstant] object x);
            }

            public class C : IGoo
            {
                public void Goo1([IUnknownConstant, Optional] object x)
                {
                    throw new System.NotImplementedException();
                }

                public void Goo2([IDispatchConstant, Optional] object x)
                {
                    throw new System.NotImplementedException();
                }
            }
            """);
    }

    [Fact, WorkItem("http://vstfdevdiv:8080/DevDiv2/DevDiv/_workitems/edit/545477")]
    public async Task TestIUnknownIDispatchAttributes2()
    {
        await TestWithAllCodeStyleOptionsOffAsync(
            """
            using System.Runtime.CompilerServices;
            using System.Runtime.InteropServices;

            interface IGoo
            {
                void Goo1([Optional][IUnknownConstant] object x);
                void Goo2([Optional][IDispatchConstant] object x);
            }

            public class C : {|CS0535:{|CS0535:IGoo|}|}
            {
            }
            """,
            """
            using System.Runtime.CompilerServices;
            using System.Runtime.InteropServices;

            interface IGoo
            {
                void Goo1([Optional][IUnknownConstant] object x);
                void Goo2([Optional][IDispatchConstant] object x);
            }

            public class C : IGoo
            {
                void IGoo.Goo1(object x)
                {
                    throw new System.NotImplementedException();
                }

                void IGoo.Goo2(object x)
                {
                    throw new System.NotImplementedException();
                }
            }
            """,
codeAction: ("True;False;False:global::IGoo;Microsoft.CodeAnalysis.ImplementInterface.AbstractImplementInterfaceService+ImplementInterfaceCodeAction;", 1));
    }

    [Fact, WorkItem("http://vstfdevdiv:8080/DevDiv2/DevDiv/_workitems/edit/545464")]
    public async Task TestTypeNameConflict()
    {
        await TestWithAllCodeStyleOptionsOffAsync(
            """
            interface IGoo
            {
                void Goo();
            }

            public class Goo : {|CS0535:IGoo|}
            {
            }
            """,
            """
            interface IGoo
            {
                void Goo();
            }

            public class Goo : IGoo
            {
                void IGoo.Goo()
                {
                    throw new System.NotImplementedException();
                }
            }
            """);
    }

    [Fact]
    public async Task TestStringLiteral()
    {
        await TestWithAllCodeStyleOptionsOffAsync(
@"interface IGoo { void Goo ( string s = ""\"""" ) ; } class B : {|CS0535:IGoo|} { }",
"""
interface IGoo { void Goo ( string s = "\"" ) ; }
class B : IGoo
{
    public void Goo(string s = "\"")
    {
        throw new System.NotImplementedException();
    }
}
""");
    }

    [Fact, WorkItem("http://vstfdevdiv:8080/DevDiv2/DevDiv/_workitems/edit/916114")]
    public async Task TestOptionalNullableStructParameter1()
    {
        await TestWithAllCodeStyleOptionsOffAsync(
            """
            struct b
            {
            }

            interface d
            {
                void m(b? x = null, b? y = default(b?));
            }

            class c : {|CS0535:d|}
            {
            }
            """,
            """
            struct b
            {
            }

            interface d
            {
                void m(b? x = null, b? y = default(b?));
            }

            class c : d
            {
                public void m(b? x = null, b? y = null)
                {
                    throw new System.NotImplementedException();
                }
            }
            """);
    }

    [Fact, WorkItem("http://vstfdevdiv:8080/DevDiv2/DevDiv/_workitems/edit/916114")]
    public async Task TestOptionalNullableStructParameter2()
    {
        await TestWithAllCodeStyleOptionsOffAsync(
            """
            struct b
            {
            }

            interface d
            {
                void m(b? x = null, b? y = default(b?));
            }

            class c : {|CS0535:d|}
            {
            }
            """,
            """
            struct b
            {
            }

            interface d
            {
                void m(b? x = null, b? y = default(b?));
            }

            class c : d
            {
                void d.m(b? x, b? y)
                {
                    throw new System.NotImplementedException();
                }
            }
            """, codeAction: ("True;False;False:global::d;Microsoft.CodeAnalysis.ImplementInterface.AbstractImplementInterfaceService+ImplementInterfaceCodeAction;", 1));
    }

    [Fact, WorkItem("http://vstfdevdiv:8080/DevDiv2/DevDiv/_workitems/edit/916114")]
    public async Task TestOptionalNullableIntParameter()
    {
        await TestWithAllCodeStyleOptionsOffAsync(
            """
            interface d
            {
                void m(int? x = 5, int? y = null);
            }

            class c : {|CS0535:d|}
            {
            }
            """,
            """
            interface d
            {
                void m(int? x = 5, int? y = null);
            }

            class c : d
            {
                public void m(int? x = 5, int? y = null)
                {
                    throw new System.NotImplementedException();
                }
            }
            """);
    }

    [Fact, WorkItem("http://vstfdevdiv:8080/DevDiv2/DevDiv/_workitems/edit/545613")]
    public async Task TestOptionalWithNoDefaultValue()
    {
        await TestWithAllCodeStyleOptionsOffAsync(
            """
            using System.Runtime.InteropServices;

            interface I
            {
                void Goo([Optional] I o);
            }

            class C : {|CS0535:I|}
            {
            }
            """,
            """
            using System.Runtime.InteropServices;

            interface I
            {
                void Goo([Optional] I o);
            }

            class C : I
            {
                public void Goo([Optional] I o)
                {
                    throw new System.NotImplementedException();
                }
            }
            """);
    }

    [Fact]
    public async Task TestIntegralAndFloatLiterals()
    {
        await new VerifyCS.Test
        {
            TestCode = """
            interface I
            {
                void M01(short s = short.MinValue);
                void M02(short s = -1);
                void M03(short s = short.MaxValue);
                void M04(ushort s = ushort.MinValue);
                void M05(ushort s = 1);
                void M06(ushort s = ushort.MaxValue);
                void M07(int s = int.MinValue);
                void M08(int s = -1);
                void M09(int s = int.MaxValue);
                void M10(uint s = uint.MinValue);
                void M11(uint s = 1);
                void M12(uint s = uint.MaxValue);
                void M13(long s = long.MinValue);
                void M14(long s = -1);
                void M15(long s = long.MaxValue);
                void M16(ulong s = ulong.MinValue);
                void M17(ulong s = 1);
                void M18(ulong s = ulong.MaxValue);
                void M19(float s = float.MinValue);
                void M20(float s = 1);
                void M21(float s = float.MaxValue);
                void M22(double s = double.MinValue);
                void M23(double s = 1);
                void M24(double s = double.MaxValue);
            }

            class C : {|CS0535:{|CS0535:{|CS0535:{|CS0535:{|CS0535:{|CS0535:{|CS0535:{|CS0535:{|CS0535:{|CS0535:{|CS0535:{|CS0535:{|CS0535:{|CS0535:{|CS0535:{|CS0535:{|CS0535:{|CS0535:{|CS0535:{|CS0535:{|CS0535:{|CS0535:{|CS0535:{|CS0535:I|}|}|}|}|}|}|}|}|}|}|}|}|}|}|}|}|}|}|}|}|}|}|}|}
            {
            }
            """,
            FixedCode = """
            interface I
            {
                void M01(short s = short.MinValue);
                void M02(short s = -1);
                void M03(short s = short.MaxValue);
                void M04(ushort s = ushort.MinValue);
                void M05(ushort s = 1);
                void M06(ushort s = ushort.MaxValue);
                void M07(int s = int.MinValue);
                void M08(int s = -1);
                void M09(int s = int.MaxValue);
                void M10(uint s = uint.MinValue);
                void M11(uint s = 1);
                void M12(uint s = uint.MaxValue);
                void M13(long s = long.MinValue);
                void M14(long s = -1);
                void M15(long s = long.MaxValue);
                void M16(ulong s = ulong.MinValue);
                void M17(ulong s = 1);
                void M18(ulong s = ulong.MaxValue);
                void M19(float s = float.MinValue);
                void M20(float s = 1);
                void M21(float s = float.MaxValue);
                void M22(double s = double.MinValue);
                void M23(double s = 1);
                void M24(double s = double.MaxValue);
            }

            class C : I
            {
                public void M01(short s = short.MinValue)
                {
                    throw new System.NotImplementedException();
                }

                public void M02(short s = -1)
                {
                    throw new System.NotImplementedException();
                }

                public void M03(short s = short.MaxValue)
                {
                    throw new System.NotImplementedException();
                }

                public void M04(ushort s = 0)
                {
                    throw new System.NotImplementedException();
                }

                public void M05(ushort s = 1)
                {
                    throw new System.NotImplementedException();
                }

                public void M06(ushort s = ushort.MaxValue)
                {
                    throw new System.NotImplementedException();
                }

                public void M07(int s = int.MinValue)
                {
                    throw new System.NotImplementedException();
                }

                public void M08(int s = -1)
                {
                    throw new System.NotImplementedException();
                }

                public void M09(int s = int.MaxValue)
                {
                    throw new System.NotImplementedException();
                }

                public void M10(uint s = 0)
                {
                    throw new System.NotImplementedException();
                }

                public void M11(uint s = 1)
                {
                    throw new System.NotImplementedException();
                }

                public void M12(uint s = uint.MaxValue)
                {
                    throw new System.NotImplementedException();
                }

                public void M13(long s = long.MinValue)
                {
                    throw new System.NotImplementedException();
                }

                public void M14(long s = -1)
                {
                    throw new System.NotImplementedException();
                }

                public void M15(long s = long.MaxValue)
                {
                    throw new System.NotImplementedException();
                }

                public void M16(ulong s = 0)
                {
                    throw new System.NotImplementedException();
                }

                public void M17(ulong s = 1)
                {
                    throw new System.NotImplementedException();
                }

                public void M18(ulong s = ulong.MaxValue)
                {
                    throw new System.NotImplementedException();
                }

                public void M19(float s = float.MinValue)
                {
                    throw new System.NotImplementedException();
                }

                public void M20(float s = 1)
                {
                    throw new System.NotImplementedException();
                }

                public void M21(float s = float.MaxValue)
                {
                    throw new System.NotImplementedException();
                }

                public void M22(double s = double.MinValue)
                {
                    throw new System.NotImplementedException();
                }

                public void M23(double s = 1)
                {
                    throw new System.NotImplementedException();
                }

                public void M24(double s = double.MaxValue)
                {
                    throw new System.NotImplementedException();
                }
            }
            """,
            Options = { AllOptionsOff },

            // 🐛 one value is generated with 0U instead of 0
            CodeActionValidationMode = CodeActionValidationMode.None,
        }.RunAsync();
    }

    [Fact]
    public async Task TestEnumLiterals()
    {
        await TestWithAllCodeStyleOptionsOffAsync(
            """
            using System;

            enum E
            {
               A = 1,
               B = 2  
            }

            [FlagsAttribute]
            enum FlagE
            {
               A = 1,
               B = 2
            }

            interface I
            {
                void M1(E e = E.A | E.B);
                void M2(FlagE e = FlagE.A | FlagE.B);
            }

            class C : {|CS0535:{|CS0535:I|}|}
            {
            }
            """,
            """
            using System;

            enum E
            {
               A = 1,
               B = 2  
            }

            [FlagsAttribute]
            enum FlagE
            {
               A = 1,
               B = 2
            }

            interface I
            {
                void M1(E e = E.A | E.B);
                void M2(FlagE e = FlagE.A | FlagE.B);
            }

            class C : I
            {
                public void M1(E e = (E)3)
                {
                    throw new NotImplementedException();
                }

                public void M2(FlagE e = FlagE.A | FlagE.B)
                {
                    throw new NotImplementedException();
                }
            }
            """);
    }

    [Fact]
    public async Task TestCharLiterals()
    {
        await TestWithAllCodeStyleOptionsOffAsync(
            """
            using System;

            interface I
            {
                void M01(char c = '\0');
                void M02(char c = '\r');
                void M03(char c = '\n');
                void M04(char c = '\t');
                void M05(char c = '\b');
                void M06(char c = '\v');
                void M07(char c = '\'');
                void M08(char c = '“');
                void M09(char c = 'a');
                void M10(char c = '"');
                void M11(char c = '\u2029');
            }

            class C : {|CS0535:{|CS0535:{|CS0535:{|CS0535:{|CS0535:{|CS0535:{|CS0535:{|CS0535:{|CS0535:{|CS0535:{|CS0535:I|}|}|}|}|}|}|}|}|}|}|}
            {
            }
            """,
            """
            using System;

            interface I
            {
                void M01(char c = '\0');
                void M02(char c = '\r');
                void M03(char c = '\n');
                void M04(char c = '\t');
                void M05(char c = '\b');
                void M06(char c = '\v');
                void M07(char c = '\'');
                void M08(char c = '“');
                void M09(char c = 'a');
                void M10(char c = '"');
                void M11(char c = '\u2029');
            }

            class C : I
            {
                public void M01(char c = '\0')
                {
                    throw new NotImplementedException();
                }

                public void M02(char c = '\r')
                {
                    throw new NotImplementedException();
                }

                public void M03(char c = '\n')
                {
                    throw new NotImplementedException();
                }

                public void M04(char c = '\t')
                {
                    throw new NotImplementedException();
                }

                public void M05(char c = '\b')
                {
                    throw new NotImplementedException();
                }

                public void M06(char c = '\v')
                {
                    throw new NotImplementedException();
                }

                public void M07(char c = '\'')
                {
                    throw new NotImplementedException();
                }

                public void M08(char c = '“')
                {
                    throw new NotImplementedException();
                }

                public void M09(char c = 'a')
                {
                    throw new NotImplementedException();
                }

                public void M10(char c = '"')
                {
                    throw new NotImplementedException();
                }

                public void M11(char c = '\u2029')
                {
                    throw new NotImplementedException();
                }
            }
            """);
    }

    [Fact, WorkItem("http://vstfdevdiv:8080/DevDiv2/DevDiv/_workitems/edit/545695")]
    public async Task TestRemoveParenthesesAroundTypeReference1()
    {
        await TestWithAllCodeStyleOptionsOffAsync(
            """
            using System;

            interface I
            {
                void Goo(DayOfWeek x = DayOfWeek.Friday);
            }

            class C : {|CS0535:I|}
            {
                DayOfWeek DayOfWeek { get; set; }
            }
            """,
            """
            using System;

            interface I
            {
                void Goo(DayOfWeek x = DayOfWeek.Friday);
            }

            class C : I
            {
                DayOfWeek DayOfWeek { get; set; }

                public void Goo(DayOfWeek x = DayOfWeek.Friday)
                {
                    throw new NotImplementedException();
                }
            }
            """);
    }

    [Fact, WorkItem("http://vstfdevdiv:8080/DevDiv2/DevDiv/_workitems/edit/545696")]
    public async Task TestDecimalConstants1()
    {
        await TestWithAllCodeStyleOptionsOffAsync(
            """
            interface I
            {
                void Goo(decimal x = decimal.MaxValue);
            }

            class C : {|CS0535:I|}
            {
            }
            """,
            """
            interface I
            {
                void Goo(decimal x = decimal.MaxValue);
            }

            class C : I
            {
                public void Goo(decimal x = decimal.MaxValue)
                {
                    throw new System.NotImplementedException();
                }
            }
            """);
    }

    [Fact, WorkItem("http://vstfdevdiv:8080/DevDiv2/DevDiv/_workitems/edit/545711")]
    public async Task TestNullablePrimitiveLiteral()
    {
        await TestWithAllCodeStyleOptionsOffAsync(
            """
            interface I
            {
                void Goo(decimal? x = decimal.MaxValue);
            }

            class C : {|CS0535:I|}
            {
            }
            """,
            """
            interface I
            {
                void Goo(decimal? x = decimal.MaxValue);
            }

            class C : I
            {
                public void Goo(decimal? x = decimal.MaxValue)
                {
                    throw new System.NotImplementedException();
                }
            }
            """);
    }

    [Fact, WorkItem("http://vstfdevdiv:8080/DevDiv2/DevDiv/_workitems/edit/545715")]
    public async Task TestNullableEnumType()
    {
        await TestWithAllCodeStyleOptionsOffAsync(
            """
            using System;

            interface I
            {
                void Goo(DayOfWeek? x = DayOfWeek.Friday);
            }

            class C : {|CS0535:I|}
            {
            }
            """,
            """
            using System;

            interface I
            {
                void Goo(DayOfWeek? x = DayOfWeek.Friday);
            }

            class C : I
            {
                public void Goo(DayOfWeek? x = DayOfWeek.Friday)
                {
                    throw new NotImplementedException();
                }
            }
            """);
    }

    [Fact, WorkItem("http://vstfdevdiv:8080/DevDiv2/DevDiv/_workitems/edit/545752")]
    public async Task TestByteLiterals()
    {
        await TestWithAllCodeStyleOptionsOffAsync(
            """
            interface I
            {
                void Goo(byte x = 1);
            }

            class C : {|CS0535:I|}
            {
            }
            """,
            """
            interface I
            {
                void Goo(byte x = 1);
            }

            class C : I
            {
                public void Goo(byte x = 1)
                {
                    throw new System.NotImplementedException();
                }
            }
            """);
    }

    [Fact, WorkItem("http://vstfdevdiv:8080/DevDiv2/DevDiv/_workitems/edit/545736")]
    public async Task TestCastedOptionalParameter1()
    {
        const string code = """
            using System;
            interface I
            {
                void Goo(ConsoleColor x = (ConsoleColor)(-1));
            }

            class C : {|CS0535:I|}
            {
            }
            """;

        const string expected = """
            using System;
            interface I
            {
                void Goo(ConsoleColor x = (ConsoleColor)(-1));
            }

            class C : I
            {
                public void Goo(ConsoleColor x = (ConsoleColor)(-1))
                {
                    throw new NotImplementedException();
                }
            }
            """;

        await TestWithAllCodeStyleOptionsOffAsync(code, expected);
    }

    [Fact, WorkItem("http://vstfdevdiv:8080/DevDiv2/DevDiv/_workitems/edit/545737")]
    public async Task TestCastedEnumValue()
    {
        await TestWithAllCodeStyleOptionsOffAsync(
            """
            using System;

            interface I
            {
                void Goo(ConsoleColor x = (ConsoleColor)int.MaxValue);
            }

            class C : {|CS0535:I|}
            {
            }
            """,
            """
            using System;

            interface I
            {
                void Goo(ConsoleColor x = (ConsoleColor)int.MaxValue);
            }

            class C : I
            {
                public void Goo(ConsoleColor x = (ConsoleColor)int.MaxValue)
                {
                    throw new NotImplementedException();
                }
            }
            """);
    }

    [Fact, WorkItem("http://vstfdevdiv:8080/DevDiv2/DevDiv/_workitems/edit/545785")]
    public async Task TestNoCastFromZeroToEnum()
    {
        await TestWithAllCodeStyleOptionsOffAsync(
            """
            enum E
            {
                A = 1,
            }

            interface I
            {
                void Goo(E x = 0);
            }

            class C : {|CS0535:I|}
            {
            }
            """,
            """
            enum E
            {
                A = 1,
            }

            interface I
            {
                void Goo(E x = 0);
            }

            class C : I
            {
                public void Goo(E x = 0)
                {
                    throw new System.NotImplementedException();
                }
            }
            """);
    }

    [Fact, WorkItem("http://vstfdevdiv:8080/DevDiv2/DevDiv/_workitems/edit/545793")]
    public async Task TestMultiDimArray()
    {
        await TestWithAllCodeStyleOptionsOffAsync(
            """
            using System.Runtime.InteropServices;

            interface I
            {
                void Goo([Optional][DefaultParameterValue(1)] int x, int[,] y);
            }

            class C : {|CS0535:I|}
            {
            }
            """,
            """
            using System.Runtime.InteropServices;

            interface I
            {
                void Goo([Optional][DefaultParameterValue(1)] int x, int[,] y);
            }

            class C : I
            {
                public void Goo([{|CS1745:DefaultParameterValue|}(1), {|CS1745:Optional|}] int x = {|CS8017:1|}, int[,] y = null)
                {
                    throw new System.NotImplementedException();
                }
            }
            """);
    }

    [Fact, WorkItem("http://vstfdevdiv:8080/DevDiv2/DevDiv/_workitems/edit/545794")]
    public async Task TestParametersAfterOptionalParameter()
    {
        await TestWithAllCodeStyleOptionsOffAsync(
            """
            using System.Runtime.InteropServices;

            interface I
            {
                void Goo([Optional, DefaultParameterValue(1)] int x, int[] y, int[] z);
            }

            class C : {|CS0535:I|}
            {
            }
            """,
            """
            using System.Runtime.InteropServices;

            interface I
            {
                void Goo([Optional, DefaultParameterValue(1)] int x, int[] y, int[] z);
            }

            class C : I
            {
                public void Goo([{|CS1745:DefaultParameterValue|}(1), {|CS1745:Optional|}] int x = {|CS8017:1|}, int[] y = null, int[] z = null)
                {
                    throw new System.NotImplementedException();
                }
            }
            """);
    }

    [Fact, WorkItem("http://vstfdevdiv:8080/DevDiv2/DevDiv/_workitems/edit/545605")]
    public async Task TestAttributeInParameter()
    {
        var test = new VerifyCS.Test
        {
            TestCode =
            """
            using System;
            using System.Runtime.CompilerServices;
            using System.Runtime.InteropServices;

            interface I
            {
                void Goo([Optional][DateTimeConstant(100)] DateTime d1, [Optional][IUnknownConstant] object d2);
            }
            class C : {|CS0535:I|}
            {
            }
            """,
            FixedCode =
            """
            using System;
            using System.Runtime.CompilerServices;
            using System.Runtime.InteropServices;

            interface I
            {
                void Goo([Optional][DateTimeConstant(100)] DateTime d1, [Optional][IUnknownConstant] object d2);
            }
            class C : I
            {
                public void Goo([DateTimeConstant(100), Optional] DateTime d1, [IUnknownConstant, Optional] object d2)
                {
                    throw new NotImplementedException();
                }
            }
            """,
            // 🐛 the DateTimeConstant attribute is generated with 100L instead of 100
            CodeActionValidationMode = CodeActionValidationMode.None,
        };

        test.Options.AddRange(AllOptionsOff);
        await test.RunAsync();
    }

    [Fact, WorkItem("http://vstfdevdiv:8080/DevDiv2/DevDiv/_workitems/edit/545897")]
    public async Task TestNameConflictBetweenMethodAndTypeParameter()
    {
        await TestWithAllCodeStyleOptionsOffAsync(
            """
            interface I<S>
            {
                void T1<T>(S x, T y);
            }

            class C<T> : {|CS0535:I<T>|}
            {
            }
            """,
            """
            interface I<S>
            {
                void T1<T>(S x, T y);
            }

            class C<T> : I<T>
            {
                public void T1<T2>(T x, T2 y)
                {
                    throw new System.NotImplementedException();
                }
            }
            """);
    }

    [Fact, WorkItem("http://vstfdevdiv:8080/DevDiv2/DevDiv/_workitems/edit/545895")]
    public async Task TestTypeParameterReplacementWithOuterType()
    {
        await TestWithAllCodeStyleOptionsOffAsync(
            """
            using System.Collections.Generic;

            interface I<S>
            {
                void Goo<T>(S y, List<T>.Enumerator x);
            }

            class D<T> : {|CS0535:I<T>|}
            {
            }
            """,
            """
            using System.Collections.Generic;

            interface I<S>
            {
                void Goo<T>(S y, List<T>.Enumerator x);
            }

            class D<T> : I<T>
            {
                public void Goo<T1>(T y, List<T1>.Enumerator x)
                {
                    throw new System.NotImplementedException();
                }
            }
            """);
    }

    [Fact, WorkItem("http://vstfdevdiv:8080/DevDiv2/DevDiv/_workitems/edit/545864")]
    public async Task TestFloatConstant()
    {
        await TestWithAllCodeStyleOptionsOffAsync(
            """
            interface I
            {
                void Goo(float x = 1E10F);
            }

            class C : {|CS0535:I|}
            {
            }
            """,
            """
            interface I
            {
                void Goo(float x = 1E10F);
            }

            class C : I
            {
                public void Goo(float x = 1E+10F)
                {
                    throw new System.NotImplementedException();
                }
            }
            """);
    }

    [Fact, WorkItem("http://vstfdevdiv:8080/DevDiv2/DevDiv/_workitems/edit/544640")]
    public async Task TestKeywordForTypeParameterName()
    {
        await TestWithAllCodeStyleOptionsOffAsync(
            """
            interface I
            {
                void Goo<@class>();
            }

            class C : {|CS0535:I|}{|CS1513:|}{|CS1514:|}
            """,
            """
            interface I
            {
                void Goo<@class>();
            }

            class C : I
            {
                public void Goo<@class>()
                {
                    throw new System.NotImplementedException();
                }
            }

            """);
    }

    [Fact, WorkItem("http://vstfdevdiv:8080/DevDiv2/DevDiv/_workitems/edit/545922")]
    public async Task TestExtremeDecimals()
    {
        await TestWithAllCodeStyleOptionsOffAsync(
            """
            interface I
            {
                void Goo1(decimal x = 1E28M);
                void Goo2(decimal x = -1E28M);
            }

            class C : {|CS0535:{|CS0535:I|}|}
            {
            }
            """,
            """
            interface I
            {
                void Goo1(decimal x = 1E28M);
                void Goo2(decimal x = -1E28M);
            }

            class C : I
            {
                public void Goo1(decimal x = 10000000000000000000000000000M)
                {
                    throw new System.NotImplementedException();
                }

                public void Goo2(decimal x = -10000000000000000000000000000M)
                {
                    throw new System.NotImplementedException();
                }
            }
            """);
    }

    [Fact, WorkItem("http://vstfdevdiv:8080/DevDiv2/DevDiv/_workitems/edit/544659")]
    public async Task TestNonZeroScaleDecimals()
    {
        await TestWithAllCodeStyleOptionsOffAsync(
            """
            interface I
            {
                void Goo(decimal x = 0.1M);
            }

            class C : {|CS0535:I|}
            {
            }
            """,
            """
            interface I
            {
                void Goo(decimal x = 0.1M);
            }

            class C : I
            {
                public void Goo(decimal x = 0.1M)
                {
                    throw new System.NotImplementedException();
                }
            }
            """);
    }

    [Fact, WorkItem("http://vstfdevdiv:8080/DevDiv2/DevDiv/_workitems/edit/544639")]
    public async Task TestUnterminatedComment()
    {
        await TestWithAllCodeStyleOptionsOffAsync(
            """
            using System;

            // Implement interface
            class C : {|CS0535:IServiceProvider|} {|CS1035:|}/*
            {|CS1513:|}{|CS1514:|}
            """,
            """
            using System;

            // Implement interface
            class C : IServiceProvider /*
            */
            {
                public object GetService(Type serviceType)
                {
                    throw new NotImplementedException();
                }
            }

            """);
    }

    [Fact, WorkItem("http://vstfdevdiv:8080/DevDiv2/DevDiv/_workitems/edit/529920")]
    public async Task TestNewLineBeforeDirective()
    {
        await TestWithAllCodeStyleOptionsOffAsync(
            """
            using System;

            // Implement interface
            class C : {|CS0535:IServiceProvider|}{|CS1513:|}{|CS1514:|}
            #pragma warning disable
            """,
            """
            using System;

            // Implement interface
            class C : IServiceProvider
            {
                public object GetService(Type serviceType)
                {
                    throw new NotImplementedException();
                }
            }
            #pragma warning disable
            """);
    }

    [Fact, WorkItem("http://vstfdevdiv:8080/DevDiv2/DevDiv/_workitems/edit/529947")]
    public async Task TestCommentAfterInterfaceList1()
    {
        await TestWithAllCodeStyleOptionsOffAsync(
            """
            using System;

            class C : {|CS0535:IServiceProvider|}{|CS1513:|}{|CS1514:|} // Implement interface

            """,
            """
            using System;

            class C : IServiceProvider // Implement interface
            {
                public object GetService(Type serviceType)
                {
                    throw new NotImplementedException();
                }
            }

            """);
    }

    [Fact, WorkItem("http://vstfdevdiv:8080/DevDiv2/DevDiv/_workitems/edit/529947")]
    public async Task TestCommentAfterInterfaceList2()
    {
        await TestWithAllCodeStyleOptionsOffAsync(
            """
            using System;

            class C : {|CS0535:IServiceProvider|}{|CS1513:|}{|CS1514:|} 
            // Implement interface
            """,
            """
            using System;

            class C : IServiceProvider
            {
                public object GetService(Type serviceType)
                {
                    throw new NotImplementedException();
                }
            }
            // Implement interface
            """);
    }

    [Fact, WorkItem("http://vstfdevdiv:8080/DevDiv2/DevDiv/_workitems/edit/958699")]
    [WorkItem("http://vstfdevdiv:8080/DevDiv2/DevDiv/_workitems/edit/994456")]
    public async Task TestImplementIDisposable_NoDisposePattern()
    {
        await TestWithAllCodeStyleOptionsOffAsync(
            """
            using System;
            class C : {|CS0535:IDisposable|}{|CS1513:|}{|CS1514:|}
            """,
            """
            using System;
            class C : IDisposable
            {
                public void Dispose()
                {
                    throw new NotImplementedException();
                }
            }

            """, codeAction: ("False;False;True:global::System.IDisposable;Microsoft.CodeAnalysis.ImplementInterface.AbstractImplementInterfaceService+ImplementInterfaceCodeAction;", 0));
    }

    [Fact, WorkItem("http://vstfdevdiv:8080/DevDiv2/DevDiv/_workitems/edit/958699")]
    [WorkItem("http://vstfdevdiv:8080/DevDiv2/DevDiv/_workitems/edit/994456")]
    public async Task TestImplementIDisposable_DisposePattern()
    {
        await TestWithAllCodeStyleOptionsOffAsync(
            """
            using System;
            class C : {|CS0535:IDisposable|}{|CS1513:|}{|CS1514:|}
            """,
$@"using System;
class C : IDisposable
{{
    private bool disposedValue;

{DisposePattern("protected virtual ", "C", "public void ")}
}}
", codeAction: ("False;False;True:global::System.IDisposable;Microsoft.CodeAnalysis.ImplementInterface.AbstractImplementInterfaceService+ImplementInterfaceWithDisposePatternCodeAction;", 1));
    }

    [Fact, WorkItem("http://vstfdevdiv:8080/DevDiv2/DevDiv/_workitems/edit/958699")]
    [WorkItem("http://vstfdevdiv:8080/DevDiv2/DevDiv/_workitems/edit/994456")]
    public async Task TestImplementIDisposableExplicitly_NoDisposePattern()
    {
        await TestWithAllCodeStyleOptionsOffAsync(
            """
            using System;
            class C : {|CS0535:IDisposable|}{|CS1513:|}{|CS1514:|}
            """,
            """
            using System;
            class C : IDisposable
            {
                void IDisposable.Dispose()
                {
                    throw new NotImplementedException();
                }
            }

            """, codeAction: ("True;False;False:global::System.IDisposable;Microsoft.CodeAnalysis.ImplementInterface.AbstractImplementInterfaceService+ImplementInterfaceCodeAction;", 2));
    }

    [Fact, WorkItem("http://vstfdevdiv:8080/DevDiv2/DevDiv/_workitems/edit/941469")]
    [WorkItem("http://vstfdevdiv:8080/DevDiv2/DevDiv/_workitems/edit/994456")]
    public async Task TestImplementIDisposableExplicitly_DisposePattern()
    {
        await TestWithAllCodeStyleOptionsOffAsync(
            """
            using System;
            class C : {|CS0535:System.IDisposable|}
            {
                class IDisposable
                {
                }
            }
            """,
$@"using System;
class C : System.IDisposable
{{
    private bool disposedValue;

    class IDisposable
    {{
    }}

{DisposePattern("protected virtual ", "C", "void System.IDisposable.")}
}}", codeAction: ("True;False;False:global::System.IDisposable;Microsoft.CodeAnalysis.ImplementInterface.AbstractImplementInterfaceService+ImplementInterfaceWithDisposePatternCodeAction;", 3));
    }

    [Fact, WorkItem("http://vstfdevdiv:8080/DevDiv2/DevDiv/_workitems/edit/958699")]
    [WorkItem("http://vstfdevdiv:8080/DevDiv2/DevDiv/_workitems/edit/994456")]
    public async Task TestImplementIDisposableAbstractly_NoDisposePattern()
    {
        await TestWithAllCodeStyleOptionsOffAsync(
            """
            using System;
            abstract class C : {|CS0535:IDisposable|}{|CS1513:|}{|CS1514:|}
            """,
            """
            using System;
            abstract class C : IDisposable
            {
                public abstract void Dispose();
            }

            """, codeAction: ("False;True;True:global::System.IDisposable;Microsoft.CodeAnalysis.ImplementInterface.AbstractImplementInterfaceService+ImplementInterfaceCodeAction;", 2));
    }

    [Fact, WorkItem("http://vstfdevdiv:8080/DevDiv2/DevDiv/_workitems/edit/958699")]
    [WorkItem("http://vstfdevdiv:8080/DevDiv2/DevDiv/_workitems/edit/994456")]
    public async Task TestImplementIDisposableThroughMember_NoDisposePattern()
    {
        await TestWithAllCodeStyleOptionsOffAsync(
            """
            using System;
            class C : {|CS0535:IDisposable|}
            {
                private IDisposable goo;
            }
            """,
            """
            using System;
            class C : IDisposable
            {
                private IDisposable goo;

                public void Dispose()
                {
                    goo.Dispose();
                }
            }
            """, codeAction: ("False;False;False:global::System.IDisposable;Microsoft.CodeAnalysis.ImplementInterface.AbstractImplementInterfaceService+ImplementInterfaceCodeAction;goo", 2));
    }

    [Fact, WorkItem("http://vstfdevdiv:8080/DevDiv2/DevDiv/_workitems/edit/941469")]
    public async Task TestImplementIDisposableExplicitly_NoNamespaceImportForSystem()
    {
        await new VerifyCS.Test
        {
            TestCode = @"class C : {|CS0535:System.IDisposable|}{|CS1513:|}{|CS1514:|}",
            FixedCode = $@"class C : System.IDisposable
{{
    private bool disposedValue;

{DisposePattern("protected virtual ", "C", "void System.IDisposable.", gcPrefix: "System.")}
}}
",
            CodeActionIndex = 3,

            // 🐛 generated QualifiedName where SimpleMemberAccessExpression was expected
            CodeActionValidationMode = CodeActionValidationMode.None,
        }.RunAsync();
    }

    [Fact, WorkItem("http://vstfdevdiv:8080/DevDiv2/DevDiv/_workitems/edit/951968")]
    public async Task TestImplementIDisposableViaBaseInterface_NoDisposePattern()
    {
        await TestWithAllCodeStyleOptionsOffAsync(
            """
            using System;
            interface I : IDisposable
            {
                void F();
            }
            class C : {|CS0535:{|CS0535:I|}|}
            {
            }
            """,
            """
            using System;
            interface I : IDisposable
            {
                void F();
            }
            class C : I
            {
                public void Dispose()
                {
                    throw new NotImplementedException();
                }

                public void F()
                {
                    throw new NotImplementedException();
                }
            }
            """, codeAction: ("False;False;True:global::I;Microsoft.CodeAnalysis.ImplementInterface.AbstractImplementInterfaceService+ImplementInterfaceCodeAction;", 0));
    }

    [Fact, WorkItem("http://vstfdevdiv:8080/DevDiv2/DevDiv/_workitems/edit/951968")]
    public async Task TestImplementIDisposableViaBaseInterface()
    {
        await TestWithAllCodeStyleOptionsOffAsync(
            """
            using System;
            interface I : IDisposable
            {
                void F();
            }
            class C : {|CS0535:{|CS0535:I|}|}
            {
            }
            """,
$@"using System;
interface I : IDisposable
{{
    void F();
}}
class C : I
{{
    private bool disposedValue;

    public void F()
    {{
        throw new NotImplementedException();
    }}

{DisposePattern("protected virtual ", "C", "public void ")}
}}", codeAction: ("False;False;True:global::I;Microsoft.CodeAnalysis.ImplementInterface.AbstractImplementInterfaceService+ImplementInterfaceWithDisposePatternCodeAction;", 1));
    }

    [Fact, WorkItem("http://vstfdevdiv:8080/DevDiv2/DevDiv/_workitems/edit/951968")]
    public async Task TestImplementIDisposableExplicitlyViaBaseInterface()
    {
        await TestWithAllCodeStyleOptionsOffAsync(
            """
            using System;
            interface I : IDisposable
            {
                void F();
            }
            class C : {|CS0535:{|CS0535:I|}|}
            {
            }
            """,
$@"using System;
interface I : IDisposable
{{
    void F();
}}
class C : I
{{
    private bool disposedValue;

    void I.F()
    {{
        throw new NotImplementedException();
    }}

{DisposePattern("protected virtual ", "C", "void IDisposable.")}
}}", codeAction: ("True;False;False:global::I;Microsoft.CodeAnalysis.ImplementInterface.AbstractImplementInterfaceService+ImplementInterfaceWithDisposePatternCodeAction;", 3));
    }

    [Fact, WorkItem("http://vstfdevdiv:8080/DevDiv2/DevDiv/_workitems/edit/941469")]
    public async Task TestDoNotImplementDisposePatternForLocallyDefinedIDisposable()
    {
        await TestWithAllCodeStyleOptionsOffAsync(
            """
            namespace System
            {
                interface IDisposable
                {
                    void Dispose();
                }

                class C : {|CS0535:IDisposable|}{|CS1513:|}{|CS1514:|}
            }
            """,
            """
            namespace System
            {
                interface IDisposable
                {
                    void Dispose();
                }

                class C : IDisposable
                {
                    void IDisposable.Dispose()
                    {
                        throw new NotImplementedException();
                    }
                }
            }
            """, codeAction: ("True;False;False:global::System.IDisposable;Microsoft.CodeAnalysis.ImplementInterface.AbstractImplementInterfaceService+ImplementInterfaceCodeAction;", 1));
    }

    [Fact]
    public async Task TestDoNotImplementDisposePatternForStructures1()
    {
        await TestWithAllCodeStyleOptionsOffAsync(
            """
            using System;
            struct S : {|CS0535:IDisposable|}{|CS1513:|}{|CS1514:|}
            """,
            """
            using System;
            struct S : IDisposable
            {
                public void Dispose()
                {
                    throw new NotImplementedException();
                }
            }

            """);
    }

    [Fact]
    public async Task TestDoNotImplementDisposePatternForStructures2()
    {
        await TestWithAllCodeStyleOptionsOffAsync(
            """
            using System;
            struct S : {|CS0535:IDisposable|}{|CS1513:|}{|CS1514:|}
            """,
            """
            using System;
            struct S : IDisposable
            {
                void IDisposable.Dispose()
                {
                    throw new NotImplementedException();
                }
            }

            """, codeAction: ("True;False;False:global::System.IDisposable;Microsoft.CodeAnalysis.ImplementInterface.AbstractImplementInterfaceService+ImplementInterfaceCodeAction;", 1));
    }

    [Fact, WorkItem("http://vstfdevdiv:8080/DevDiv2/DevDiv/_workitems/edit/545924")]
    public async Task TestEnumNestedInGeneric()
    {
        var test = new VerifyCS.Test()
        {
            TestCode = """
            class C<T>
            {
                public enum E
                {
                    X
                }
            }

            interface I
            {
                void Goo<T>(C<T>.E x = C<T>.E.X);
            }

            class D : {|CS0535:I|}
            {
            }
            """,
            FixedCode = """
            class C<T>
            {
                public enum E
                {
                    X
                }
            }

            interface I
            {
                void Goo<T>(C<T>.E x = C<T>.E.X);
            }

            class D : I
            {
                public void Goo<T>(C<T>.E x = C<T>.E.X)
                {
                    throw new System.NotImplementedException();
                }
            }
            """,
            // 🐛 generated QualifiedName where SimpleMemberAccessExpression was expected
            CodeActionValidationMode = CodeActionValidationMode.None,
        };

        test.Options.AddRange(AllOptionsOff);
        await test.RunAsync();
    }

    [Fact, WorkItem("http://vstfdevdiv:8080/DevDiv2/DevDiv/_workitems/edit/545939")]
    public async Task TestUnterminatedString1()
    {
        await TestWithAllCodeStyleOptionsOffAsync(
            """
            using System;

            class C : {|CS0535:IServiceProvider|} {|CS1039:|}@"{|CS1513:|}{|CS1514:|}
            """,
            """
            using System;

            class C : IServiceProvider {|CS1003:@""|}{
                public object GetService(Type serviceType)
                {
                    throw new NotImplementedException();
                }
            }

            """);
    }

    [Fact, WorkItem("http://vstfdevdiv:8080/DevDiv2/DevDiv/_workitems/edit/545939")]
    public async Task TestUnterminatedString2()
    {
        await TestWithAllCodeStyleOptionsOffAsync(
            """
            using System;

            class C : {|CS0535:IServiceProvider|} {|CS1010:|}"{|CS1513:|}{|CS1514:|}
            """,
            """
            using System;

            class C : IServiceProvider {|CS1003:""|}{
                public object GetService(Type serviceType)
                {
                    throw new NotImplementedException();
                }
            }

            """);
    }

    [Fact, WorkItem("http://vstfdevdiv:8080/DevDiv2/DevDiv/_workitems/edit/545939")]
    public async Task TestUnterminatedString3()
    {
        await TestWithAllCodeStyleOptionsOffAsync(
            """
            using System;

            class C : {|CS0535:IServiceProvider|} {|CS1039:|}@"{|CS1513:|}{|CS1514:|}
            """,
            """
            using System;

            class C : IServiceProvider {|CS1003:@""|}{
                public object GetService(Type serviceType)
                {
                    throw new NotImplementedException();
                }
            }

            """);
    }

    [Fact, WorkItem("http://vstfdevdiv:8080/DevDiv2/DevDiv/_workitems/edit/545939")]
    public async Task TestUnterminatedString4()
    {
        await TestWithAllCodeStyleOptionsOffAsync(
            """
            using System;

            class C : {|CS0535:IServiceProvider|} {|CS1010:|}"{|CS1513:|}{|CS1514:|}
            """,
            """
            using System;

            class C : IServiceProvider {|CS1003:""|}{
                public object GetService(Type serviceType)
                {
                    throw new NotImplementedException();
                }
            }

            """);
    }

    [Fact, WorkItem("http://vstfdevdiv:8080/DevDiv2/DevDiv/_workitems/edit/545940")]
    public async Task TestDecimalENotation()
    {
        await TestWithAllCodeStyleOptionsOffAsync(
            """
            interface I
            {
                void Goo1(decimal x = 1E-25M);
                void Goo2(decimal x = -1E-25M);
                void Goo3(decimal x = 1E-24M);
                void Goo4(decimal x = -1E-24M);
            }

            class C : {|CS0535:{|CS0535:{|CS0535:{|CS0535:I|}|}|}|}
            {
            }
            """,
            """
            interface I
            {
                void Goo1(decimal x = 1E-25M);
                void Goo2(decimal x = -1E-25M);
                void Goo3(decimal x = 1E-24M);
                void Goo4(decimal x = -1E-24M);
            }

            class C : I
            {
                public void Goo1(decimal x = 0.0000000000000000000000001M)
                {
                    throw new System.NotImplementedException();
                }

                public void Goo2(decimal x = -0.0000000000000000000000001M)
                {
                    throw new System.NotImplementedException();
                }

                public void Goo3(decimal x = 0.000000000000000000000001M)
                {
                    throw new System.NotImplementedException();
                }

                public void Goo4(decimal x = -0.000000000000000000000001M)
                {
                    throw new System.NotImplementedException();
                }
            }
            """);
    }

    [Fact, WorkItem("http://vstfdevdiv:8080/DevDiv2/DevDiv/_workitems/edit/545938")]
    public async Task TestGenericEnumWithRenamedTypeParameters()
    {
        var test = new VerifyCS.Test
        {
            TestCode = """
            class C<T>
            {
                public enum E
                {
                    X
                }
            }

            interface I<S>
            {
                void Goo<T>(S y, C<T>.E x = C<T>.E.X);
            }

            class D<T> : {|CS0535:I<T>|}
            {
            }
            """,
            FixedCode = """
            class C<T>
            {
                public enum E
                {
                    X
                }
            }

            interface I<S>
            {
                void Goo<T>(S y, C<T>.E x = C<T>.E.X);
            }

            class D<T> : I<T>
            {
                public void Goo<T1>(T y, C<T1>.E x = C<T1>.E.X)
                {
                    throw new System.NotImplementedException();
                }
            }
            """,
            // 🐛 generated QualifiedName where SimpleMemberAccessExpression was expected
            CodeActionValidationMode = CodeActionValidationMode.None,
        };

        test.Options.AddRange(AllOptionsOff);
        await test.RunAsync();
    }

    [Fact, WorkItem("http://vstfdevdiv:8080/DevDiv2/DevDiv/_workitems/edit/545919")]
    public async Task TestDoNotRenameTypeParameterToParameterName()
    {
        await TestWithAllCodeStyleOptionsOffAsync(
            """
            interface I<S>
            {
                void Goo<T>(S T1);
            }

            class C<T> : {|CS0535:I<T>|}
            {
            }
            """,
            """
            interface I<S>
            {
                void Goo<T>(S T1);
            }

            class C<T> : I<T>
            {
                public void Goo<T2>(T T1)
                {
                    throw new System.NotImplementedException();
                }
            }
            """);
    }

    [Fact, WorkItem("http://vstfdevdiv:8080/DevDiv2/DevDiv/_workitems/edit/530265")]
    public async Task TestAttributes()
    {
        await TestWithAllCodeStyleOptionsOffAsync(
            """
            using System.Runtime.InteropServices;

            interface I
            {
                [return: MarshalAs(UnmanagedType.U1)]
                bool Goo([MarshalAs(UnmanagedType.U1)] bool x);
            }

            class C : {|CS0535:I|}
            {
            }
            """,
            """
            using System.Runtime.InteropServices;

            interface I
            {
                [return: MarshalAs(UnmanagedType.U1)]
                bool Goo([MarshalAs(UnmanagedType.U1)] bool x);
            }

            class C : I
            {
                [return: MarshalAs(UnmanagedType.U1)]
                public bool Goo([MarshalAs(UnmanagedType.U1)] bool x)
                {
                    throw new System.NotImplementedException();
                }
            }
            """);
    }

    [Fact, WorkItem("http://vstfdevdiv:8080/DevDiv2/DevDiv/_workitems/edit/530265")]
    public async Task TestAttributesExplicit()
    {
        await TestWithAllCodeStyleOptionsOffAsync(
            """
            using System.Runtime.InteropServices;

            interface I
            {
                [return: MarshalAs(UnmanagedType.U1)]
                bool Goo([MarshalAs(UnmanagedType.U1)] bool x);
            }

            class C : {|CS0535:I|}
            {
            }
            """,
            """
            using System.Runtime.InteropServices;

            interface I
            {
                [return: MarshalAs(UnmanagedType.U1)]
                bool Goo([MarshalAs(UnmanagedType.U1)] bool x);
            }

            class C : I
            {
                bool I.Goo(bool x)
                {
                    throw new System.NotImplementedException();
                }
            }
            """,
codeAction: ("True;False;False:global::I;Microsoft.CodeAnalysis.ImplementInterface.AbstractImplementInterfaceService+ImplementInterfaceCodeAction;", 1));
    }

    [Fact, WorkItem("http://vstfdevdiv:8080/DevDiv2/DevDiv/_workitems/edit/546443")]
    public async Task TestParameterNameWithTypeName()
    {
        await TestWithAllCodeStyleOptionsOffAsync(
            """
            using System;

            interface IGoo
            {
                void Bar(DateTime DateTime);
            }

            class C : {|CS0535:IGoo|}
            {
            }
            """,
            """
            using System;

            interface IGoo
            {
                void Bar(DateTime DateTime);
            }

            class C : IGoo
            {
                public void Bar(DateTime DateTime)
                {
                    throw new NotImplementedException();
                }
            }
            """);
    }

    [Fact, WorkItem("http://vstfdevdiv:8080/DevDiv2/DevDiv/_workitems/edit/530521")]
    public async Task TestUnboundGeneric()
    {
        await TestWithAllCodeStyleOptionsOffAsync(
            """
            using System.Collections.Generic;
            using System.Runtime.InteropServices;

            interface I
            {
                [return: MarshalAs(UnmanagedType.CustomMarshaler, MarshalTypeRef = typeof(List<>))]
                void Goo();
            }

            class C : {|CS0535:I|}
            {
            }
            """,
            """
            using System.Collections.Generic;
            using System.Runtime.InteropServices;

            interface I
            {
                [return: MarshalAs(UnmanagedType.CustomMarshaler, MarshalTypeRef = typeof(List<>))]
                void Goo();
            }

            class C : I
            {
                [return: MarshalAs(UnmanagedType.CustomMarshaler, MarshalTypeRef = typeof(List<>))]
                public void Goo()
                {
                    throw new System.NotImplementedException();
                }
            }
            """);
    }

    [Fact, WorkItem("http://vstfdevdiv:8080/DevDiv2/DevDiv/_workitems/edit/752436")]
    public async Task TestQualifiedNameImplicitInterface()
    {
        await TestWithAllCodeStyleOptionsOffAsync(
            """
            namespace N
            {
                public interface I
                {
                    void M();
                }
            }

            class C : {|CS0535:N.I|}
            {
            }
            """,
            """
            namespace N
            {
                public interface I
                {
                    void M();
                }
            }

            class C : N.I
            {
                public void M()
                {
                    throw new System.NotImplementedException();
                }
            }
            """);
    }

    [Fact, WorkItem("http://vstfdevdiv:8080/DevDiv2/DevDiv/_workitems/edit/752436")]
    public async Task TestQualifiedNameExplicitInterface()
    {
        await TestWithAllCodeStyleOptionsOffAsync(
            """
            namespace N
            {
                public interface I
                {
                    void M();
                }
            }

            class C : {|CS0535:N.I|}
            {
            }
            """,
            """
            using N;

            namespace N
            {
                public interface I
                {
                    void M();
                }
            }

            class C : N.I
            {
                void I.M()
                {
                    throw new System.NotImplementedException();
                }
            }
            """, codeAction: ("True;False;False:global::N.I;Microsoft.CodeAnalysis.ImplementInterface.AbstractImplementInterfaceService+ImplementInterfaceCodeAction;", 1));
    }

    [Fact, WorkItem("http://vstfdevdiv:8080/DevDiv2/DevDiv/_workitems/edit/847464")]
    public async Task TestImplementInterfaceForPartialType()
    {
        await TestWithAllCodeStyleOptionsOffAsync(
            """
            public interface I
            {
                void Goo();
            }

            partial class C
            {
            }

            partial class C : {|CS0535:I|}
            {
            }
            """,
            """
            public interface I
            {
                void Goo();
            }

            partial class C
            {
            }

            partial class C : I
            {
                void I.Goo()
                {
                    throw new System.NotImplementedException();
                }
            }
            """, codeAction: ("True;False;False:global::I;Microsoft.CodeAnalysis.ImplementInterface.AbstractImplementInterfaceService+ImplementInterfaceCodeAction;", 1));
    }

    [Fact, WorkItem("http://vstfdevdiv:8080/DevDiv2/DevDiv/_workitems/edit/847464")]
    public async Task TestImplementInterfaceForPartialType2()
    {
        await TestWithAllCodeStyleOptionsOffAsync(
            """
            public interface I
            {
                void Goo();
            }

            partial class C : {|CS0535:I|}
            {
            }

            partial class C
            {
            }
            """,
            """
            public interface I
            {
                void Goo();
            }

            partial class C : I
            {
                void I.Goo()
                {
                    throw new System.NotImplementedException();
                }
            }

            partial class C
            {
            }
            """, codeAction: ("True;False;False:global::I;Microsoft.CodeAnalysis.ImplementInterface.AbstractImplementInterfaceService+ImplementInterfaceCodeAction;", 1));
    }

    [Fact, WorkItem("http://vstfdevdiv:8080/DevDiv2/DevDiv/_workitems/edit/847464")]
    public async Task TestImplementInterfaceForPartialType3()
    {
        await new VerifyCS.Test
        {
            TestCode = """
            public interface I
            {
                void Goo();
            }

            public interface I2
            {
                void Goo2();
            }

            partial class C : {|CS0535:I|}
            {
            }

            partial class C : {|CS0535:I2|}
            {
            }
            """,
            FixedState =
            {
                Sources =
                {
                    """
                    public interface I
                    {
                        void Goo();
                    }

                    public interface I2
                    {
                        void Goo2();
                    }

                    partial class C : I
                    {
                        void I.Goo()
                        {
                            throw new System.NotImplementedException();
                        }
                    }

                    partial class C : {|CS0535:I2|}
                    {
                    }
                    """,
                },
                MarkupHandling = MarkupMode.Allow,
            },
            Options = { AllOptionsOff },
            CodeFixTestBehaviors = CodeFixTestBehaviors.FixOne,
            CodeActionIndex = 1,
        }.RunAsync();
    }

    [Fact, WorkItem("http://vstfdevdiv:8080/DevDiv2/DevDiv/_workitems/edit/752447")]
    public async Task TestExplicitImplOfIndexedProperty()
    {
        var test = new VerifyCS.Test
        {
            TestState =
            {
                Sources =
                {
                    """
                    public class Test : {|CS0535:{|CS0535:IGoo|}|}
                    {
                    }
                    """,
                },
                AdditionalProjects =
                {
                    ["Assembly1", LanguageNames.VisualBasic] =
                    {
                        Sources =
                        {
                            """
                            Public Interface IGoo
                                Property IndexProp(ByVal p1 As Integer) As String
                            End Interface
                            """,
                        },
                    },
                },
                AdditionalProjectReferences =
                {
                    "Assembly1",
                },
            },
            FixedState =
            {
                Sources =
                {
                    """
                    public class Test : IGoo
                    {
                        string IGoo.get_IndexProp(int p1)
                        {
                            throw new System.NotImplementedException();
                        }

                        void IGoo.set_IndexProp(int p1, string Value)
                        {
                            throw new System.NotImplementedException();
                        }
                    }
                    """,
                },
            },
            CodeActionIndex = 1,
        };

        test.Options.AddRange(AllOptionsOff);
        await test.RunAsync();
    }

    [Fact, WorkItem("http://vstfdevdiv:8080/DevDiv2/DevDiv/_workitems/edit/602475")]
    public async Task TestImplicitImplOfIndexedProperty()
    {
        await new VerifyCS.Test
        {
            TestState =
            {
                Sources =
                {
                    """
                    using System;

                    class C : {|CS0535:{|CS0535:I|}|}
                    {
                    }
                    """,
                },
                AdditionalProjects =
                {
                    ["Assembly1", LanguageNames.VisualBasic] =
                    {
                        Sources =
                        {
                            """
                            Public Interface I
                                Property P(x As Integer)
                            End Interface
                            """,
                        },
                    },
                },
                AdditionalProjectReferences = { "Assembly1" },
            },
            FixedState =
            {
                Sources =
                {
                    """
                    using System;

                    class C : I
                    {
                        public object get_P(int x)
                        {
                            throw new NotImplementedException();
                        }

                        public void set_P(int x, object Value)
                        {
                            throw new NotImplementedException();
                        }
                    }
                    """,
                },
            },
        }.RunAsync();
    }

    [Fact]
    public async Task TestImplementationOfIndexerWithInaccessibleAttributes()
    {
        var test = new VerifyCS.Test
        {
            TestState =
            {
                Sources =
                {
                    """
                    using System;

                    class C : {|CS0535:I|}
                    {
                    }
                    """,
                },
                AdditionalProjects =
                {
                    ["Assembly1"] =
                    {
                        Sources =
                        {
                            """
                            using System;
                            internal class ShouldBeRemovedAttribute : Attribute { }
                            public interface I
                            {
                                string this[[ShouldBeRemovedAttribute] int i] { get; set; }
                            }
                            """
                        },
                    },
                },
                AdditionalProjectReferences =
                {
                    "Assembly1",
                },
            },
            FixedState =
            {
                Sources =
                {
                    """
                    using System;

                    class C : I
                    {
                        public string this[int i]
                        {
                            get
                            {
                                throw new NotImplementedException();
                            }

                            set
                            {
                                throw new NotImplementedException();
                            }
                        }
                    }
                    """,
                },
            },
        };

        test.Options.AddRange(AllOptionsOff);
        await test.RunAsync();
    }

#if false
    [WorkItem(13677)]
    [Fact, Trait(Traits.Feature, Traits.Features.CodeActionsImplementInterface)]
    public async Task TestNoGenerateInVenusCase2()
    {
        await TestMissingAsync(
@"using System;
#line 1 ""Bar""
class Goo : [|IComparable|]
#line default
#line hidden");
    }
#endif

    [Fact]
    public async Task TestImplementInterfaceForImplicitIDisposable()
    {
        await TestWithAllCodeStyleOptionsOffAsync(
            """
            using System;

            class Program : {|CS0535:IDisposable|}
            {
            }
            """,
$@"using System;

class Program : IDisposable
{{
    private bool disposedValue;

{DisposePattern("protected virtual ", "Program", "public void ")}
}}", codeAction: ("False;False;True:global::System.IDisposable;Microsoft.CodeAnalysis.ImplementInterface.AbstractImplementInterfaceService+ImplementInterfaceWithDisposePatternCodeAction;", 1));
    }

    [Fact]
    public async Task TestImplementInterfaceForExplicitIDisposable()
    {
        await TestWithAllCodeStyleOptionsOffAsync(
            """
            using System;

            class Program : {|CS0535:IDisposable|}
            {
                private bool DisposedValue;
            }
            """,
$@"using System;

class Program : IDisposable
{{
    private bool DisposedValue;
    private bool disposedValue;

{DisposePattern("protected virtual ", "Program", "void IDisposable.")}
}}", codeAction: ("True;False;False:global::System.IDisposable;Microsoft.CodeAnalysis.ImplementInterface.AbstractImplementInterfaceService+ImplementInterfaceWithDisposePatternCodeAction;", 3));
    }

    [Fact]
    public async Task TestImplementInterfaceForIDisposableNonApplicable1()
    {
        await TestWithAllCodeStyleOptionsOffAsync(
            """
            using System;

            class Program : {|CS0535:IDisposable|}
            {
                private bool disposedValue;
            }
            """,
            """
            using System;

            class Program : IDisposable
            {
                private bool disposedValue;

                public void Dispose()
                {
                    throw new NotImplementedException();
                }
            }
            """, codeAction: ("False;False;True:global::System.IDisposable;Microsoft.CodeAnalysis.ImplementInterface.AbstractImplementInterfaceService+ImplementInterfaceCodeAction;", 0));
    }

    [Fact]
    public async Task TestImplementInterfaceForIDisposableNonApplicable2()
    {
        await TestWithAllCodeStyleOptionsOffAsync(
            """
            using System;

            class Program : {|CS0535:IDisposable|}
            {
                public void Dispose(bool flag)
                {
                }
            }
            """,
            """
            using System;

            class Program : IDisposable
            {
                public void Dispose(bool flag)
                {
                }

                public void Dispose()
                {
                    throw new NotImplementedException();
                }
            }
            """, codeAction: ("False;False;True:global::System.IDisposable;Microsoft.CodeAnalysis.ImplementInterface.AbstractImplementInterfaceService+ImplementInterfaceCodeAction;", 0));
    }

    [Fact]
    public async Task TestImplementInterfaceForExplicitIDisposableWithSealedClass()
    {
        await TestWithAllCodeStyleOptionsOffAsync(
            """
            using System;

            sealed class Program : {|CS0535:IDisposable|}
            {
            }
            """,
$@"using System;

sealed class Program : IDisposable
{{
    private bool disposedValue;

{DisposePattern("private ", "Program", "void IDisposable.")}
}}", codeAction: ("True;False;False:global::System.IDisposable;Microsoft.CodeAnalysis.ImplementInterface.AbstractImplementInterfaceService+ImplementInterfaceWithDisposePatternCodeAction;", 3));
    }

    [Fact, WorkItem("https://github.com/dotnet/roslyn/issues/9760")]
    public async Task TestImplementInterfaceForExplicitIDisposableWithExistingField()
    {
        await TestWithAllCodeStyleOptionsOffAsync(
            """
            using System;

            class Program : {|CS0535:IDisposable|}
            {
                private bool disposedValue;
            }
            """,
$@"using System;

class Program : IDisposable
{{
    private bool disposedValue;
    private bool disposedValue1;

{DisposePattern("protected virtual ", "Program", "public void ", disposeField: "disposedValue1")}
}}", codeAction: ("False;False;True:global::System.IDisposable;Microsoft.CodeAnalysis.ImplementInterface.AbstractImplementInterfaceService+ImplementInterfaceWithDisposePatternCodeAction;", 1));
    }

    [Fact, WorkItem("https://github.com/dotnet/roslyn/issues/9760")]
    public async Task TestImplementInterfaceUnderscoreNameForFields()
    {
        await new VerifyCS.Test
        {
            TestCode = """
            using System;

            class Program : {|CS0535:IDisposable|}
            {
            }
            """,
            FixedCode = $@"using System;

class Program : IDisposable
{{
    private bool _disposedValue;

{DisposePattern("protected virtual ", "Program", "public void ", disposeField: "_disposedValue")}
}}",
            Options =
            {
                _options.FieldNamesAreCamelCaseWithUnderscorePrefix,
            },
            CodeActionIndex = 1,
        }.RunAsync();
    }

    [Fact, WorkItem("http://vstfdevdiv:8080/DevDiv2/DevDiv/_workitems/edit/939123")]
    public async Task TestNoComAliasNameAttributeOnMethodParameters()
    {
        await TestWithAllCodeStyleOptionsOffAsync(
            """
            interface I
            {
                void M([System.Runtime.InteropServices.ComAliasName("pAlias")] int p);
            }

            class C : {|CS0535:I|}
            {
            }
            """,
            """
            interface I
            {
                void M([System.Runtime.InteropServices.ComAliasName("pAlias")] int p);
            }

            class C : I
            {
                public void M(int p)
                {
                    throw new System.NotImplementedException();
                }
            }
            """);
    }

    [Fact, WorkItem("http://vstfdevdiv:8080/DevDiv2/DevDiv/_workitems/edit/939123")]
    public async Task TestNoComAliasNameAttributeOnMethodReturnType()
    {
        await TestWithAllCodeStyleOptionsOffAsync(
            """
            using System.Runtime.InteropServices;

            interface I
            {
                [return: ComAliasName("pAlias1")]
                long M([ComAliasName("pAlias2")] int p);
            }

            class C : {|CS0535:I|}
            {
            }
            """,
            """
            using System.Runtime.InteropServices;

            interface I
            {
                [return: ComAliasName("pAlias1")]
                long M([ComAliasName("pAlias2")] int p);
            }

            class C : I
            {
                public long M(int p)
                {
                    throw new System.NotImplementedException();
                }
            }
            """);
    }

    [Fact, WorkItem("http://vstfdevdiv:8080/DevDiv2/DevDiv/_workitems/edit/939123")]
    public async Task TestNoComAliasNameAttributeOnIndexerParameters()
    {
        await TestWithAllCodeStyleOptionsOffAsync(
            """
            interface I
            {
                long this[[System.Runtime.InteropServices.ComAliasName("pAlias")] int p] { get; }
            }

            class C : {|CS0535:I|}
            {
            }
            """,
            """
            interface I
            {
                long this[[System.Runtime.InteropServices.ComAliasName("pAlias")] int p] { get; }
            }

            class C : I
            {
                public long this[int p]
                {
                    get
                    {
                        throw new System.NotImplementedException();
                    }
                }
            }
            """);
    }

    [Fact, WorkItem("http://vstfdevdiv:8080/DevDiv2/DevDiv/_workitems/edit/947819")]
    public async Task TestMissingOpenBrace()
    {
        await TestWithAllCodeStyleOptionsOffAsync(
            """
            namespace Scenarios
            {
                public interface TestInterface
                {
                    void M1();
                }

                struct TestStruct1 : {|CS0535:TestInterface|}{|CS1513:|}{|CS1514:|}


                // Comment
            }
            """,
            """
            namespace Scenarios
            {
                public interface TestInterface
                {
                    void M1();
                }

                struct TestStruct1 : TestInterface
                {
                    public void M1()
                    {
                        throw new System.NotImplementedException();
                    }
                }


                // Comment
            }
            """);
    }

    [Fact, WorkItem("http://vstfdevdiv:8080/DevDiv2/DevDiv/_workitems/edit/994328")]
    public async Task TestDisposePatternWhenAdditionalUsingsAreIntroduced1()
    {
#if NET
        var extraUsing = """

            using System.Diagnostics.CodeAnalysis;
            """;

        var equalsMethod = """
                public bool Equals([AllowNull] int other)
                {
                    throw new NotImplementedException();
                }
            """;
#else
        var extraUsing = "";

        var equalsMethod = """
                public bool Equals(int other)
                {
                    throw new NotImplementedException();
                }
            """;
#endif

        //CSharpCodeFixesResources.DisposePattern
        await TestWithAllCodeStyleOptionsOffAsync(
            """
            interface I<T, U> : System.IDisposable, System.IEquatable<int> where U : T
            {
                System.Collections.Generic.List<U> M(System.Collections.Generic.Dictionary<T, System.Collections.Generic.List<U>> a, T b, U c);
                System.Collections.Generic.List<UU> M<TT, UU>(System.Collections.Generic.Dictionary<TT, System.Collections.Generic.List<UU>> a, TT b, UU c) where UU : TT;
            }

            partial class C
            {
            }

            partial class C : {|CS0535:{|CS0535:{|CS0535:I<System.Exception, System.AggregateException>|}|}|}, {|CS0535:System.IDisposable|}
            {
            }
            """,
            $$"""
            using System;
            using System.Collections.Generic;{{extraUsing}}

            interface I<T, U> : System.IDisposable, System.IEquatable<int> where U : T
            {
                System.Collections.Generic.List<U> M(System.Collections.Generic.Dictionary<T, System.Collections.Generic.List<U>> a, T b, U c);
                System.Collections.Generic.List<UU> M<TT, UU>(System.Collections.Generic.Dictionary<TT, System.Collections.Generic.List<UU>> a, TT b, UU c) where UU : TT;
            }

            partial class C
            {
            }

            partial class C : I<System.Exception, System.AggregateException>, System.IDisposable
            {
                private bool disposedValue;
            
            {{equalsMethod}}

                public List<AggregateException> M(Dictionary<Exception, List<AggregateException>> a, Exception b, AggregateException c)
                {
                    throw new NotImplementedException();
                }

                public List<UU> M<TT, UU>(Dictionary<TT, List<UU>> a, TT b, UU c) where UU : TT
                {
                    throw new NotImplementedException();
                }

            {{DisposePattern("protected virtual ", "C", "public void ")}}
            }
            """, codeAction: ("False;False;True:global::I<global::System.Exception, global::System.AggregateException>;Microsoft.CodeAnalysis.ImplementInterface.AbstractImplementInterfaceService+ImplementInterfaceWithDisposePatternCodeAction;", 1));
    }

    [Fact, WorkItem("http://vstfdevdiv:8080/DevDiv2/DevDiv/_workitems/edit/994328")]
    public async Task TestDisposePatternWhenAdditionalUsingsAreIntroduced2()
    {
        await TestWithAllCodeStyleOptionsOffAsync(
            """
            interface I<T, U> : System.IDisposable, System.IEquatable<int> where U : T
            {
                System.Collections.Generic.List<U> M(System.Collections.Generic.Dictionary<T, System.Collections.Generic.List<U>> a, T b, U c);
                System.Collections.Generic.List<UU> M<TT, UU>(System.Collections.Generic.Dictionary<TT, System.Collections.Generic.List<UU>> a, TT b, UU c) where UU : TT;
            }

            partial class C : {|CS0535:{|CS0535:{|CS0535:I<System.Exception, System.AggregateException>|}|}|}, {|CS0535:System.IDisposable|}
            {
            }

            partial class C
            {
            }
            """,
            $$"""
            using System;
            using System.Collections.Generic;

            interface I<T, U> : System.IDisposable, System.IEquatable<int> where U : T
            {
                System.Collections.Generic.List<U> M(System.Collections.Generic.Dictionary<T, System.Collections.Generic.List<U>> a, T b, U c);
                System.Collections.Generic.List<UU> M<TT, UU>(System.Collections.Generic.Dictionary<TT, System.Collections.Generic.List<UU>> a, TT b, UU c) where UU : TT;
            }

            partial class C : I<System.Exception, System.AggregateException>, System.IDisposable
            {
                private bool disposedValue;

                bool IEquatable<int>.Equals(int other)
                {
                    throw new NotImplementedException();
                }

                List<AggregateException> I<Exception, AggregateException>.M(Dictionary<Exception, List<AggregateException>> a, Exception b, AggregateException c)
                {
                    throw new NotImplementedException();
                }

                List<UU> I<Exception, AggregateException>.M<TT, UU>(Dictionary<TT, List<UU>> a, TT b, UU c)
                {
                    throw new NotImplementedException();
                }

            {{DisposePattern("protected virtual ", "C", "void IDisposable.")}}
            }

            partial class C
            {
            }
            """, codeAction: ("True;False;False:global::I<global::System.Exception, global::System.AggregateException>;Microsoft.CodeAnalysis.ImplementInterface.AbstractImplementInterfaceService+ImplementInterfaceWithDisposePatternCodeAction;", 3));
    }

    private static string DisposePattern(
        string disposeVisibility,
        string className,
        string implementationVisibility,
        string disposeField = "disposedValue",
        string gcPrefix = "")
    {
        return $$"""
                {{disposeVisibility}}void Dispose(bool disposing)
                {
                    if (!{{disposeField}})
                    {
                        if (disposing)
                        {
                            // {{CodeFixesResources.TODO_colon_dispose_managed_state_managed_objects}}
                        }

                        // {{CodeFixesResources.TODO_colon_free_unmanaged_resources_unmanaged_objects_and_override_finalizer}}
                        // {{CodeFixesResources.TODO_colon_set_large_fields_to_null}}
                        {{disposeField}} = true;
                    }
                }

                // // {{string.Format(CodeFixesResources.TODO_colon_override_finalizer_only_if_0_has_code_to_free_unmanaged_resources, "Dispose(bool disposing)")}}
                // ~{{className}}()
                // {
                //     // {{string.Format(CodeFixesResources.Do_not_change_this_code_Put_cleanup_code_in_0_method, "Dispose(bool disposing)")}}
                //     Dispose(disposing: false);
                // }

                {{implementationVisibility}}Dispose()
                {
                    // {{string.Format(CodeFixesResources.Do_not_change_this_code_Put_cleanup_code_in_0_method, "Dispose(bool disposing)")}}
                    Dispose(disposing: true);
                    {{gcPrefix}}GC.SuppressFinalize(this);
                }
            """;
    }

    [Fact, WorkItem("http://vstfdevdiv:8080/DevDiv2/DevDiv/_workitems/edit/1132014")]
    public async Task TestInaccessibleAttributes()
    {
        await TestWithAllCodeStyleOptionsOffAsync(
            """
            using System;

            public class Goo : {|CS0535:Holder.SomeInterface|}
            {
            }

            public class Holder
            {
                public interface SomeInterface
                {
                    void Something([SomeAttribute] string helloWorld);
                }

                private class SomeAttribute : Attribute
                {
                }
            }
            """,
            """
            using System;

            public class Goo : Holder.SomeInterface
            {
                public void Something(string helloWorld)
                {
                    throw new NotImplementedException();
                }
            }

            public class Holder
            {
                public interface SomeInterface
                {
                    void Something([SomeAttribute] string helloWorld);
                }

                private class SomeAttribute : Attribute
                {
                }
            }
            """);
    }

    [Fact, WorkItem("https://github.com/dotnet/roslyn/issues/2785")]
    public async Task TestImplementInterfaceThroughStaticMemberInGenericClass()
    {
        await TestWithAllCodeStyleOptionsOffAsync(
            """
            using System;
            using System.Collections.Generic;
            using System.Linq;
            using System.Threading.Tasks;

            class Issue2785<T> : {|CS0535:{|CS0535:{|CS0535:{|CS0535:{|CS0535:{|CS0535:{|CS0535:{|CS0535:{|CS0535:{|CS0535:{|CS0535:{|CS0535:{|CS0535:IList<object>|}|}|}|}|}|}|}|}|}|}|}|}|}
            {
                private static List<object> innerList = new List<object>();
            }
            """,
            """
            using System;
            using System.Collections;
            using System.Collections.Generic;
            using System.Linq;
            using System.Threading.Tasks;

            class Issue2785<T> : IList<object>
            {
                private static List<object> innerList = new List<object>();

                public object this[int index]
                {
                    get
                    {
                        return ((IList<object>)innerList)[index];
                    }

                    set
                    {
                        ((IList<object>)innerList)[index] = value;
                    }
                }

                public int Count
                {
                    get
                    {
                        return ((ICollection<object>)innerList).Count;
                    }
                }

                public bool IsReadOnly
                {
                    get
                    {
                        return ((ICollection<object>)innerList).IsReadOnly;
                    }
                }

                public void Add(object item)
                {
                    ((ICollection<object>)innerList).Add(item);
                }

                public void Clear()
                {
                    ((ICollection<object>)innerList).Clear();
                }

                public bool Contains(object item)
                {
                    return ((ICollection<object>)innerList).Contains(item);
                }

                public void CopyTo(object[] array, int arrayIndex)
                {
                    ((ICollection<object>)innerList).CopyTo(array, arrayIndex);
                }

                public IEnumerator<object> GetEnumerator()
                {
                    return ((IEnumerable<object>)innerList).GetEnumerator();
                }

                public int IndexOf(object item)
                {
                    return ((IList<object>)innerList).IndexOf(item);
                }

                public void Insert(int index, object item)
                {
                    ((IList<object>)innerList).Insert(index, item);
                }

                public bool Remove(object item)
                {
                    return ((ICollection<object>)innerList).Remove(item);
                }

                public void RemoveAt(int index)
                {
                    ((IList<object>)innerList).RemoveAt(index);
                }

                IEnumerator IEnumerable.GetEnumerator()
                {
                    return ((IEnumerable)innerList).GetEnumerator();
                }
            }
            """,
codeAction: ("False;False;False:global::System.Collections.Generic.IList<object>;Microsoft.CodeAnalysis.ImplementInterface.AbstractImplementInterfaceService+ImplementInterfaceCodeAction;innerList", 1));
    }

    [Fact, CompilerTrait(CompilerFeature.Tuples)]
    public async Task LongTuple()
    {
        await TestWithAllCodeStyleOptionsOffAsync(
            """
            interface IInterface
            {
                (int, string, int, string, int, string, int, string) Method1((int, string, int, string, int, string, int, string) y);
            }

            class Class : {|CS0535:IInterface|}
            {
                (int, string) x;
            }
            """,
            """
            interface IInterface
            {
                (int, string, int, string, int, string, int, string) Method1((int, string, int, string, int, string, int, string) y);
            }

            class Class : IInterface
            {
                (int, string) x;

                public (int, string, int, string, int, string, int, string) Method1((int, string, int, string, int, string, int, string) y)
                {
                    throw new System.NotImplementedException();
                }
            }
            """);
    }

    [Fact]
    public async Task LongTupleWithNames()
    {
        await TestWithAllCodeStyleOptionsOffAsync(
            """
            interface IInterface
            {
                (int a, string b, int c, string d, int e, string f, int g, string h) Method1((int a, string b, int c, string d, int e, string f, int g, string h) y);
            }

            class Class : {|CS0535:IInterface|}
            {
                (int, string) x;
            }
            """,
            """
            interface IInterface
            {
                (int a, string b, int c, string d, int e, string f, int g, string h) Method1((int a, string b, int c, string d, int e, string f, int g, string h) y);
            }

            class Class : IInterface
            {
                (int, string) x;

                public (int a, string b, int c, string d, int e, string f, int g, string h) Method1((int a, string b, int c, string d, int e, string f, int g, string h) y)
                {
                    throw new System.NotImplementedException();
                }
            }
            """);
    }

    [Fact]
    public async Task GenericWithTuple()
    {
        await TestWithAllCodeStyleOptionsOffAsync(
            """
            interface IInterface<TA, TB>
            {
                (TA, TB) Method1((TA, TB) y);
            }

            class Class : {|CS0535:IInterface<(int, string), int>|}
            {
                (int, string) x;
            }
            """,
            """
            interface IInterface<TA, TB>
            {
                (TA, TB) Method1((TA, TB) y);
            }

            class Class : IInterface<(int, string), int>
            {
                (int, string) x;

                public ((int, string), int) Method1(((int, string), int) y)
                {
                    throw new System.NotImplementedException();
                }
            }
            """);
    }

    [Fact]
    public async Task GenericWithTupleWithNamess()
    {
        await TestWithAllCodeStyleOptionsOffAsync(
            """
            interface IInterface<TA, TB>
            {
                (TA a, TB b) Method1((TA a, TB b) y);
            }

            class Class : {|CS0535:IInterface<(int, string), int>|}
            {
                (int, string) x;
            }
            """,
            """
            interface IInterface<TA, TB>
            {
                (TA a, TB b) Method1((TA a, TB b) y);
            }

            class Class : IInterface<(int, string), int>
            {
                (int, string) x;

                public ((int, string) a, int b) Method1(((int, string) a, int b) y)
                {
                    throw new System.NotImplementedException();
                }
            }
            """);
    }

    [Fact, WorkItem("https://github.com/dotnet/roslyn/issues/15387")]
    public async Task TestWithGroupingOff1()
    {
        await new VerifyCS.Test
        {
            TestCode = """
            interface IInterface
            {
                int Prop { get; }
            }

            class Class : {|CS0535:IInterface|}
            {
                void M() { }
            }
            """,
            FixedCode = """
            interface IInterface
            {
                int Prop { get; }
            }

            class Class : IInterface
            {
                void M() { }

                public int Prop => throw new System.NotImplementedException();
            }
            """,
            Options =
            {
                new OptionsCollection(LanguageNames.CSharp)
                {
                    { ImplementTypeOptionsStorage.InsertionBehavior, ImplementTypeInsertionBehavior.AtTheEnd }
                }
            }
        }.RunAsync();
    }

    [Fact, WorkItem("https://github.com/dotnet/roslyn/issues/15387")]
    public async Task TestDoNotReorderComImportMembers_01()
    {
        await TestInRegularAndScriptAsync(
            """
            using System.Runtime.InteropServices;

            [ComImport]
            [Guid("00000000-0000-0000-0000-000000000000")]
            interface IComInterface
            {
                void MOverload();
                void X();
                void MOverload(int i);
                int Prop { get; }
            }

            class Class : {|CS0535:{|CS0535:{|CS0535:{|CS0535:IComInterface|}|}|}|}
            {
            }
            """,
            """
            using System.Runtime.InteropServices;

            [ComImport]
            [Guid("00000000-0000-0000-0000-000000000000")]
            interface IComInterface
            {
                void MOverload();
                void X();
                void MOverload(int i);
                int Prop { get; }
            }

            class Class : IComInterface
            {
                public void MOverload()
                {
                    throw new System.NotImplementedException();
                }

                public void X()
                {
                    throw new System.NotImplementedException();
                }

                public void MOverload(int i)
                {
                    throw new System.NotImplementedException();
                }

                public int Prop => throw new System.NotImplementedException();
            }
            """);
    }

    [Fact, WorkItem("https://github.com/dotnet/roslyn/issues/15387")]
    public async Task TestDoNotReorderComImportMembers_02()
    {
        await new VerifyCS.Test
        {
            ReferenceAssemblies = ReferenceAssemblies.Net.Net50,
            TestCode =
            """
            using System.Runtime.InteropServices;

            [ComImport]
            [Guid("00000000-0000-0000-0000-000000000000")]
            interface IComInterface
            {
                void {|CS0423:MOverload|}() { }
                void {|CS0423:X|}() { }
                void {|CS0423:MOverload|}(int i) { }
                int Prop { get; }
            }

            class Class : {|CS0535:IComInterface|}
            {
            }
            """,
            FixedCode =
            """
            using System.Runtime.InteropServices;

            [ComImport]
            [Guid("00000000-0000-0000-0000-000000000000")]
            interface IComInterface
            {
                void {|CS0423:MOverload|}() { }
                void {|CS0423:X|}() { }
                void {|CS0423:MOverload|}(int i) { }
                int Prop { get; }
            }

            class Class : IComInterface
            {
                public int Prop => throw new System.NotImplementedException();
            }
            """,
        }.RunAsync();
    }

    [Fact]
    public async Task TestRefReturns()
    {
        await TestInRegularAndScriptAsync(
            """
            using System;

            interface I {
                ref int IGoo();
                ref int Goo { get; }
                ref int this[int i] { get; }
            }

            class C : {|CS0535:{|CS0535:{|CS0535:I|}|}|}
            {
            }
            """,
            """
            using System;

            interface I {
                ref int IGoo();
                ref int Goo { get; }
                ref int this[int i] { get; }
            }

            class C : I
            {
                public ref int this[int i] => throw new NotImplementedException();

                public ref int Goo => throw new NotImplementedException();

                public ref int IGoo()
                {
                    throw new NotImplementedException();
                }
            }
            """);
    }

    [Fact, WorkItem("https://github.com/dotnet/roslyn/issues/5898")]
    [WorkItem("https://github.com/dotnet/roslyn/issues/13932")]
    public async Task TestAutoProperties()
    {
        await new VerifyCS.Test()
        {
            TestCode = """
            interface IInterface
            {
                int ReadOnlyProp { get; }
                int ReadWriteProp { get; set; }
                int WriteOnlyProp { set; }
            }

            class Class : {|CS0535:{|CS0535:{|CS0535:IInterface|}|}|}
            {
            }
            """,
            FixedCode = """
            interface IInterface
            {
                int ReadOnlyProp { get; }
                int ReadWriteProp { get; set; }
                int WriteOnlyProp { set; }
            }

            class Class : IInterface
            {
                public int ReadOnlyProp { get; }
                public int ReadWriteProp { get; set; }
                public int WriteOnlyProp { set => throw new System.NotImplementedException(); }
            }
            """,
            Options =
            {
                new OptionsCollection(LanguageNames.CSharp)
                {
                    { ImplementTypeOptionsStorage.PropertyGenerationBehavior, ImplementTypePropertyGenerationBehavior.PreferAutoProperties }
                }
            }
        }.RunAsync();
    }

    [Fact]
    public async Task TestOptionalParameterWithDefaultLiteral()
    {
        await new VerifyCS.Test
        {
            LanguageVersion = LanguageVersion.CSharp7_1,
            TestCode = """
            using System.Threading;

            interface IInterface
            {
                void Method1(CancellationToken cancellationToken = default(CancellationToken));
            }

            class Class : {|CS0535:IInterface|}
            {
            }
            """,
            FixedCode = """
            using System.Threading;

            interface IInterface
            {
                void Method1(CancellationToken cancellationToken = default(CancellationToken));
            }

            class Class : IInterface
            {
                public void Method1(CancellationToken cancellationToken = default)
                {
                    throw new System.NotImplementedException();
                }
            }
            """,
            Options = { AllOptionsOff },
        }.RunAsync();
    }

    [Theory, CombinatorialData]
    public async Task TestRefWithMethod_Parameters([CombinatorialValues("ref", "in", "ref readonly")] string modifier)
    {
        await TestInRegularAndScriptAsync(
            $$"""
            interface ITest
            {
                void Method({{modifier}} int p);
            }
            public class Test : {|CS0535:ITest|}
            {
            }
            """,
            $$"""
            interface ITest
            {
                void Method({{modifier}} int p);
            }
            public class Test : ITest
            {
                public void Method({{modifier}} int p)
                {
                    throw new System.NotImplementedException();
                }
            }
            """);
    }

    [Fact]
    public async Task TestRefReadOnlyWithMethod_ReturnType()
    {
        await TestInRegularAndScriptAsync(
            """
            interface ITest
            {
                ref readonly int Method();
            }
            public class Test : {|CS0535:ITest|}
            {
            }
            """,
            """
            interface ITest
            {
                ref readonly int Method();
            }
            public class Test : ITest
            {
                public ref readonly int Method()
                {
                    throw new System.NotImplementedException();
                }
            }
            """);
    }

    [Fact]
    public async Task TestRefReadOnlyWithProperty()
    {
        await TestInRegularAndScriptAsync(
            """
            interface ITest
            {
                ref readonly int Property { get; }
            }
            public class Test : {|CS0535:ITest|}
            {
            }
            """,
            """
            interface ITest
            {
                ref readonly int Property { get; }
            }
            public class Test : ITest
            {
                public ref readonly int Property => throw new System.NotImplementedException();
            }
            """);
    }

    [Theory, CombinatorialData]
    public async Task TestRefWithIndexer_Parameters([CombinatorialValues("in", "ref readonly")] string modifier)
    {
        await TestInRegularAndScriptAsync(
            $$"""
            interface ITest
            {
                int this[{{modifier}} int p] { set; }
            }
            public class Test : {|CS0535:ITest|}
            {
            }
            """,
            $$"""
            interface ITest
            {
                int this[{{modifier}} int p] { set; }
            }
            public class Test : ITest
            {
                public int this[{{modifier}} int p] { set => throw new System.NotImplementedException(); }
            }
            """);
    }

    [Fact]
    public async Task TestRefReadOnlyWithIndexer_ReturnType()
    {
        await TestInRegularAndScriptAsync(
            """
            interface ITest
            {
                ref readonly int this[int p] { get; }
            }
            public class Test : {|CS0535:ITest|}
            {
            }
            """,
            """
            interface ITest
            {
                ref readonly int this[int p] { get; }
            }
            public class Test : ITest
            {
                public ref readonly int this[int p] => throw new System.NotImplementedException();
            }
            """);
    }

    [Fact]
    public async Task TestUnmanagedConstraint()
    {
        await TestInRegularAndScriptAsync(
            """
            public interface ITest
            {
                void M<T>() where T : unmanaged;
            }
            public class Test : {|CS0535:ITest|}
            {
            }
            """,
            """
            public interface ITest
            {
                void M<T>() where T : unmanaged;
            }
            public class Test : ITest
            {
                public void M<T>() where T : unmanaged
                {
                    throw new System.NotImplementedException();
                }
            }
            """);
    }

    [Fact]
    public async Task TestSealedMember_01()
    {
        await new VerifyCS.Test
        {
            ReferenceAssemblies = ReferenceAssemblies.Net.Net50,
            TestCode = """
            interface IInterface
            {
                void Method1();

                sealed void M1() {}
                sealed int P1 => 1;
            }

            class Class : {|CS0535:IInterface|}
            {
            }
            """,
            FixedCode = """
            interface IInterface
            {
                void Method1();

                sealed void M1() {}
                sealed int P1 => 1;
            }

            class Class : IInterface
            {
                public void Method1()
                {
                    throw new System.NotImplementedException();
                }
            }
            """,
            Options = { AllOptionsOff },
        }.RunAsync();
    }

    [Fact]
    public async Task TestSealedMember_02()
    {
        await new VerifyCS.Test
        {
            ReferenceAssemblies = ReferenceAssemblies.Net.Net50,
            TestCode = """
            interface IInterface
            {
                void Method1();

                sealed void M1() {}
                sealed int P1 => 1;
            }

            class Class : {|CS0535:IInterface|}
            {
            }
            """,
            FixedCode = """
            interface IInterface
            {
                void Method1();

                sealed void M1() {}
                sealed int P1 => 1;
            }

            class Class : IInterface
            {
                void IInterface.Method1()
                {
                    throw new System.NotImplementedException();
                }
            }
            """,
            Options = { AllOptionsOff },
            CodeActionIndex = 1,
        }.RunAsync();
    }

    [Fact]
    public async Task TestSealedMember_03()
    {
        await new VerifyCS.Test
        {
            ReferenceAssemblies = ReferenceAssemblies.Net.Net50,
            TestCode = """
            interface IInterface
            {
                void Method1();

                sealed void M1() {}
                sealed int P1 => 1;
            }

            abstract class Class : {|CS0535:IInterface|}
            {
            }
            """,
            FixedCode = """
            interface IInterface
            {
                void Method1();

                sealed void M1() {}
                sealed int P1 => 1;
            }

            abstract class Class : IInterface
            {
                public abstract void Method1();
            }
            """,
            Options = { AllOptionsOff },
            CodeActionIndex = 1,
        }.RunAsync();
    }

    [Fact]
    public async Task TestNonPublicMember_01()
    {
        await new VerifyCS.Test
        {
            ReferenceAssemblies = ReferenceAssemblies.Net.Net50,
            TestCode = """
            interface IInterface
            {
                void Method1();

                protected void M1();
                protected int P1 {get;}
            }

            class Class : {|CS0535:{|CS0535:{|CS0535:IInterface|}|}|}
            {
            }
            """,
            FixedState =
            {
                Sources =
                {
                    """
                    interface IInterface
                    {
                        void Method1();

                        protected void M1();
                        protected int P1 {get;}
                    }

                    class Class : {|CS0535:IInterface|}
                    {
                        public void Method1()
                        {
                            throw new System.NotImplementedException();
                        }
                    
                        void IInterface.M1()
                        {
                            throw new System.NotImplementedException();
                        }
                    }
                    """,
                },
                MarkupHandling = MarkupMode.Allow,
            },
            Options = { AllOptionsOff },
            CodeActionEquivalenceKey = "False;False;True:global::IInterface;Microsoft.CodeAnalysis.ImplementInterface.AbstractImplementInterfaceService+ImplementInterfaceCodeAction;",
        }.RunAsync();
    }

    [Fact]
    public async Task TestNonPublicMember_02()
    {
        await new VerifyCS.Test
        {
            ReferenceAssemblies = ReferenceAssemblies.Net.Net50,
            TestCode = """
            interface IInterface
            {
                protected void M1();
                protected int P1 {get;}
            }

            class Class : {|CS0535:{|CS0535:IInterface|}|}
            {
            }
            """,
            FixedState =
            {
                Sources =
                {
                    """
                    interface IInterface
                    {
                        protected void M1();
                        protected int P1 {get;}
                    }

                    class Class : IInterface
                    {
                        int IInterface.P1
                        {
                            get
                            {
                                throw new System.NotImplementedException();
                            }
                        }

                        void IInterface.M1()
                        {
                            throw new System.NotImplementedException();
                        }
                    }
                    """,
                },
                MarkupHandling = MarkupMode.Allow,
            },
            Options = { AllOptionsOff },
            DiagnosticSelector = diagnostics => diagnostics[1],
            CodeFixTestBehaviors = CodeFixTestBehaviors.FixOne,
        }.RunAsync();
    }

    [Fact]
    public async Task TestNonPublicMember_03()
    {
        await new VerifyCS.Test
        {
            ReferenceAssemblies = ReferenceAssemblies.Net.Net50,
            TestCode = """
            interface IInterface
            {
                void Method1();

                protected void M1();
                protected int P1 {get;}
            }

            abstract class Class : {|CS0535:{|CS0535:{|CS0535:IInterface|}|}|}
            {
            }
            """,
            FixedState =
            {
                Sources =
                {
                    """
                    interface IInterface
                    {
                        void Method1();

                        protected void M1();
                        protected int P1 {get;}
                    }

                    abstract class Class : {|CS0535:IInterface|}
                    {
                        public abstract void Method1();

                        void IInterface.M1()
                        {
                            throw new System.NotImplementedException();
                        }
                    }
                    """,
                },
                MarkupHandling = MarkupMode.Allow,
            },
            Options = { AllOptionsOff },
            CodeActionEquivalenceKey = "False;True;True:global::IInterface;Microsoft.CodeAnalysis.ImplementInterface.AbstractImplementInterfaceService+ImplementInterfaceCodeAction;",
        }.RunAsync();
    }

    [Fact]
    public async Task TestNonPublicAccessor_01()
    {
        await new VerifyCS.Test
        {
            ReferenceAssemblies = ReferenceAssemblies.Net.Net50,
            TestCode = """
            interface IInterface
            {
                void Method1();

                int P1 {get; protected set;}
                int P2 {protected get; set;}
            }

            class Class : {|CS0535:{|CS0535:{|CS0535:IInterface|}|}|}
            {
            }
            """,
            FixedState =
            {
                Sources =
                {
                    """
                    interface IInterface
                    {
                        void Method1();

                        int P1 {get; protected set;}
                        int P2 {protected get; set;}
                    }

                    class Class : {|CS0535:{|CS0535:IInterface|}|}
                    {
                        public void Method1()
                        {
                            throw new System.NotImplementedException();
                        }
                    }
                    """,
                },
                MarkupHandling = MarkupMode.Allow,
            },
            Options = { AllOptionsOff },
            CodeActionEquivalenceKey = "False;False;True:global::IInterface;Microsoft.CodeAnalysis.ImplementInterface.AbstractImplementInterfaceService+ImplementInterfaceCodeAction;",
        }.RunAsync();
    }

    [Fact]
    public async Task TestNonPublicAccessor_02()
    {
        await new VerifyCS.Test
        {
            ReferenceAssemblies = ReferenceAssemblies.Net.Net50,
            TestCode = """
            interface IInterface
            {
                int P1 {get; protected set;}
                int P2 {protected get; set;}
            }

            class Class : {|CS0535:{|CS0535:IInterface|}|}
            {
            }
            """,
            FixedState =
            {
                Sources =
                {
                    """
                    interface IInterface
                    {
                        int P1 {get; protected set;}
                        int P2 {protected get; set;}
                    }

                    class Class : IInterface
                    {
                        int IInterface.P1
                        {
                            get
                            {
                                throw new System.NotImplementedException();
                            }

                            set
                            {
                                throw new System.NotImplementedException();
                            }
                        }

                        int IInterface.P2
                        {
                            get
                            {
                                throw new System.NotImplementedException();
                            }

                            set
                            {
                                throw new System.NotImplementedException();
                            }
                        }
                    }
                    """,
                },
                MarkupHandling = MarkupMode.Allow,
            },
            Options = { AllOptionsOff },
            CodeActionEquivalenceKey = "True;False;False:global::IInterface;Microsoft.CodeAnalysis.ImplementInterface.AbstractImplementInterfaceService+ImplementInterfaceCodeAction;",
        }.RunAsync();
    }

    [Fact]
    public async Task TestNonPublicAccessor_03()
    {
        await new VerifyCS.Test
        {
            ReferenceAssemblies = ReferenceAssemblies.Net.Net50,
            TestCode = """
            interface IInterface
            {
                void Method1();

                int P1 {get; protected set;}
                int P2 {protected get; set;}
            }

            abstract class Class : {|CS0535:{|CS0535:{|CS0535:IInterface|}|}|}
            {
            }
            """,
            FixedState =
            {
                Sources =
                {
                    """
                    interface IInterface
                    {
                        void Method1();

                        int P1 {get; protected set;}
                        int P2 {protected get; set;}
                    }

                    abstract class Class : {|CS0535:{|CS0535:IInterface|}|}
                    {
                        public abstract void Method1();
                    }
                    """,
                },
                MarkupHandling = MarkupMode.Allow,
            },
            Options = { AllOptionsOff },
            CodeActionEquivalenceKey = "False;True;True:global::IInterface;Microsoft.CodeAnalysis.ImplementInterface.AbstractImplementInterfaceService+ImplementInterfaceCodeAction;",
        }.RunAsync();
    }

    [Fact]
    public async Task TestPrivateAccessor_01()
    {
        await new VerifyCS.Test
        {
            ReferenceAssemblies = ReferenceAssemblies.Net.Net50,
            TestCode = """
            interface IInterface
            {
                void Method1();

                int P1 {get => 0; private set {}}
                int P2 {private get => 0; set {}}
            }

            class Class : {|CS0535:IInterface|}
            {
            }
            """,
            FixedCode = """
            interface IInterface
            {
                void Method1();

                int P1 {get => 0; private set {}}
                int P2 {private get => 0; set {}}
            }

            class Class : IInterface
            {
                public void Method1()
                {
                    throw new System.NotImplementedException();
                }
            }
            """,
            Options = { AllOptionsOff },
        }.RunAsync();
    }

    [Fact]
    public async Task TestPrivateAccessor_02()
    {
        await new VerifyCS.Test
        {
            ReferenceAssemblies = ReferenceAssemblies.Net.Net50,
            TestCode = """
            interface IInterface
            {
                void Method1();

                int P1 {get => 0; private set {}}
                int P2 {private get => 0; set {}}
            }

            class Class : {|CS0535:IInterface|}
            {
            }
            """,
            FixedCode = """
            interface IInterface
            {
                void Method1();

                int P1 {get => 0; private set {}}
                int P2 {private get => 0; set {}}
            }

            class Class : IInterface
            {
                void IInterface.Method1()
                {
                    throw new System.NotImplementedException();
                }
            }
            """,
            Options = { AllOptionsOff },
            CodeActionIndex = 1,
        }.RunAsync();
    }

    [Fact]
    public async Task TestPrivateAccessor_03()
    {
        await new VerifyCS.Test
        {
            ReferenceAssemblies = ReferenceAssemblies.Net.Net50,
            TestCode = """
            interface IInterface
            {
                void Method1();

                int P1 {get => 0; private set {}}
                int P2 {private get => 0; set {}}
            }

            abstract class Class : {|CS0535:IInterface|}
            {
            }
            """,
            FixedCode = """
            interface IInterface
            {
                void Method1();

                int P1 {get => 0; private set {}}
                int P2 {private get => 0; set {}}
            }

            abstract class Class : IInterface
            {
                public abstract void Method1();
            }
            """,
            Options = { AllOptionsOff },
            CodeActionIndex = 1,
        }.RunAsync();
    }

    [Fact]
    public async Task TestInaccessibleMember_01()
    {
        await new VerifyCS.Test
        {
            TestState =
            {
                Sources =
                {
                    """
                    class Class : {|CS0535:{|CS0535:{|CS0535:IInterface|}|}|}
                    {
                    }
                    """,
                },
                AdditionalProjects =
                {
                    ["Assembly1"] =
                    {
                        Sources =
                        {
                            """
                            public interface IInterface
                            {
                                void Method1();

                                internal void M1();
                                internal int P1 {get;}
                            }
                            """,
                        },
                    },
                },
                AdditionalProjectReferences = { "Assembly1" },
            },
            FixedState =
            {
                Sources =
                {
                    """
                    class Class : {|CS0535:{|CS0535:IInterface|}|}
                    {
                        public void Method1()
                        {
                            throw new System.NotImplementedException();
                        }
                    }
                    """,
                },
                MarkupHandling = MarkupMode.Allow,
            },
            Options = { AllOptionsOff },

            // Specify the code action by equivalence key only to avoid trying to implement the interface explicitly with a second code fix pass.
            CodeActionEquivalenceKey = "False;False;True:global::IInterface;Microsoft.CodeAnalysis.ImplementInterface.AbstractImplementInterfaceService+ImplementInterfaceCodeAction;",
        }.RunAsync();
    }

    [Fact]
    public async Task TestInaccessibleMember_02()
    {
        await new VerifyCS.Test
        {
            TestState =
            {
                Sources =
                {
                    """
                    class Class : {|CS0535:{|CS0535:{|CS0535:IInterface|}|}|}
                    {
                    }
                    """,
                },
                AdditionalProjects =
                {
                    ["Assembly1"] =
                    {
                        Sources =
                        {
                            """
                            public interface IInterface
                            {
                                void Method1();

                                internal void M1();
                                internal int P1 {get;}
                            }
                            """,
                        },
                    },
                },
                AdditionalProjectReferences = { "Assembly1" },
            },
            FixedState =
            {
                Sources =
                {
                    """
                    class Class : {|CS0535:{|CS0535:IInterface|}|}
                    {
                        void IInterface.Method1()
                        {
                            throw new System.NotImplementedException();
                        }
                    }
                    """,
                },
                MarkupHandling = MarkupMode.Allow,
            },
            Options = { AllOptionsOff },
            CodeActionIndex = 1,
        }.RunAsync();
    }

    [Fact]
    public async Task TestInaccessibleMember_03()
    {
        await new VerifyCS.Test
        {
            TestState =
            {
                Sources =
                {
                    """
                    abstract class Class : {|CS0535:{|CS0535:{|CS0535:IInterface|}|}|}
                    {
                    }
                    """,
                },
                AdditionalProjects =
                {
                    ["Assembly1"] =
                    {
                        Sources =
                        {
                            """
                            public interface IInterface
                            {
                                void Method1();

                                internal void M1();
                                internal int P1 {get;}
                            }
                            """,
                        },
                    },
                },
                AdditionalProjectReferences = { "Assembly1" },
            },
            FixedState =
            {
                Sources =
                {
                    """
                    abstract class Class : {|CS0535:{|CS0535:IInterface|}|}
                    {
                        public abstract void Method1();
                    }
                    """,
                },
                MarkupHandling = MarkupMode.Allow,
            },
            Options = { AllOptionsOff },

            // Specify the code action by equivalence key only to avoid trying to execute a second code fix pass with a different action
            CodeActionEquivalenceKey = "False;True;True:global::IInterface;Microsoft.CodeAnalysis.ImplementInterface.AbstractImplementInterfaceService+ImplementInterfaceCodeAction;",
        }.RunAsync();
    }

    [Fact, WorkItem("https://github.com/dotnet/roslyn/issues/4146")]
    public async Task TestAccessibility_Property()
    {
        await TestWithAllCodeStyleOptionsOffAsync(
            """
            internal class Goo {}

            internal interface I
            {
                Goo MyProperty { get; }
            }

            public class C : {|CS0535:I|}
            {
            }
            """,
            """
            internal class Goo {}

            internal interface I
            {
                Goo MyProperty { get; }
            }

            public class C : {|CS0535:I|}
            {
                Goo I.MyProperty
                {
                    get
                    {
                        throw new System.NotImplementedException();
                    }
                }
            }
            """);
    }

    [Fact, WorkItem("https://github.com/dotnet/roslyn/issues/4146")]
    public async Task TestAccessibility_Method_InaccessibleReturnType()
    {
        await TestWithAllCodeStyleOptionsOffAsync(
            """
            internal class Goo {}

            internal interface I
            {
                Goo M();
            }

            public class C : {|CS0535:I|}
            {
            }
            """,
            """
            internal class Goo {}

            internal interface I
            {
                Goo M();
            }

            public class C : {|CS0535:I|}
            {
                Goo I.M()
                {
                    throw new System.NotImplementedException();
                }
            }
            """);
    }

    [Fact, WorkItem("https://github.com/dotnet/roslyn/issues/4146")]
    public async Task TestAccessibility_Method_InaccessibleParameterType()
    {
        await TestWithAllCodeStyleOptionsOffAsync(
            """
            internal class Goo {}

            internal interface I
            {
                void M(Goo goo);
            }

            public class C : {|CS0535:I|}
            {
            }
            """,
            """
            internal class Goo {}

            internal interface I
            {
                void M(Goo goo);
            }

            public class C : {|CS0535:I|}
            {
                void I.M(Goo goo)
                {
                    throw new System.NotImplementedException();
                }
            }
            """);
    }

    [Fact, WorkItem("https://github.com/dotnet/roslyn/issues/4146")]
    public async Task TestAccessibility_Event()
    {
        await TestWithAllCodeStyleOptionsOffAsync(
            """
            internal delegate void MyDelegate();

            internal interface I
            {
                event MyDelegate Event;
            }

            public class C : {|CS0535:I|}
            {
            }
            """,
            """
            internal delegate void MyDelegate();

            internal interface I
            {
                event MyDelegate Event;
            }

            public class C : {|CS0535:I|}
            {
                event MyDelegate I.Event
                {
                    add
                    {
                        throw new System.NotImplementedException();
                    }

                    remove
                    {
                        throw new System.NotImplementedException();
                    }
                }
            }
            """);
    }

    [Fact, WorkItem("https://github.com/dotnet/roslyn/issues/4146")]
    public async Task TestAccessibility_Indexer_InaccessibleReturnType()
    {
        await TestWithAllCodeStyleOptionsOffAsync(
            """
            internal class Goo {}

            internal interface I
            {
                Goo this[int i] { get; }
            }

            public class C : {|CS0535:I|}
            {
            }
            """,
            """
            internal class Goo {}

            internal interface I
            {
                Goo this[int i] { get; }
            }

            public class C : {|CS0535:I|}
            {
                Goo I.this[int i]
                {
                    get
                    {
                        throw new System.NotImplementedException();
                    }
                }
            }
            """);
    }

    [Fact, WorkItem("https://github.com/dotnet/roslyn/issues/4146")]
    public async Task TestAccessibility_Indexer_InaccessibleParameterType()
    {
        await TestWithAllCodeStyleOptionsOffAsync(
            """
            internal class Goo {}

            internal interface I
            {
                int this[Goo goo] { get; }
            }

            public class C : {|CS0535:I|}
            {
            }
            """,
            """
            internal class Goo {}

            internal interface I
            {
                int this[Goo goo] { get; }
            }

            public class C : {|CS0535:I|}
            {
                int I.this[Goo goo]
                {
                    get
                    {
                        throw new System.NotImplementedException();
                    }
                }
            }
            """);
    }

    [Fact, WorkItem("https://github.com/dotnet/roslyn/issues/4146")]
    public async Task TestAccessibility_InaccessibleMemberAsGenericArgument()
    {
        await TestWithAllCodeStyleOptionsOffAsync(
            """
            using System.Collections.Generic;

            internal class Goo {}

            internal interface I
            {
                List<Goo> M();
            }

            public class C : {|CS0535:I|}
            {
            }
            """,
            """
            using System.Collections.Generic;

            internal class Goo {}

            internal interface I
            {
                List<Goo> M();
            }

            public class C : {|CS0535:I|}
            {
                List<Goo> I.M()
                {
                    throw new System.NotImplementedException();
                }
            }
            """);
    }

    [Fact, WorkItem("https://github.com/dotnet/roslyn/issues/4146")]
    public async Task TestAccessibility_InaccessibleMemberDueToContainingType()
    {
        await TestWithAllCodeStyleOptionsOffAsync(
            """
            internal class Container
            {
                public class Goo {}
            }

            internal interface I
            {
                Container.Goo M();
            }

            public class C : {|CS0535:I|}
            {
            }
            """,
            """
            internal class Container
            {
                public class Goo {}
            }

            internal interface I
            {
                Container.Goo M();
            }

            public class C : {|CS0535:I|}
            {
                Container.Goo I.M()
                {
                    throw new System.NotImplementedException();
                }
            }
            """);
    }

    [Fact, WorkItem("https://github.com/dotnet/roslyn/issues/4146")]
    public async Task TestAccessibility_InaccessibleGenericConstraintAsReturnType()
    {
        await TestWithAllCodeStyleOptionsOffAsync(
            """
            internal class Goo {}

            internal interface I
            {
                T M<T>() where T: Goo;
            }

            public class C : {|CS0535:I|}
            {
            }
            """,
            """
            internal class Goo {}

            internal interface I
            {
                T M<T>() where T: Goo;
            }

            public class C : {|CS0535:I|}
            {
                T I.M<T>()
                {
                    throw new System.NotImplementedException();
                }
            }
            """);
    }

    [Fact, WorkItem("https://github.com/dotnet/roslyn/issues/4146")]
    public async Task TestAccessibility_InaccessibleGenericConstraintAsParameter()
    {
        await TestWithAllCodeStyleOptionsOffAsync(
            """
            internal class Goo {}

            internal interface I
            {
                void M<T>(T arg) where T: Goo;
            }

            public class C : {|CS0535:I|}
            {
            }
            """,
            """
            internal class Goo {}

            internal interface I
            {
                void M<T>(T arg) where T: Goo;
            }

            public class C : {|CS0535:I|}
            {
                void I.M<T>(T arg)
                {
                    throw new System.NotImplementedException();
                }
            }
            """);
    }

    [Fact, WorkItem("https://github.com/dotnet/roslyn/issues/4146")]
    public async Task TestAccessibility_InaccessibleGenericConstraintWhichIsNotUsed()
    {
        await TestWithAllCodeStyleOptionsOffAsync(
            """
            internal class Goo {}

            internal interface I
            {
                void M<T>() where T: Goo;
            }

            public class C : {|CS0535:I|}
            {
            }
            """,
            """
            internal class Goo {}

            internal interface I
            {
                void M<T>() where T: Goo;
            }

            public class C : {|CS0535:I|}
            {
                void I.M<T>()
                {
                    throw new System.NotImplementedException();
                }
            }
            """);
    }

    [Fact, WorkItem("https://github.com/dotnet/roslyn/issues/4146")]
    public async Task TestAccessibility_SeveralMembers_ShouldExplicitlyImplementOnlyInaccessible()
    {
        await TestWithAllCodeStyleOptionsOffAsync(
            """
            internal class Goo {}

            internal interface I
            {
                int N();
                Goo M();
            }

            public class C : {|CS0535:{|CS0535:I|}|}
            {
            }
            """,
            """
            internal class Goo {}

            internal interface I
            {
                int N();
                Goo M();
            }

            public class C : {|CS0535:{|CS0535:I|}|}
            {
                public int N()
                {
                    throw new System.NotImplementedException();
                }

                Goo I.M()
                {
                    throw new System.NotImplementedException();
                }
            }
            """);
    }

    [Fact]
    public async Task TestInaccessibleAccessor_01()
    {
        await new VerifyCS.Test
        {
            TestState =
            {
                Sources =
                {
                    """
                    class Class : {|CS0535:{|CS0535:{|CS0535:IInterface|}|}|}
                    {
                    }
                    """,
                },
                AdditionalProjects =
                {
                    ["Assembly1"] =
                    {
                        Sources =
                        {
                            """
                            public interface IInterface
                            {
                                void Method1();

                                int P1 {get; internal set;}
                                int P2 {internal get; set;}
                            }
                            """,
                        },
                    },
                },
                AdditionalProjectReferences = { "Assembly1" },
            },
            FixedState =
            {
                Sources =
                {
                    """
                    class Class : {|CS0535:{|CS0535:IInterface|}|}
                    {
                        public void Method1()
                        {
                            throw new System.NotImplementedException();
                        }
                    }
                    """,
                },
                MarkupHandling = MarkupMode.Allow,
            },
            Options = { AllOptionsOff },

            // Specify the code action by equivalence key only to avoid trying to implement the interface explicitly with a second code fix pass.
            CodeActionEquivalenceKey = "False;False;True:global::IInterface;Microsoft.CodeAnalysis.ImplementInterface.AbstractImplementInterfaceService+ImplementInterfaceCodeAction;",
        }.RunAsync();
    }

    [Fact]
    public async Task TestInaccessibleAccessor_02()
    {
        await new VerifyCS.Test
        {
            TestState =
            {
                Sources =
                {
                    """
                    class Class : {|CS0535:{|CS0535:{|CS0535:IInterface|}|}|}
                    {
                    }
                    """,
                },
                AdditionalProjects =
                {
                    ["Assembly1"] =
                    {
                        Sources =
                        {
                            """
                            public interface IInterface
                            {
                                void Method1();

                                int P1 {get; internal set;}
                                int P2 {internal get; set;}
                            }
                            """,
                        },
                    },
                },
                AdditionalProjectReferences = { "Assembly1" },
            },
            FixedState =
            {
                Sources =
                {
                    """
                    class Class : {|CS0535:{|CS0535:IInterface|}|}
                    {
                        void IInterface.Method1()
                        {
                            throw new System.NotImplementedException();
                        }
                    }
                    """,
                },
                MarkupHandling = MarkupMode.Allow,
            },
            Options = { AllOptionsOff },
            CodeActionIndex = 1,
        }.RunAsync();
    }

    [Fact]
    public async Task TestInaccessibleAccessor_03()
    {
        await new VerifyCS.Test
        {
            TestState =
            {
                Sources =
                {
                    """
                    abstract class Class : {|CS0535:{|CS0535:{|CS0535:IInterface|}|}|}
                    {
                    }
                    """,
                },
                AdditionalProjects =
                {
                    ["Assembly1"] =
                    {
                        Sources =
                        {
                            """
                            public interface IInterface
                            {
                                void Method1();

                                int P1 {get; internal set;}
                                int P2 {internal get; set;}
                            }
                            """,
                        },
                    },
                },
                AdditionalProjectReferences = { "Assembly1" },
            },
            FixedState =
            {
                Sources =
                {
                    """
                    abstract class Class : {|CS0535:{|CS0535:IInterface|}|}
                    {
                        public abstract void Method1();
                    }
                    """,
                },
                MarkupHandling = MarkupMode.Allow,
            },
            Options = { AllOptionsOff },

            // Specify the code action by equivalence key only to avoid trying to execute a second code fix pass with a different action
            CodeActionEquivalenceKey = "False;True;True:global::IInterface;Microsoft.CodeAnalysis.ImplementInterface.AbstractImplementInterfaceService+ImplementInterfaceCodeAction;",
        }.RunAsync();
    }

    [Fact]
    public async Task TestVirtualMember_01()
    {
        await new VerifyCS.Test
        {
            ReferenceAssemblies = ReferenceAssemblies.Net.Net50,
            TestCode = """
            interface IInterface
            {
                void Method1();

                virtual void M1() {}
                virtual int P1 => 1;
            }

            class Class : {|CS0535:IInterface|}
            {
            }
            """,
            FixedCode = """
            interface IInterface
            {
                void Method1();

                virtual void M1() {}
                virtual int P1 => 1;
            }

            class Class : IInterface
            {
                public void Method1()
                {
                    throw new System.NotImplementedException();
                }
            }
            """,
            Options = { AllOptionsOff },
        }.RunAsync();
    }

    [Fact]
    public async Task TestVirtualMember_02()
    {
        await new VerifyCS.Test
        {
            ReferenceAssemblies = ReferenceAssemblies.Net.Net50,
            TestCode = """
            interface IInterface
            {
                void Method1();

                virtual void M1() {}
                virtual int P1 => 1;
            }

            class Class : {|CS0535:IInterface|}
            {
            }
            """,
            FixedCode = """
            interface IInterface
            {
                void Method1();

                virtual void M1() {}
                virtual int P1 => 1;
            }

            class Class : IInterface
            {
                void IInterface.Method1()
                {
                    throw new System.NotImplementedException();
                }
            }
            """,
            Options = { AllOptionsOff },
            CodeActionIndex = 1,
        }.RunAsync();
    }

    [Fact]
    public async Task TestVirtualMember_03()
    {
        await new VerifyCS.Test
        {
            ReferenceAssemblies = ReferenceAssemblies.Net.Net50,
            TestCode = """
            interface IInterface
            {
                void Method1();

                virtual void M1() {}
                virtual int P1 => 1;
            }

            abstract class Class : {|CS0535:IInterface|}
            {
            }
            """,
            FixedCode = """
            interface IInterface
            {
                void Method1();

                virtual void M1() {}
                virtual int P1 => 1;
            }

            abstract class Class : IInterface
            {
                public abstract void Method1();
            }
            """,
            Options = { AllOptionsOff },
            CodeActionIndex = 1,
        }.RunAsync();
    }

    [Fact]
    public async Task TestStaticMember_01()
    {
        await new VerifyCS.Test
        {
            ReferenceAssemblies = ReferenceAssemblies.Net.Net50,
            TestCode = """
            interface IInterface
            {
                void Method1();

                static void M1() {}
                static int P1 => 1;
                static int F1;
                public abstract class C {}
            }

            class Class : {|CS0535:IInterface|}
            {
            }
            """,
            FixedCode = """
            interface IInterface
            {
                void Method1();

                static void M1() {}
                static int P1 => 1;
                static int F1;
                public abstract class C {}
            }

            class Class : IInterface
            {
                public void Method1()
                {
                    throw new System.NotImplementedException();
                }
            }
            """,
            Options = { AllOptionsOff },
        }.RunAsync();
    }

    [Fact]
    public async Task TestStaticMember_02()
    {
        await new VerifyCS.Test
        {
            ReferenceAssemblies = ReferenceAssemblies.Net.Net50,
            TestCode = """
            interface IInterface
            {
                void Method1();

                static void M1() {}
                static int P1 => 1;
                static int F1;
                public abstract class C {}
            }

            class Class : {|CS0535:IInterface|}
            {
            }
            """,
            FixedCode = """
            interface IInterface
            {
                void Method1();

                static void M1() {}
                static int P1 => 1;
                static int F1;
                public abstract class C {}
            }

            class Class : IInterface
            {
                void IInterface.Method1()
                {
                    throw new System.NotImplementedException();
                }
            }
            """,
            Options = { AllOptionsOff },
            CodeActionIndex = 1,
        }.RunAsync();
    }

    [Fact]
    public async Task TestStaticMember_03()
    {
        await new VerifyCS.Test
        {
            ReferenceAssemblies = ReferenceAssemblies.Net.Net50,
            TestCode = """
            interface IInterface
            {
                void Method1();

                static void M1() {}
                static int P1 => 1;
                static int F1;
                public abstract class C {}
            }

            abstract class Class : {|CS0535:IInterface|}
            {
            }
            """,
            FixedCode = """
            interface IInterface
            {
                void Method1();

                static void M1() {}
                static int P1 => 1;
                static int F1;
                public abstract class C {}
            }

            abstract class Class : IInterface
            {
                public abstract void Method1();
            }
            """,
            Options = { AllOptionsOff },
            CodeActionIndex = 1,
        }.RunAsync();
    }

    [Fact]
    public async Task TestNotNullConstraint()
    {
        await TestInRegularAndScriptAsync(
            """
            public interface ITest
            {
                void M<T>() where T : notnull;
            }
            public class Test : {|CS0535:ITest|}
            {
            }
            """,
            """
            public interface ITest
            {
                void M<T>() where T : notnull;
            }
            public class Test : ITest
            {
                public void M<T>() where T : notnull
                {
                    throw new System.NotImplementedException();
                }
            }
            """);
    }

    [Fact]
    public async Task TestWithNullableProperty()
    {
        await TestInRegularAndScriptAsync(
            """
            #nullable enable

            public interface ITest
            {
                string? P { get; }
            }
            public class Test : {|CS0535:ITest|}
            {
            }
            """,
            """
            #nullable enable

            public interface ITest
            {
                string? P { get; }
            }
            public class Test : ITest
            {
                public string? P => throw new System.NotImplementedException();
            }
            """);
    }

    [Fact]
    public async Task TestWithNullablePropertyAlreadyImplemented()
    {
        var code =
            """
            #nullable enable

            public interface ITest
            {
                string? P { get; }
            }
            public class Test : ITest
            {
                public string? P => throw new System.NotImplementedException();
            }
            """;
        await VerifyCS.VerifyCodeFixAsync(code, code);
    }

    [Fact]
    public async Task TestWithNullableMethod()
    {
        await TestInRegularAndScriptAsync(
            """
            #nullable enable

            public interface ITest
            {
                string? P();
            }
            public class Test : {|CS0535:ITest|}
            {
            }
            """,
            """
            #nullable enable

            public interface ITest
            {
                string? P();
            }
            public class Test : ITest
            {
                public string? P()
                {
                    throw new System.NotImplementedException();
                }
            }
            """);
    }

    [Fact]
    public async Task TestWithNullableEvent()
    {
        // Question whether this is needed,
        // see https://github.com/dotnet/roslyn/issues/36673 
        await TestInRegularAndScriptAsync(
            """
            #nullable enable

            using System;

            public interface ITest
            {
                event EventHandler? SomeEvent;
            }
            public class Test : {|CS0535:ITest|}
            {
            }
            """,
            """
            #nullable enable

            using System;

            public interface ITest
            {
                event EventHandler? SomeEvent;
            }
            public class Test : ITest
            {
                public event EventHandler? SomeEvent;
            }
            """);
    }

    [Fact]
    public async Task TestWithNullableDisabled()
    {
        await TestInRegularAndScriptAsync(
            """
            #nullable enable

            public interface ITest
            {
                string? P { get; }
            }

            #nullable disable

            public class Test : {|CS0535:ITest|}
            {
            }
            """,
            """
            #nullable enable

            public interface ITest
            {
                string? P { get; }
            }

            #nullable disable

            public class Test : ITest
            {
                public string P => throw new System.NotImplementedException();
            }
            """);
    }

    [Fact]
    public async Task GenericInterfaceNotNull1()
    {
        await new VerifyCS.Test
        {
            ReferenceAssemblies = ReferenceAssemblies.Net.Net50,
            TestCode = """
            #nullable enable

            using System.Diagnostics.CodeAnalysis;

            interface IFoo<T>
            {
                [return: NotNull]
                T Bar([DisallowNull] T bar);

                [return: MaybeNull]
                T Baz([AllowNull] T bar);
            }

            class A : {|CS0535:{|CS0535:IFoo<int>|}|}
            {
            }
            """,
            FixedCode = """
            #nullable enable

            using System.Diagnostics.CodeAnalysis;

            interface IFoo<T>
            {
                [return: NotNull]
                T Bar([DisallowNull] T bar);

                [return: MaybeNull]
                T Baz([AllowNull] T bar);
            }

            class A : IFoo<int>
            {
                [return: NotNull]
                public int Bar([DisallowNull] int bar)
                {
                    throw new System.NotImplementedException();
                }

                [return: MaybeNull]
                public int Baz([AllowNull] int bar)
                {
                    throw new System.NotImplementedException();
                }
            }
            """,
        }.RunAsync();
    }

    [Fact, WorkItem("https://github.com/dotnet/roslyn/issues/13427")]
    public async Task TestDoNotAddNewWithGenericAndNonGenericMethods()
    {
        await TestWithAllCodeStyleOptionsOffAsync(
            """
            class B
            {
                public void M<T>() { }
            }

            interface I
            {
                void M();
            }

            class D : B, {|CS0535:I|}
            {
            }
            """,
            """
            class B
            {
                public void M<T>() { }
            }

            interface I
            {
                void M();
            }

            class D : B, I
            {
                public void M()
                {
                    throw new System.NotImplementedException();
                }
            }
            """);
    }

    [Fact]
    public async Task ImplementRemainingExplicitlyWhenPartiallyImplemented()
    {
        await TestInRegularAndScriptAsync("""
            interface I
            {
                void M1();
                void M2();
            }

            class C : {|CS0535:I|}
            {
                public void M1(){}
            }
            """,
            """
            interface I
            {
                void M1();
                void M2();
            }

            class C : {|CS0535:I|}
            {
                public void M1(){}

                void I.M2()
                {
                    throw new System.NotImplementedException();
                }
            }
            """, codeAction: ("True;False;True:global::I;Microsoft.CodeAnalysis.ImplementInterface.AbstractImplementInterfaceService+ImplementInterfaceCodeAction;", 2));
    }

    [Fact]
    public async Task ImplementInitOnlyProperty()
    {
        await new VerifyCS.Test
        {
            ReferenceAssemblies = ReferenceAssemblies.Net.Net50,
            LanguageVersion = LanguageVersion.CSharp9,
            TestCode = """
            interface I
            {
                int Property { get; init; }
            }

            class C : {|CS0535:I|}
            {
            }
            """,
            FixedCode = """
            interface I
            {
                int Property { get; init; }
            }

            class C : I
            {
                public int Property { get => throw new System.NotImplementedException(); init => throw new System.NotImplementedException(); }
            }
            """,
        }.RunAsync();
    }

    [Fact]
    public async Task ImplementRemainingExplicitlyMissingWhenAllImplemented()
    {
        var code = """
            interface I
            {
                void M1();
                void M2();
            }

            class C : I
            {
                public void M1(){}
                public void M2(){}
            }
            """;

        await VerifyCS.VerifyCodeFixAsync(code, code);
    }

    [Fact]
    public async Task ImplementRemainingExplicitlyMissingWhenAllImplementedAreExplicit()
    {
        var code = """
            interface I
            {
                void M1();
                void M2();
            }

            class C : {|CS0535:I|}
            {
                void I.M1(){}
            }
            """;
        var fixedCode = """
            interface I
            {
                void M1();
                void M2();
            }

            class C : I
            {
                public void M2()
                {
                    throw new System.NotImplementedException();
                }

                void I.M1(){}
            }
            """;

        await new VerifyCS.Test
        {
            TestCode = code,
            FixedCode = fixedCode,
            CodeActionsVerifier = codeActions => Assert.Equal(2, codeActions.Length),
        }.RunAsync();
    }

    [Fact]
    public async Task TestImplementRemainingExplicitlyNonPublicMember()
    {
        await TestInRegularAndScriptAsync("""
            interface I
            {
                void M1();
                internal void M2();
            }

            class C : {|CS0535:I|}
            {
                public void M1(){}
            }
            """,
            """
            interface I
            {
                void M1();
                internal void M2();
            }

            class C : {|CS0535:I|}
            {
                public void M1(){}

                void I.M2()
                {
                    throw new System.NotImplementedException();
                }
            }
            """, codeAction: ("True;False;True:global::I;Microsoft.CodeAnalysis.ImplementInterface.AbstractImplementInterfaceService+ImplementInterfaceCodeAction;", 1));
    }

    [Fact, WorkItem("https://github.com/dotnet/roslyn/issues/48295")]
    public async Task TestImplementOnRecord_WithSemiColon()
    {
        await new VerifyCS.Test
        {
            ReferenceAssemblies = ReferenceAssemblies.Net.Net50,
            LanguageVersion = LanguageVersion.CSharp12,
            TestCode = """
            interface I
            {
                void M1();
            }

            record C : {|CS0535:I|};
            """,
            FixedCode = """
            interface I
            {
                void M1();
            }

            record C : {|CS0535:I|}
            {
                public void M1()
                {
                    throw new System.NotImplementedException();
                }
            }

            """,
        }.RunAsync();
    }

    [Fact]
    public async Task TestImplementOnClass_WithSemiColon()
    {
        await new VerifyCS.Test
        {
            ReferenceAssemblies = ReferenceAssemblies.Net.Net50,
            LanguageVersion = LanguageVersion.CSharp12,
            TestCode = """
            interface I
            {
                void M1();
            }

            class C : {|CS0535:I|};
            """,
            FixedCode = """
            interface I
            {
                void M1();
            }

            class C : {|CS0535:I|}
            {
                public void M1()
                {
                    throw new System.NotImplementedException();
                }
            }

            """,
        }.RunAsync();
    }

    [Fact]
    public async Task TestImplementOnStruct_WithSemiColon()
    {
        await new VerifyCS.Test
        {
            ReferenceAssemblies = ReferenceAssemblies.Net.Net50,
            LanguageVersion = LanguageVersion.CSharp12,
            TestCode = """
            interface I
            {
                void M1();
            }

            struct C : {|CS0535:I|};
            """,
            FixedCode = """
            interface I
            {
                void M1();
            }

            struct C : {|CS0535:I|}
            {
                public void M1()
                {
                    throw new System.NotImplementedException();
                }
            }

            """,
        }.RunAsync();
    }

    [Fact, WorkItem("https://github.com/dotnet/roslyn/issues/48295")]
    public async Task TestImplementOnRecord_WithBracesAndTrivia()
    {
        await new VerifyCS.Test
        {
            ReferenceAssemblies = ReferenceAssemblies.Net.Net50,
            LanguageVersion = LanguageVersion.CSharp12,
            TestCode = """
            interface I
            {
                void M1();
            }

            record C : {|CS0535:I|} { } // hello
            """,
            FixedCode = """
            interface I
            {
                void M1();
            }

            record C : {|CS0535:I|}
            {
                public void M1()
                {
                    throw new System.NotImplementedException();
                }
            } // hello
            """,
        }.RunAsync();
    }

    [Theory, WorkItem("https://github.com/dotnet/roslyn/issues/48295")]
    [InlineData("record")]
    [InlineData("record class")]
    [InlineData("record struct")]
    [InlineData("class")]
    [InlineData("struct")]
    public async Task TestImplementOnRecord_WithSemiColonAndTrivia(string record)
    {
        await new VerifyCS.Test
        {
            ReferenceAssemblies = ReferenceAssemblies.Net.Net50,
            LanguageVersion = LanguageVersion.CSharp12,
            TestCode = $@"
interface I
{{
    void M1();
}}

{record} C : {{|CS0535:I|}}; // hello
",
            FixedCode = $@"
interface I
{{
    void M1();
}}

{record} C : {{|CS0535:I|}} // hello
{{
    public void M1()
    {{
        throw new System.NotImplementedException();
    }}
}}
",
        }.RunAsync();
    }

    [Fact, WorkItem("https://github.com/dotnet/roslyn/issues/49019")]
    public async Task TestUnconstrainedGenericInstantiatedWithValueType()
    {
        await new VerifyCS.Test
        {
            LanguageVersion = LanguageVersion.CSharp9,
            TestCode = """
            #nullable enable
            interface IGoo<T>
            {
                void Bar(T? x);
            }

            class C : {|CS0535:IGoo<int>|}
            {
            }
            """,
            FixedCode = """
            #nullable enable
            interface IGoo<T>
            {
                void Bar(T? x);
            }

            class C : IGoo<int>
            {
                public void Bar(int x)
                {
                    throw new System.NotImplementedException();
                }
            }
            """,
        }.RunAsync();
    }

    [Fact, WorkItem("https://github.com/dotnet/roslyn/issues/49019")]
    public async Task TestConstrainedGenericInstantiatedWithValueType()
    {
        await TestInRegularAndScriptAsync("""
            interface IGoo<T> where T : struct
            {
                void Bar(T? x);
            }

            class C : {|CS0535:IGoo<int>|}
            {
            }
            """,
            """
            interface IGoo<T> where T : struct
            {
                void Bar(T? x);
            }

            class C : IGoo<int>
            {
                public void Bar(int? x)
                {
                    throw new System.NotImplementedException();
                }
            }
            """);
    }

    [Fact, WorkItem("https://github.com/dotnet/roslyn/issues/49019")]
    public async Task TestUnconstrainedGenericInstantiatedWithReferenceType()
    {
        await new VerifyCS.Test
        {
            LanguageVersion = LanguageVersion.CSharp9,
            TestCode = """
            interface IGoo<T>
            {
            #nullable enable
                void Bar(T? x);
            #nullable restore
            }

            class C : {|CS0535:IGoo<string>|}
            {
            }
            """,
            FixedCode = """
            interface IGoo<T>
            {
            #nullable enable
                void Bar(T? x);
            #nullable restore
            }

            class C : IGoo<string>
            {
                public void Bar(string x)
                {
                    throw new System.NotImplementedException();
                }
            }
            """,
        }.RunAsync();
    }

    [Fact, WorkItem("https://github.com/dotnet/roslyn/issues/49019")]
    public async Task TestUnconstrainedGenericInstantiatedWithReferenceType_NullableEnable()
    {
        await new VerifyCS.Test
        {
            LanguageVersion = LanguageVersion.CSharp9,
            TestCode = """
            #nullable enable

            interface IGoo<T>
            {
                void Bar(T? x);
            }

            class C : {|CS0535:IGoo<string>|}
            {
            }
            """,
            FixedCode = """
            #nullable enable

            interface IGoo<T>
            {
                void Bar(T? x);
            }

            class C : IGoo<string>
            {
                public void Bar(string? x)
                {
                    throw new System.NotImplementedException();
                }
            }
            """,
        }.RunAsync();
    }

    [Fact, WorkItem("https://github.com/dotnet/roslyn/issues/49019")]
    public async Task TestConstrainedGenericInstantiatedWithReferenceType()
    {
        await new VerifyCS.Test
        {
            LanguageVersion = LanguageVersion.CSharp9,
            TestCode = """
            #nullable enable
            interface IGoo<T> where T : class
            {
                void Bar(T? x);
            }

            class C : {|CS0535:IGoo<string>|}
            {
            }
            """,
            FixedCode = """
            #nullable enable
            interface IGoo<T> where T : class
            {
                void Bar(T? x);
            }

            class C : IGoo<string>
            {
                public void Bar(string? x)
                {
                    throw new System.NotImplementedException();
                }
            }
            """,
        }.RunAsync();
    }

    [Fact, WorkItem("https://github.com/dotnet/roslyn/issues/49019")]
    public async Task TestConstrainedGenericInstantiatedWithReferenceType_NullableEnable()
    {
        await TestInRegularAndScriptAsync("""
            #nullable enable

            interface IGoo<T> where T : class
            {
                void Bar(T? x);
            }

            class C : {|CS0535:IGoo<string>|}
            {
            }
            """,
            """
            #nullable enable

            interface IGoo<T> where T : class
            {
                void Bar(T? x);
            }

            class C : IGoo<string>
            {
                public void Bar(string? x)
                {
                    throw new System.NotImplementedException();
                }
            }
            """);
    }

    [Fact, WorkItem("https://github.com/dotnet/roslyn/issues/53012")]
    public async Task TestNullableTypeParameter()
    {
        await TestInRegularAndScriptAsync(
            """
            #nullable enable

            interface I
            {
                void M<T1, T2, T3>(T1? a, T2 b, T1? c, T3? d);
            }

            class D : {|CS0535:I|}
            {
            }
            """,
            """
            #nullable enable

            interface I
            {
                void M<T1, T2, T3>(T1? a, T2 b, T1? c, T3? d);
            }

            class D : I
            {
                public void M<T1, T2, T3>(T1? a, T2 b, T1? c, T3? d)
                {
                    throw new System.NotImplementedException();
                }
            }
            """);
    }

    [Fact, WorkItem("https://github.com/dotnet/roslyn/issues/53012")]
    public async Task TestNullableTypeParameter_ExplicitInterfaceImplementation()
    {
        await TestInRegularAndScriptAsync(
            """
            #nullable enable

            interface I
            {
                void M<T1, T2, T3>(T1? a, T2 b, T1? c, T3? d);
            }

            class D : {|CS0535:I|}
            {
            }
            """,
            """
            #nullable enable

            interface I
            {
                void M<T1, T2, T3>(T1? a, T2 b, T1? c, T3? d);
            }

            class D : I
            {
                void I.M<T1, T2, T3>(T1? a, T2 b, T1? c, T3? d)
                    where T1 : default
                    where T3 : default
                {
                    throw new System.NotImplementedException();
                }
            }
            """, codeAction: ("True;False;False:global::I;Microsoft.CodeAnalysis.ImplementInterface.AbstractImplementInterfaceService+ImplementInterfaceCodeAction;", 1));
    }

    [Fact, WorkItem("https://github.com/dotnet/roslyn/issues/53012")]
    public async Task TestNullableTypeParameter_ExplicitInterfaceImplementationWithClassConstraint()
    {
        await TestInRegularAndScriptAsync(
            """
            #nullable enable

            interface I
            {
                void M<T1, T2, T3>(T1? a, T2 b, T1? c, T3? d) where T1 : class;
            }

            class D : {|CS0535:I|}
            {
            }
            """,
            """
            #nullable enable

            interface I
            {
                void M<T1, T2, T3>(T1? a, T2 b, T1? c, T3? d) where T1 : class;
            }

            class D : I
            {
                void I.M<T1, T2, T3>(T1? a, T2 b, T1? c, T3? d)
                    where T1 : class
                    where T3 : default
                {
                    throw new System.NotImplementedException();
                }
            }
            """, codeAction: ("True;False;False:global::I;Microsoft.CodeAnalysis.ImplementInterface.AbstractImplementInterfaceService+ImplementInterfaceCodeAction;", 1));
    }

    [Fact, WorkItem("https://github.com/dotnet/roslyn/issues/51779")]
    public async Task TestImplementTwoPropertiesOfCSharp5()
    {
        await new VerifyCS.Test
        {
            LanguageVersion = LanguageVersion.CSharp5,
            TestCode = """
            interface ITest
            {
                int Bar { get; }
                int Foo { get; }
            }

            class Program : {|CS0535:{|CS0535:ITest|}|}
            {
            }
            """,
            FixedCode = """
            interface ITest
            {
                int Bar { get; }
                int Foo { get; }
            }

            class Program : ITest
            {
                public int Bar
                {
                    get
                    {
                        throw new System.NotImplementedException();
                    }
                }

                public int Foo
                {
                    get
                    {
                        throw new System.NotImplementedException();
                    }
                }
            }
            """,
        }.RunAsync();
    }

    [Fact, WorkItem("https://github.com/dotnet/roslyn/issues/53925")]
    public async Task TestStaticAbstractInterfaceMember()
    {
        await new VerifyCS.Test
        {
            ReferenceAssemblies = ReferenceAssemblies.Net.Net60,
            LanguageVersion = LanguageVersion.CSharp12,
            TestCode = """
            interface ITest
            {
                static abstract void M1();
            }

            class C : {|CS0535:ITest|}
            {
            }
            """,
            FixedCode = """
            interface ITest
            {
                static abstract void M1();
            }

            class C : ITest
            {
                public static void M1()
                {
                    throw new System.NotImplementedException();
                }
            }
            """,
            CodeActionVerifier = (codeAction, verifier) => verifier.Equal(CodeFixesResources.Implement_interface, codeAction.Title),
        }.RunAsync();
    }

    [Fact, WorkItem("https://github.com/dotnet/roslyn/issues/53925")]
    public async Task TestStaticAbstractInterfaceMemberExplicitly()
    {
        await new VerifyCS.Test
        {
            ReferenceAssemblies = ReferenceAssemblies.Net.Net60,
            LanguageVersion = LanguageVersion.CSharp12,
            TestCode = """
            interface ITest
            {
                static abstract void M1();
            }

            class C : {|CS0535:ITest|}
            {
            }
            """,
            FixedCode = """
            interface ITest
            {
                static abstract void M1();
            }

            class C : ITest
            {
                static void ITest.M1()
                {
                    throw new System.NotImplementedException();
                }
            }
            """,
            CodeActionVerifier = (codeAction, verifier) => verifier.Equal(CodeFixesResources.Implement_all_members_explicitly, codeAction.Title),
            CodeActionIndex = 1,
        }.RunAsync();
    }

    [Fact, WorkItem("https://github.com/dotnet/roslyn/issues/53925")]
    public async Task TestStaticAbstractInterfaceMember_ImplementAbstractly()
    {
        await new VerifyCS.Test
        {
            ReferenceAssemblies = ReferenceAssemblies.Net.Net60,
            LanguageVersion = LanguageVersion.CSharp12,
            TestCode = """
            interface ITest
            {
                static abstract void M1();
            }

            abstract class C : {|CS0535:ITest|}
            {
            }
            """,
            FixedCode = """
            interface ITest
            {
                static abstract void M1();
            }

            abstract class C : ITest
            {
                public static void M1()
                {
                    throw new System.NotImplementedException();
                }
            }
            """,
            CodeActionVerifier = (codeAction, verifier) => verifier.Equal(CodeFixesResources.Implement_interface_abstractly, codeAction.Title),
            CodeActionIndex = 1,
        }.RunAsync();
    }

    [Fact, WorkItem("https://github.com/dotnet/roslyn/issues/53927")]
    public async Task TestStaticAbstractInterfaceOperator_OnlyExplicitlyImplementable()
    {
        await new VerifyCS.Test
        {
            ReferenceAssemblies = ReferenceAssemblies.Net.Net60,
            LanguageVersion = LanguageVersion.CSharp12,
            TestCode = """
            interface ITest
            {
                static abstract int operator -(ITest x);
            }
            class C : {|CS0535:ITest|}
            {
            }
            """,
            FixedCode = """
            interface ITest
            {
                static abstract int operator -(ITest x);
            }
            class C : ITest
            {
                static int ITest.operator -(ITest x)
                {
                    throw new System.NotImplementedException();
                }
            }
            """,
            CodeActionVerifier = (codeAction, verifier) => verifier.Equal(CodeFixesResources.Implement_all_members_explicitly, codeAction.Title),
        }.RunAsync();
    }

    [Fact]
    public async Task TestStaticAbstractInterfaceUnsigneRightShiftOperator_OnlyExplicitlyImplementable()
    {
        await new VerifyCS.Test
        {
            ReferenceAssemblies = ReferenceAssemblies.Net.Net60,
            LanguageVersion = LanguageVersion.CSharp12,
            TestCode = """
            interface ITest
            {
                static abstract int operator >>>(ITest x, int y);
            }
            class C : {|CS0535:ITest|}
            {
            }
            """,
            FixedCode = """
            interface ITest
            {
                static abstract int operator >>>(ITest x, int y);
            }
            class C : ITest
            {
                static int ITest.operator >>>(ITest x, int y)
                {
                    throw new System.NotImplementedException();
                }
            }
            """,
            CodeActionVerifier = (codeAction, verifier) => verifier.Equal(CodeFixesResources.Implement_all_members_explicitly, codeAction.Title),
        }.RunAsync();
    }

<<<<<<< HEAD
    [Theory(Skip = "Yes")] // PROTOTYPE: Something doesn't work
    [CombinatorialData]
=======
    [Theory, CombinatorialData]
>>>>>>> c2b6f460
    public async Task TestInstanceIncrementOperator_ImplementExplicitly([CombinatorialValues("++", "--")] string op)
    {
        await new VerifyCS.Test
        {
            ReferenceAssemblies = ReferenceAssemblies.Net.Net60,
            LanguageVersion = LanguageVersion.Preview,
            TestCode = $$$"""
<<<<<<< HEAD
            interface ITest
            {
                abstract void operator {{{op}}}();
            }
            class C : {|CS0535:ITest|}
            {
            }
            """ + CompilerFeatureRequiredAttribute,
            FixedCode = $$$"""
            interface ITest
            {
                abstract void operator {{{op}}}();
            }
            class C : ITest
            {
                void ITest.operator {{{op}}}()
                {
                    throw new System.NotImplementedException();
                }
            }
            """ + CompilerFeatureRequiredAttribute,
            CodeActionVerifier = (codeAction, verifier) => verifier.Equal(CodeFixesResources.Implement_all_members_explicitly, codeAction.Title),
            CodeActionEquivalenceKey = "True;False;False:global::ITest;Microsoft.CodeAnalysis.ImplementInterface.AbstractImplementInterfaceService+ImplementInterfaceCodeAction;",
            CodeActionIndex = 0,
        }.RunAsync();
    }

    [Theory(Skip = "Yes")] // PROTOTYPE: Something doesn't work
    [CombinatorialData]
=======
                interface ITest
                {
                    abstract void operator {{{op}}}();
                }
                class C : {|CS0535:ITest|}
                {
                }
                """ + CompilerFeatureRequiredAttribute,
            FixedCode = $$$"""
                interface ITest
                {
                    abstract void operator {{{op}}}();
                }
                class C : ITest
                {
                    void ITest.operator {{{op}}}()
                    {
                        throw new System.NotImplementedException();
                    }
                }
                """ + CompilerFeatureRequiredAttribute,
            CodeActionVerifier = (codeAction, verifier) => verifier.Equal(CodeFixesResources.Implement_all_members_explicitly, codeAction.Title),
            CodeActionIndex = 1,
        }.RunAsync();
    }

    [Theory, CombinatorialData]
>>>>>>> c2b6f460
    public async Task TestInstanceCompoundAssignmentOperator_ImplementExplicitly([CombinatorialValues("+=", "-=", "*=", "/=", "%=", "&=", "|=", "^=", "<<=", ">>=", ">>>=")] string op)
    {
        await new VerifyCS.Test
        {
            ReferenceAssemblies = ReferenceAssemblies.Net.Net60,
            LanguageVersion = LanguageVersion.Preview,
<<<<<<< HEAD
            TestCode = $$$"""
            interface ITest
            {
                abstract void operator {{{op}}}(int y);
            }
            class C : {|CS0535:ITest|}
            {
            }
            """ + CompilerFeatureRequiredAttribute,
            FixedCode = $$$"""
            interface ITest
            {
                abstract void operator {{{op}}}(int y);
            }
            class C : ITest
            {
                void ITest.operator {{{op}}}(int y)
                {
                    throw new System.NotImplementedException();
                }
            }
            """ + CompilerFeatureRequiredAttribute,
            CodeActionVerifier = (codeAction, verifier) => verifier.Equal(CodeFixesResources.Implement_all_members_explicitly, codeAction.Title),
            CodeActionEquivalenceKey = "True;False;False:global::ITest;Microsoft.CodeAnalysis.ImplementInterface.AbstractImplementInterfaceService+ImplementInterfaceCodeAction;",
            CodeActionIndex = 0,
=======
            TestCode = $$"""
                interface ITest
                {
                    abstract void operator {{op}}(int y);
                }
                class C : {|CS0535:ITest|}
                {
                }
                """ + CompilerFeatureRequiredAttribute,
            FixedCode = $$"""
                interface ITest
                {
                    abstract void operator {{op}}(int y);
                }
                class C : ITest
                {
                    void ITest.operator {{op}}(int y)
                    {
                        throw new System.NotImplementedException();
                    }
                }
                """ + CompilerFeatureRequiredAttribute,
            CodeActionVerifier = (codeAction, verifier) => verifier.Equal(CodeFixesResources.Implement_all_members_explicitly, codeAction.Title),
            CodeActionIndex = 1,
>>>>>>> c2b6f460
        }.RunAsync();
    }

    [Fact, WorkItem("https://github.com/dotnet/roslyn/issues/53927")]
    public async Task TestStaticAbstractInterfaceOperator_ImplementImplicitly()
    {
        await new VerifyCS.Test
        {
            ReferenceAssemblies = ReferenceAssemblies.Net.Net60,
            LanguageVersion = LanguageVersion.CSharp12,
            TestCode = """
            interface ITest<T> where T : ITest<T>
            {
                static abstract int operator -(T x);
                static abstract int operator -(T x, int y);
            }
            class C : {|CS0535:{|CS0535:ITest<C>|}|}
            {
            }
            """,
            FixedCode = """
            interface ITest<T> where T : ITest<T>
            {
                static abstract int operator -(T x);
                static abstract int operator -(T x, int y);
            }
            class C : ITest<C>
            {
                public static int operator -(C x)
                {
                    throw new System.NotImplementedException();
                }

                public static int operator -(C x, int y)
                {
                    throw new System.NotImplementedException();
                }
            }
            """,
            CodeActionVerifier = (codeAction, verifier) => verifier.Equal(CodeFixesResources.Implement_interface, codeAction.Title),
        }.RunAsync();
    }

    [Fact]
    public async Task TestStaticAbstractInterfaceUnsignedRightShiftOperator_ImplementImplicitly()
    {
        await new VerifyCS.Test
        {
            ReferenceAssemblies = ReferenceAssemblies.Net.Net60,
            LanguageVersion = LanguageVersion.CSharp12,
            TestCode = """
            interface ITest<T> where T : ITest<T>
            {
                static abstract int operator >>>(T x, int y);
            }
            class C : {|CS0535:ITest<C>|}
            {
            }
            """,
            FixedCode = """
            interface ITest<T> where T : ITest<T>
            {
                static abstract int operator >>>(T x, int y);
            }
            class C : ITest<C>
            {
                public static int operator >>>(C x, int y)
                {
                    throw new System.NotImplementedException();
                }
            }
            """,
            CodeActionVerifier = (codeAction, verifier) => verifier.Equal(CodeFixesResources.Implement_interface, codeAction.Title),
        }.RunAsync();
    }

    [Theory]
    [CombinatorialData]
    public async Task TestInstanceIncrementOperator_ImplementImplicitly([CombinatorialValues("++", "--")] string op)
    {
        await new VerifyCS.Test
        {
            ReferenceAssemblies = ReferenceAssemblies.Net.Net60,
            LanguageVersion = LanguageVersion.Preview,
<<<<<<< HEAD
            TestCode = $$$"""
            interface ITest<T> where T : ITest<T>
            {
                void operator {{{op}}}();
=======
            TestCode = $$"""
            interface ITest<T> where T : ITest<T>
            {
                void operator {{op}}();
>>>>>>> c2b6f460
            }
            class C : {|CS0535:ITest<C>|}
            {
            }
            """ + CompilerFeatureRequiredAttribute,
<<<<<<< HEAD
            // PROTOTYPE: The 'static' modifier shouldn't be added
            FixedCode = $$$"""
            interface ITest<T> where T : ITest<T>
            {
                void operator {{{op}}}();
            }
            class C : {|CS0736:ITest<C>|}
            {
                public static void operator {|CS1535:{{{op}}}|}()
=======
            FixedCode = $$"""
            interface ITest<T> where T : ITest<T>
            {
                void operator {{op}}();
            }
            class C : ITest<C>
            {
                public void operator {{op}}()
>>>>>>> c2b6f460
                {
                    throw new System.NotImplementedException();
                }
            }
            """ + CompilerFeatureRequiredAttribute,
            CodeActionVerifier = (codeAction, verifier) => verifier.Equal(CodeFixesResources.Implement_interface, codeAction.Title),
            CodeActionEquivalenceKey = "False;False;True:global::ITest<global::C>;Microsoft.CodeAnalysis.ImplementInterface.AbstractImplementInterfaceService+ImplementInterfaceCodeAction;",
            CodeActionIndex = 0,
        }.RunAsync();
    }

    [Theory]
    [CombinatorialData]
    public async Task TestInstanceCompoundAssignmentOperator_ImplementImplicitly([CombinatorialValues("+=", "-=", "*=", "/=", "%=", "&=", "|=", "^=", "<<=", ">>=", ">>>=")] string op)
    {
        await new VerifyCS.Test
        {
            ReferenceAssemblies = ReferenceAssemblies.Net.Net60,
            LanguageVersion = LanguageVersion.Preview,
<<<<<<< HEAD
            TestCode = $$$"""
            interface ITest<T> where T : ITest<T>
            {
                void operator {{{op}}}(int y);
=======
            TestCode = $$"""
            interface ITest<T> where T : ITest<T>
            {
                void operator {{op}}(int y);
>>>>>>> c2b6f460
            }
            class C : {|CS0535:ITest<C>|}
            {
            }
            """ + CompilerFeatureRequiredAttribute,
<<<<<<< HEAD
            // PROTOTYPE: The 'static' modifier shouldn't be added
            FixedCode = $$$"""
            interface ITest<T> where T : ITest<T>
            {
                void operator {{{op}}}(int y);
            }
            class C : ITest<C>
            {
                public static void operator {|CS0106:{{{op}}}|}(int y)
=======
            FixedCode = $$"""
            interface ITest<T> where T : ITest<T>
            {
                void operator {{op}}(int y);
            }
            class C : ITest<C>
            {
                public void operator {{op}}(int y)
>>>>>>> c2b6f460
                {
                    throw new System.NotImplementedException();
                }
            }
            """ + CompilerFeatureRequiredAttribute,
            CodeActionVerifier = (codeAction, verifier) => verifier.Equal(CodeFixesResources.Implement_interface, codeAction.Title),
            CodeActionEquivalenceKey = "False;False;True:global::ITest<global::C>;Microsoft.CodeAnalysis.ImplementInterface.AbstractImplementInterfaceService+ImplementInterfaceCodeAction;",
            CodeActionIndex = 0,
        }.RunAsync();
    }

    [Fact, WorkItem("https://github.com/dotnet/roslyn/issues/53927")]
    public async Task TestStaticAbstractInterfaceOperator_ImplementExplicitly()
    {
        await new VerifyCS.Test
        {
            ReferenceAssemblies = ReferenceAssemblies.Net.Net60,
            LanguageVersion = LanguageVersion.CSharp12,
            TestCode = """
            interface ITest<T> where T : ITest<T>
            {
                static abstract int operator -(T x);
            }
            class C : {|CS0535:ITest<C>|}
            {
            }
            """,
            FixedCode = """
            interface ITest<T> where T : ITest<T>
            {
                static abstract int operator -(T x);
            }
            class C : ITest<C>
            {
                static int ITest<C>.operator -(C x)
                {
                    throw new System.NotImplementedException();
                }
            }
            """,
            CodeActionVerifier = (codeAction, verifier) => verifier.Equal(CodeFixesResources.Implement_all_members_explicitly, codeAction.Title),
            CodeActionIndex = 1,
        }.RunAsync();
    }

    [Fact, WorkItem("https://github.com/dotnet/roslyn/issues/53927")]
    public async Task TestStaticAbstractInterfaceOperator_ImplementAbstractly()
    {
        await new VerifyCS.Test
        {
            ReferenceAssemblies = ReferenceAssemblies.Net.Net60,
            LanguageVersion = LanguageVersion.CSharp12,
            TestCode = """
            interface ITest<T> where T : ITest<T>
            {
                static abstract int operator -(T x);
            }
            abstract class C : {|CS0535:ITest<C>|}
            {
            }
            """,
            FixedCode = """
            interface ITest<T> where T : ITest<T>
            {
                static abstract int operator -(T x);
            }
            abstract class C : ITest<C>
            {
                public static int operator -(C x)
                {
                    throw new System.NotImplementedException();
                }
            }
            """,
            CodeActionVerifier = (codeAction, verifier) => verifier.Equal(CodeFixesResources.Implement_interface_abstractly, codeAction.Title),
            CodeActionIndex = 1,

        }.RunAsync();
    }

    [Fact, WorkItem("https://github.com/dotnet/roslyn/issues/53927")]
    public async Task TestStaticAbstractInterface_Explicitly()
    {
        await new VerifyCS.Test
        {
            ReferenceAssemblies = ReferenceAssemblies.Net.Net60,
            LanguageVersion = LanguageVersion.CSharp12,
            TestCode = """
            interface ITest
            {
                static abstract int M(ITest x);
            }
            class C : {|CS0535:ITest|}
            {
            }
            """,
            FixedCode = """
            interface ITest
            {
                static abstract int M(ITest x);
            }
            class C : ITest
            {
                static int ITest.M(ITest x)
                {
                    throw new System.NotImplementedException();
                }
            }
            """,
            CodeActionVerifier = (codeAction, verifier) => verifier.Equal(CodeFixesResources.Implement_all_members_explicitly, codeAction.Title),
            CodeActionIndex = 1,

        }.RunAsync();
    }

    [Fact, WorkItem("https://github.com/dotnet/roslyn/issues/53927")]
    public async Task TestStaticAbstractInterface_Implicitly()
    {
        await new VerifyCS.Test
        {
            ReferenceAssemblies = ReferenceAssemblies.Net.Net60,
            LanguageVersion = LanguageVersion.CSharp12,
            TestCode = """
            interface ITest
            {
                static abstract int M(ITest x);
            }
            class C : {|CS0535:ITest|}
            {
            }
            """,
            FixedCode = """
            interface ITest
            {
                static abstract int M(ITest x);
            }
            class C : ITest
            {
                public static int M(ITest x)
                {
                    throw new System.NotImplementedException();
                }
            }
            """,
            CodeActionVerifier = (codeAction, verifier) => verifier.Equal(CodeFixesResources.Implement_interface, codeAction.Title),
        }.RunAsync();
    }

    [Fact, WorkItem("https://github.com/dotnet/roslyn/issues/53927")]
    public async Task TestStaticAbstractInterface_ImplementImplicitly()
    {
        await new VerifyCS.Test
        {
            ReferenceAssemblies = ReferenceAssemblies.Net.Net60,
            LanguageVersion = LanguageVersion.CSharp12,
            TestCode = """
            interface ITest<T> where T : ITest<T>
            {
                static abstract int M(T x);
            }
            class C : {|CS0535:ITest<C>|}
            {
            }
            """,
            FixedCode = """
            interface ITest<T> where T : ITest<T>
            {
                static abstract int M(T x);
            }
            class C : ITest<C>
            {
                public static int M(C x)
                {
                    throw new System.NotImplementedException();
                }
            }
            """,
            CodeActionVerifier = (codeAction, verifier) => verifier.Equal(CodeFixesResources.Implement_interface, codeAction.Title),
        }.RunAsync();
    }

    [Fact, WorkItem("https://github.com/dotnet/roslyn/issues/53927")]
    public async Task TestStaticAbstractInterface_ImplementExplicitly()
    {
        await new VerifyCS.Test
        {
            ReferenceAssemblies = ReferenceAssemblies.Net.Net60,
            LanguageVersion = LanguageVersion.CSharp12,
            TestCode = """
            interface ITest<T> where T : ITest<T>
            {
                static abstract int M(T x);
            }
            class C : {|CS0535:ITest<C>|}
            {
            }
            """,
            FixedCode = """
            interface ITest<T> where T : ITest<T>
            {
                static abstract int M(T x);
            }
            class C : ITest<C>
            {
                static int ITest<C>.M(C x)
                {
                    throw new System.NotImplementedException();
                }
            }
            """,
            CodeActionVerifier = (codeAction, verifier) => verifier.Equal(CodeFixesResources.Implement_all_members_explicitly, codeAction.Title),
            CodeActionIndex = 1,

        }.RunAsync();
    }

    [Fact, WorkItem("https://github.com/dotnet/roslyn/issues/53927")]
    public async Task TestStaticAbstractInterface_ImplementAbstractly()
    {
        await new VerifyCS.Test
        {
            ReferenceAssemblies = ReferenceAssemblies.Net.Net60,
            LanguageVersion = LanguageVersion.CSharp12,
            TestCode = """
            interface ITest<T> where T : ITest<T>
            {
                static abstract int M(T x);
            }
            abstract class C : {|CS0535:ITest<C>|}
            {
            }
            """,
            FixedCode = """
            interface ITest<T> where T : ITest<T>
            {
                static abstract int M(T x);
            }
            abstract class C : ITest<C>
            {
                public static int M(C x)
                {
                    throw new System.NotImplementedException();
                }
            }
            """,
            CodeActionVerifier = (codeAction, verifier) => verifier.Equal(CodeFixesResources.Implement_interface_abstractly, codeAction.Title),
            CodeActionIndex = 1,

        }.RunAsync();
    }

    [Fact, WorkItem("https://github.com/dotnet/roslyn/issues/60214")]
    public async Task TestImplementCheckedOperators_Explicitly()
    {
        await new VerifyCS.Test
        {
            ReferenceAssemblies = ReferenceAssemblies.Net.Net60,
            LanguageVersion = LanguageVersion.CSharp12,
            TestCode = """
            interface I1<T> where T : I1<T>
            {
                abstract static explicit operator checked string(T x);
                abstract static explicit operator string(T x);

                abstract static T operator checked -(T x);
                abstract static T operator -(T x);

                abstract static T operator checked +(T x, T y);
                abstract static T operator +(T x, T y);
            }

            class C3 : {|CS0535:{|CS0535:{|CS0535:{|CS0535:{|CS0535:{|CS0535:I1<C3>|}|}|}|}|}|}
            {
            }
            """,
            FixedCode = """
            interface I1<T> where T : I1<T>
            {
                abstract static explicit operator checked string(T x);
                abstract static explicit operator string(T x);

                abstract static T operator checked -(T x);
                abstract static T operator -(T x);

                abstract static T operator checked +(T x, T y);
                abstract static T operator +(T x, T y);
            }

            class C3 : I1<C3>
            {
                static C3 I1<C3>.operator checked +(C3 x, C3 y)
                {
                    throw new System.NotImplementedException();
                }

                static C3 I1<C3>.operator +(C3 x, C3 y)
                {
                    throw new System.NotImplementedException();
                }

                static C3 I1<C3>.operator checked -(C3 x)
                {
                    throw new System.NotImplementedException();
                }

                static C3 I1<C3>.operator -(C3 x)
                {
                    throw new System.NotImplementedException();
                }

                static explicit I1<C3>.operator checked string(C3 x)
                {
                    throw new System.NotImplementedException();
                }

                static explicit I1<C3>.operator string(C3 x)
                {
                    throw new System.NotImplementedException();
                }
            }
            """,
            CodeActionVerifier = (codeAction, verifier) => verifier.Equal(CodeFixesResources.Implement_all_members_explicitly, codeAction.Title),
            CodeActionIndex = 1,
        }.RunAsync();
    }

    [Fact, WorkItem("https://github.com/dotnet/roslyn/issues/60214")]
    public async Task TestImplementCheckedOperators_Implicitly()
    {
        await new VerifyCS.Test
        {
            ReferenceAssemblies = ReferenceAssemblies.Net.Net60,
            LanguageVersion = LanguageVersion.CSharp12,
            TestCode = """
            interface I1<T> where T : I1<T>
            {
                abstract static explicit operator checked string(T x);
                abstract static explicit operator string(T x);

                abstract static T operator checked -(T x);
                abstract static T operator -(T x);

                abstract static T operator checked +(T x, T y);
                abstract static T operator +(T x, T y);
            }

            class C3 : {|CS0535:{|CS0535:{|CS0535:{|CS0535:{|CS0535:{|CS0535:I1<C3>|}|}|}|}|}|}
            {
            }
            """,
            FixedCode = """
            interface I1<T> where T : I1<T>
            {
                abstract static explicit operator checked string(T x);
                abstract static explicit operator string(T x);

                abstract static T operator checked -(T x);
                abstract static T operator -(T x);

                abstract static T operator checked +(T x, T y);
                abstract static T operator +(T x, T y);
            }

            class C3 : I1<C3>
            {
                public static C3 operator checked +(C3 x, C3 y)
                {
                    throw new System.NotImplementedException();
                }

                public static C3 operator +(C3 x, C3 y)
                {
                    throw new System.NotImplementedException();
                }

                public static C3 operator checked -(C3 x)
                {
                    throw new System.NotImplementedException();
                }

                public static C3 operator -(C3 x)
                {
                    throw new System.NotImplementedException();
                }

                public static explicit operator checked string(C3 x)
                {
                    throw new System.NotImplementedException();
                }

                public static explicit operator string(C3 x)
                {
                    throw new System.NotImplementedException();
                }
            }
            """,
            CodeActionVerifier = (codeAction, verifier) => verifier.Equal(CodeFixesResources.Implement_interface, codeAction.Title),
        }.RunAsync();
    }

    [Fact, WorkItem("https://github.com/dotnet/roslyn/issues/60214")]
    public async Task TestImplementCheckedOperators_Abstractly()
    {
        await new VerifyCS.Test
        {
            ReferenceAssemblies = ReferenceAssemblies.Net.Net60,
            LanguageVersion = LanguageVersion.CSharp12,
            TestCode = """
            interface I1<T> where T : I1<T>
            {
                abstract static explicit operator checked string(T x);
                abstract static explicit operator string(T x);

                abstract static T operator checked -(T x);
                abstract static T operator -(T x);

                abstract static T operator checked +(T x, T y);
                abstract static T operator +(T x, T y);
            }

            abstract class C3 : {|CS0535:{|CS0535:{|CS0535:{|CS0535:{|CS0535:{|CS0535:I1<C3>|}|}|}|}|}|}
            {
            }
            """,
            FixedCode = """
            interface I1<T> where T : I1<T>
            {
                abstract static explicit operator checked string(T x);
                abstract static explicit operator string(T x);

                abstract static T operator checked -(T x);
                abstract static T operator -(T x);

                abstract static T operator checked +(T x, T y);
                abstract static T operator +(T x, T y);
            }

            abstract class C3 : I1<C3>
            {
                public static C3 operator checked +(C3 x, C3 y)
                {
                    throw new System.NotImplementedException();
                }

                public static C3 operator +(C3 x, C3 y)
                {
                    throw new System.NotImplementedException();
                }

                public static C3 operator checked -(C3 x)
                {
                    throw new System.NotImplementedException();
                }

                public static C3 operator -(C3 x)
                {
                    throw new System.NotImplementedException();
                }

                public static explicit operator checked string(C3 x)
                {
                    throw new System.NotImplementedException();
                }

                public static explicit operator string(C3 x)
                {
                    throw new System.NotImplementedException();
                }
            }
            """,
            CodeActionVerifier = (codeAction, verifier) => verifier.Equal(CodeFixesResources.Implement_interface_abstractly, codeAction.Title),
            CodeActionIndex = 1,
        }.RunAsync();
    }

    [Fact, WorkItem("https://github.com/dotnet/roslyn/issues/34580")]
    public async Task TestSupportedConstraints1()
    {
        await new VerifyCS.Test
        {
            LanguageVersion = LanguageVersion.CSharp7_3,
            TestCode =
            """
            using System;

            public interface ITest
            {
                void TestEnum<T>(T value) where T : Enum;
            }

            public abstract class BaseTest : {|CS0535:ITest|}
            {
            }
            """,
            FixedCode =
            """
            using System;

            public interface ITest
            {
                void TestEnum<T>(T value) where T : Enum;
            }

            public abstract class BaseTest : ITest
            {
                public void TestEnum<T>(T value) where T : Enum
                {
                    throw new NotImplementedException();
                }
            }
            """,
        }.RunAsync();
    }

    [Fact, WorkItem("https://github.com/dotnet/roslyn/issues/34580")]
    public async Task TestSupportedConstraints2()
    {
        await new VerifyCS.Test
        {
            LanguageVersion = LanguageVersion.CSharp7_2,
            TestCode =
            """
            using System;

            public interface ITest
            {
                void TestEnum<T>(T value) where T : {|CS8320:Enum|};
            }

            public abstract class BaseTest : {|CS0535:ITest|}
            {
            }
            """,
            FixedCode =
            """
            using System;

            public interface ITest
            {
                void TestEnum<T>(T value) where T : {|CS8320:Enum|};
            }

            public abstract class BaseTest : ITest
            {
                void ITest.TestEnum<T>(T value)
                {
                    throw new NotImplementedException();
                }
            }
            """,
        }.RunAsync();
    }

    [Fact, WorkItem("https://github.com/dotnet/roslyn/issues/58136")]
    public async Task TestStaticAbstractMembers1()
    {
        await new VerifyCS.Test
        {
            ReferenceAssemblies = ReferenceAssemblies.Net.Net60,
            LanguageVersion = LanguageVersion.CSharp12,
            TestCode = """
            using System;

            internal interface I
            {
                internal static abstract int P { get; }

                internal static abstract event Action E;

                internal static abstract void M();
            }

            class C : {|CS0535:{|CS0535:{|CS0535:I|}|}|}
            {
            }
            """,
            FixedCode = """
            using System;

            internal interface I
            {
                internal static abstract int P { get; }

                internal static abstract event Action E;

                internal static abstract void M();
            }

            class C : I
            {
                static int I.P => throw new NotImplementedException();

                static event Action I.E
                {
                    add
                    {
                        throw new NotImplementedException();
                    }

                    remove
                    {
                        throw new NotImplementedException();
                    }
                }

                static void I.M()
                {
                    throw new NotImplementedException();
                }
            }
            """,
            CodeActionVerifier = (codeAction, verifier) => verifier.Equal(CodeFixesResources.Implement_all_members_explicitly, codeAction.Title),
        }.RunAsync();
    }

    [Fact, WorkItem("https://github.com/dotnet/roslyn/issues/37374")]
    public async Task TestRefReadonly1()
    {
        await new VerifyCS.Test
        {
            ReferenceAssemblies = ReferenceAssemblies.Net.Net60,
            TestCode =
            """
            using System.Collections;
            using System.Collections.Generic;

            public interface IRefReadOnlyList<T> : IReadOnlyList<T> where T : struct
            {
                new ref readonly T this[int ix] { get; }
            }

            public struct A { };

            public class Class : {|CS0535:{|CS0535:{|CS0535:{|CS0535:{|CS0535:IRefReadOnlyList<A>|}|}|}|}|}
            {
            }
            """,
            FixedCode =
            """
            using System.Collections;
            using System.Collections.Generic;

            public interface IRefReadOnlyList<T> : IReadOnlyList<T> where T : struct
            {
                new ref readonly T this[int ix] { get; }
            }

            public struct A { };

            public class Class : IRefReadOnlyList<A>
            {
                public ref readonly A this[int ix] => throw new System.NotImplementedException();

                A IReadOnlyList<A>.this[int index] => throw new System.NotImplementedException();

                public int Count => throw new System.NotImplementedException();

                public IEnumerator<A> GetEnumerator()
                {
                    throw new System.NotImplementedException();
                }

                IEnumerator IEnumerable.GetEnumerator()
                {
                    return GetEnumerator();
                }
            }
            """,
        }.RunAsync();
    }

    [Fact, WorkItem("https://github.com/dotnet/roslyn/issues/70232")]
    public async Task TestMissingWhenAlreadyContainingImpl()
    {
        var code =
            """
            interface I
            {
                event System.EventHandler Click;
            }

            class C : I
            {
                event System.EventHandler I.Click { add { } remove { } }

                event System.EventHandler I.Click

            }
            """;
        await new VerifyCS.Test
        {
            TestCode = code,
            //LanguageVersion = LanguageVersion.CSharp12,
            ExpectedDiagnostics =
            {
                DiagnosticResult.CompilerError("CS8646").WithSpan(6, 7, 6, 8),
                DiagnosticResult.CompilerError("CS0071").WithSpan(10, 32, 10, 33),
                DiagnosticResult.CompilerError("CS0102").WithSpan(10, 33, 10, 38)
            }
        }.RunAsync();
    }

    [Fact, WorkItem("https://github.com/dotnet/roslyn/issues/61263")]
    public async Task ImplementStaticConversionsExplicitly()
    {
        await new VerifyCS.Test
        {
            ReferenceAssemblies = ReferenceAssemblies.Net.Net80,
            LanguageVersion = LanguageVersion.CSharp12,
            TestCode = """
                interface I11<T11> where T11 : I11<T11>
                {
                    static abstract implicit operator long(T11 x);
                    static abstract explicit operator int(T11 x);
                }

                class C11 : {|CS0535:{|CS0535:I11<C11>|}|}
                {
                }
                """,
            FixedCode = """
                interface I11<T11> where T11 : I11<T11>
                {
                    static abstract implicit operator long(T11 x);
                    static abstract explicit operator int(T11 x);
                }
            
                class C11 : I11<C11>
                {
                    static implicit I11<C11>.operator long(C11 x)
                    {
                        throw new System.NotImplementedException();
                    }
                
                    static explicit I11<C11>.operator int(C11 x)
                    {
                        throw new System.NotImplementedException();
                    }
                }
                """,
            CodeActionIndex = 1,
            CodeActionVerifier = (codeAction, verifier) => verifier.Equal(CodeFixesResources.Implement_all_members_explicitly, codeAction.Title),
        }.RunAsync();
    }

    [Fact, WorkItem("https://github.com/dotnet/roslyn/issues/67023")]
    public async Task TestIEnumerable1()
    {
        await TestWithAllCodeStyleOptionsOffAsync(
            """
            using System;
            using System.Collections;
            using System.Collections.Generic;

            class Class : {|CS0535:{|CS0535:IEnumerable<int>|}|}
            {
            }
            """,
            """
            using System;
            using System.Collections;
            using System.Collections.Generic;

            class Class : IEnumerable<int>
            {
                public IEnumerator<int> GetEnumerator()
                {
                    throw new NotImplementedException();
                }
            
                IEnumerator IEnumerable.GetEnumerator()
                {
                    return GetEnumerator();
                }
            }
            """);
    }

    [Fact, WorkItem("https://github.com/dotnet/roslyn/issues/67023")]
    public async Task TestIEnumerable2()
    {
        await TestWithAllCodeStyleOptionsOffAsync(
            """
            using System;
            using System.Collections;
            using System.Collections.Generic;

            class Class : {|CS0535:{|CS0535:{|CS0535:{|CS0535:{|CS0535:IEnumerator<int>|}|}|}|}|}
            {
            }
            """,
            """
            using System;
            using System.Collections;
            using System.Collections.Generic;

            class Class : IEnumerator<int>
            {
                public int Current
                {
                    get
                    {
                        throw new NotImplementedException();
                    }
                }
            
                object IEnumerator.Current
                {
                    get
                    {
                        return Current;
                    }
                }

                public void Dispose()
                {
                    throw new NotImplementedException();
                }
            
                public bool MoveNext()
                {
                    throw new NotImplementedException();
                }
            
                public void Reset()
                {
                    throw new NotImplementedException();
                }
            }
            """);
    }

    [Fact, WorkItem("https://github.com/dotnet/roslyn/issues/67023")]
    public async Task TestIEnumerable3()
    {
        await TestWithAllCodeStyleOptionsOnAsync(
            """
            using System;
            using System.Collections;
            using System.Collections.Generic;

            class Class : {|CS0535:{|CS0535:{|CS0535:{|CS0535:{|CS0535:IEnumerator<int>|}|}|}|}|}
            {
            }
            """,
            """
            using System;
            using System.Collections;
            using System.Collections.Generic;

            class Class : IEnumerator<int>
            {
                public int Current => throw new NotImplementedException();
            
                object IEnumerator.Current => Current;
            
                public void Dispose() => throw new NotImplementedException();
                public bool MoveNext() => throw new NotImplementedException();
                public void Reset() => throw new NotImplementedException();
            }
            """);
    }

    [Fact, WorkItem("https://github.com/dotnet/roslyn/issues/72380")]
    public async Task TestImplementProtectedAbstract_CSharp9()
    {
        await new VerifyCS.Test
        {
            TestCode = """
                using System;

                public interface I
                {
                    public abstract void Another();
                    protected abstract void Method();
                }

                public class CI : {|CS0535:{|CS0535:I|}|}
                {
                }
                """,
            FixedCode = """
                using System;

                public interface I
                {
                    public abstract void Another();
                    protected abstract void Method();
                }
            
                public class CI : I
                {
                    public void Another()
                    {
                        throw new NotImplementedException();
                    }
                
                    void I.Method()
                    {
                        throw new NotImplementedException();
                    }
                }
                """,
            ReferenceAssemblies = ReferenceAssemblies.Net.Net80,
            LanguageVersion = LanguageVersion.CSharp9,
        }.RunAsync();
    }

    [Fact, WorkItem("https://github.com/dotnet/roslyn/issues/72380")]
    public async Task TestImplementProtectedAbstract_CSharp10()
    {
        await new VerifyCS.Test
        {
            TestCode = """
                using System;

                public interface I
                {
                    public abstract void Another();
                    protected abstract void Method();
                }

                public class CI : {|CS0535:{|CS0535:I|}|}
                {
                }
                """,
            FixedCode = """
                using System;

                public interface I
                {
                    public abstract void Another();
                    protected abstract void Method();
                }
            
                public class CI : I
                {
                    public void Another()
                    {
                        throw new NotImplementedException();
                    }
                
                    public void Method()
                    {
                        throw new NotImplementedException();
                    }
                }
                """,
            ReferenceAssemblies = ReferenceAssemblies.Net.Net80,
            LanguageVersion = LanguageVersion.CSharp10,
        }.RunAsync();
    }

    [Fact, WorkItem("https://github.com/dotnet/roslyn/issues/19721")]
    public async Task TestMatchPropertyAgainstPropertyWithMoreAccessors1()
    {
        await TestWithAllCodeStyleOptionsOnAsync(
            """
            interface ImmutableView
            {
                int Prop1 { get; }
            }
            interface MutableView : ImmutableView
            {
                new int Prop1 { get; set; }
            }
            class Implementation : {|CS0535:{|CS0535:MutableView|}|} { }
            """,
            """
            interface ImmutableView
            {
                int Prop1 { get; }
            }
            interface MutableView : ImmutableView
            {
                new int Prop1 { get; set; }
            }
            class Implementation : MutableView
            {
                public int Prop1 { get => throw new System.NotImplementedException(); set => throw new System.NotImplementedException(); }
            }
            """);
    }

    [Fact, WorkItem("https://github.com/dotnet/roslyn/issues/78281")]
    public async Task TestImplementInstanceAssignmentOperator1()
    {
        await new VerifyCS.Test
        {
            TestCode = """
                interface I1
                {
                   void operator ++();

                   void operator -=(I1 i);
                }

                class C1 : {|CS0535:{|CS0535:I1|}|}
                {
                }
                """,
            FixedCode = """
                interface I1
                {
                   void operator ++();
                
                   void operator -=(I1 i);
                }
                
                class C1 : I1
                {
                    public void operator -=(I1 i)
                    {
                        throw new System.NotImplementedException();
                    }
                
                    public void operator ++()
                    {
                        throw new System.NotImplementedException();
                    }
                }
                """,
            ReferenceAssemblies = ReferenceAssemblies.Net.Net80,
            LanguageVersion = LanguageVersionExtensions.CSharpNext,
        }.RunAsync();
    }

    [Fact, WorkItem("https://github.com/dotnet/roslyn/issues/78281")]
    public async Task TestImplementInstanceAssignmentOperator2()
    {
        await new VerifyCS.Test
        {
            TestCode = """
                interface I1
                {
                   void operator ++();

                   void operator -=(I1 i);
                }

                class C1 : {|CS0535:{|CS0535:I1|}|}
                {
                }
                """,
            FixedCode = """
                interface I1
                {
                   void operator ++();
                
                   void operator -=(I1 i);
                }
                
                class C1 : I1
                {
                    void I1.operator -=(I1 i)
                    {
                        throw new System.NotImplementedException();
                    }
                
                    void I1.operator ++()
                    {
                        throw new System.NotImplementedException();
                    }
                }
                """,
            CodeActionIndex = 1,
            ReferenceAssemblies = ReferenceAssemblies.Net.Net80,
            LanguageVersion = LanguageVersionExtensions.CSharpNext,
        }.RunAsync();
    }
}<|MERGE_RESOLUTION|>--- conflicted
+++ resolved
@@ -11212,12 +11212,7 @@
         }.RunAsync();
     }
 
-<<<<<<< HEAD
-    [Theory(Skip = "Yes")] // PROTOTYPE: Something doesn't work
-    [CombinatorialData]
-=======
     [Theory, CombinatorialData]
->>>>>>> c2b6f460
     public async Task TestInstanceIncrementOperator_ImplementExplicitly([CombinatorialValues("++", "--")] string op)
     {
         await new VerifyCS.Test
@@ -11225,37 +11220,6 @@
             ReferenceAssemblies = ReferenceAssemblies.Net.Net60,
             LanguageVersion = LanguageVersion.Preview,
             TestCode = $$$"""
-<<<<<<< HEAD
-            interface ITest
-            {
-                abstract void operator {{{op}}}();
-            }
-            class C : {|CS0535:ITest|}
-            {
-            }
-            """ + CompilerFeatureRequiredAttribute,
-            FixedCode = $$$"""
-            interface ITest
-            {
-                abstract void operator {{{op}}}();
-            }
-            class C : ITest
-            {
-                void ITest.operator {{{op}}}()
-                {
-                    throw new System.NotImplementedException();
-                }
-            }
-            """ + CompilerFeatureRequiredAttribute,
-            CodeActionVerifier = (codeAction, verifier) => verifier.Equal(CodeFixesResources.Implement_all_members_explicitly, codeAction.Title),
-            CodeActionEquivalenceKey = "True;False;False:global::ITest;Microsoft.CodeAnalysis.ImplementInterface.AbstractImplementInterfaceService+ImplementInterfaceCodeAction;",
-            CodeActionIndex = 0,
-        }.RunAsync();
-    }
-
-    [Theory(Skip = "Yes")] // PROTOTYPE: Something doesn't work
-    [CombinatorialData]
-=======
                 interface ITest
                 {
                     abstract void operator {{{op}}}();
@@ -11283,40 +11247,12 @@
     }
 
     [Theory, CombinatorialData]
->>>>>>> c2b6f460
     public async Task TestInstanceCompoundAssignmentOperator_ImplementExplicitly([CombinatorialValues("+=", "-=", "*=", "/=", "%=", "&=", "|=", "^=", "<<=", ">>=", ">>>=")] string op)
     {
         await new VerifyCS.Test
         {
             ReferenceAssemblies = ReferenceAssemblies.Net.Net60,
             LanguageVersion = LanguageVersion.Preview,
-<<<<<<< HEAD
-            TestCode = $$$"""
-            interface ITest
-            {
-                abstract void operator {{{op}}}(int y);
-            }
-            class C : {|CS0535:ITest|}
-            {
-            }
-            """ + CompilerFeatureRequiredAttribute,
-            FixedCode = $$$"""
-            interface ITest
-            {
-                abstract void operator {{{op}}}(int y);
-            }
-            class C : ITest
-            {
-                void ITest.operator {{{op}}}(int y)
-                {
-                    throw new System.NotImplementedException();
-                }
-            }
-            """ + CompilerFeatureRequiredAttribute,
-            CodeActionVerifier = (codeAction, verifier) => verifier.Equal(CodeFixesResources.Implement_all_members_explicitly, codeAction.Title),
-            CodeActionEquivalenceKey = "True;False;False:global::ITest;Microsoft.CodeAnalysis.ImplementInterface.AbstractImplementInterfaceService+ImplementInterfaceCodeAction;",
-            CodeActionIndex = 0,
-=======
             TestCode = $$"""
                 interface ITest
                 {
@@ -11341,7 +11277,6 @@
                 """ + CompilerFeatureRequiredAttribute,
             CodeActionVerifier = (codeAction, verifier) => verifier.Equal(CodeFixesResources.Implement_all_members_explicitly, codeAction.Title),
             CodeActionIndex = 1,
->>>>>>> c2b6f460
         }.RunAsync();
     }
 
@@ -11426,33 +11361,15 @@
         {
             ReferenceAssemblies = ReferenceAssemblies.Net.Net60,
             LanguageVersion = LanguageVersion.Preview,
-<<<<<<< HEAD
-            TestCode = $$$"""
-            interface ITest<T> where T : ITest<T>
-            {
-                void operator {{{op}}}();
-=======
             TestCode = $$"""
             interface ITest<T> where T : ITest<T>
             {
                 void operator {{op}}();
->>>>>>> c2b6f460
             }
             class C : {|CS0535:ITest<C>|}
             {
             }
             """ + CompilerFeatureRequiredAttribute,
-<<<<<<< HEAD
-            // PROTOTYPE: The 'static' modifier shouldn't be added
-            FixedCode = $$$"""
-            interface ITest<T> where T : ITest<T>
-            {
-                void operator {{{op}}}();
-            }
-            class C : {|CS0736:ITest<C>|}
-            {
-                public static void operator {|CS1535:{{{op}}}|}()
-=======
             FixedCode = $$"""
             interface ITest<T> where T : ITest<T>
             {
@@ -11461,7 +11378,6 @@
             class C : ITest<C>
             {
                 public void operator {{op}}()
->>>>>>> c2b6f460
                 {
                     throw new System.NotImplementedException();
                 }
@@ -11481,33 +11397,15 @@
         {
             ReferenceAssemblies = ReferenceAssemblies.Net.Net60,
             LanguageVersion = LanguageVersion.Preview,
-<<<<<<< HEAD
-            TestCode = $$$"""
-            interface ITest<T> where T : ITest<T>
-            {
-                void operator {{{op}}}(int y);
-=======
             TestCode = $$"""
             interface ITest<T> where T : ITest<T>
             {
                 void operator {{op}}(int y);
->>>>>>> c2b6f460
             }
             class C : {|CS0535:ITest<C>|}
             {
             }
             """ + CompilerFeatureRequiredAttribute,
-<<<<<<< HEAD
-            // PROTOTYPE: The 'static' modifier shouldn't be added
-            FixedCode = $$$"""
-            interface ITest<T> where T : ITest<T>
-            {
-                void operator {{{op}}}(int y);
-            }
-            class C : ITest<C>
-            {
-                public static void operator {|CS0106:{{{op}}}|}(int y)
-=======
             FixedCode = $$"""
             interface ITest<T> where T : ITest<T>
             {
@@ -11516,7 +11414,6 @@
             class C : ITest<C>
             {
                 public void operator {{op}}(int y)
->>>>>>> c2b6f460
                 {
                     throw new System.NotImplementedException();
                 }
