--- conflicted
+++ resolved
@@ -288,11 +288,7 @@
             var semanticFacts = document.GetRequiredLanguageService<ISemanticFactsService>();
             var semanticModel = await document.GetRequiredSemanticModelAsync(cancellationToken).ConfigureAwait(false);
 
-<<<<<<< HEAD
-            var editor = new SyntaxEditor(root, document.Project.Solution.Services);
-=======
             var editor = document.GetSyntaxEditor(root);
->>>>>>> 5450f4fa
 
             // We compute the code fix in two passes:
             //   1. The first pass groups the diagnostics to fix by containing member declaration and
@@ -804,7 +800,7 @@
             }
 
             var semanticModel = await document.GetSemanticModelAsync(cancellationToken).ConfigureAwait(false);
-            return await service.ReplaceAsync(memberDeclaration, semanticModel, document.Project.Solution.Services, cancellationToken).ConfigureAwait(false);
+            return await service.ReplaceAsync(memberDeclaration, semanticModel, document.Project.Solution.Workspace.Services, cancellationToken).ConfigureAwait(false);
         }
 
         /// <summary>
