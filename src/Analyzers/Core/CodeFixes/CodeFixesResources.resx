﻿<?xml version="1.0" encoding="utf-8"?>
<root>
  <!-- 
    Microsoft ResX Schema 
    
    Version 2.0
    
    The primary goals of this format is to allow a simple XML format 
    that is mostly human readable. The generation and parsing of the 
    various data types are done through the TypeConverter classes 
    associated with the data types.
    
    Example:
    
    ... ado.net/XML headers & schema ...
    <resheader name="resmimetype">text/microsoft-resx</resheader>
    <resheader name="version">2.0</resheader>
    <resheader name="reader">System.Resources.ResXResourceReader, System.Windows.Forms, ...</resheader>
    <resheader name="writer">System.Resources.ResXResourceWriter, System.Windows.Forms, ...</resheader>
    <data name="Name1"><value>this is my long string</value><comment>this is a comment</comment></data>
    <data name="Color1" type="System.Drawing.Color, System.Drawing">Blue</data>
    <data name="Bitmap1" mimetype="application/x-microsoft.net.object.binary.base64">
        <value>[base64 mime encoded serialized .NET Framework object]</value>
    </data>
    <data name="Icon1" type="System.Drawing.Icon, System.Drawing" mimetype="application/x-microsoft.net.object.bytearray.base64">
        <value>[base64 mime encoded string representing a byte array form of the .NET Framework object]</value>
        <comment>This is a comment</comment>
    </data>
                
    There are any number of "resheader" rows that contain simple 
    name/value pairs.
    
    Each data row contains a name, and value. The row also contains a 
    type or mimetype. Type corresponds to a .NET class that support 
    text/value conversion through the TypeConverter architecture. 
    Classes that don't support this are serialized and stored with the 
    mimetype set.
    
    The mimetype is used for serialized objects, and tells the 
    ResXResourceReader how to depersist the object. This is currently not 
    extensible. For a given mimetype the value must be set accordingly:
    
    Note - application/x-microsoft.net.object.binary.base64 is the format 
    that the ResXResourceWriter will generate, however the reader can 
    read any of the formats listed below.
    
    mimetype: application/x-microsoft.net.object.binary.base64
    value   : The object must be serialized with 
            : System.Runtime.Serialization.Formatters.Binary.BinaryFormatter
            : and then encoded with base64 encoding.
    
    mimetype: application/x-microsoft.net.object.soap.base64
    value   : The object must be serialized with 
            : System.Runtime.Serialization.Formatters.Soap.SoapFormatter
            : and then encoded with base64 encoding.

    mimetype: application/x-microsoft.net.object.bytearray.base64
    value   : The object must be serialized into a byte array 
            : using a System.ComponentModel.TypeConverter
            : and then encoded with base64 encoding.
    -->
  <xsd:schema id="root" xmlns="" xmlns:xsd="http://www.w3.org/2001/XMLSchema" xmlns:msdata="urn:schemas-microsoft-com:xml-msdata">
    <xsd:import namespace="http://www.w3.org/XML/1998/namespace" />
    <xsd:element name="root" msdata:IsDataSet="true">
      <xsd:complexType>
        <xsd:choice maxOccurs="unbounded">
          <xsd:element name="metadata">
            <xsd:complexType>
              <xsd:sequence>
                <xsd:element name="value" type="xsd:string" minOccurs="0" />
              </xsd:sequence>
              <xsd:attribute name="name" use="required" type="xsd:string" />
              <xsd:attribute name="type" type="xsd:string" />
              <xsd:attribute name="mimetype" type="xsd:string" />
              <xsd:attribute ref="xml:space" />
            </xsd:complexType>
          </xsd:element>
          <xsd:element name="assembly">
            <xsd:complexType>
              <xsd:attribute name="alias" type="xsd:string" />
              <xsd:attribute name="name" type="xsd:string" />
            </xsd:complexType>
          </xsd:element>
          <xsd:element name="data">
            <xsd:complexType>
              <xsd:sequence>
                <xsd:element name="value" type="xsd:string" minOccurs="0" msdata:Ordinal="1" />
                <xsd:element name="comment" type="xsd:string" minOccurs="0" msdata:Ordinal="2" />
              </xsd:sequence>
              <xsd:attribute name="name" type="xsd:string" use="required" msdata:Ordinal="1" />
              <xsd:attribute name="type" type="xsd:string" msdata:Ordinal="3" />
              <xsd:attribute name="mimetype" type="xsd:string" msdata:Ordinal="4" />
              <xsd:attribute ref="xml:space" />
            </xsd:complexType>
          </xsd:element>
          <xsd:element name="resheader">
            <xsd:complexType>
              <xsd:sequence>
                <xsd:element name="value" type="xsd:string" minOccurs="0" msdata:Ordinal="1" />
              </xsd:sequence>
              <xsd:attribute name="name" type="xsd:string" use="required" />
            </xsd:complexType>
          </xsd:element>
        </xsd:choice>
      </xsd:complexType>
    </xsd:element>
  </xsd:schema>
  <resheader name="resmimetype">
    <value>text/microsoft-resx</value>
  </resheader>
  <resheader name="version">
    <value>2.0</value>
  </resheader>
  <resheader name="reader">
    <value>System.Resources.ResXResourceReader, System.Windows.Forms, Version=4.0.0.0, Culture=neutral, PublicKeyToken=b77a5c561934e089</value>
  </resheader>
  <resheader name="writer">
    <value>System.Resources.ResXResourceWriter, System.Windows.Forms, Version=4.0.0.0, Culture=neutral, PublicKeyToken=b77a5c561934e089</value>
  </resheader>
  <data name="Add_file_header" xml:space="preserve">
    <value>Add file header</value>
  </data>
  <data name="Fix_name_violation_colon_0" xml:space="preserve">
    <value>Fix name violation: {0}</value>
  </data>
  <data name="Add_both" xml:space="preserve">
    <value>Add both</value>
  </data>
  <data name="Add_default_case" xml:space="preserve">
    <value>Add default case</value>
  </data>
  <data name="Use_discarded_local" xml:space="preserve">
    <value>Use discarded local</value>
  </data>
  <data name="Use_discard_underscore" xml:space="preserve">
    <value>Use discard '_'</value>
  </data>
  <data name="Remove_redundant_assignment" xml:space="preserve">
    <value>Remove redundant assignment</value>
  </data>
  <data name="Update_suppression_format" xml:space="preserve">
    <value>Update suppression format</value>
  </data>
  <data name="Suppress_or_configure_issues" xml:space="preserve">
    <value>Suppress or configure issues</value>
  </data>
  <data name="Fix_all_occurrences_in" xml:space="preserve">
    <value>Fix all occurrences in</value>
  </data>
  <data name="Remove_extra_blank_lines" xml:space="preserve">
    <value>Remove extra blank lines</value>
  </data>
  <data name="Add_blank_line_after_block" xml:space="preserve">
    <value>Add blank line after block</value>
  </data>
  <data name="Make_class_abstract" xml:space="preserve">
    <value>Make class 'abstract'</value>
  </data>
  <data name="Make_member_static" xml:space="preserve">
    <value>Make static</value>
  </data>
  <data name="Add_explicit_cast" xml:space="preserve">
    <value>Add explicit cast</value>
  </data>
  <data name="Alias_ambiguous_type_0" xml:space="preserve">
    <value>Alias ambiguous type '{0}'</value>
  </data>
  <data name="Convert_type_to_0" xml:space="preserve">
    <value>Convert type to '{0}'</value>
  </data>
  <data name="Make_type_partial" xml:space="preserve">
    <value>Make type partial</value>
  </data>
  <data name="Add_member_name" xml:space="preserve">
    <value>Add member name</value>
  </data>
  <data name="Add_parameter_to_0" xml:space="preserve">
    <value>Add parameter to '{0}'</value>
  </data>
  <data name="Add_parameter_to_0_and_overrides_implementations" xml:space="preserve">
    <value>Add parameter to '{0}' (and overrides/implementations)</value>
  </data>
  <data name="Add_to_0" xml:space="preserve">
    <value>Add to '{0}'</value>
  </data>
  <data name="Related_method_signatures_found_in_metadata_will_not_be_updated" xml:space="preserve">
    <value>Related method signatures found in metadata will not be updated.</value>
  </data>
  <data name="Remove_async_modifier" xml:space="preserve">
    <value>Remove 'async' modifier</value>
  </data>
  <data name="Take_0" xml:space="preserve">
    <value>Take '{0}'</value>
  </data>
  <data name="Take_both" xml:space="preserve">
    <value>Take both</value>
  </data>
  <data name="Take_bottom" xml:space="preserve">
    <value>Take bottom</value>
  </data>
  <data name="Take_top" xml:space="preserve">
    <value>Take top</value>
  </data>
  <data name="Add_missing_param_nodes" xml:space="preserve">
    <value>Add missing param nodes</value>
  </data>
  <data name="Remove_tag" xml:space="preserve">
    <value>Remove tag</value>
  </data>
  <data name="Make_method_synchronous" xml:space="preserve">
    <value>Make method synchronous</value>
  </data>
  <data name="_0_may_change_semantics" xml:space="preserve">
    <value>{0} (may change semantics)</value>
  </data>
<<<<<<< HEAD
  <data name="Implement_interface_abstractly" xml:space="preserve">
    <value>Implement interface abstractly</value>
  </data>
  <data name="Implement_interface_through_0" xml:space="preserve">
    <value>Implement interface through '{0}'</value>
  </data>
  <data name="Implement_interface_with_Dispose_pattern" xml:space="preserve">
    <value>Implement interface with Dispose pattern</value>
  </data>
  <data name="Implement_interface_explicitly_with_Dispose_pattern" xml:space="preserve">
    <value>Implement interface explicitly with Dispose pattern</value>
  </data>
  <data name="Implement_remaining_members_explicitly" xml:space="preserve">
    <value>Implement remaining members explicitly</value>
  </data>
  <data name="Implement_interface" xml:space="preserve">
    <value>Implement interface</value>
  </data>
  <data name="Implement_all_members_explicitly" xml:space="preserve">
    <value>Implement all members explicitly</value>
  </data>
  <data name="TODO_colon_dispose_managed_state_managed_objects" xml:space="preserve">
    <value>TODO: dispose managed state (managed objects)</value>
  </data>
  <data name="TODO_colon_free_unmanaged_resources_unmanaged_objects_and_override_finalizer" xml:space="preserve">
    <value>TODO: free unmanaged resources (unmanaged objects) and override finalizer</value>
  </data>
  <data name="TODO_colon_set_large_fields_to_null" xml:space="preserve">
    <value>TODO: set large fields to null</value>
  </data>
  <data name="Do_not_change_this_code_Put_cleanup_code_in_0_method" xml:space="preserve">
    <value>Do not change this code. Put cleanup code in '{0}' method</value>
  </data>
  <data name="TODO_colon_override_finalizer_only_if_0_has_code_to_free_unmanaged_resources" xml:space="preserve">
    <value>TODO: override finalizer only if '{0}' has code to free unmanaged resources</value>
=======
  <data name="Generate_constructor_in_0" xml:space="preserve">
    <value>Generate constructor in '{0}'</value>
  </data>
  <data name="Generate_constructor_in_0_with_fields" xml:space="preserve">
    <value>Generate constructor in '{0}' (with fields)</value>
  </data>
  <data name="Generate_constructor_in_0_with_properties" xml:space="preserve">
    <value>Generate constructor in '{0}' (with properties)</value>
  </data>
  <data name="Generate_constructor_0_1" xml:space="preserve">
    <value>Generate constructor '{0}({1})'</value>
  </data>
  <data name="Generate_all" xml:space="preserve">
    <value>Generate all</value>
  </data>
  <data name="Generate_field_assigning_constructor_0_1" xml:space="preserve">
    <value>Generate field assigning constructor '{0}({1})'</value>
>>>>>>> 04988ff5
  </data>
</root><|MERGE_RESOLUTION|>--- conflicted
+++ resolved
@@ -160,7 +160,7 @@
     <value>Make static</value>
   </data>
   <data name="Add_explicit_cast" xml:space="preserve">
-    <value>Add explicit cast</value>
+    <value>Add explicit casts</value>
   </data>
   <data name="Alias_ambiguous_type_0" xml:space="preserve">
     <value>Alias ambiguous type '{0}'</value>
@@ -213,7 +213,6 @@
   <data name="_0_may_change_semantics" xml:space="preserve">
     <value>{0} (may change semantics)</value>
   </data>
-<<<<<<< HEAD
   <data name="Implement_interface_abstractly" xml:space="preserve">
     <value>Implement interface abstractly</value>
   </data>
@@ -249,24 +248,5 @@
   </data>
   <data name="TODO_colon_override_finalizer_only_if_0_has_code_to_free_unmanaged_resources" xml:space="preserve">
     <value>TODO: override finalizer only if '{0}' has code to free unmanaged resources</value>
-=======
-  <data name="Generate_constructor_in_0" xml:space="preserve">
-    <value>Generate constructor in '{0}'</value>
-  </data>
-  <data name="Generate_constructor_in_0_with_fields" xml:space="preserve">
-    <value>Generate constructor in '{0}' (with fields)</value>
-  </data>
-  <data name="Generate_constructor_in_0_with_properties" xml:space="preserve">
-    <value>Generate constructor in '{0}' (with properties)</value>
-  </data>
-  <data name="Generate_constructor_0_1" xml:space="preserve">
-    <value>Generate constructor '{0}({1})'</value>
-  </data>
-  <data name="Generate_all" xml:space="preserve">
-    <value>Generate all</value>
-  </data>
-  <data name="Generate_field_assigning_constructor_0_1" xml:space="preserve">
-    <value>Generate field assigning constructor '{0}({1})'</value>
->>>>>>> 04988ff5
   </data>
 </root>