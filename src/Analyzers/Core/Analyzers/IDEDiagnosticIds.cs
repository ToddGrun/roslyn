--- conflicted
+++ resolved
@@ -133,11 +133,9 @@
         public const string InvalidSuppressMessageAttributeDiagnosticId = "IDE0076";
         public const string LegacyFormatSuppressMessageAttributeDiagnosticId = "IDE0077";
 
-<<<<<<< HEAD
         public const string UsePatternCombinatorsDiagnosticId = "IDE0078";
-=======
+
         public const string RemoveConfusingSuppressionForIsExpressionDiagnosticId = "IDE0080";
->>>>>>> f943a1a2
 
         // Analyzer error Ids
         public const string AnalyzerChangedId = "IDE1001";
