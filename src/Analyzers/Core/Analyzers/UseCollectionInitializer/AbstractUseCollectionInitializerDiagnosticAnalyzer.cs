--- conflicted
+++ resolved
@@ -67,6 +67,7 @@
     private static readonly DiagnosticDescriptor s_descriptor = CreateDescriptorWithId(
         IDEDiagnosticIds.UseCollectionInitializerDiagnosticId,
         EnforceOnBuildValues.UseCollectionInitializer,
+        hasAnyCodeStyleOption: true,
         new LocalizableResourceString(nameof(AnalyzersResources.Simplify_collection_initialization), AnalyzersResources.ResourceManager, typeof(AnalyzersResources)),
         new LocalizableResourceString(nameof(AnalyzersResources.Collection_initialization_can_be_simplified), AnalyzersResources.ResourceManager, typeof(AnalyzersResources)),
         isUnnecessary: false);
@@ -74,6 +75,7 @@
     private static readonly DiagnosticDescriptor s_unnecessaryCodeDescriptor = CreateDescriptorWithId(
         IDEDiagnosticIds.UseCollectionInitializerDiagnosticId,
         EnforceOnBuildValues.UseCollectionInitializer,
+        hasAnyCodeStyleOption: true,
         new LocalizableResourceString(nameof(AnalyzersResources.Simplify_collection_initialization), AnalyzersResources.ResourceManager, typeof(AnalyzersResources)),
         new LocalizableResourceString(nameof(AnalyzersResources.Collection_initialization_can_be_simplified), AnalyzersResources.ResourceManager, typeof(AnalyzersResources)),
         isUnnecessary: true);
@@ -85,35 +87,7 @@
     {
     }
 
-<<<<<<< HEAD
-        public override DiagnosticAnalyzerCategory GetAnalyzerCategory()
-            => DiagnosticAnalyzerCategory.SemanticSpanAnalysis;
-
-        private static readonly DiagnosticDescriptor s_descriptor = CreateDescriptorWithId(
-            IDEDiagnosticIds.UseCollectionInitializerDiagnosticId,
-            EnforceOnBuildValues.UseCollectionInitializer,
-            hasAnyCodeStyleOption: true,
-            new LocalizableResourceString(nameof(AnalyzersResources.Simplify_collection_initialization), AnalyzersResources.ResourceManager, typeof(AnalyzersResources)),
-            new LocalizableResourceString(nameof(AnalyzersResources.Collection_initialization_can_be_simplified), AnalyzersResources.ResourceManager, typeof(AnalyzersResources)),
-            isUnnecessary: false);
-
-        private static readonly DiagnosticDescriptor s_unnecessaryCodeDescriptor = CreateDescriptorWithId(
-            IDEDiagnosticIds.UseCollectionInitializerDiagnosticId,
-            EnforceOnBuildValues.UseCollectionInitializer,
-            hasAnyCodeStyleOption: true,
-            new LocalizableResourceString(nameof(AnalyzersResources.Simplify_collection_initialization), AnalyzersResources.ResourceManager, typeof(AnalyzersResources)),
-            new LocalizableResourceString(nameof(AnalyzersResources.Collection_initialization_can_be_simplified), AnalyzersResources.ResourceManager, typeof(AnalyzersResources)),
-            isUnnecessary: true);
-
-        protected AbstractUseCollectionInitializerDiagnosticAnalyzer()
-            : base(ImmutableDictionary<DiagnosticDescriptor, IOption2>.Empty
-                    .Add(s_descriptor, CodeStyleOptions2.PreferCollectionInitializer)
-                    .Add(s_unnecessaryCodeDescriptor, CodeStyleOptions2.PreferCollectionInitializer))
-        {
-        }
-=======
     protected abstract ISyntaxFacts GetSyntaxFacts();
->>>>>>> 211e2607
 
     protected abstract bool AreCollectionInitializersSupported(Compilation compilation);
     protected abstract bool AreCollectionExpressionsSupported(Compilation compilation);
@@ -152,83 +126,23 @@
         }
     }
 
-<<<<<<< HEAD
-        private void AnalyzeNode(SyntaxNodeAnalysisContext context, INamedTypeSymbol ienumerableType)
-        {
-            var semanticModel = context.SemanticModel;
-            var objectCreationExpression = (TObjectCreationExpressionSyntax)context.Node;
-            var language = objectCreationExpression.Language;
-            var cancellationToken = context.CancellationToken;
-
-            var preferInitializerOption = context.GetAnalyzerOptions().PreferCollectionInitializer;
-            var preferExpressionOption = context.GetAnalyzerOptions().PreferCollectionExpression;
-
-            // not point in analyzing if both options are off.
-            if (!preferInitializerOption.Value
-                && !preferExpressionOption.Value
-                && !ShouldSkipAnalysis(context.FilterTree, context.Options, ImmutableArray.Create(preferInitializerOption.Notification, preferExpressionOption.Notification)))
-            {
-                return;
-            }
-
-            // Object creation can only be converted to collection initializer if it implements the IEnumerable type.
-            var objectType = context.SemanticModel.GetTypeInfo(objectCreationExpression, cancellationToken);
-            if (objectType.Type == null || !objectType.Type.AllInterfaces.Contains(ienumerableType))
-                return;
-
-            var containingStatement = objectCreationExpression.FirstAncestorOrSelf<TStatementSyntax>();
-            if (containingStatement == null)
-                return;
-
-            // Analyze the surrounding statements. First, try a broader set of statements if the language supports
-            // collection expressions. 
-            var syntaxFacts = GetSyntaxFacts();
-            using var analyzer = GetAnalyzer();
-
-            var collectionExpressionMatches = GetCollectionExpressionMatches();
-            var collectionInitializerMatches = GetCollectionInitializerMatches();
-
-            // if both fail, we have nothing to offer.
-            if (collectionExpressionMatches is null && collectionInitializerMatches is null)
-                return;
-
-            // if one fails, prefer the other.  If both succeed, prefer the one with more matches.
-            var (matches, shouldUseCollectionExpression) =
-                collectionExpressionMatches is null ? collectionInitializerMatches!.Value :
-                collectionInitializerMatches is null ? collectionExpressionMatches!.Value :
-                collectionExpressionMatches.Value.matches.Length >= collectionInitializerMatches.Value.matches.Length
-                    ? collectionExpressionMatches.Value
-                    : collectionInitializerMatches.Value;
-
-            var nodes = ImmutableArray.Create<SyntaxNode>(containingStatement).AddRange(matches.Select(static m => m.Statement));
-            if (syntaxFacts.ContainsInterleavedDirective(nodes, cancellationToken))
-                return;
-
-            var locations = ImmutableArray.Create(objectCreationExpression.GetLocation());
-
-            var option = shouldUseCollectionExpression ? preferExpressionOption : preferInitializerOption;
-            var properties = shouldUseCollectionExpression ? UseCollectionInitializerHelpers.UseCollectionExpressionProperties : null;
-            context.ReportDiagnostic(DiagnosticHelper.Create(
-                s_descriptor,
-                objectCreationExpression.GetFirstToken().GetLocation(),
-                option.Notification,
-                additionalLocations: locations,
-                properties));
-=======
     private void AnalyzeNode(SyntaxNodeAnalysisContext context, INamedTypeSymbol ienumerableType)
     {
         var semanticModel = context.SemanticModel;
         var objectCreationExpression = (TObjectCreationExpressionSyntax)context.Node;
         var language = objectCreationExpression.Language;
         var cancellationToken = context.CancellationToken;
->>>>>>> 211e2607
 
         var preferInitializerOption = context.GetAnalyzerOptions().PreferCollectionInitializer;
         var preferExpressionOption = context.GetAnalyzerOptions().PreferCollectionExpression;
 
         // not point in analyzing if both options are off.
-        if (!preferInitializerOption.Value && !preferExpressionOption.Value)
-            return;
+        if (!preferInitializerOption.Value
+            && !preferExpressionOption.Value
+            && !ShouldSkipAnalysis(context.FilterTree, context.Options, ImmutableArray.Create(preferInitializerOption.Notification, preferExpressionOption.Notification)))
+        {
+            return;
+        }
 
         // Object creation can only be converted to collection initializer if it implements the IEnumerable type.
         var objectType = context.SemanticModel.GetTypeInfo(objectCreationExpression, cancellationToken);
@@ -271,7 +185,7 @@
         context.ReportDiagnostic(DiagnosticHelper.Create(
             s_descriptor,
             objectCreationExpression.GetFirstToken().GetLocation(),
-            option.Notification.Severity,
+            option.Notification,
             additionalLocations: locations,
             properties));
 
@@ -298,27 +212,6 @@
 
         (ImmutableArray<Match<TStatementSyntax>> matches, bool shouldUseCollectionExpression)? GetCollectionExpressionMatches()
         {
-<<<<<<< HEAD
-            var syntaxFacts = GetSyntaxFacts();
-
-            foreach (var match in matches)
-            {
-                var additionalUnnecessaryLocations = UseCollectionInitializerHelpers.GetLocationsToFade(
-                    syntaxFacts, match);
-                if (additionalUnnecessaryLocations.IsDefaultOrEmpty)
-                    continue;
-
-                // Report the diagnostic at the first unnecessary location. This is the location where the code fix
-                // will be offered.
-                context.ReportDiagnostic(DiagnosticHelper.CreateWithLocationTags(
-                    s_unnecessaryCodeDescriptor,
-                    additionalUnnecessaryLocations[0],
-                    NotificationOption2.ForSeverity(s_unnecessaryCodeDescriptor.DefaultSeverity),
-                    additionalLocations: locations,
-                    additionalUnnecessaryLocations: additionalUnnecessaryLocations,
-                    properties));
-            }
-=======
             if (!preferExpressionOption.Value)
                 return null;
 
@@ -365,11 +258,10 @@
             context.ReportDiagnostic(DiagnosticHelper.CreateWithLocationTags(
                 s_unnecessaryCodeDescriptor,
                 additionalUnnecessaryLocations[0],
-                ReportDiagnostic.Default,
+                NotificationOption2.ForSeverity(s_unnecessaryCodeDescriptor.DefaultSeverity),
                 additionalLocations: locations,
                 additionalUnnecessaryLocations: additionalUnnecessaryLocations,
                 properties));
->>>>>>> 211e2607
         }
     }
 }