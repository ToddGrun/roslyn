﻿// Licensed to the .NET Foundation under one or more agreements.
// The .NET Foundation licenses this file to you under the MIT license.
// See the LICENSE file in the project root for more information.

using System;
using System.Collections.Immutable;
using System.IO;
using System.Threading;
using System.Threading.Tasks;
using Microsoft.Build.Framework;
using Microsoft.CodeAnalysis.Host;
using Roslyn.Utilities;
using MSB = Microsoft.Build;

namespace Microsoft.CodeAnalysis.MSBuild;

/// <summary>
/// An API for loading MSBuild project files.
/// </summary>
public partial class MSBuildProjectLoader
{
    // the services for the projects and solutions are intended to be loaded into.
    private readonly SolutionServices _solutionServices;

    private readonly DiagnosticReporter _diagnosticReporter;
    private readonly Microsoft.Extensions.Logging.ILoggerFactory _loggerFactory;
    private readonly PathResolver _pathResolver;
    private readonly ProjectFileExtensionRegistry _projectFileExtensionRegistry;

    // used to protect access to the following mutable state
    private readonly NonReentrantLock _dataGuard = new();

    internal MSBuildProjectLoader(
        SolutionServices solutionServices,
        DiagnosticReporter diagnosticReporter,
        Microsoft.Extensions.Logging.ILoggerFactory loggerFactory,
        ProjectFileExtensionRegistry projectFileExtensionRegistry,
        ImmutableDictionary<string, string>? properties)
    {
        _solutionServices = solutionServices;
        _diagnosticReporter = diagnosticReporter;
        _loggerFactory = loggerFactory;
        _pathResolver = new PathResolver(_diagnosticReporter);
        _projectFileExtensionRegistry = projectFileExtensionRegistry;

        Properties = ImmutableDictionary.Create<string, string>(StringComparer.OrdinalIgnoreCase);

        if (properties != null)
        {
            Properties = Properties.AddRange(properties);
        }
    }

    /// <summary>
    /// Create a new instance of an <see cref="MSBuildProjectLoader"/>.
    /// </summary>
    /// <param name="workspace">The workspace whose services this <see cref="MSBuildProjectLoader"/> should use.</param>
    /// <param name="properties">An optional dictionary of additional MSBuild properties and values to use when loading projects.
    /// These are the same properties that are passed to MSBuild via the /property:&lt;n&gt;=&lt;v&gt; command line argument.</param>
    public MSBuildProjectLoader(Workspace workspace, ImmutableDictionary<string, string>? properties = null)
    {
        _solutionServices = workspace.Services.SolutionServices;
        _diagnosticReporter = new DiagnosticReporter(workspace);
        _loggerFactory = new Microsoft.Extensions.Logging.LoggerFactory([new DiagnosticReporterLoggerProvider(_diagnosticReporter)]);
        _pathResolver = new PathResolver(_diagnosticReporter);
        _projectFileExtensionRegistry = new ProjectFileExtensionRegistry(_solutionServices, _diagnosticReporter);

        Properties = ImmutableDictionary.Create<string, string>(StringComparer.OrdinalIgnoreCase);

        if (properties != null)
        {
            Properties = Properties.AddRange(properties);
        }
    }

    /// <summary>
    /// The MSBuild properties used when interpreting project files.
    /// These are the same properties that are passed to MSBuild via the /property:&lt;n&gt;=&lt;v&gt; command line argument.
    /// </summary>
    public ImmutableDictionary<string, string> Properties { get; private set; }

    /// <summary>
    /// Determines if metadata from existing output assemblies is loaded instead of opening referenced projects.
    /// If the referenced project is already opened, the metadata will not be loaded.
    /// If the metadata assembly cannot be found the referenced project will be opened instead.
    /// </summary>
    public bool LoadMetadataForReferencedProjects { get; set; } = false;

    /// <summary>
    /// Determines if unrecognized projects are skipped when solutions or projects are opened.
    ///
    /// A project is unrecognized if it either has
    ///   a) an invalid file path,
    ///   b) a non-existent project file,
    ///   c) has an unrecognized file extension or
    ///   d) a file extension associated with an unsupported language.
    ///
    /// If unrecognized projects cannot be skipped a corresponding exception is thrown.
    /// </summary>
    public bool SkipUnrecognizedProjects { get; set; } = true;

    /// <summary>
    /// Associates a project file extension with a language name.
    /// </summary>
    /// <param name="projectFileExtension">The project file extension to associate with <paramref name="language"/>.</param>
    /// <param name="language">The language to associate with <paramref name="projectFileExtension"/>. This value
    /// should typically be taken from <see cref="LanguageNames"/>.</param>
    public void AssociateFileExtensionWithLanguage(string projectFileExtension, string language)
    {
        if (projectFileExtension == null)
        {
            throw new ArgumentNullException(nameof(projectFileExtension));
        }

        if (language == null)
        {
            throw new ArgumentNullException(nameof(language));
        }

        _projectFileExtensionRegistry.AssociateFileExtensionWithLanguage(projectFileExtension, language);
    }

    private void SetSolutionProperties(string? solutionFilePath)
    {
        const string SolutionDirProperty = "SolutionDir";

        // When MSBuild is building an individual project, it doesn't define $(SolutionDir).
        // However when building an .sln file, or when working inside Visual Studio,
        // $(SolutionDir) is defined to be the directory where the .sln file is located.
        // Some projects out there rely on $(SolutionDir) being set (although the best practice is to
        // use MSBuildProjectDirectory which is always defined).
        if (!RoslynString.IsNullOrEmpty(solutionFilePath))
        {
            var solutionDirectory = PathUtilities.GetDirectoryName(solutionFilePath) + PathUtilities.DirectorySeparatorChar;

            if (Directory.Exists(solutionDirectory))
            {
                Properties = Properties.SetItem(SolutionDirProperty, solutionDirectory);
            }
        }
    }

    private DiagnosticReportingMode GetReportingModeForUnrecognizedProjects()
        => this.SkipUnrecognizedProjects
            ? DiagnosticReportingMode.Log
            : DiagnosticReportingMode.Throw;

    /// <summary>
    /// Loads the <see cref="SolutionInfo"/> for the specified solution file, including all projects referenced by the solution file and
    /// all the projects referenced by the project files.
    /// </summary>
    /// <param name="solutionFilePath">The path to the solution file to be loaded. This may be an absolute path or a path relative to the
    /// current working directory.</param>
    /// <param name="progress">An optional <see cref="IProgress{T}"/> that will receive updates as the solution is loaded.</param>
    /// <param name="msbuildLogger">An optional <see cref="ILogger"/> that will log MSBuild results.</param>
    /// <param name="cancellationToken">An optional <see cref="CancellationToken"/> to allow cancellation of this operation.</param>
    public async Task<SolutionInfo> LoadSolutionInfoAsync(
        string solutionFilePath,
        IProgress<ProjectLoadProgress>? progress = null,
#pragma warning disable IDE0060 // TODO: decide what to do with this unusued ILogger, since we can't reliabily use it if we're sending builds out of proc
        ILogger? msbuildLogger = null,
#pragma warning restore IDE0060
        CancellationToken cancellationToken = default)
    {
        if (solutionFilePath == null)
        {
            throw new ArgumentNullException(nameof(solutionFilePath));
        }

<<<<<<< HEAD
        if (!_pathResolver.TryGetAbsoluteSolutionPath(solutionFilePath, baseDirectory: Directory.GetCurrentDirectory(), DiagnosticReportingMode.Throw, out var absoluteSolutionPath))
        {
            // TryGetAbsoluteSolutionPath should throw before we get here.
            return null!;
        }

        var projectFilter = ImmutableHashSet<string>.Empty;
        if (SolutionFilterReader.IsSolutionFilterFilename(absoluteSolutionPath) &&
            !SolutionFilterReader.TryRead(absoluteSolutionPath, _pathResolver, out absoluteSolutionPath, out projectFilter))
        {
            throw new Exception(string.Format(WorkspaceMSBuildResources.Failed_to_load_solution_filter_0, solutionFilePath));
        }

        using (_dataGuard.DisposableWait(cancellationToken))
        {
            this.SetSolutionProperties(absoluteSolutionPath);
        }

        var solutionFile = MSB.Construction.SolutionFile.Parse(absoluteSolutionPath);
        var reportingMode = GetReportingModeForUnrecognizedProjects();

        var reportingOptions = new DiagnosticReportingOptions(
            onPathFailure: reportingMode,
            onLoaderFailure: reportingMode);

        var projectPaths = ImmutableArray.CreateBuilder<string>();

        // load all the projects
        foreach (var project in solutionFile.ProjectsInOrder)
        {
            cancellationToken.ThrowIfCancellationRequested();

            if (project.ProjectType == MSB.Construction.SolutionProjectType.SolutionFolder)
            {
                continue;
            }

            // Load project if we have an empty project filter and the project path is present.
            if (projectFilter.IsEmpty ||
                projectFilter.Contains(project.AbsolutePath))
            {
                projectPaths.Add(project.RelativePath);
            }
=======
            if (!_pathResolver.TryGetAbsoluteSolutionPath(solutionFilePath, baseDirectory: Directory.GetCurrentDirectory(), DiagnosticReportingMode.Throw, out var absoluteSolutionPath))
            {
                // TryGetAbsoluteSolutionPath should throw before we get here.
                return null!;
            }
            var isSolutionFilter = SolutionFilterReader.IsSolutionFilterFilename(absoluteSolutionPath);
            var projectFilter = ImmutableHashSet<string>.Empty;

            if (isSolutionFilter &&
                !SolutionFilterReader.TryRead(absoluteSolutionPath, _pathResolver, out absoluteSolutionPath, out projectFilter))
            {
                throw new InvalidOperationException(string.Format(WorkspaceMSBuildResources.Failed_to_load_solution_filter_0, solutionFilePath));
            }

            using (_dataGuard.DisposableWait(cancellationToken))
            {
                SetSolutionProperties(absoluteSolutionPath);
            }

            var reportingMode = GetReportingModeForUnrecognizedProjects();
            var reportingOptions = new DiagnosticReportingOptions(reportingMode, reportingMode);

            if(!SolutionReader.TryRead(absoluteSolutionPath, _pathResolver, projectFilter, out var projectPaths))
            {
                throw new InvalidOperationException(string.Format(WorkspaceMSBuildResources.Failed_to_load_solution_0, absoluteSolutionPath));
            }

            var buildHostProcessManager = new BuildHostProcessManager(Properties, loggerFactory: _loggerFactory);
            await using var _ = buildHostProcessManager.ConfigureAwait(false);

            var worker = new Worker(
                _solutionServices,
                _diagnosticReporter,
                _pathResolver,
                _projectFileExtensionRegistry,
                buildHostProcessManager,
                projectPaths,
                // TryGetAbsoluteSolutionPath should not return an invalid path
                baseDirectory: Path.GetDirectoryName(absoluteSolutionPath)!,
                Properties,
                projectMap: null,
                progress,
                requestedProjectOptions: reportingOptions,
                discoveredProjectOptions: reportingOptions,
                preferMetadataForReferencesOfDiscoveredProjects: false);

            var projects = await worker.LoadAsync(cancellationToken).ConfigureAwait(false);

            // construct workspace from loaded project infos
            return SolutionInfo.Create(
                SolutionId.CreateNewId(debugName: absoluteSolutionPath),
                version: default,
                absoluteSolutionPath,
                projects);
>>>>>>> 4921b88b
        }

        var buildHostProcessManager = new BuildHostProcessManager(Properties, loggerFactory: _loggerFactory);
        await using var _ = buildHostProcessManager.ConfigureAwait(false);

        var worker = new Worker(
            _solutionServices,
            _diagnosticReporter,
            _pathResolver,
            _projectFileExtensionRegistry,
            buildHostProcessManager,
            projectPaths.ToImmutable(),
            // TryGetAbsoluteSolutionPath should not return an invalid path
            baseDirectory: Path.GetDirectoryName(absoluteSolutionPath)!,
            Properties,
            projectMap: null,
            progress,
            requestedProjectOptions: reportingOptions,
            discoveredProjectOptions: reportingOptions,
            preferMetadataForReferencesOfDiscoveredProjects: false);

        var projects = await worker.LoadAsync(cancellationToken).ConfigureAwait(false);

        // construct workspace from loaded project infos
        return SolutionInfo.Create(
            SolutionId.CreateNewId(debugName: absoluteSolutionPath),
            version: default,
            absoluteSolutionPath,
            projects);
    }

    /// <summary>
    /// Loads the <see cref="ProjectInfo"/> from the specified project file and all referenced projects.
    /// The first <see cref="ProjectInfo"/> in the result corresponds to the specified project file.
    /// </summary>
    /// <param name="projectFilePath">The path to the project file to be loaded. This may be an absolute path or a path relative to the
    /// current working directory.</param>
    /// <param name="projectMap">An optional <see cref="ProjectMap"/> that will be used to resolve project references to existing projects.
    /// This is useful when populating a custom <see cref="Workspace"/>.</param>
    /// <param name="progress">An optional <see cref="IProgress{T}"/> that will receive updates as the project is loaded.</param>
    /// <param name="msbuildLogger">An optional <see cref="ILogger"/> that will log msbuild results.</param>
    /// <param name="cancellationToken">An optional <see cref="CancellationToken"/> to allow cancellation of this operation.</param>
    public async Task<ImmutableArray<ProjectInfo>> LoadProjectInfoAsync(
        string projectFilePath,
        ProjectMap? projectMap = null,
        IProgress<ProjectLoadProgress>? progress = null,
#pragma warning disable IDE0060 // TODO: decide what to do with this unusued ILogger, since we can't reliabily use it if we're sending builds out of proc
        ILogger? msbuildLogger = null,
#pragma warning restore IDE0060
        CancellationToken cancellationToken = default)
    {
        if (projectFilePath == null)
        {
            throw new ArgumentNullException(nameof(projectFilePath));
        }

        var requestedProjectOptions = DiagnosticReportingOptions.ThrowForAll;

        var reportingMode = GetReportingModeForUnrecognizedProjects();

        var discoveredProjectOptions = new DiagnosticReportingOptions(
            onPathFailure: reportingMode,
            onLoaderFailure: reportingMode);

        var buildHostProcessManager = new BuildHostProcessManager(Properties, loggerFactory: _loggerFactory);
        await using var _ = buildHostProcessManager.ConfigureAwait(false);

        var worker = new Worker(
            _solutionServices,
            _diagnosticReporter,
            _pathResolver,
            _projectFileExtensionRegistry,
            buildHostProcessManager,
            requestedProjectPaths: [projectFilePath],
            baseDirectory: Directory.GetCurrentDirectory(),
            globalProperties: Properties,
            projectMap,
            progress,
            requestedProjectOptions,
            discoveredProjectOptions,
            this.LoadMetadataForReferencedProjects);

        return await worker.LoadAsync(cancellationToken).ConfigureAwait(false);
    }
}<|MERGE_RESOLUTION|>--- conflicted
+++ resolved
@@ -167,106 +167,32 @@
             throw new ArgumentNullException(nameof(solutionFilePath));
         }
 
-<<<<<<< HEAD
         if (!_pathResolver.TryGetAbsoluteSolutionPath(solutionFilePath, baseDirectory: Directory.GetCurrentDirectory(), DiagnosticReportingMode.Throw, out var absoluteSolutionPath))
         {
             // TryGetAbsoluteSolutionPath should throw before we get here.
             return null!;
         }
 
+        var isSolutionFilter = SolutionFilterReader.IsSolutionFilterFilename(absoluteSolutionPath);
         var projectFilter = ImmutableHashSet<string>.Empty;
-        if (SolutionFilterReader.IsSolutionFilterFilename(absoluteSolutionPath) &&
+
+        if (isSolutionFilter &&
             !SolutionFilterReader.TryRead(absoluteSolutionPath, _pathResolver, out absoluteSolutionPath, out projectFilter))
         {
-            throw new Exception(string.Format(WorkspaceMSBuildResources.Failed_to_load_solution_filter_0, solutionFilePath));
+            throw new InvalidOperationException(string.Format(WorkspaceMSBuildResources.Failed_to_load_solution_filter_0, solutionFilePath));
         }
 
         using (_dataGuard.DisposableWait(cancellationToken))
         {
-            this.SetSolutionProperties(absoluteSolutionPath);
-        }
-
-        var solutionFile = MSB.Construction.SolutionFile.Parse(absoluteSolutionPath);
+            SetSolutionProperties(absoluteSolutionPath);
+        }
+
         var reportingMode = GetReportingModeForUnrecognizedProjects();
-
-        var reportingOptions = new DiagnosticReportingOptions(
-            onPathFailure: reportingMode,
-            onLoaderFailure: reportingMode);
-
-        var projectPaths = ImmutableArray.CreateBuilder<string>();
-
-        // load all the projects
-        foreach (var project in solutionFile.ProjectsInOrder)
-        {
-            cancellationToken.ThrowIfCancellationRequested();
-
-            if (project.ProjectType == MSB.Construction.SolutionProjectType.SolutionFolder)
-            {
-                continue;
-            }
-
-            // Load project if we have an empty project filter and the project path is present.
-            if (projectFilter.IsEmpty ||
-                projectFilter.Contains(project.AbsolutePath))
-            {
-                projectPaths.Add(project.RelativePath);
-            }
-=======
-            if (!_pathResolver.TryGetAbsoluteSolutionPath(solutionFilePath, baseDirectory: Directory.GetCurrentDirectory(), DiagnosticReportingMode.Throw, out var absoluteSolutionPath))
-            {
-                // TryGetAbsoluteSolutionPath should throw before we get here.
-                return null!;
-            }
-            var isSolutionFilter = SolutionFilterReader.IsSolutionFilterFilename(absoluteSolutionPath);
-            var projectFilter = ImmutableHashSet<string>.Empty;
-
-            if (isSolutionFilter &&
-                !SolutionFilterReader.TryRead(absoluteSolutionPath, _pathResolver, out absoluteSolutionPath, out projectFilter))
-            {
-                throw new InvalidOperationException(string.Format(WorkspaceMSBuildResources.Failed_to_load_solution_filter_0, solutionFilePath));
-            }
-
-            using (_dataGuard.DisposableWait(cancellationToken))
-            {
-                SetSolutionProperties(absoluteSolutionPath);
-            }
-
-            var reportingMode = GetReportingModeForUnrecognizedProjects();
-            var reportingOptions = new DiagnosticReportingOptions(reportingMode, reportingMode);
-
-            if(!SolutionReader.TryRead(absoluteSolutionPath, _pathResolver, projectFilter, out var projectPaths))
-            {
-                throw new InvalidOperationException(string.Format(WorkspaceMSBuildResources.Failed_to_load_solution_0, absoluteSolutionPath));
-            }
-
-            var buildHostProcessManager = new BuildHostProcessManager(Properties, loggerFactory: _loggerFactory);
-            await using var _ = buildHostProcessManager.ConfigureAwait(false);
-
-            var worker = new Worker(
-                _solutionServices,
-                _diagnosticReporter,
-                _pathResolver,
-                _projectFileExtensionRegistry,
-                buildHostProcessManager,
-                projectPaths,
-                // TryGetAbsoluteSolutionPath should not return an invalid path
-                baseDirectory: Path.GetDirectoryName(absoluteSolutionPath)!,
-                Properties,
-                projectMap: null,
-                progress,
-                requestedProjectOptions: reportingOptions,
-                discoveredProjectOptions: reportingOptions,
-                preferMetadataForReferencesOfDiscoveredProjects: false);
-
-            var projects = await worker.LoadAsync(cancellationToken).ConfigureAwait(false);
-
-            // construct workspace from loaded project infos
-            return SolutionInfo.Create(
-                SolutionId.CreateNewId(debugName: absoluteSolutionPath),
-                version: default,
-                absoluteSolutionPath,
-                projects);
->>>>>>> 4921b88b
+        var reportingOptions = new DiagnosticReportingOptions(reportingMode, reportingMode);
+
+        if (!SolutionReader.TryRead(absoluteSolutionPath, _pathResolver, projectFilter, out var projectPaths))
+        {
+            throw new InvalidOperationException(string.Format(WorkspaceMSBuildResources.Failed_to_load_solution_0, absoluteSolutionPath));
         }
 
         var buildHostProcessManager = new BuildHostProcessManager(Properties, loggerFactory: _loggerFactory);
