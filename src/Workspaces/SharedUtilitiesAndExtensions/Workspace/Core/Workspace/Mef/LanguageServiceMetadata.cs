﻿// Licensed to the .NET Foundation under one or more agreements.
// The .NET Foundation licenses this file to you under the MIT license.
// See the LICENSE file in the project root for more information.

using System.Collections.Generic;

namespace Microsoft.CodeAnalysis.Host.Mef;

/// <summary>
/// MEF metadata class used for finding <see cref="ILanguageService"/> and <see cref="ILanguageServiceFactory"/> exports.
/// </summary>
internal class LanguageServiceMetadata(IDictionary<string, object> data) : LanguageMetadata(data)
{
<<<<<<< HEAD
    public string ServiceType { get; } = (string)data.GetValueOrDefault("ServiceType");
    public string Layer { get; } = (string)data.GetValueOrDefault("Layer");
=======
    /// <summary>
    /// MEF metadata class used for finding <see cref="ILanguageService"/> and <see cref="ILanguageServiceFactory"/> exports.
    /// </summary>
    internal class LanguageServiceMetadata(IDictionary<string, object> data) : ILanguageMetadata, ILayeredServiceMetadata
    {
        public string Language { get; } = (string)data[nameof(ExportLanguageServiceAttribute.Language)];
        public string ServiceType { get; } = (string)data[nameof(ExportLanguageServiceAttribute.ServiceType)];
        public string Layer { get; } = (string)data[nameof(ExportLanguageServiceAttribute.Layer)];

        public IReadOnlyList<string> WorkspaceKinds { get; } = (IReadOnlyList<string>)data[
#if CODE_STYLE
            "WorkspaceKinds"
#else
            nameof(ExportLanguageServiceAttribute.WorkspaceKinds)
#endif
        ];
>>>>>>> 815f0269

    public IReadOnlyDictionary<string, object> Data { get; } = (IReadOnlyDictionary<string, object>)data;
}<|MERGE_RESOLUTION|>--- conflicted
+++ resolved
@@ -4,17 +4,8 @@
 
 using System.Collections.Generic;
 
-namespace Microsoft.CodeAnalysis.Host.Mef;
-
-/// <summary>
-/// MEF metadata class used for finding <see cref="ILanguageService"/> and <see cref="ILanguageServiceFactory"/> exports.
-/// </summary>
-internal class LanguageServiceMetadata(IDictionary<string, object> data) : LanguageMetadata(data)
+namespace Microsoft.CodeAnalysis.Host.Mef
 {
-<<<<<<< HEAD
-    public string ServiceType { get; } = (string)data.GetValueOrDefault("ServiceType");
-    public string Layer { get; } = (string)data.GetValueOrDefault("Layer");
-=======
     /// <summary>
     /// MEF metadata class used for finding <see cref="ILanguageService"/> and <see cref="ILanguageServiceFactory"/> exports.
     /// </summary>
@@ -31,7 +22,7 @@
             nameof(ExportLanguageServiceAttribute.WorkspaceKinds)
 #endif
         ];
->>>>>>> 815f0269
 
-    public IReadOnlyDictionary<string, object> Data { get; } = (IReadOnlyDictionary<string, object>)data;
+        public IReadOnlyDictionary<string, object> Data { get; } = (IReadOnlyDictionary<string, object>)data;
+    }
 }