--- conflicted
+++ resolved
@@ -549,14 +549,6 @@
 
         LSP_UsedForkedSolution = 571,
 
-<<<<<<< HEAD
-        SpellCheckFixer_CouldNotFindDocument = 580,
-        SpellCheckFixer_LanguageDoesNotSupportRename = 581,
-        SpellCheckFixer_LanguageCouldNotGetRenameInfo = 582,
-        SpellCheckFixer_RenameSpanNotWithinTokenSpan = 583,
-        SpellCheckFixer_ReplacementTextInvalid = 584,
-        SpellCheckFixer_TryApplyChangesFailure = 585,
-=======
         DocumentOutline_WindowOpen = 572,
         DocumentOutline_SortByName = 573,
         DocumentOutline_SortByOrder = 574,
@@ -574,7 +566,11 @@
 
         // please leave the range up through 600 free in case we need to add more items to learn more about ApplyChangesOperation results.
 
-        Next = 600
->>>>>>> d69f0808
+        SpellCheckFixer_CouldNotFindDocument = 600,
+        SpellCheckFixer_LanguageDoesNotSupportRename = 601,
+        SpellCheckFixer_LanguageCouldNotGetRenameInfo = 602,
+        SpellCheckFixer_RenameSpanNotWithinTokenSpan = 603,
+        SpellCheckFixer_ReplacementTextInvalid = 604,
+        SpellCheckFixer_TryApplyChangesFailure = 605,
     }
 }