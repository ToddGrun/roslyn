--- conflicted
+++ resolved
@@ -494,10 +494,6 @@
         DependentTypeFinder_FindAndCacheDerivedInterfacesAsync = 431,
         DependentTypeFinder_FindAndCacheImplementingTypesAsync = 432,
 
-<<<<<<< HEAD
-        SemanticClassifier_ExceptionInCacheRead = 440,
-=======
         RemoteSemanticClassificationCacheService_ExceptionInCacheRead = 440,
->>>>>>> 5d09a45b
     }
 }