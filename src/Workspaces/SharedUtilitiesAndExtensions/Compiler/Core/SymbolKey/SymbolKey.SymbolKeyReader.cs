--- conflicted
+++ resolved
@@ -530,6 +530,7 @@
                 SymbolKeyType.AnonymousType => AnonymousTypeSymbolKey.Instance.Resolve(this, out failureReason),
                 SymbolKeyType.AnonymousFunctionOrDelegate => AnonymousFunctionOrDelegateSymbolKey.Resolve(this, out failureReason),
                 SymbolKeyType.TypeParameterOrdinal => TypeParameterOrdinalSymbolKey.Resolve(this, out failureReason),
+                SymbolKeyType.Preprocessing => PreprocessingSymbolKey.Instance.Resolve(this, out failureReason),
                 _ => throw new NotImplementedException(),
             };
 
@@ -615,49 +616,9 @@
                 }
             }
 
-<<<<<<< HEAD
-            private SymbolKeyResolution ReadWorker(SymbolKeyType type, out string? failureReason)
-                => type switch
-                {
-                    SymbolKeyType.Alias => AliasSymbolKey.Instance.Resolve(this, out failureReason),
-                    SymbolKeyType.BodyLevel => BodyLevelSymbolKey.Resolve(this, out failureReason),
-                    SymbolKeyType.ConstructedMethod => ConstructedMethodSymbolKey.Instance.Resolve(this, out failureReason),
-                    SymbolKeyType.NamedType => NamedTypeSymbolKey.Instance.Resolve(this, out failureReason),
-                    SymbolKeyType.ErrorType => ErrorTypeSymbolKey.Instance.Resolve(this, out failureReason),
-                    SymbolKeyType.Field => FieldSymbolKey.Instance.Resolve(this, out failureReason),
-                    SymbolKeyType.FunctionPointer => FunctionPointerTypeSymbolKey.Instance.Resolve(this, out failureReason),
-                    SymbolKeyType.DynamicType => DynamicTypeSymbolKey.Instance.Resolve(this, out failureReason),
-                    SymbolKeyType.BuiltinOperator => BuiltinOperatorSymbolKey.Instance.Resolve(this, out failureReason),
-                    SymbolKeyType.Method => MethodSymbolKey.Instance.Resolve(this, out failureReason),
-                    SymbolKeyType.Namespace => NamespaceSymbolKey.Instance.Resolve(this, out failureReason),
-                    SymbolKeyType.PointerType => PointerTypeSymbolKey.Instance.Resolve(this, out failureReason),
-                    SymbolKeyType.Parameter => ParameterSymbolKey.Instance.Resolve(this, out failureReason),
-                    SymbolKeyType.Property => PropertySymbolKey.Instance.Resolve(this, out failureReason),
-                    SymbolKeyType.ArrayType => ArrayTypeSymbolKey.Instance.Resolve(this, out failureReason),
-                    SymbolKeyType.Assembly => AssemblySymbolKey.Instance.Resolve(this, out failureReason),
-                    SymbolKeyType.TupleType => TupleTypeSymbolKey.Instance.Resolve(this, out failureReason),
-                    SymbolKeyType.Module => ModuleSymbolKey.Instance.Resolve(this, out failureReason),
-                    SymbolKeyType.Event => EventSymbolKey.Instance.Resolve(this, out failureReason),
-                    SymbolKeyType.ReducedExtensionMethod => ReducedExtensionMethodSymbolKey.Instance.Resolve(this, out failureReason),
-                    SymbolKeyType.TypeParameter => TypeParameterSymbolKey.Instance.Resolve(this, out failureReason),
-                    SymbolKeyType.AnonymousType => AnonymousTypeSymbolKey.Instance.Resolve(this, out failureReason),
-                    SymbolKeyType.AnonymousFunctionOrDelegate => AnonymousFunctionOrDelegateSymbolKey.Resolve(this, out failureReason),
-                    SymbolKeyType.TypeParameterOrdinal => TypeParameterOrdinalSymbolKey.Resolve(this, out failureReason),
-                    SymbolKeyType.Preprocessing => PreprocessingSymbolKey.Instance.Resolve(this, out failureReason),
-                    _ => throw new NotImplementedException(),
-                };
-
-            private PooledArrayBuilder<SymbolKeyResolution> ReadSymbolKeyArray<TContextualSymbol>(
-                TContextualSymbol? contextualSymbol,
-                Func<TContextualSymbol, int, ISymbol?>? getContextualSymbol,
-                out string? failureReason)
-            {
-                // Keep in Sync with ReadSimpleArray
-=======
             failureReason = null;
             return result;
         }
->>>>>>> 7f3fb334
 
         #endregion
 
