--- conflicted
+++ resolved
@@ -16,7 +16,6 @@
         public const string CodeAnalysisService_FindReferenceMethodsAsync = "FindReferenceMethodsAsync";
         public const string CodeAnalysisService_GetFullyQualifiedName = "GetFullyQualifiedName";
 
-<<<<<<< HEAD
         #region RemoteSymbolSearchUpdateEngine
 
         public const string RemoteSymbolSearchUpdateEngine = "remoteSymbolSearchUpdateEngine";
@@ -26,10 +25,9 @@
         public const string RemoteSymbolSearchUpdateEngine_FindReferenceAssembliesWithTypeAsync = "FindReferenceAssembliesWithTypeAsync";
 
         #endregion
-=======
+
         // FindReferences methods.
         public const string CodeAnalysisService_FindReferencesAsync = "FindReferencesAsync";
->>>>>>> 143ed758
 
         public const string AssetService_RequestAssetAsync = "RequestAssetAsync";
     }
