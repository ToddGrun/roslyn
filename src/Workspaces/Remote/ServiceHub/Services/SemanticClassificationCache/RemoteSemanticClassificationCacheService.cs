﻿// Licensed to the .NET Foundation under one or more agreements.
// The .NET Foundation licenses this file to you under the MIT license.
// See the LICENSE file in the project root for more information.

using System;
using System.Collections.Concurrent;
using System.Collections.Generic;
using System.Collections.Immutable;
using System.Threading;
using System.Threading.Tasks;
using Microsoft.CodeAnalysis.Classification;
using Microsoft.CodeAnalysis.Editor.Implementation.Classification;
using Microsoft.CodeAnalysis.Host;
using Microsoft.CodeAnalysis.Internal.Log;
using Microsoft.CodeAnalysis.PersistentStorage;
using Microsoft.CodeAnalysis.PooledObjects;
using Microsoft.CodeAnalysis.Shared.Extensions;
using Microsoft.CodeAnalysis.Text;
using Microsoft.ServiceHub.Framework;
using Roslyn.Utilities;

namespace Microsoft.CodeAnalysis.Remote
{
    internal sealed class RemoteSemanticClassificationCacheService : BrokeredServiceBase, IRemoteSemanticClassificationCacheService
    {
        internal sealed class Factory : FactoryBase<IRemoteSemanticClassificationCacheService>
        {
            protected override IRemoteSemanticClassificationCacheService CreateService(in ServiceConstructionArguments arguments)
                => new RemoteSemanticClassificationCacheService(arguments);
        }

        public RemoteSemanticClassificationCacheService(in ServiceConstructionArguments arguments)
            : base(arguments)
        {
        }

        /// <summary>
        /// Key we use to look this up in the persistence store for a particular document.
        /// </summary>
        private const string PersistenceName = "<ClassifiedSpans>";

        /// <summary>
        /// Our current persistence version.  If we ever change the on-disk format, this should be changed so that we
        /// skip over persisted data that we cannot read.
        /// </summary>
        private const int ClassificationFormat = 3;

        private const int MaxCachedDocumentCount = 8;

        /// <summary>
        /// Cache of the previously requested classified spans for a particular document.  We use this so that during
        /// loading, if we're asking about the same documents multiple times by the classification service, we can just
        /// return what we have already loaded and not go back to the persistence store to read/decode.
        /// <para/>
        /// This can be read and updated from different threads.  To keep things safe, we use thsi object itself
        /// as the lock that is taken to serialize access.
        /// </summary>
        private readonly LinkedList<(DocumentId id, Checksum checksum, ImmutableArray<ClassifiedSpan> classifiedSpans)> _cachedData = new();

        private static async Task<Checksum> GetChecksumAsync(Document document, CancellationToken cancellationToken)
        {
            // We only checksum off of the contents of the file.  During load, we can't really compute any other
            // information since we don't necessarily know about other files, metadata, or dependencies.  So during
            // load, we allow for the previous semantic classifications to be used as long as the file contents match.
            var checksums = await document.State.GetStateChecksumsAsync(cancellationToken).ConfigureAwait(false);
            var textChecksum = checksums.Text;
            return textChecksum;
        }

        public ValueTask CacheSemanticClassificationsAsync(
            PinnedSolutionInfo solutionInfo,
            DocumentId documentId,
            CancellationToken cancellationToken)
        {
            return RunServiceAsync(async cancellationToken =>
            {
                // We only get called to cache classifications once we're fully loaded.  At that point there's no need
                // for us to keep around any of the data we cached in-memory during the time the solution was loading.
                lock (_cachedData)
                    _cachedData.Clear();

                var solution = await GetSolutionAsync(solutionInfo, cancellationToken).ConfigureAwait(false);
                var document = solution.GetRequiredDocument(documentId);

                await CacheSemanticClassificationsAsync(document, cancellationToken).ConfigureAwait(false);
            }, cancellationToken);
        }

        private static async Task CacheSemanticClassificationsAsync(Document document, CancellationToken cancellationToken)
        {
            var solution = document.Project.Solution;
            var workspace = solution.Workspace;
            var persistenceService = workspace.Services.GetService<IPersistentStorageService>() as IChecksummedPersistentStorageService;
            if (persistenceService == null)
                return;

<<<<<<< HEAD
            using var storage = await persistenceService.GetStorageAsync(solution, cancellationToken).ConfigureAwait(false);
=======
            var storage = await persistenceService.GetStorageAsync(solution, cancellationToken).ConfigureAwait(false);
            await using var _ = storage.ConfigureAwait(false);
>>>>>>> beffac2b
            if (storage == null)
                return;

            var classificationService = document.GetLanguageService<IClassificationService>();
            if (classificationService == null)
                return;

            // Very intentionally do our lookup with a special document key.  This doc key stores info independent of
            // project config.  So we can still lookup data regardless of things like if the project is in DEBUG or
            // RELEASE mode.
            var documentKey = SemanticClassificationCacheUtilities.GetDocumentKeyForCaching(document);

            // Don't need to do anything if the information we've persisted matches the checksum of this doc.
            var checksum = await GetChecksumAsync(document, cancellationToken).ConfigureAwait(false);
            var matches = await storage.ChecksumMatchesAsync(documentKey, PersistenceName, checksum, cancellationToken).ConfigureAwait(false);
            if (matches)
                return;

            var classifiedSpans = ClassificationUtilities.GetOrCreateClassifiedSpanList();
            try
            {
                // Compute classifications for the full span.
                var text = await document.GetTextAsync(cancellationToken).ConfigureAwait(false);
                await classificationService.AddSemanticClassificationsAsync(document, new TextSpan(0, text.Length), classifiedSpans, cancellationToken).ConfigureAwait(false);

                using var stream = SerializableBytes.CreateWritableStream();
                using (var writer = new ObjectWriter(stream, leaveOpen: true, cancellationToken))
                {
                    WriteTo(classifiedSpans, writer);
                }

                stream.Position = 0;
                await storage.WriteStreamAsync(documentKey, PersistenceName, stream, checksum, cancellationToken).ConfigureAwait(false);
            }
            finally
            {
                ClassificationUtilities.ReturnClassifiedSpanList(classifiedSpans);
            }
        }

        private static void WriteTo(List<ClassifiedSpan> classifiedSpans, ObjectWriter writer)
        {
            writer.WriteInt32(ClassificationFormat);

            // First, look through all the spans and determine which classification types are used.  For efficiency,
            // we'll emit the unique types up front and then only refer to them by index for all the actual classified
            // spans we emit.

            using var _1 = ArrayBuilder<string>.GetInstance(out var classificationTypes);
            using var _2 = PooledDictionary<string, int>.GetInstance(out var seenClassificationTypes);

            foreach (var classifiedSpan in classifiedSpans)
            {
                var classificationType = classifiedSpan.ClassificationType;
                if (!seenClassificationTypes.ContainsKey(classificationType))
                {
                    seenClassificationTypes.Add(classificationType, classificationTypes.Count);
                    classificationTypes.Add(classificationType);
                }
            }

            writer.WriteInt32(classificationTypes.Count);
            foreach (var type in classificationTypes)
                writer.WriteString(type);

            // Now emit each classified span as a triple of it's start, length, type.
            //
            // In general, the latter two will all be a single byte as tokens tend to be short and we don't have many
            // classification types.
            //
            // We do need to store the start (as opposed to a delta) as we may have multiple items starting at the same
            // position and we cannot encode a negative delta.
            writer.WriteInt32(classifiedSpans.Count);
            foreach (var classifiedSpan in classifiedSpans)
            {
                checked
                {
                    writer.WriteInt32(classifiedSpan.TextSpan.Start);
                    writer.WriteCompressedUInt((uint)classifiedSpan.TextSpan.Length);
                    writer.WriteCompressedUInt((uint)seenClassificationTypes[classifiedSpan.ClassificationType]);
                }
            }
        }

        public ValueTask<SerializableClassifiedSpans?> GetCachedSemanticClassificationsAsync(
            SerializableDocumentKey documentKey, TextSpan textSpan, Checksum checksum, CancellationToken cancellationToken)
        {
            return RunServiceAsync(async cancellationToken =>
            {
                var classifiedSpans = await TryGetOrReadCachedSemanticClassificationsAsync(
                    documentKey.Rehydrate(), checksum, cancellationToken).ConfigureAwait(false);
                if (classifiedSpans.IsDefault)
                    return null;

                return SerializableClassifiedSpans.Dehydrate(classifiedSpans.WhereAsArray(c => c.TextSpan.IntersectsWith(textSpan)));
            }, cancellationToken);
        }

        private async Task<ImmutableArray<ClassifiedSpan>> TryGetOrReadCachedSemanticClassificationsAsync(
            DocumentKey documentKey,
            Checksum checksum,
            CancellationToken cancellationToken)
        {
            // See if we've loaded this into memory first.
            if (TryGetFromInMemoryCache(documentKey, checksum, out var classifiedSpans))
                return classifiedSpans;

            // Otherwise, attempt to read in classifications from persistence store.
            classifiedSpans = await TryReadCachedSemanticClassificationsAsync(
                documentKey, checksum, cancellationToken).ConfigureAwait(false);
            if (classifiedSpans.IsDefault)
                return default;

            UpdateInMemoryCache(documentKey, checksum, classifiedSpans);
            return classifiedSpans;
        }

        private bool TryGetFromInMemoryCache(DocumentKey documentKey, Checksum checksum, out ImmutableArray<ClassifiedSpan> classifiedSpans)
        {
            lock (_cachedData)
            {
                var data = _cachedData.FirstOrNull(d => d.id == documentKey.Id && d.checksum == checksum);
                if (data != null)
                {
                    classifiedSpans = data.Value.classifiedSpans;
                    return true;
                }
            }

            classifiedSpans = default;
            return false;
        }

        private void UpdateInMemoryCache(
            DocumentKey documentKey,
            Checksum checksum,
            ImmutableArray<ClassifiedSpan> classifiedSpans)
        {
            lock (_cachedData)
            {
                // First, remove any existing info for this doc.
                for (var currentNode = _cachedData.First; currentNode != null; currentNode = currentNode.Next)
                {
                    if (currentNode.Value.id == documentKey.Id)
                    {
                        _cachedData.Remove(currentNode);
                        break;
                    }
                }

                // Then place the cached information for this doc at the end.
                _cachedData.AddLast((documentKey.Id, checksum, classifiedSpans));

                // And ensure we don't cache too many docs.
                if (_cachedData.Count > MaxCachedDocumentCount)
                    _cachedData.RemoveFirst();
            }
        }

        private async Task<ImmutableArray<ClassifiedSpan>> TryReadCachedSemanticClassificationsAsync(
            DocumentKey documentKey,
            Checksum checksum,
            CancellationToken cancellationToken)
        {
            var workspace = GetWorkspace();
            var persistenceService = workspace.Services.GetService<IPersistentStorageService>() as IChecksummedPersistentStorageService;
            if (persistenceService == null)
                return default;

<<<<<<< HEAD
            using var storage = await persistenceService.GetStorageAsync(workspace, documentKey.Project.Solution, checkBranchId: false, cancellationToken).ConfigureAwait(false);
=======
            var storage = await persistenceService.GetStorageAsync(workspace, documentKey.Project.Solution, checkBranchId: false, cancellationToken).ConfigureAwait(false);
            await using var _ = storage.ConfigureAwait(false);
>>>>>>> beffac2b
            if (storage == null)
                return default;

            using var stream = await storage.ReadStreamAsync(documentKey, PersistenceName, checksum, cancellationToken).ConfigureAwait(false);
            using var reader = ObjectReader.TryGetReader(stream, cancellationToken: cancellationToken);
            if (reader == null)
                return default;

            return Read(reader);
        }

        private static ImmutableArray<ClassifiedSpan> Read(ObjectReader reader)
        {
            try
            {
                // if the format doesn't match, we def can't read this.
                if (reader.ReadInt32() != ClassificationFormat)
                    return default;

                // For space efficiency, the unique classification types are emitted in one array up front, and then the
                // specific classification type is referred to by index when emitting the individual spans.
                var classificationTypesCount = reader.ReadInt32();
                using var _1 = ArrayBuilder<string>.GetInstance(classificationTypesCount, out var classificationTypes);

                for (var i = 0; i < classificationTypesCount; i++)
                    classificationTypes.Add(reader.ReadString());

                var classifiedSpanCount = reader.ReadInt32();
                using var _2 = ArrayBuilder<ClassifiedSpan>.GetInstance(classifiedSpanCount, out var classifiedSpans);

                for (var i = 0; i < classifiedSpanCount; i++)
                {
                    checked
                    {
                        var start = reader.ReadInt32();
                        var length = (int)reader.ReadCompressedUInt();
                        var typeIndex = (int)reader.ReadCompressedUInt();

                        classifiedSpans.Add(new ClassifiedSpan(classificationTypes[typeIndex], new TextSpan(start, length)));
                    }
                }

                return classifiedSpans.ToImmutable();
            }
            catch
            {
                // We're reading and interpreting arbitrary data from disk.  This may be invalid for any reason.
                Internal.Log.Logger.Log(FunctionId.RemoteSemanticClassificationCacheService_ExceptionInCacheRead);
                return default;
            }
        }
    }
}<|MERGE_RESOLUTION|>--- conflicted
+++ resolved
@@ -94,12 +94,8 @@
             if (persistenceService == null)
                 return;
 
-<<<<<<< HEAD
-            using var storage = await persistenceService.GetStorageAsync(solution, cancellationToken).ConfigureAwait(false);
-=======
             var storage = await persistenceService.GetStorageAsync(solution, cancellationToken).ConfigureAwait(false);
             await using var _ = storage.ConfigureAwait(false);
->>>>>>> beffac2b
             if (storage == null)
                 return;
 
@@ -269,12 +265,8 @@
             if (persistenceService == null)
                 return default;
 
-<<<<<<< HEAD
-            using var storage = await persistenceService.GetStorageAsync(workspace, documentKey.Project.Solution, checkBranchId: false, cancellationToken).ConfigureAwait(false);
-=======
             var storage = await persistenceService.GetStorageAsync(workspace, documentKey.Project.Solution, checkBranchId: false, cancellationToken).ConfigureAwait(false);
             await using var _ = storage.ConfigureAwait(false);
->>>>>>> beffac2b
             if (storage == null)
                 return default;
 
