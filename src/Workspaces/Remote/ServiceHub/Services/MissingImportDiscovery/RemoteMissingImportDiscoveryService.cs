﻿// Licensed to the .NET Foundation under one or more agreements.
// The .NET Foundation licenses this file to you under the MIT license.
// See the LICENSE file in the project root for more information.

#nullable disable

using System.Collections.Immutable;
using System.Threading;
using System.Threading.Tasks;
using Microsoft.CodeAnalysis.AddImport;
using Microsoft.CodeAnalysis.Packaging;
using Microsoft.CodeAnalysis.Shared.Extensions;
using Microsoft.CodeAnalysis.SymbolSearch;
using Microsoft.CodeAnalysis.Text;

namespace Microsoft.CodeAnalysis.Remote
{
    internal sealed class RemoteMissingImportDiscoveryService : BrokeredServiceBase, IRemoteMissingImportDiscoveryService
    {
        internal sealed class Factory : FactoryBase<IRemoteMissingImportDiscoveryService, IRemoteMissingImportDiscoveryService.ICallback>
        {
            protected override IRemoteMissingImportDiscoveryService CreateService(in ServiceConstructionArguments arguments, RemoteCallback<IRemoteMissingImportDiscoveryService.ICallback> callback)
                => new RemoteMissingImportDiscoveryService(arguments, callback);
        }

        private readonly RemoteCallback<IRemoteMissingImportDiscoveryService.ICallback> _callback;

        public RemoteMissingImportDiscoveryService(in ServiceConstructionArguments arguments, RemoteCallback<IRemoteMissingImportDiscoveryService.ICallback> callback)
            : base(arguments)
        {
            _callback = callback;
        }

        public ValueTask<ImmutableArray<AddImportFixData>> GetFixesAsync(
            PinnedSolutionInfo solutionInfo,
            RemoteServiceCallbackId callbackId,
            DocumentId documentId,
            TextSpan span,
            string diagnosticId,
            int maxResults,
<<<<<<< HEAD
            bool allowInHiddenRegions,
=======
>>>>>>> 79128992
            AddImportOptions options,
            ImmutableArray<PackageSource> packageSources,
            CancellationToken cancellationToken)
        {
            return RunServiceAsync(async cancellationToken =>
            {
                var solution = await GetSolutionAsync(solutionInfo, cancellationToken).ConfigureAwait(false);
                var document = solution.GetDocument(documentId);

                var service = document.GetLanguageService<IAddImportFeatureService>();

                var symbolSearchService = new SymbolSearchService(_callback, callbackId);

                var result = await service.GetFixesAsync(
                    document, span, diagnosticId, maxResults,
<<<<<<< HEAD
                    allowInHiddenRegions,
=======
>>>>>>> 79128992
                    symbolSearchService, options,
                    packageSources, cancellationToken).ConfigureAwait(false);

                return result;
            }, cancellationToken);
        }

        public ValueTask<ImmutableArray<AddImportFixData>> GetUniqueFixesAsync(
            PinnedSolutionInfo solutionInfo,
            RemoteServiceCallbackId callbackId,
            DocumentId documentId,
            TextSpan span,
            ImmutableArray<string> diagnosticIds,
            AddImportOptions options,
            ImmutableArray<PackageSource> packageSources,
            CancellationToken cancellationToken)
        {
            return RunServiceAsync(async cancellationToken =>
            {
                var solution = await GetSolutionAsync(solutionInfo, cancellationToken).ConfigureAwait(false);
                var document = solution.GetDocument(documentId);

                var service = document.GetLanguageService<IAddImportFeatureService>();

                var symbolSearchService = new SymbolSearchService(_callback, callbackId);

                var result = await service.GetUniqueFixesAsync(
                    document, span, diagnosticIds,
                    symbolSearchService, options,
                    packageSources, cancellationToken).ConfigureAwait(false);

                return result;
            }, cancellationToken);
        }

        /// <summary>
        /// Provides an implementation of the <see cref="ISymbolSearchService"/> on the remote side so that
        /// Add-Import can find results in nuget packages/reference assemblies.  This works
        /// by remoting *from* the OOP server back to the host, which can then forward this 
        /// appropriately to wherever the real <see cref="ISymbolSearchService"/> is running.  This is necessary
        /// because it's not guaranteed that the real <see cref="ISymbolSearchService"/> will be running in 
        /// the same process that is supplying the <see cref="RemoteMissingImportDiscoveryService"/>.
        /// 
        /// Ideally we would not need to bounce back to the host for this.
        /// </summary>
        private sealed class SymbolSearchService : ISymbolSearchService
        {
            private readonly RemoteCallback<IRemoteMissingImportDiscoveryService.ICallback> _callback;
            private readonly RemoteServiceCallbackId _callbackId;

            public SymbolSearchService(RemoteCallback<IRemoteMissingImportDiscoveryService.ICallback> callback, RemoteServiceCallbackId callbackId)
            {
                _callback = callback;
                _callbackId = callbackId;
            }

            public ValueTask<ImmutableArray<PackageWithTypeResult>> FindPackagesWithTypeAsync(string source, string name, int arity, CancellationToken cancellationToken)
                => _callback.InvokeAsync((callback, cancellationToken) => callback.FindPackagesWithTypeAsync(_callbackId, source, name, arity, cancellationToken), cancellationToken);

            public ValueTask<ImmutableArray<PackageWithAssemblyResult>> FindPackagesWithAssemblyAsync(string source, string assemblyName, CancellationToken cancellationToken)
                => _callback.InvokeAsync((callback, cancellationToken) => callback.FindPackagesWithAssemblyAsync(_callbackId, source, assemblyName, cancellationToken), cancellationToken);

            public ValueTask<ImmutableArray<ReferenceAssemblyWithTypeResult>> FindReferenceAssembliesWithTypeAsync(string name, int arity, CancellationToken cancellationToken)
                => _callback.InvokeAsync((callback, cancellationToken) => callback.FindReferenceAssembliesWithTypeAsync(_callbackId, name, arity, cancellationToken), cancellationToken);
        }
    }
}<|MERGE_RESOLUTION|>--- conflicted
+++ resolved
@@ -38,10 +38,6 @@
             TextSpan span,
             string diagnosticId,
             int maxResults,
-<<<<<<< HEAD
-            bool allowInHiddenRegions,
-=======
->>>>>>> 79128992
             AddImportOptions options,
             ImmutableArray<PackageSource> packageSources,
             CancellationToken cancellationToken)
@@ -57,10 +53,6 @@
 
                 var result = await service.GetFixesAsync(
                     document, span, diagnosticId, maxResults,
-<<<<<<< HEAD
-                    allowInHiddenRegions,
-=======
->>>>>>> 79128992
                     symbolSearchService, options,
                     packageSources, cancellationToken).ConfigureAwait(false);
 
