﻿<?xml version="1.0" encoding="utf-8"?>
<xliff xmlns="urn:oasis:names:tc:xliff:document:1.2" xmlns:xsi="http://www.w3.org/2001/XMLSchema-instance" version="1.2" xsi:schemaLocation="urn:oasis:names:tc:xliff:document:1.2 xliff-core-1.2-transitional.xsd">
  <file datatype="xml" source-language="en" target-language="zh-Hans" original="../WorkspacesResources.resx">
    <body>
      <trans-unit id="A_project_may_not_reference_itself">
        <source>A project may not reference itself.</source>
        <target state="translated">项目不能引用项目本身。</target>
        <note />
      </trans-unit>
      <trans-unit id="Adding_analyzer_config_documents_is_not_supported">
        <source>Adding analyzer config documents is not supported.</source>
        <target state="translated">不支持添加分析器配置文档。</target>
        <note />
      </trans-unit>
      <trans-unit id="An_error_occurred_while_reading_the_specified_configuration_file_colon_0">
        <source>An error occurred while reading the specified configuration file: {0}</source>
        <target state="translated">读取指定的配置文件时出错: {0}</target>
        <note />
      </trans-unit>
      <trans-unit id="CSharp_files">
        <source>C# files</source>
        <target state="translated">c# 文件</target>
        <note />
      </trans-unit>
      <trans-unit id="Cannot_apply_action_that_is_not_in_0">
        <source>Cannot apply action that is not in '{0}'</source>
        <target state="translated">无法应用不在“{0}”中的操作</target>
        <note />
      </trans-unit>
      <trans-unit id="Changing_analyzer_config_documents_is_not_supported">
        <source>Changing analyzer config documents is not supported.</source>
        <target state="translated">不支持更改分析器配置文档。</target>
        <note />
      </trans-unit>
      <trans-unit id="Changing_document_0_is_not_supported">
        <source>Changing document '{0}' is not supported.</source>
        <target state="translated">不支持更改文档“{0}”。</target>
        <note />
      </trans-unit>
<<<<<<< HEAD
      <trans-unit id="Comments_not_allowed">
        <source>Comments not allowed</source>
        <target state="new">Comments not allowed</target>
        <note />
      </trans-unit>
      <trans-unit id="Constructors_not_allowed">
        <source>Constructors not allowed</source>
        <target state="new">Constructors not allowed</target>
        <note />
      </trans-unit>
      <trans-unit id="Core_EditorConfig_Options">
        <source>Core EditorConfig Options</source>
        <target state="translated">Core EditorConfig 选项</target>
        <note />
      </trans-unit>
      <trans-unit id="DateTimeKind_must_be_Utc">
        <source>DateTimeKind must be Utc</source>
        <target state="translated">日期时间类型必须是 utc</target>
        <note />
      </trans-unit>
      <trans-unit id="Enable_JSON_editor_features">
        <source>Enable JSON editor features</source>
        <target state="new">Enable JSON editor features</target>
        <note />
      </trans-unit>
      <trans-unit id="Error_parsing_comment">
        <source>Error parsing comment</source>
        <target state="new">Error parsing comment</target>
        <note />
      </trans-unit>
      <trans-unit id="Expression_level_preferences">
        <source>Expression-level preferences</source>
        <target state="translated">表达式级首选项</target>
        <note />
      </trans-unit>
      <trans-unit id="Field_preferences">
        <source>Field preferences</source>
        <target state="translated">字段首选项</target>
        <note />
      </trans-unit>
      <trans-unit id="Illegal_string_character">
        <source>Illegal string character</source>
        <target state="new">Illegal string character</target>
        <note />
      </trans-unit>
      <trans-unit id="Illegal_whitespace_character">
        <source>Illegal whitespace character</source>
        <target state="new">Illegal whitespace character</target>
        <note />
      </trans-unit>
      <trans-unit id="Indentation_and_spacing">
        <source>Indentation and spacing</source>
        <target state="translated">缩进和间距</target>
        <note />
      </trans-unit>
      <trans-unit id="Invalid_constructor_name">
        <source>Invalid constructor name</source>
        <target state="new">Invalid constructor name</target>
        <note />
      </trans-unit>
      <trans-unit id="Invalid_escape_sequence">
        <source>Invalid escape sequence</source>
        <target state="new">Invalid escape sequence</target>
        <note />
      </trans-unit>
      <trans-unit id="Invalid_number">
        <source>Invalid number</source>
        <target state="new">Invalid number</target>
        <note />
      </trans-unit>
      <trans-unit id="Invalid_property_name">
        <source>Invalid property name</source>
        <target state="new">Invalid property name</target>
        <note />
      </trans-unit>
      <trans-unit id="JSON_issue_0">
        <source>JSON issue: {0}</source>
        <target state="new">JSON issue: {0}</target>
        <note />
      </trans-unit>
      <trans-unit id="Language_keywords_vs_BCL_types_preferences">
        <source>Language keywords vs BCL types preferences</source>
        <target state="translated">语言关键字与 bcl 类型首选项</target>
        <note />
      </trans-unit>
      <trans-unit id="Missing_property_value">
        <source>Missing property value</source>
        <target state="new">Missing property value</target>
        <note />
      </trans-unit>
      <trans-unit id="Modifier_preferences">
        <source>Modifier preferences</source>
        <target state="translated">修饰符首选项</target>
        <note />
      </trans-unit>
      <trans-unit id="Name_expected">
        <source>Name expected</source>
        <target state="new">Name expected</target>
        <note />
      </trans-unit>
      <trans-unit id="Naming_rules">
        <source>Naming rules</source>
        <target state="new">Naming rules</target>
        <note />
      </trans-unit>
      <trans-unit id="Naming_styles">
        <source>Naming styles</source>
        <target state="new">Naming styles</target>
        <note />
      </trans-unit>
      <trans-unit id="Nested_properties_not_allowed">
        <source>Nested properties not allowed</source>
        <target state="new">Nested properties not allowed</target>
        <note />
      </trans-unit>
      <trans-unit id="New_line_preferences">
        <source>New line preferences</source>
        <target state="translated">新行首选项</target>
        <note />
      </trans-unit>
      <trans-unit id="Only_properties_allowed_in_an_object">
        <source>Only properties allowed in an object</source>
        <target state="new">Only properties allowed in an object</target>
        <note />
      </trans-unit>
      <trans-unit id="Organize_usings">
        <source>Organize usings</source>
        <target state="translated">组织 Using</target>
        <note />
      </trans-unit>
      <trans-unit id="Parentheses_preferences">
        <source>Parentheses preferences</source>
        <target state="translated">括号首选项</target>
        <note />
      </trans-unit>
      <trans-unit id="Prefix_0_does_not_match_expected_prefix_1">
        <source>Prefix '{0}' does not match expected prefix '{1}'</source>
        <target state="translated">前缀 "{0}" 与预期前缀 "{1}" 不匹配</target>
        <note />
      </trans-unit>
      <trans-unit id="Prefix_0_is_not_expected">
        <source>Prefix '{0}' is not expected</source>
        <target state="translated">前缀“{0}”不是预期的</target>
        <note />
      </trans-unit>
      <trans-unit id="Probable_JSON_string_detected">
        <source>Probable JSON string detected</source>
        <target state="new">Probable JSON string detected</target>
        <note />
      </trans-unit>
      <trans-unit id="Properties_not_allowed_in_an_array">
        <source>Properties not allowed in an array</source>
        <target state="new">Properties not allowed in an array</target>
        <note />
      </trans-unit>
      <trans-unit id="Property_name_must_be_a_string">
        <source>Property name must be a string</source>
        <target state="new">Property name must be a string</target>
        <note />
      </trans-unit>
      <trans-unit id="Refactoring_Only">
        <source>Refactoring Only</source>
        <target state="translated">仅重构</target>
        <note />
      </trans-unit>
      <trans-unit id="Regex_all_control_characters_long">
        <source>All control characters. This includes the Cc, Cf, Cs, Co, and Cn categories.</source>
        <target state="new">All control characters. This includes the Cc, Cf, Cs, Co, and Cn categories.</target>
        <note />
      </trans-unit>
      <trans-unit id="Regex_all_control_characters_short">
        <source>all control characters</source>
        <target state="new">all control characters</target>
        <note />
      </trans-unit>
      <trans-unit id="Regex_all_diacritic_marks_long">
        <source>All diacritic marks. This includes the Mn, Mc, and Me categories.</source>
        <target state="new">All diacritic marks. This includes the Mn, Mc, and Me categories.</target>
        <note />
      </trans-unit>
      <trans-unit id="Regex_all_diacritic_marks_short">
        <source>all diacritic marks</source>
        <target state="new">all diacritic marks</target>
        <note />
      </trans-unit>
      <trans-unit id="Regex_all_letter_characters_long">
        <source>All letter characters. This includes the Lu, Ll, Lt, Lm, and Lo characters.</source>
        <target state="new">All letter characters. This includes the Lu, Ll, Lt, Lm, and Lo characters.</target>
        <note />
      </trans-unit>
      <trans-unit id="Regex_all_letter_characters_short">
        <source>all letter characters</source>
        <target state="new">all letter characters</target>
        <note />
      </trans-unit>
      <trans-unit id="Regex_all_numbers_long">
        <source>All numbers. This includes the Nd, Nl, and No categories.</source>
        <target state="new">All numbers. This includes the Nd, Nl, and No categories.</target>
        <note />
      </trans-unit>
      <trans-unit id="Regex_all_numbers_short">
        <source>all numbers</source>
        <target state="new">all numbers</target>
        <note />
      </trans-unit>
      <trans-unit id="Regex_all_punctuation_characters_long">
        <source>All punctuation characters. This includes the Pc, Pd, Ps, Pe, Pi, Pf, and Po categories.</source>
        <target state="new">All punctuation characters. This includes the Pc, Pd, Ps, Pe, Pi, Pf, and Po categories.</target>
        <note />
      </trans-unit>
      <trans-unit id="Regex_all_punctuation_characters_short">
        <source>all punctuation characters</source>
        <target state="new">all punctuation characters</target>
        <note />
      </trans-unit>
      <trans-unit id="Regex_all_separator_characters_long">
        <source>All separator characters. This includes the Zs, Zl, and Zp categories.</source>
        <target state="new">All separator characters. This includes the Zs, Zl, and Zp categories.</target>
        <note />
      </trans-unit>
      <trans-unit id="Regex_all_separator_characters_short">
        <source>all separator characters</source>
        <target state="new">all separator characters</target>
        <note />
      </trans-unit>
      <trans-unit id="Regex_all_symbols_long">
        <source>All symbols. This includes the Sm, Sc, Sk, and So categories.</source>
        <target state="new">All symbols. This includes the Sm, Sc, Sk, and So categories.</target>
        <note />
      </trans-unit>
      <trans-unit id="Regex_all_symbols_short">
        <source>all symbols</source>
        <target state="new">all symbols</target>
        <note />
      </trans-unit>
      <trans-unit id="Regex_alternation_long">
        <source>You can use the vertical bar (|) character to match any one of a series of patterns, where the | character separates each pattern.</source>
        <target state="new">You can use the vertical bar (|) character to match any one of a series of patterns, where the | character separates each pattern.</target>
        <note />
      </trans-unit>
      <trans-unit id="Regex_alternation_short">
        <source>alternation</source>
        <target state="new">alternation</target>
        <note />
      </trans-unit>
      <trans-unit id="Regex_any_character_group_long">
        <source>The period character (.) matches any character except \n (the newline character, \u000A).  If a regular expression pattern is modified by the RegexOptions.Singleline option, or if the portion of the pattern that contains the . character class is modified by the 's' option, . matches any character.</source>
        <target state="new">The period character (.) matches any character except \n (the newline character, \u000A).  If a regular expression pattern is modified by the RegexOptions.Singleline option, or if the portion of the pattern that contains the . character class is modified by the 's' option, . matches any character.</target>
        <note />
      </trans-unit>
      <trans-unit id="Regex_any_character_group_short">
        <source>any character</source>
        <target state="new">any character</target>
        <note />
      </trans-unit>
      <trans-unit id="Regex_backspace_character_long">
        <source>Matches a backspace character, \u0008</source>
        <target state="new">Matches a backspace character, \u0008</target>
        <note />
      </trans-unit>
      <trans-unit id="Regex_backspace_character_short">
        <source>backspace character</source>
        <target state="new">backspace character</target>
        <note />
      </trans-unit>
      <trans-unit id="Regex_balancing_group_long">
        <source>A balancing group definition deletes the definition of a previously defined group and stores, in the current group, the interval between the previously defined group and the current group.
    
'name1' is the current group (optional), 'name2' is a previously defined group, and 'subexpression' is any valid regular expression pattern. The balancing group definition deletes the definition of name2 and stores the interval between name2 and name1 in name1. If no name2 group is defined, the match backtracks. Because deleting the last definition of name2 reveals the previous definition of name2, this construct lets you use the stack of captures for group name2 as a counter for keeping track of nested constructs such as parentheses or opening and closing brackets.

The balancing group definition uses 'name2' as a stack. The beginning character of each nested construct is placed in the group and in its Group.Captures collection. When the closing character is matched, its corresponding opening character is removed from the group, and the Captures collection is decreased by one. After the opening and closing characters of all nested constructs have been matched, 'name1' is empty.</source>
        <target state="new">A balancing group definition deletes the definition of a previously defined group and stores, in the current group, the interval between the previously defined group and the current group.
    
'name1' is the current group (optional), 'name2' is a previously defined group, and 'subexpression' is any valid regular expression pattern. The balancing group definition deletes the definition of name2 and stores the interval between name2 and name1 in name1. If no name2 group is defined, the match backtracks. Because deleting the last definition of name2 reveals the previous definition of name2, this construct lets you use the stack of captures for group name2 as a counter for keeping track of nested constructs such as parentheses or opening and closing brackets.

The balancing group definition uses 'name2' as a stack. The beginning character of each nested construct is placed in the group and in its Group.Captures collection. When the closing character is matched, its corresponding opening character is removed from the group, and the Captures collection is decreased by one. After the opening and closing characters of all nested constructs have been matched, 'name1' is empty.</target>
        <note />
      </trans-unit>
      <trans-unit id="Regex_balancing_group_short">
        <source>balancing group</source>
        <target state="new">balancing group</target>
        <note />
      </trans-unit>
      <trans-unit id="Regex_base_group">
        <source>base-group</source>
        <target state="new">base-group</target>
        <note />
      </trans-unit>
      <trans-unit id="Regex_bell_character_long">
        <source>Matches a bell (alarm) character, \u0007</source>
        <target state="new">Matches a bell (alarm) character, \u0007</target>
        <note />
      </trans-unit>
      <trans-unit id="Regex_bell_character_short">
        <source>bell character</source>
        <target state="new">bell character</target>
        <note />
      </trans-unit>
      <trans-unit id="Regex_carriage_return_character_long">
        <source>Matches a carriage-return character, \u000D.  Note that \r is not equivalent to the newline character, \n.</source>
        <target state="new">Matches a carriage-return character, \u000D.  Note that \r is not equivalent to the newline character, \n.</target>
        <note />
      </trans-unit>
      <trans-unit id="Regex_carriage_return_character_short">
        <source>carriage-return character</source>
        <target state="new">carriage-return character</target>
        <note />
      </trans-unit>
      <trans-unit id="Regex_character_class_subtraction_long">
        <source>Character class subtraction yields a set of characters that is the result of excluding the characters in one character class from another character class.

'base_group' is a positive or negative character group or range. The 'excluded_group' component is another positive or negative character group, or another character class subtraction expression (that is, you can nest character class subtraction expressions).</source>
        <target state="new">Character class subtraction yields a set of characters that is the result of excluding the characters in one character class from another character class.

'base_group' is a positive or negative character group or range. The 'excluded_group' component is another positive or negative character group, or another character class subtraction expression (that is, you can nest character class subtraction expressions).</target>
        <note />
      </trans-unit>
      <trans-unit id="Regex_character_class_subtraction_short">
        <source>character class subtraction</source>
        <target state="new">character class subtraction</target>
        <note />
      </trans-unit>
      <trans-unit id="Regex_character_group">
        <source>character-group</source>
        <target state="new">character-group</target>
        <note />
      </trans-unit>
      <trans-unit id="Regex_comment">
        <source>comment</source>
        <target state="new">comment</target>
        <note />
      </trans-unit>
      <trans-unit id="Regex_conditional_expression_match_long">
        <source>This language element attempts to match one of two patterns depending on whether it can match an initial pattern.

'expression' is the initial pattern to match, 'yes' is the pattern to match if expression is matched, and 'no' is the optional pattern to match if expression is not matched.</source>
        <target state="new">This language element attempts to match one of two patterns depending on whether it can match an initial pattern.

'expression' is the initial pattern to match, 'yes' is the pattern to match if expression is matched, and 'no' is the optional pattern to match if expression is not matched.</target>
        <note />
      </trans-unit>
      <trans-unit id="Regex_conditional_expression_match_short">
        <source>conditional expression match</source>
        <target state="new">conditional expression match</target>
        <note />
      </trans-unit>
      <trans-unit id="Regex_conditional_group_match_long">
        <source>This language element attempts to match one of two patterns depending on whether it has matched a specified capturing group.

'name' is the name (or number) of a capturing group, 'yes' is the expression to match if 'name' (or 'number') has a match, and 'no' is the optional expression to match if it does not.</source>
        <target state="new">This language element attempts to match one of two patterns depending on whether it has matched a specified capturing group.

'name' is the name (or number) of a capturing group, 'yes' is the expression to match if 'name' (or 'number') has a match, and 'no' is the optional expression to match if it does not.</target>
        <note />
      </trans-unit>
      <trans-unit id="Regex_conditional_group_match_short">
        <source>conditional group match</source>
        <target state="new">conditional group match</target>
        <note />
      </trans-unit>
      <trans-unit id="Regex_contiguous_matches_long">
        <source>The \G anchor specifies that a match must occur at the point where the previous match ended. When you use this anchor with the Regex.Matches or Match.NextMatch method, it ensures that all matches are contiguous.</source>
        <target state="new">The \G anchor specifies that a match must occur at the point where the previous match ended. When you use this anchor with the Regex.Matches or Match.NextMatch method, it ensures that all matches are contiguous.</target>
        <note />
      </trans-unit>
      <trans-unit id="Regex_contiguous_matches_short">
        <source>contiguous matches</source>
        <target state="new">contiguous matches</target>
        <note />
      </trans-unit>
      <trans-unit id="Regex_control_character_long">
        <source>Matches an ASCII control character, where X is the letter of the control character. For example, \cC is CTRL-C.</source>
        <target state="new">Matches an ASCII control character, where X is the letter of the control character. For example, \cC is CTRL-C.</target>
        <note />
      </trans-unit>
      <trans-unit id="Regex_control_character_short">
        <source>control character</source>
        <target state="new">control character</target>
        <note />
      </trans-unit>
      <trans-unit id="Regex_decimal_digit_character_long">
        <source>\d matches any decimal digit. It is equivalent to the \p{Nd} regular expression pattern, which includes the standard decimal digits 0-9 as well as the decimal digits of a number of other character sets.

If ECMAScript-compliant behavior is specified, \d is equivalent to [0-9]</source>
        <target state="new">\d matches any decimal digit. It is equivalent to the \p{Nd} regular expression pattern, which includes the standard decimal digits 0-9 as well as the decimal digits of a number of other character sets.

If ECMAScript-compliant behavior is specified, \d is equivalent to [0-9]</target>
        <note />
      </trans-unit>
      <trans-unit id="Regex_decimal_digit_character_short">
        <source>decimal-digit character</source>
        <target state="new">decimal-digit character</target>
        <note />
      </trans-unit>
      <trans-unit id="Regex_end_of_line_comment_long">
        <source>A number sign (#) marks an x-mode comment, which starts at the unescaped # character at the end of the regular expression pattern and continues until the end of the line. To use this construct, you must either enable the x option (through inline options) or supply the RegexOptions.IgnorePatternWhitespace value to the option parameter when instantiating the Regex object or calling a static Regex method.</source>
        <target state="new">A number sign (#) marks an x-mode comment, which starts at the unescaped # character at the end of the regular expression pattern and continues until the end of the line. To use this construct, you must either enable the x option (through inline options) or supply the RegexOptions.IgnorePatternWhitespace value to the option parameter when instantiating the Regex object or calling a static Regex method.</target>
        <note />
      </trans-unit>
      <trans-unit id="Regex_end_of_line_comment_short">
        <source>end-of-line comment</source>
        <target state="new">end-of-line comment</target>
        <note />
      </trans-unit>
      <trans-unit id="Regex_end_of_string_only_long">
        <source>The \z anchor specifies that a match must occur at the end of the input string. Like the $ language element, \z ignores the RegexOptions.Multiline option. Unlike the \Z language element, \z does not match a \n character at the end of a string. Therefore, it can only match the last line of the input string.</source>
        <target state="new">The \z anchor specifies that a match must occur at the end of the input string. Like the $ language element, \z ignores the RegexOptions.Multiline option. Unlike the \Z language element, \z does not match a \n character at the end of a string. Therefore, it can only match the last line of the input string.</target>
        <note />
      </trans-unit>
      <trans-unit id="Regex_end_of_string_only_short">
        <source>end of string only</source>
        <target state="new">end of string only</target>
        <note />
      </trans-unit>
      <trans-unit id="Regex_end_of_string_or_before_ending_newline_long">
        <source>The \Z anchor specifies that a match must occur at the end of the input string, or before \n at the end of the input string. It is identical to the $ anchor, except that \Z ignores the RegexOptions.Multiline option. Therefore, in a multiline string, it can only match the end of the last line, or the last line before \n.

The \Z anchor matches \n but does not match \r\n (the CR/LF character combination). To match CR/LF, include \r?\Z in the regular expression pattern.</source>
        <target state="new">The \Z anchor specifies that a match must occur at the end of the input string, or before \n at the end of the input string. It is identical to the $ anchor, except that \Z ignores the RegexOptions.Multiline option. Therefore, in a multiline string, it can only match the end of the last line, or the last line before \n.

The \Z anchor matches \n but does not match \r\n (the CR/LF character combination). To match CR/LF, include \r?\Z in the regular expression pattern.</target>
        <note />
      </trans-unit>
      <trans-unit id="Regex_end_of_string_or_before_ending_newline_short">
        <source>end of string or before ending newline</source>
        <target state="new">end of string or before ending newline</target>
        <note />
      </trans-unit>
      <trans-unit id="Regex_end_of_string_or_line_long">
        <source>The $ anchor specifies that the preceding pattern must occur at the end of the input string, or before \n at the end of the input string. If you use $ with the RegexOptions.Multiline option, the match can also occur at the end of a line.

The $ anchor matches \n but does not match \r\n (the combination of carriage return and newline characters, or CR/LF). To match the CR/LF character combination, include \r?$ in the regular expression pattern.</source>
        <target state="new">The $ anchor specifies that the preceding pattern must occur at the end of the input string, or before \n at the end of the input string. If you use $ with the RegexOptions.Multiline option, the match can also occur at the end of a line.

The $ anchor matches \n but does not match \r\n (the combination of carriage return and newline characters, or CR/LF). To match the CR/LF character combination, include \r?$ in the regular expression pattern.</target>
        <note />
      </trans-unit>
      <trans-unit id="Regex_end_of_string_or_line_short">
        <source>end of string or line</source>
        <target state="new">end of string or line</target>
        <note />
      </trans-unit>
      <trans-unit id="Regex_escape_character_long">
        <source>Matches an escape character, \u001B</source>
        <target state="new">Matches an escape character, \u001B</target>
        <note />
      </trans-unit>
      <trans-unit id="Regex_escape_character_short">
        <source>escape character</source>
        <target state="new">escape character</target>
        <note />
      </trans-unit>
      <trans-unit id="Regex_excluded_group">
        <source>excluded-group</source>
        <target state="new">excluded-group</target>
        <note />
      </trans-unit>
      <trans-unit id="Regex_expression">
        <source>expression</source>
        <target state="new">expression</target>
        <note />
      </trans-unit>
      <trans-unit id="Regex_form_feed_character_long">
        <source>Matches a form-feed character, \u000C</source>
        <target state="new">Matches a form-feed character, \u000C</target>
        <note />
      </trans-unit>
      <trans-unit id="Regex_form_feed_character_short">
        <source>form-feed character</source>
        <target state="new">form-feed character</target>
        <note />
      </trans-unit>
      <trans-unit id="Regex_group_options_long">
        <source>This grouping construct applies or disables the specified options within a subexpression. The options to enable are specified after the question mark, and the options to disable after the minus sign. The allowed options are:

    i	Use case-insensitive matching.
    m	Use multiline mode, where ^ and $ match the beginning and end of each line
	(instead of the beginning and end of the input string).
    s	Use single-line mode, where the period (.) matches every character
	(instead of every character except \n).
    n	Do not capture unnamed groups. The only valid captures are explicitly
	named or numbered groups of the form (?&lt;name&gt; subexpression).
    x	Exclude unescaped white space from the pattern, and enable comments
	after a number sign (#).</source>
        <target state="new">This grouping construct applies or disables the specified options within a subexpression. The options to enable are specified after the question mark, and the options to disable after the minus sign. The allowed options are:

    i	Use case-insensitive matching.
    m	Use multiline mode, where ^ and $ match the beginning and end of each line
	(instead of the beginning and end of the input string).
    s	Use single-line mode, where the period (.) matches every character
	(instead of every character except \n).
    n	Do not capture unnamed groups. The only valid captures are explicitly
	named or numbered groups of the form (?&lt;name&gt; subexpression).
    x	Exclude unescaped white space from the pattern, and enable comments
	after a number sign (#).</target>
        <note />
      </trans-unit>
      <trans-unit id="Regex_group_options_short">
        <source>group options</source>
        <target state="new">group options</target>
        <note />
      </trans-unit>
      <trans-unit id="Regex_hexadecimal_escape_long">
        <source>Matches an ASCII character, where ## is a two-digit hexadecimal character code.</source>
        <target state="new">Matches an ASCII character, where ## is a two-digit hexadecimal character code.</target>
        <note />
      </trans-unit>
      <trans-unit id="Regex_hexadecimal_escape_short">
        <source>hexidecimal escape</source>
        <target state="new">hexidecimal escape</target>
        <note />
      </trans-unit>
      <trans-unit id="Regex_inline_comment_long">
        <source>The (?# comment) construct lets you include an inline comment in a regular expression. The regular expression engine does not use any part of the comment in pattern matching, although the comment is included in the string that is returned by the Regex.ToString method. The comment ends at the first closing parenthesis.</source>
        <target state="new">The (?# comment) construct lets you include an inline comment in a regular expression. The regular expression engine does not use any part of the comment in pattern matching, although the comment is included in the string that is returned by the Regex.ToString method. The comment ends at the first closing parenthesis.</target>
        <note />
      </trans-unit>
      <trans-unit id="Regex_inline_comment_short">
        <source>inline comment</source>
        <target state="new">inline comment</target>
        <note />
      </trans-unit>
      <trans-unit id="Regex_inline_options_long">
        <source>Enables or disables specific pattern matching options for the remainder of a regular expression. The options to enable are specified after the question mark, and the options to disable after the minus sign. The allowed options are:

    i	Use case-insensitive matching.
    m	Use multiline mode, where ^ and $ match the beginning and end of each line
	(instead of the beginning and end of the input string).
    s	Use single-line mode, where the period (.) matches every character
	(instead of every character except \n).
    n	Do not capture unnamed groups. The only valid captures are explicitly named
	or numbered groups of the form (?&lt;name&gt; subexpression).
    x	Exclude unescaped white space from the pattern, and enable comments
	after a number sign (#).</source>
        <target state="new">Enables or disables specific pattern matching options for the remainder of a regular expression. The options to enable are specified after the question mark, and the options to disable after the minus sign. The allowed options are:

    i	Use case-insensitive matching.
    m	Use multiline mode, where ^ and $ match the beginning and end of each line
	(instead of the beginning and end of the input string).
    s	Use single-line mode, where the period (.) matches every character
	(instead of every character except \n).
    n	Do not capture unnamed groups. The only valid captures are explicitly named
	or numbered groups of the form (?&lt;name&gt; subexpression).
    x	Exclude unescaped white space from the pattern, and enable comments
	after a number sign (#).</target>
        <note />
      </trans-unit>
      <trans-unit id="Regex_inline_options_short">
        <source>inline options</source>
        <target state="new">inline options</target>
        <note />
      </trans-unit>
      <trans-unit id="Regex_letter_lowercase">
        <source>letter, lowercase</source>
        <target state="new">letter, lowercase</target>
        <note />
      </trans-unit>
      <trans-unit id="Regex_letter_modifier">
        <source>letter, modifier</source>
        <target state="new">letter, modifier</target>
        <note />
      </trans-unit>
      <trans-unit id="Regex_letter_other">
        <source>letter, other</source>
        <target state="new">letter, other</target>
        <note />
      </trans-unit>
      <trans-unit id="Regex_letter_titlecase">
        <source>letter, titlecase</source>
        <target state="new">letter, titlecase</target>
        <note />
      </trans-unit>
      <trans-unit id="Regex_letter_uppercase">
        <source>letter, uppercase</source>
        <target state="new">letter, uppercase</target>
        <note />
      </trans-unit>
      <trans-unit id="Regex_mark_enclosing">
        <source>mark, enclosing</source>
        <target state="new">mark, enclosing</target>
        <note />
      </trans-unit>
      <trans-unit id="Regex_mark_nonspacing">
        <source>mark, nonspacing</source>
        <target state="new">mark, nonspacing</target>
        <note />
      </trans-unit>
      <trans-unit id="Regex_mark_spacing_combining">
        <source>mark, spacing combining</source>
        <target state="new">mark, spacing combining</target>
        <note />
      </trans-unit>
      <trans-unit id="Regex_match_at_least_n_times_lazy_long">
        <source>The {n,}? quantifier matches the preceding element at least n times, where n is any integer, but as few times as possible. It is the lazy counterpart of the greedy quantifier {n,}</source>
        <target state="new">The {n,}? quantifier matches the preceding element at least n times, where n is any integer, but as few times as possible. It is the lazy counterpart of the greedy quantifier {n,}</target>
        <note />
      </trans-unit>
      <trans-unit id="Regex_match_at_least_n_times_lazy_short">
        <source>match at least 'n' times (lazy)</source>
        <target state="new">match at least 'n' times (lazy)</target>
        <note />
      </trans-unit>
      <trans-unit id="Regex_match_at_least_n_times_long">
        <source>The {n,} quantifier matches the preceding element at least n times, where n is any integer. {n,} is a greedy quantifier whose lazy equivalent is {n,}?</source>
        <target state="new">The {n,} quantifier matches the preceding element at least n times, where n is any integer. {n,} is a greedy quantifier whose lazy equivalent is {n,}?</target>
        <note />
      </trans-unit>
      <trans-unit id="Regex_match_at_least_n_times_short">
        <source>match at least 'n' times</source>
        <target state="new">match at least 'n' times</target>
        <note />
      </trans-unit>
      <trans-unit id="Regex_match_between_m_and_n_times_lazy_long">
        <source>The {n,m}? quantifier matches the preceding element between n and m times, where n and m are integers, but as few times as possible. It is the lazy counterpart of the greedy quantifier {n,m}</source>
        <target state="new">The {n,m}? quantifier matches the preceding element between n and m times, where n and m are integers, but as few times as possible. It is the lazy counterpart of the greedy quantifier {n,m}</target>
        <note />
      </trans-unit>
      <trans-unit id="Regex_match_between_m_and_n_times_lazy_short">
        <source>match at least 'n' times (lazy)</source>
        <target state="new">match at least 'n' times (lazy)</target>
        <note />
      </trans-unit>
      <trans-unit id="Regex_match_between_m_and_n_times_long">
        <source>The {n,m} quantifier matches the preceding element at least n times, but no more than m times, where n and m are integers. {n,m} is a greedy quantifier whose lazy equivalent is {n,m}?</source>
        <target state="new">The {n,m} quantifier matches the preceding element at least n times, but no more than m times, where n and m are integers. {n,m} is a greedy quantifier whose lazy equivalent is {n,m}?</target>
        <note />
      </trans-unit>
      <trans-unit id="Regex_match_between_m_and_n_times_short">
        <source>match between 'm' and 'n' times</source>
        <target state="new">match between 'm' and 'n' times</target>
        <note />
      </trans-unit>
      <trans-unit id="Regex_match_exactly_n_times_lazy_long">
        <source>The {n}? quantifier matches the preceding element exactly n times, where n is any integer. It is the lazy counterpart of the greedy quantifier {n}+</source>
        <target state="new">The {n}? quantifier matches the preceding element exactly n times, where n is any integer. It is the lazy counterpart of the greedy quantifier {n}+</target>
        <note />
      </trans-unit>
      <trans-unit id="Regex_match_exactly_n_times_lazy_short">
        <source>match exactly 'n' times (lazy)</source>
        <target state="new">match exactly 'n' times (lazy)</target>
        <note />
      </trans-unit>
      <trans-unit id="Regex_match_exactly_n_times_long">
        <source>The {n} quantifier matches the preceding element exactly n times, where n is any integer. {n} is a greedy quantifier whose lazy equivalent is {n}?</source>
        <target state="new">The {n} quantifier matches the preceding element exactly n times, where n is any integer. {n} is a greedy quantifier whose lazy equivalent is {n}?</target>
        <note />
      </trans-unit>
      <trans-unit id="Regex_match_exactly_n_times_short">
        <source>match exactly 'n' times</source>
        <target state="new">match exactly 'n' times</target>
        <note />
      </trans-unit>
      <trans-unit id="Regex_match_one_or_more_times_lazy_long">
        <source>The +? quantifier matches the preceding element one or more times, but as few times as possible. It is the lazy counterpart of the greedy quantifier +</source>
        <target state="new">The +? quantifier matches the preceding element one or more times, but as few times as possible. It is the lazy counterpart of the greedy quantifier +</target>
        <note />
      </trans-unit>
      <trans-unit id="Regex_match_one_or_more_times_lazy_short">
        <source>match one or more times (lazy)</source>
        <target state="new">match one or more times (lazy)</target>
        <note />
      </trans-unit>
      <trans-unit id="Regex_match_one_or_more_times_long">
        <source>The + quantifier matches the preceding element one or more times. It is equivalent to the {1,} quantifier. + is a greedy quantifier whose lazy equivalent is +?.</source>
        <target state="new">The + quantifier matches the preceding element one or more times. It is equivalent to the {1,} quantifier. + is a greedy quantifier whose lazy equivalent is +?.</target>
        <note />
      </trans-unit>
      <trans-unit id="Regex_match_one_or_more_times_short">
        <source>match one or more times</source>
        <target state="new">match one or more times</target>
        <note />
      </trans-unit>
      <trans-unit id="Regex_match_zero_or_more_times_lazy_long">
        <source>The *? quantifier matches the preceding element zero or more times, but as few times as possible. It is the lazy counterpart of the greedy quantifier *</source>
        <target state="new">The *? quantifier matches the preceding element zero or more times, but as few times as possible. It is the lazy counterpart of the greedy quantifier *</target>
        <note />
      </trans-unit>
      <trans-unit id="Regex_match_zero_or_more_times_lazy_short">
        <source>match zero or more times (lazy)</source>
        <target state="new">match zero or more times (lazy)</target>
        <note />
      </trans-unit>
      <trans-unit id="Regex_match_zero_or_more_times_long">
        <source>The * quantifier matches the preceding element zero or more times. It is equivalent to the {0,} quantifier. * is a greedy quantifier whose lazy equivalent is *?.</source>
        <target state="new">The * quantifier matches the preceding element zero or more times. It is equivalent to the {0,} quantifier. * is a greedy quantifier whose lazy equivalent is *?.</target>
        <note />
      </trans-unit>
      <trans-unit id="Regex_match_zero_or_more_times_short">
        <source>match zero or more times</source>
        <target state="new">match zero or more times</target>
        <note />
      </trans-unit>
      <trans-unit id="Regex_match_zero_or_one_time_lazy_long">
        <source>The ?? quantifier matches the preceding element zero or one time, but as few times as possible. It is the lazy counterpart of the greedy quantifier ?</source>
        <target state="new">The ?? quantifier matches the preceding element zero or one time, but as few times as possible. It is the lazy counterpart of the greedy quantifier ?</target>
        <note />
      </trans-unit>
      <trans-unit id="Regex_match_zero_or_one_time_lazy_short">
        <source>match zero or one time (lazy)</source>
        <target state="new">match zero or one time (lazy)</target>
        <note />
      </trans-unit>
      <trans-unit id="Regex_match_zero_or_one_time_long">
        <source>The ? quantifier matches the preceding element zero or one time. It is equivalent to the {0,1} quantifier. ? is a greedy quantifier whose lazy equivalent is ??.</source>
        <target state="new">The ? quantifier matches the preceding element zero or one time. It is equivalent to the {0,1} quantifier. ? is a greedy quantifier whose lazy equivalent is ??.</target>
        <note />
      </trans-unit>
      <trans-unit id="Regex_match_zero_or_one_time_short">
        <source>match zero or one time</source>
        <target state="new">match zero or one time</target>
        <note />
      </trans-unit>
      <trans-unit id="Regex_matched_subexpression_long">
        <source>This grouping construct captures a matched 'subexpression', where 'subexpression' is any valid regular expression pattern. Captures that use parentheses are numbered automatically from left to right based on the order of the opening parentheses in the regular expression, starting from one. The capture that is numbered zero is the text matched by the entire regular expression pattern.</source>
        <target state="new">This grouping construct captures a matched 'subexpression', where 'subexpression' is any valid regular expression pattern. Captures that use parentheses are numbered automatically from left to right based on the order of the opening parentheses in the regular expression, starting from one. The capture that is numbered zero is the text matched by the entire regular expression pattern.</target>
        <note />
      </trans-unit>
      <trans-unit id="Regex_matched_subexpression_short">
        <source>matched subexpression</source>
        <target state="new">matched subexpression</target>
        <note />
      </trans-unit>
      <trans-unit id="Regex_name">
        <source>name</source>
        <target state="new">name</target>
        <note />
      </trans-unit>
      <trans-unit id="Regex_name1">
        <source>name1</source>
        <target state="new">name1</target>
        <note />
      </trans-unit>
      <trans-unit id="Regex_name2">
        <source>name2</source>
        <target state="new">name2</target>
        <note />
      </trans-unit>
      <trans-unit id="Regex_name_or_number">
        <source>name-or-number</source>
        <target state="new">name-or-number</target>
        <note />
      </trans-unit>
      <trans-unit id="Regex_named_backreference_long">
        <source>A named or numbered backreference.

'name' is the name of a capturing group defined in the regular expression pattern.</source>
        <target state="new">A named or numbered backreference.

'name' is the name of a capturing group defined in the regular expression pattern.</target>
        <note />
      </trans-unit>
      <trans-unit id="Regex_named_backreference_short">
        <source>named backreference</source>
        <target state="new">named backreference</target>
        <note />
      </trans-unit>
      <trans-unit id="Regex_named_matched_subexpression_long">
        <source>Captures a matched subexpression and lets you access it by name or by number.

'name' is a valid group name, and 'subexpression' is any valid regular expression pattern. 'name' must not contain any punctuation characters and cannot begin with a number.

If the RegexOptions parameter of a regular expression pattern matching method includes the RegexOptions.ExplicitCapture flag, or if the n option is applied to this subexpression, the only way to capture a subexpression is to explicitly name capturing groups.</source>
        <target state="new">Captures a matched subexpression and lets you access it by name or by number.

'name' is a valid group name, and 'subexpression' is any valid regular expression pattern. 'name' must not contain any punctuation characters and cannot begin with a number.

If the RegexOptions parameter of a regular expression pattern matching method includes the RegexOptions.ExplicitCapture flag, or if the n option is applied to this subexpression, the only way to capture a subexpression is to explicitly name capturing groups.</target>
        <note />
      </trans-unit>
      <trans-unit id="Regex_named_matched_subexpression_short">
        <source>named matched subexpression</source>
        <target state="new">named matched subexpression</target>
        <note />
      </trans-unit>
      <trans-unit id="Regex_negative_character_group_long">
        <source>A negative character group specifies a list of characters that must not appear in an input string for a match to occur. The list of characters are specified individually.

Two or more character ranges can be concatenated. For example, to specify the range of decimal digits from "0" through "9", the range of lowercase letters from "a" through "f", and the range of uppercase letters from "A" through "F", use [0-9a-fA-F].</source>
        <target state="new">A negative character group specifies a list of characters that must not appear in an input string for a match to occur. The list of characters are specified individually.

Two or more character ranges can be concatenated. For example, to specify the range of decimal digits from "0" through "9", the range of lowercase letters from "a" through "f", and the range of uppercase letters from "A" through "F", use [0-9a-fA-F].</target>
        <note />
      </trans-unit>
      <trans-unit id="Regex_negative_character_group_short">
        <source>negative character group</source>
        <target state="new">negative character group</target>
        <note />
      </trans-unit>
      <trans-unit id="Regex_negative_character_range_long">
        <source>A negative character range specifies a list of characters that must not appear in an input string for a match to occur. 'firstCharacter' is the character that begins the range, and 'lastCharacter' is the character that ends the range.

Two or more character ranges can be concatenated. For example, to specify the range of decimal digits from "0" through "9", the range of lowercase letters from "a" through "f", and the range of uppercase letters from "A" through "F", use [0-9a-fA-F].</source>
        <target state="new">A negative character range specifies a list of characters that must not appear in an input string for a match to occur. 'firstCharacter' is the character that begins the range, and 'lastCharacter' is the character that ends the range.

Two or more character ranges can be concatenated. For example, to specify the range of decimal digits from "0" through "9", the range of lowercase letters from "a" through "f", and the range of uppercase letters from "A" through "F", use [0-9a-fA-F].</target>
        <note />
      </trans-unit>
      <trans-unit id="Regex_negative_character_range_short">
        <source>negative character range</source>
        <target state="new">negative character range</target>
        <note />
      </trans-unit>
      <trans-unit id="Regex_negative_unicode_category_long">
        <source>The regular expression construct \P{ name } matches any character that does not belong to a Unicode general category or named block, where name is the category abbreviation or named block name.</source>
        <target state="new">The regular expression construct \P{ name } matches any character that does not belong to a Unicode general category or named block, where name is the category abbreviation or named block name.</target>
        <note />
      </trans-unit>
      <trans-unit id="Regex_negative_unicode_category_short">
        <source>negative unicode category</source>
        <target state="new">negative unicode category</target>
        <note />
      </trans-unit>
      <trans-unit id="Regex_new_line_character_long">
        <source>Matches a new-line character, \u000A</source>
        <target state="new">Matches a new-line character, \u000A</target>
        <note />
      </trans-unit>
      <trans-unit id="Regex_new_line_character_short">
        <source>new-line character</source>
        <target state="new">new-line character</target>
        <note />
      </trans-unit>
      <trans-unit id="Regex_no">
        <source>no</source>
        <target state="new">no</target>
        <note />
      </trans-unit>
      <trans-unit id="Regex_non_digit_character_long">
        <source>\D matches any non-digit character. It is equivalent to the \P{Nd} regular expression pattern.

If ECMAScript-compliant behavior is specified, \D is equivalent to [^0-9]</source>
        <target state="new">\D matches any non-digit character. It is equivalent to the \P{Nd} regular expression pattern.

If ECMAScript-compliant behavior is specified, \D is equivalent to [^0-9]</target>
        <note />
      </trans-unit>
      <trans-unit id="Regex_non_digit_character_short">
        <source>non-digit character</source>
        <target state="new">non-digit character</target>
        <note />
      </trans-unit>
      <trans-unit id="Regex_non_white_space_character_long">
        <source>\S matches any non-white-space character. It is equivalent to the [^\f\n\r\t\v\x85\p{Z}] regular expression pattern, or the opposite of the regular expression pattern that is equivalent to \s, which matches white-space characters.

If ECMAScript-compliant behavior is specified, \S is equivalent to [^ \f\n\r\t\v]</source>
        <target state="new">\S matches any non-white-space character. It is equivalent to the [^\f\n\r\t\v\x85\p{Z}] regular expression pattern, or the opposite of the regular expression pattern that is equivalent to \s, which matches white-space characters.

If ECMAScript-compliant behavior is specified, \S is equivalent to [^ \f\n\r\t\v]</target>
        <note />
      </trans-unit>
      <trans-unit id="Regex_non_white_space_character_short">
        <source>non-white-space character</source>
        <target state="new">non-white-space character</target>
        <note />
      </trans-unit>
      <trans-unit id="Regex_non_word_boundary_long">
        <source>The \B anchor specifies that the match must not occur on a word boundary. It is the opposite of the \b anchor.</source>
        <target state="new">The \B anchor specifies that the match must not occur on a word boundary. It is the opposite of the \b anchor.</target>
        <note />
      </trans-unit>
      <trans-unit id="Regex_non_word_boundary_short">
        <source>non-word boundary</source>
        <target state="new">non-word boundary</target>
        <note />
      </trans-unit>
      <trans-unit id="Regex_non_word_character_long">
        <source>\W matches any non-word character. It matches any character except for those in the following Unicode categories:

    Ll	Letter, Lowercase
    Lu	Letter, Uppercase
    Lt	Letter, Titlecase
    Lo	Letter, Other
    Lm	Letter, Modifier
    Mn	Mark, Nonspacing
    Nd	Number, Decimal Digit
    Pc	Punctuation, Connector

If ECMAScript-compliant behavior is specified, \W is equivalent to [^a-zA-Z_0-9]</source>
        <target state="new">\W matches any non-word character. It matches any character except for those in the following Unicode categories:

    Ll	Letter, Lowercase
    Lu	Letter, Uppercase
    Lt	Letter, Titlecase
    Lo	Letter, Other
    Lm	Letter, Modifier
    Mn	Mark, Nonspacing
    Nd	Number, Decimal Digit
    Pc	Punctuation, Connector

If ECMAScript-compliant behavior is specified, \W is equivalent to [^a-zA-Z_0-9]</target>
        <note>Note: Ll, Lu, Lt, Lo, Lm, Mn, Nd, and Pc are all things that should not be localized. </note>
      </trans-unit>
      <trans-unit id="Regex_non_word_character_short">
        <source>non-word character</source>
        <target state="new">non-word character</target>
        <note />
      </trans-unit>
      <trans-unit id="Regex_nonbacktracking_subexpression_long">
        <source>This construct disables backtracking. The regular expression engine will match as many characters in the input string as it can. When no further match is possible, it will not backtrack to attempt alternate pattern matches. (That is, the subexpression matches only strings that would be matched by the subexpression alone; it does not attempt to match a string based on the subexpression and any subexpressions that follow it.)

This option is recommended if you know that backtracking will not succeed. Preventing the regular expression engine from performing unnecessary searching improves performance.</source>
        <target state="new">This construct disables backtracking. The regular expression engine will match as many characters in the input string as it can. When no further match is possible, it will not backtrack to attempt alternate pattern matches. (That is, the subexpression matches only strings that would be matched by the subexpression alone; it does not attempt to match a string based on the subexpression and any subexpressions that follow it.)

This option is recommended if you know that backtracking will not succeed. Preventing the regular expression engine from performing unnecessary searching improves performance.</target>
        <note />
      </trans-unit>
      <trans-unit id="Regex_nonbacktracking_subexpression_short">
        <source>nonbacktracking subexpression</source>
        <target state="new">nonbacktracking subexpression</target>
        <note />
      </trans-unit>
      <trans-unit id="Regex_noncapturing_group_long">
        <source>This construct does not capture the substring that is matched by a subexpression:

The noncapturing group construct is typically used when a quantifier is applied to a group, but the substrings captured by the group are of no interest.

If a regular expression includes nested grouping constructs, an outer noncapturing group construct does not apply to the inner nested group constructs.</source>
        <target state="new">This construct does not capture the substring that is matched by a subexpression:

The noncapturing group construct is typically used when a quantifier is applied to a group, but the substrings captured by the group are of no interest.

If a regular expression includes nested grouping constructs, an outer noncapturing group construct does not apply to the inner nested group constructs.</target>
        <note />
      </trans-unit>
      <trans-unit id="Regex_noncapturing_group_short">
        <source>noncapturing group</source>
        <target state="new">noncapturing group</target>
        <note />
      </trans-unit>
      <trans-unit id="Regex_number_decimal_digit">
        <source>number, decimal digit</source>
        <target state="new">number, decimal digit</target>
        <note />
      </trans-unit>
      <trans-unit id="Regex_number_letter">
        <source>number, letter</source>
        <target state="new">number, letter</target>
        <note />
      </trans-unit>
      <trans-unit id="Regex_number_other">
        <source>number, other</source>
        <target state="new">number, other</target>
        <note />
      </trans-unit>
      <trans-unit id="Regex_numbered_backreference_long">
        <source>A numbered backreference, where 'number' is the ordinal position of the capturing group in the regular expression. For example, \4 matches the contents of the fourth capturing group.

There is an ambiguity between octal escape codes (such as \16) and \number backreferences that use the same notation. If the ambiguity is a problem, you can use the \k&lt;name&gt; notation, which is unambiguous and cannot be confused with octal character codes. Similarly, hexadecimal codes such as \xdd are unambiguous and cannot be confused with backreferences.</source>
        <target state="new">A numbered backreference, where 'number' is the ordinal position of the capturing group in the regular expression. For example, \4 matches the contents of the fourth capturing group.

There is an ambiguity between octal escape codes (such as \16) and \number backreferences that use the same notation. If the ambiguity is a problem, you can use the \k&lt;name&gt; notation, which is unambiguous and cannot be confused with octal character codes. Similarly, hexadecimal codes such as \xdd are unambiguous and cannot be confused with backreferences.</target>
        <note />
      </trans-unit>
      <trans-unit id="Regex_numbered_backreference_short">
        <source>numbered backreference</source>
        <target state="new">numbered backreference</target>
        <note />
      </trans-unit>
      <trans-unit id="Regex_other_control">
        <source>other, control</source>
        <target state="new">other, control</target>
        <note />
      </trans-unit>
      <trans-unit id="Regex_other_format">
        <source>other, format</source>
        <target state="new">other, format</target>
        <note />
      </trans-unit>
      <trans-unit id="Regex_other_not_assigned">
        <source>other, not assigned</source>
        <target state="new">other, not assigned</target>
        <note />
      </trans-unit>
      <trans-unit id="Regex_other_private_use">
        <source>other, private use</source>
        <target state="new">other, private use</target>
        <note />
      </trans-unit>
      <trans-unit id="Regex_other_surrogate">
        <source>other, surrogate</source>
        <target state="new">other, surrogate</target>
        <note />
      </trans-unit>
      <trans-unit id="Regex_positive_character_group_long">
        <source>A positive character group specifies a list of characters, any one of which may appear in an input string for a match to occur.</source>
        <target state="new">A positive character group specifies a list of characters, any one of which may appear in an input string for a match to occur.</target>
        <note />
      </trans-unit>
      <trans-unit id="Regex_positive_character_group_short">
        <source>positive character group</source>
        <target state="new">positive character group</target>
        <note />
      </trans-unit>
      <trans-unit id="Regex_positive_character_range_long">
        <source>A positive character range specifies a range of characters, any one of which may appear in an input string for a match to occur.  'firstCharacter' is the character that begins the range and 'lastCharacter' is the character that ends the range. </source>
        <target state="new">A positive character range specifies a range of characters, any one of which may appear in an input string for a match to occur.  'firstCharacter' is the character that begins the range and 'lastCharacter' is the character that ends the range. </target>
        <note />
      </trans-unit>
      <trans-unit id="Regex_positive_character_range_short">
        <source>positive character range</source>
        <target state="new">positive character range</target>
        <note />
=======
      <trans-unit id="CodeAction_{0}_did_not_produce_a_changed_solution">
        <source>CodeAction '{0}' did not produce a changed solution</source>
        <target state="translated">CodeAction "{0}" 未生成更改的解决方案</target>
        <note>"CodeAction" is a specific type, and {0} represents the title shown by the action.</note>
>>>>>>> d369ae99
      </trans-unit>
      <trans-unit id="Comments_not_allowed">
        <source>Comments not allowed</source>
        <target state="new">Comments not allowed</target>
        <note />
      </trans-unit>
      <trans-unit id="Constructors_not_allowed">
        <source>Constructors not allowed</source>
        <target state="new">Constructors not allowed</target>
        <note />
      </trans-unit>
      <trans-unit id="Core_EditorConfig_Options">
        <source>Core EditorConfig Options</source>
        <target state="translated">Core EditorConfig 选项</target>
        <note />
      </trans-unit>
      <trans-unit id="DateTimeKind_must_be_Utc">
        <source>DateTimeKind must be Utc</source>
        <target state="translated">DateTimeKind 必须是 Utc</target>
        <note />
      </trans-unit>
      <trans-unit id="Destination_type_must_be_a_0_1_2_or_3_but_given_one_is_4">
        <source>Destination type must be a {0}, {1}, {2} or {3}, but given one is {4}.</source>
        <target state="translated">目标类型必须是 {0}、{1}、{2} 或 {3}，但给定类型是 {4}。</target>
        <note />
      </trans-unit>
      <trans-unit id="Document_does_not_support_syntax_trees">
        <source>Document does not support syntax trees</source>
        <target state="translated">文档不支持语法树</target>
        <note />
      </trans-unit>
      <trans-unit id="Enable_JSON_editor_features">
        <source>Enable JSON editor features</source>
        <target state="new">Enable JSON editor features</target>
        <note />
      </trans-unit>
      <trans-unit id="Error_parsing_comment">
        <source>Error parsing comment</source>
        <target state="new">Error parsing comment</target>
        <note />
      </trans-unit>
      <trans-unit id="Error_reading_content_of_source_file_0_1">
        <source>Error reading content of source file '{0}' -- '{1}'.</source>
        <target state="translated">读取源文件“{0}”中的内容时出错 -“{1}”。</target>
        <note />
      </trans-unit>
      <trans-unit id="Illegal_string_character">
        <source>Illegal string character</source>
        <target state="new">Illegal string character</target>
        <note />
      </trans-unit>
      <trans-unit id="Illegal_whitespace_character">
        <source>Illegal whitespace character</source>
        <target state="new">Illegal whitespace character</target>
        <note />
      </trans-unit>
      <trans-unit id="Indentation_and_spacing">
        <source>Indentation and spacing</source>
        <target state="translated">缩进和间距</target>
        <note />
      </trans-unit>
      <trans-unit id="Invalid_constructor_name">
        <source>Invalid constructor name</source>
        <target state="new">Invalid constructor name</target>
        <note />
      </trans-unit>
      <trans-unit id="Invalid_escape_sequence">
        <source>Invalid escape sequence</source>
        <target state="new">Invalid escape sequence</target>
        <note />
      </trans-unit>
      <trans-unit id="Invalid_number">
        <source>Invalid number</source>
        <target state="new">Invalid number</target>
        <note />
      </trans-unit>
      <trans-unit id="Invalid_property_name">
        <source>Invalid property name</source>
        <target state="new">Invalid property name</target>
        <note />
      </trans-unit>
      <trans-unit id="JSON_issue_0">
        <source>JSON issue: {0}</source>
        <target state="new">JSON issue: {0}</target>
        <note />
      </trans-unit>
      <trans-unit id="Missing_property_value">
        <source>Missing property value</source>
        <target state="new">Missing property value</target>
        <note />
      </trans-unit>
      <trans-unit id="Name_expected">
        <source>Name expected</source>
        <target state="new">Name expected</target>
        <note />
      </trans-unit>
      <trans-unit id="Nested_properties_not_allowed">
        <source>Nested properties not allowed</source>
        <target state="new">Nested properties not allowed</target>
        <note />
      </trans-unit>
      <trans-unit id="New_line_preferences">
        <source>New line preferences</source>
        <target state="translated">新行首选项</target>
        <note />
      </trans-unit>
      <trans-unit id="Only_properties_allowed_in_an_object">
        <source>Only properties allowed in an object</source>
        <target state="new">Only properties allowed in an object</target>
        <note />
      </trans-unit>
      <trans-unit id="Only_submission_project_can_reference_submission_projects">
        <source>Only submission project can reference submission projects.</source>
        <target state="translated">只有提交项目才能引用提交项目。</target>
        <note />
      </trans-unit>
      <trans-unit id="Options_did_not_come_from_specified_Solution">
        <source>Options did not come from specified Solution</source>
        <target state="translated">选项并非来自指定的解决方案</target>
        <note />
      </trans-unit>
      <trans-unit id="Predefined_conversion_from_0_to_1">
        <source>Predefined conversion from {0} to {1}.</source>
        <target state="translated">从 {0} 到 {1} 的预定义转换。</target>
        <note />
      </trans-unit>
      <trans-unit id="Probable_JSON_string_detected">
        <source>Probable JSON string detected</source>
        <target state="new">Probable JSON string detected</target>
        <note />
      </trans-unit>
      <trans-unit id="Project_does_not_contain_specified_reference">
        <source>Project does not contain specified reference</source>
        <target state="translated">项目不包含指定的引用</target>
        <note />
      </trans-unit>
      <trans-unit id="Properties_not_allowed_in_an_array">
        <source>Properties not allowed in an array</source>
        <target state="new">Properties not allowed in an array</target>
        <note />
      </trans-unit>
      <trans-unit id="Property_name_must_be_a_string">
        <source>Property name must be a string</source>
        <target state="new">Property name must be a string</target>
        <note />
      </trans-unit>
      <trans-unit id="Refactoring_Only">
        <source>Refactoring Only</source>
        <target state="translated">仅重构</target>
        <note />
      </trans-unit>
      <trans-unit id="Remove_the_line_below_if_you_want_to_inherit_dot_editorconfig_settings_from_higher_directories">
        <source>Remove the line below if you want to inherit .editorconfig settings from higher directories</source>
        <target state="translated">如果要从更高级别的目录继承 .editorconfig 设置，请删除以下行</target>
        <note />
      </trans-unit>
      <trans-unit id="Removing_analyzer_config_documents_is_not_supported">
        <source>Removing analyzer config documents is not supported.</source>
        <target state="translated">不支持删除分析器配置文档。</target>
        <note />
      </trans-unit>
      <trans-unit id="Rename_0_to_1">
        <source>Rename '{0}' to '{1}'</source>
        <target state="translated">将“{0}” 重命名为“{1}”</target>
        <note />
      </trans-unit>
      <trans-unit id="Solution_does_not_contain_specified_reference">
        <source>Solution does not contain specified reference</source>
        <target state="translated">解决方案不包含指定的引用</target>
        <note />
      </trans-unit>
      <trans-unit id="Strings_must_start_with_double_quote_not_single_quote">
        <source>Strings must start with " not '</source>
        <target state="new">Strings must start with " not '</target>
        <note />
      </trans-unit>
      <trans-unit id="Strings_must_start_with_double_quote_not_single_quote">
        <source>Strings must start with " not '</source>
        <target state="new">Strings must start with " not '</target>
        <note />
      </trans-unit>
      <trans-unit id="Symbol_0_is_not_from_source">
        <source>Symbol "{0}" is not from source.</source>
        <target state="translated">符号“{0}”不是来自源。</target>
        <note />
      </trans-unit>
      <trans-unit id="Documentation_comment_id_must_start_with_E_F_M_N_P_or_T">
        <source>Documentation comment id must start with E, F, M, N, P or T</source>
        <target state="translated">文档注释 ID 必须以 E、F、M、N、P 或 T 开头</target>
        <note />
      </trans-unit>
      <trans-unit id="Cycle_detected_in_extensions">
        <source>Cycle detected in extensions</source>
        <target state="translated">在扩展中检测到循环</target>
        <note />
      </trans-unit>
      <trans-unit id="Destination_type_must_be_a_0_but_given_one_is_1">
        <source>Destination type must be a {0}, but given one is {1}.</source>
        <target state="translated">目标类型必须是 {0}，但给定类型是 {1}。</target>
        <note />
      </trans-unit>
      <trans-unit id="Destination_type_must_be_a_0_or_a_1_but_given_one_is_2">
        <source>Destination type must be a {0} or a {1}, but given one is {2}.</source>
        <target state="translated">目标类型必须是 {0} 或 {1}，但给定类型是 {2}。</target>
        <note />
      </trans-unit>
      <trans-unit id="Destination_type_must_be_a_0_1_or_2_but_given_one_is_3">
        <source>Destination type must be a {0}, {1} or {2}, but given one is {3}.</source>
        <target state="translated">目标类型必须是 {0}、{1} 或 {2}，但给定类型是 {3}。</target>
        <note />
      </trans-unit>
      <trans-unit id="Could_not_find_location_to_generation_symbol_into">
        <source>Could not find location to generation symbol into.</source>
        <target state="translated">找不到符号生成到的位置。</target>
        <note />
      </trans-unit>
      <trans-unit id="No_location_provided_to_add_statements_to">
        <source>No location provided to add statements to.</source>
        <target state="translated">未提供语句要添加到的位置。</target>
        <note />
      </trans-unit>
      <trans-unit id="Destination_location_was_not_in_source">
        <source>Destination location was not in source.</source>
        <target state="translated">目标位置不在源中。</target>
        <note />
      </trans-unit>
      <trans-unit id="Destination_location_was_from_a_different_tree">
        <source>Destination location was from a different tree.</source>
        <target state="translated">目标位置来自不同的树。</target>
        <note />
      </trans-unit>
      <trans-unit id="Node_is_of_the_wrong_type">
        <source>Node is of the wrong type.</source>
        <target state="translated">节点类型不正确。</target>
        <note />
      </trans-unit>
      <trans-unit id="Location_must_be_null_or_from_source">
        <source>Location must be null or from source.</source>
        <target state="translated">位置必须为 null 或来自源。</target>
        <note />
      </trans-unit>
      <trans-unit id="Duplicate_source_file_0_in_project_1">
        <source>Duplicate source file '{0}' in project '{1}'</source>
        <target state="translated">项目“{1}”中源文件“{0}”重复</target>
        <note />
      </trans-unit>
      <trans-unit id="Removing_projects_is_not_supported">
        <source>Removing projects is not supported.</source>
        <target state="translated">不支持删除项目。</target>
        <note />
      </trans-unit>
      <trans-unit id="Adding_projects_is_not_supported">
        <source>Adding projects is not supported.</source>
        <target state="translated">不支持添加项目。</target>
        <note />
      </trans-unit>
      <trans-unit id="Symbols_project_could_not_be_found_in_the_provided_solution">
        <source>Symbol's project could not be found in the provided solution</source>
        <target state="translated">在提供的解决方案中找不到符号的项目</target>
        <note />
      </trans-unit>
      <trans-unit id="Sync_namespace_to_folder_structure">
        <source>Sync namespace to folder structure</source>
        <target state="translated">将命名空间同步到文件夹结构</target>
        <note />
      </trans-unit>
      <trans-unit id="Syntax_error">
        <source>Syntax error</source>
        <target state="new">Syntax error</target>
        <note />
<<<<<<< HEAD
      </trans-unit>
      <trans-unit id="Trailing_comma_not_allowed">
        <source>Trailing comma not allowed</source>
        <target state="new">Trailing comma not allowed</target>
        <note />
      </trans-unit>
      <trans-unit id="TypeOrNamespaceUsageInfo_BaseType">
        <source>Base Type</source>
        <target state="new">Base Type</target>
        <note>See xml doc comments on 'TypeOrNamespaceUsageInfo' enum for context</note>
=======
>>>>>>> d369ae99
      </trans-unit>
      <trans-unit id="The_contents_of_a_SourceGeneratedDocument_may_not_be_changed">
        <source>The contents of a SourceGeneratedDocument may not be changed.</source>
        <target state="translated">不能更改 SourceGeneratedDocument 的内容。</target>
        <note>{locked:SourceGeneratedDocument}</note>
      </trans-unit>
      <trans-unit id="The_project_already_contains_the_specified_reference">
        <source>The project already contains the specified reference.</source>
        <target state="translated">项目已包含指定的引用。</target>
        <note />
      </trans-unit>
      <trans-unit id="The_solution_already_contains_the_specified_reference">
        <source>The solution already contains the specified reference.</source>
        <target state="translated">解决方案已包含指定的引用。</target>
        <note />
      </trans-unit>
      <trans-unit id="Trailing_comma_not_allowed">
        <source>Trailing comma not allowed</source>
        <target state="new">Trailing comma not allowed</target>
        <note />
      </trans-unit>
      <trans-unit id="Unknown">
        <source>Unknown</source>
        <target state="translated">未知</target>
        <note />
      </trans-unit>
      <trans-unit id="Unterminated_comment">
        <source>Unterminated comment</source>
        <target state="new">Unterminated comment</target>
        <note />
      </trans-unit>
      <trans-unit id="Unterminated_string">
        <source>Unterminated string</source>
        <target state="new">Unterminated string</target>
        <note />
      </trans-unit>
<<<<<<< HEAD
      <trans-unit id="Unterminated_comment">
        <source>Unterminated comment</source>
        <target state="new">Unterminated comment</target>
        <note />
      </trans-unit>
      <trans-unit id="Unterminated_string">
        <source>Unterminated string</source>
        <target state="new">Unterminated string</target>
        <note />
      </trans-unit>
      <trans-unit id="ValueUsageInfo_Name">
        <source>Name</source>
        <target state="new">Name</target>
        <note>See xml doc comments on 'ValueUsageInfo' enum for context</note>
=======
      <trans-unit id="Value_required">
        <source>Value required</source>
        <target state="new">Value required</target>
        <note />
>>>>>>> d369ae99
      </trans-unit>
      <trans-unit id="Value_required">
        <source>Value required</source>
        <target state="new">Value required</target>
        <note />
      </trans-unit>
      <trans-unit id="Visual_Basic_files">
        <source>Visual Basic files</source>
        <target state="translated">visual basic 文件</target>
        <note />
      </trans-unit>
      <trans-unit id="Warning_adding_imports_will_bring_an_extension_method_into_scope_with_the_same_name_as_member_access">
        <source>Adding imports will bring an extension method into scope with the same name as '{0}'</source>
        <target state="translated">添加导入将使扩展方法与 "{0}" 具有相同名称的作用域</target>
        <note />
      </trans-unit>
      <trans-unit id="Workspace_error">
        <source>Workspace error</source>
        <target state="translated">工作区错误</target>
        <note />
      </trans-unit>
      <trans-unit id="Workspace_is_not_empty">
        <source>Workspace is not empty.</source>
        <target state="translated">工作区不为空。</target>
        <note />
      </trans-unit>
      <trans-unit id="_0_expected">
        <source>'{0}' expected</source>
        <target state="new">'{0}' expected</target>
        <note />
      </trans-unit>
<<<<<<< HEAD
=======
      <trans-unit id="_0_is_in_a_different_project">
        <source>{0} is in a different project.</source>
        <target state="translated">{0} 位于不同的项目中。</target>
        <note />
      </trans-unit>
>>>>>>> d369ae99
      <trans-unit id="_0_is_not_part_of_the_workspace">
        <source>'{0}' is not part of the workspace.</source>
        <target state="translated">“{0}”不是工作区的一部分。</target>
        <note />
      </trans-unit>
      <trans-unit id="_0_is_already_part_of_the_workspace">
        <source>'{0}' is already part of the workspace.</source>
        <target state="translated">“{0}”已经是工作区的一部分。</target>
        <note />
      </trans-unit>
      <trans-unit id="_0_is_not_referenced">
        <source>'{0}' is not referenced.</source>
        <target state="translated">'未引用“{0}”。</target>
        <note />
      </trans-unit>
      <trans-unit id="_0_is_already_referenced">
        <source>'{0}' is already referenced.</source>
        <target state="translated">'已引用“{0}”。</target>
        <note />
      </trans-unit>
      <trans-unit id="Adding_project_reference_from_0_to_1_will_cause_a_circular_reference">
        <source>Adding project reference from '{0}' to '{1}' will cause a circular reference.</source>
        <target state="translated">将项目引用从“{0}”添加到“{1}”导致循环引用。</target>
        <note />
      </trans-unit>
      <trans-unit id="Metadata_is_not_referenced">
        <source>Metadata is not referenced.</source>
        <target state="translated">未引用元数据。</target>
        <note />
      </trans-unit>
      <trans-unit id="Metadata_is_already_referenced">
        <source>Metadata is already referenced.</source>
        <target state="translated">已引用元数据。</target>
        <note />
      </trans-unit>
      <trans-unit id="_0_is_not_present">
        <source>{0} is not present.</source>
        <target state="translated">{0} 不存在。</target>
        <note />
      </trans-unit>
      <trans-unit id="_0_is_already_present">
        <source>{0} is already present.</source>
        <target state="translated">{0} 已存在。</target>
        <note />
      </trans-unit>
      <trans-unit id="The_specified_document_is_not_a_version_of_this_document">
        <source>The specified document is not a version of this document.</source>
        <target state="translated">指定的文档不是此文档的某个版本。</target>
        <note />
      </trans-unit>
      <trans-unit id="The_language_0_is_not_supported">
        <source>The language '{0}' is not supported.</source>
        <target state="translated">语言“{0}”不受支持。</target>
        <note />
      </trans-unit>
      <trans-unit id="The_solution_already_contains_the_specified_project">
        <source>The solution already contains the specified project.</source>
        <target state="translated">解决方案已包含指定的项目。</target>
        <note />
      </trans-unit>
      <trans-unit id="The_solution_does_not_contain_the_specified_project">
        <source>The solution does not contain the specified project.</source>
        <target state="translated">解决方案不包含指定的项目。</target>
        <note />
      </trans-unit>
      <trans-unit id="The_project_already_references_the_target_project">
        <source>The project already references the target project.</source>
        <target state="translated">项目已引用目标项目。</target>
        <note />
      </trans-unit>
      <trans-unit id="The_solution_already_contains_the_specified_document">
        <source>The solution already contains the specified document.</source>
        <target state="translated">解决方案已包含指定的文档。</target>
        <note />
      </trans-unit>
      <trans-unit id="Temporary_storage_cannot_be_written_more_than_once">
        <source>Temporary storage cannot be written more than once.</source>
        <target state="translated">不能多次写入临时存储。</target>
        <note />
      </trans-unit>
      <trans-unit id="_0_is_not_open">
        <source>'{0}' is not open.</source>
        <target state="translated">'未打开“{0}”。</target>
        <note />
      </trans-unit>
      <trans-unit id="A_language_name_cannot_be_specified_for_this_option">
        <source>A language name cannot be specified for this option.</source>
        <target state="translated">无法为此选项指定语言名称。</target>
        <note />
      </trans-unit>
      <trans-unit id="A_language_name_must_be_specified_for_this_option">
        <source>A language name must be specified for this option.</source>
        <target state="translated">必须为此选项指定语言名称。</target>
        <note />
      </trans-unit>
      <trans-unit id="File_was_externally_modified_colon_0">
        <source>File was externally modified: {0}.</source>
        <target state="translated">已从外部修改文件: {0}。</target>
        <note />
      </trans-unit>
      <trans-unit id="Unrecognized_language_name">
        <source>Unrecognized language name.</source>
        <target state="translated">无法识别的语言名称。</target>
        <note />
      </trans-unit>
      <trans-unit id="Can_t_resolve_metadata_reference_colon_0">
        <source>Can't resolve metadata reference: '{0}'.</source>
        <target state="translated">无法解析元数据引用:“{0}”。</target>
        <note />
      </trans-unit>
      <trans-unit id="Can_t_resolve_analyzer_reference_colon_0">
        <source>Can't resolve analyzer reference: '{0}'.</source>
        <target state="translated">无法解析分析器引用:“{0}”。</target>
        <note />
      </trans-unit>
      <trans-unit id="Invalid_project_block_expected_after_Project">
        <source>Invalid project block, expected "=" after Project.</source>
        <target state="translated">无效的项目块，项目之后应为“=”。</target>
        <note />
      </trans-unit>
      <trans-unit id="Invalid_project_block_expected_after_project_name">
        <source>Invalid project block, expected "," after project name.</source>
        <target state="translated">无效的项目块，项目名之后应为“,”。</target>
        <note />
      </trans-unit>
      <trans-unit id="Invalid_project_block_expected_after_project_path">
        <source>Invalid project block, expected "," after project path.</source>
        <target state="translated">无效的项目块，项目路径之后应为“,”。</target>
        <note />
      </trans-unit>
      <trans-unit id="Expected_0">
        <source>Expected {0}.</source>
        <target state="translated">应为 {0}。</target>
        <note />
      </trans-unit>
      <trans-unit id="_0_literal_not_allowed">
        <source>'{0}' literal not allowed</source>
        <target state="new">'{0}' literal not allowed</target>
        <note />
      </trans-unit>
      <trans-unit id="_0_must_be_a_non_null_and_non_empty_string">
        <source>"{0}" must be a non-null and non-empty string.</source>
        <target state="translated">“{0}”必须是一个非 null 和非空的字符串。</target>
        <note />
      </trans-unit>
      <trans-unit id="Expected_header_colon_0">
        <source>Expected header: "{0}".</source>
        <target state="translated">应为标头:“{0}”。</target>
        <note />
      </trans-unit>
      <trans-unit id="Expected_end_of_file">
        <source>Expected end-of-file.</source>
        <target state="translated">应为文件结尾。</target>
        <note />
      </trans-unit>
      <trans-unit id="Expected_0_line">
        <source>Expected {0} line.</source>
        <target state="translated">应为 {0} 行。</target>
        <note />
      </trans-unit>
      <trans-unit id="This_submission_already_references_another_submission_project">
        <source>This submission already references another submission project.</source>
        <target state="translated">此提交已引用另一个提交项目。</target>
        <note />
      </trans-unit>
      <trans-unit id="_0_still_contains_open_documents">
        <source>{0} still contains open documents.</source>
        <target state="translated">{0} 仍包含打开的文档。</target>
        <note />
      </trans-unit>
      <trans-unit id="_0_is_still_open">
        <source>{0} is still open.</source>
        <target state="translated">{0}仍处于打开状态。</target>
        <note />
      </trans-unit>
      <trans-unit id="Arrays_with_more_than_one_dimension_cannot_be_serialized">
        <source>Arrays with more than one dimension cannot be serialized.</source>
        <target state="translated">不能序列化具有多个维度的数组。</target>
        <note />
      </trans-unit>
      <trans-unit id="Value_too_large_to_be_represented_as_a_30_bit_unsigned_integer">
        <source>Value too large to be represented as a 30 bit unsigned integer.</source>
        <target state="translated">值太大，无法表示为 30 位无符号整数。</target>
        <note />
      </trans-unit>
      <trans-unit id="Specified_path_must_be_absolute">
        <source>Specified path must be absolute.</source>
        <target state="translated">指定的路径必须是绝对路径。</target>
        <note />
      </trans-unit>
      <trans-unit id="Name_can_be_simplified">
        <source>Name can be simplified.</source>
        <target state="translated">可以简化名称。</target>
        <note />
      </trans-unit>
      <trans-unit id="Unknown_identifier">
        <source>Unknown identifier.</source>
        <target state="translated">未知的标识符。</target>
        <note />
      </trans-unit>
      <trans-unit id="Cannot_generate_code_for_unsupported_operator_0">
        <source>Cannot generate code for unsupported operator '{0}'</source>
        <target state="translated">无法为不受支持的运算符“{0}”生成代码</target>
        <note />
      </trans-unit>
      <trans-unit id="Invalid_number_of_parameters_for_binary_operator">
        <source>Invalid number of parameters for binary operator.</source>
        <target state="translated">参数数目对二元运算符无效。</target>
        <note />
      </trans-unit>
      <trans-unit id="Invalid_number_of_parameters_for_unary_operator">
        <source>Invalid number of parameters for unary operator.</source>
        <target state="translated">参数数目对一元运算符无效。</target>
        <note />
      </trans-unit>
      <trans-unit id="Cannot_open_project_0_because_the_file_extension_1_is_not_associated_with_a_language">
        <source>Cannot open project '{0}' because the file extension '{1}' is not associated with a language.</source>
        <target state="translated">无法打开项目“{0}”， 因为文件扩展名“{1}”没有与某种语言关联。</target>
        <note />
      </trans-unit>
      <trans-unit id="Cannot_open_project_0_because_the_language_1_is_not_supported">
        <source>Cannot open project '{0}' because the language '{1}' is not supported.</source>
        <target state="translated">无法打开项目“{0}”，因为语言“{1}”不受支持。</target>
        <note />
      </trans-unit>
      <trans-unit id="Invalid_project_file_path_colon_0">
        <source>Invalid project file path: '{0}'</source>
        <target state="translated">无效的项目文件路径:“{0}”</target>
        <note />
      </trans-unit>
      <trans-unit id="Invalid_solution_file_path_colon_0">
        <source>Invalid solution file path: '{0}'</source>
        <target state="translated">无效的解决方案文件路径:“{0}”</target>
        <note />
      </trans-unit>
      <trans-unit id="Project_file_not_found_colon_0">
        <source>Project file not found: '{0}'</source>
        <target state="translated">找不到项目文件:“{0}”</target>
        <note />
      </trans-unit>
      <trans-unit id="Solution_file_not_found_colon_0">
        <source>Solution file not found: '{0}'</source>
        <target state="translated">找不到解决方案文件:“{0}”</target>
        <note />
      </trans-unit>
      <trans-unit id="Unmerged_change_from_project_0">
        <source>Unmerged change from project '{0}'</source>
        <target state="translated">项目“{0}”的未合并的更改</target>
        <note />
      </trans-unit>
      <trans-unit id="Added_colon">
        <source>Added:</source>
        <target state="translated">添加项:</target>
        <note />
      </trans-unit>
      <trans-unit id="After_colon">
        <source>After:</source>
        <target state="translated">在此之后:</target>
        <note />
      </trans-unit>
      <trans-unit id="Before_colon">
        <source>Before:</source>
        <target state="translated">在此之前:</target>
        <note />
      </trans-unit>
      <trans-unit id="Removed_colon">
        <source>Removed:</source>
        <target state="translated">已移除:</target>
        <note />
      </trans-unit>
      <trans-unit id="Invalid_CodePage_value_colon_0">
        <source>Invalid CodePage value: {0}</source>
        <target state="translated">无效的 CodePage 值: {0}</target>
        <note />
      </trans-unit>
      <trans-unit id="Adding_additional_documents_is_not_supported">
        <source>Adding additional documents is not supported.</source>
        <target state="translated">不支持添加其他文档。</target>
        <note />
      </trans-unit>
      <trans-unit id="Adding_analyzer_references_is_not_supported">
        <source>Adding analyzer references is not supported.</source>
        <target state="translated">不支持添加分析器引用。</target>
        <note />
      </trans-unit>
      <trans-unit id="Adding_documents_is_not_supported">
        <source>Adding documents is not supported.</source>
        <target state="translated">不支持添加文档。</target>
        <note />
      </trans-unit>
      <trans-unit id="Adding_metadata_references_is_not_supported">
        <source>Adding metadata references is not supported.</source>
        <target state="translated">不支持添加元数据引用。</target>
        <note />
      </trans-unit>
      <trans-unit id="Adding_project_references_is_not_supported">
        <source>Adding project references is not supported.</source>
        <target state="translated">不支持添加项目引用。</target>
        <note />
      </trans-unit>
      <trans-unit id="Changing_additional_documents_is_not_supported">
        <source>Changing additional documents is not supported.</source>
        <target state="translated">不支持更改其他文档。</target>
        <note />
      </trans-unit>
      <trans-unit id="Changing_documents_is_not_supported">
        <source>Changing documents is not supported.</source>
        <target state="translated">不支持更改文档。</target>
        <note />
      </trans-unit>
      <trans-unit id="Changing_project_properties_is_not_supported">
        <source>Changing project properties is not supported.</source>
        <target state="translated">不支持更改项目属性。</target>
        <note />
      </trans-unit>
      <trans-unit id="Removing_additional_documents_is_not_supported">
        <source>Removing additional documents is not supported.</source>
        <target state="translated">不支持删除其他文档。</target>
        <note />
      </trans-unit>
      <trans-unit id="Removing_analyzer_references_is_not_supported">
        <source>Removing analyzer references is not supported.</source>
        <target state="translated">不支持移除分析器引用。</target>
        <note />
      </trans-unit>
      <trans-unit id="Removing_documents_is_not_supported">
        <source>Removing documents is not supported.</source>
        <target state="translated">不支持删除文档。</target>
        <note />
      </trans-unit>
      <trans-unit id="Removing_metadata_references_is_not_supported">
        <source>Removing metadata references is not supported.</source>
        <target state="translated">不支持删除元数据引用。</target>
        <note />
      </trans-unit>
      <trans-unit id="Removing_project_references_is_not_supported">
        <source>Removing project references is not supported.</source>
        <target state="translated">不支持删除项目引用。</target>
        <note />
      </trans-unit>
      <trans-unit id="Service_of_type_0_is_required_to_accomplish_the_task_but_is_not_available_from_the_workspace">
        <source>Service of type '{0}' is required to accomplish the task but is not available from the workspace.</source>
        <target state="translated">完成任务需要“{0}”类型的服务，但无法从工作区中使用这样的服务。</target>
        <note />
      </trans-unit>
      <trans-unit id="At_least_one_diagnostic_must_be_supplied">
        <source>At least one diagnostic must be supplied.</source>
        <target state="translated">必须提供至少一个诊断。</target>
        <note />
      </trans-unit>
      <trans-unit id="Diagnostic_must_have_span_0">
        <source>Diagnostic must have span '{0}'</source>
        <target state="translated">诊断必须有跨区“{0}”</target>
        <note />
      </trans-unit>
      <trans-unit id="Cannot_deserialize_type_0">
        <source>Cannot deserialize type '{0}'.</source>
        <target state="translated">无法反序列化类型“{0}”。</target>
        <note />
      </trans-unit>
      <trans-unit id="Cannot_serialize_type_0">
        <source>Cannot serialize type '{0}'.</source>
        <target state="translated">无法序列化类型“{0}”。</target>
        <note />
      </trans-unit>
      <trans-unit id="The_type_0_is_not_understood_by_the_serialization_binder">
        <source>The type '{0}' is not understood by the serialization binder.</source>
        <target state="translated">序列化绑定器不理解“{0}”类型。</target>
        <note />
      </trans-unit>
      <trans-unit id="Label_for_node_0_is_invalid_it_must_be_within_bracket_0_1">
        <source>Label for node '{0}' is invalid, it must be within [0, {1}).</source>
        <target state="translated">节点“{0}”的标签无效， 它必须在 [0, {1}) 的范围内。</target>
        <note />
      </trans-unit>
      <trans-unit id="Matching_nodes_0_and_1_must_have_the_same_label">
        <source>Matching nodes '{0}' and '{1}' must have the same label.</source>
        <target state="translated">匹配节点“{0}”和“{1}”必须拥有相同的标签。</target>
        <note />
      </trans-unit>
      <trans-unit id="Node_0_must_be_contained_in_the_new_tree">
        <source>Node '{0}' must be contained in the new tree.</source>
        <target state="translated">节点“{0}”必须包含在新树中。</target>
        <note />
      </trans-unit>
      <trans-unit id="Node_0_must_be_contained_in_the_old_tree">
        <source>Node '{0}' must be contained in the old tree.</source>
        <target state="translated">节点“{0}”必须包含在旧树中。</target>
        <note />
      </trans-unit>
      <trans-unit id="The_member_0_is_not_declared_within_the_declaration_of_the_symbol">
        <source>The member '{0}' is not declared within the declaration of the symbol.</source>
        <target state="translated">成员“{0}”未在该符号的声明内声明。</target>
        <note />
      </trans-unit>
      <trans-unit id="The_position_is_not_within_the_symbol_s_declaration">
        <source>The position is not within the symbol's declaration</source>
        <target state="translated">该位置不在此符号的声明内</target>
        <note />
      </trans-unit>
      <trans-unit id="The_symbol_0_cannot_be_located_within_the_current_solution">
        <source>The symbol '{0}' cannot be located within the current solution.</source>
        <target state="translated">在当前解决方案内找不到符号“{0}”。</target>
        <note />
      </trans-unit>
      <trans-unit id="Changing_compilation_options_is_not_supported">
        <source>Changing compilation options is not supported.</source>
        <target state="translated">不支持更改编译选项。</target>
        <note />
      </trans-unit>
      <trans-unit id="Changing_parse_options_is_not_supported">
        <source>Changing parse options is not supported.</source>
        <target state="translated">不支持更改分析选项。</target>
        <note />
      </trans-unit>
      <trans-unit id="The_node_is_not_part_of_the_tree">
        <source>The node is not part of the tree.</source>
        <target state="translated">节点不是树的一部分。</target>
        <note />
      </trans-unit>
      <trans-unit id="This_workspace_does_not_support_opening_and_closing_documents">
        <source>This workspace does not support opening and closing documents.</source>
        <target state="translated">此工作区不支持打开和关闭文档。</target>
        <note />
      </trans-unit>
      <trans-unit id="Exceptions_colon">
        <source>Exceptions:</source>
        <target state="translated">异常:</target>
        <note />
      </trans-unit>
      <trans-unit id="_0_returned_an_uninitialized_ImmutableArray">
        <source>'{0}' returned an uninitialized ImmutableArray</source>
        <target state="translated">“{0}”返回一个未初始化的 ImmutableArray</target>
        <note />
      </trans-unit>
      <trans-unit id="Failure">
        <source>Failure</source>
        <target state="translated">失败</target>
        <note />
      </trans-unit>
      <trans-unit id="Warning">
        <source>Warning</source>
        <target state="translated">警告</target>
        <note />
      </trans-unit>
      <trans-unit id="Enable">
        <source>Enable</source>
        <target state="translated">启用</target>
        <note />
      </trans-unit>
      <trans-unit id="Enable_and_ignore_future_errors">
        <source>Enable and ignore future errors</source>
        <target state="translated">启用并忽略将来发生的错误</target>
        <note />
      </trans-unit>
      <trans-unit id="_0_encountered_an_error_and_has_been_disabled">
        <source>'{0}' encountered an error and has been disabled.</source>
        <target state="translated">“{0}”遇到了错误，且已被禁用。</target>
        <note />
      </trans-unit>
      <trans-unit id="Show_Stack_Trace">
        <source>Show Stack Trace</source>
        <target state="translated">显示“堆栈跟踪”</target>
        <note />
      </trans-unit>
      <trans-unit id="Stream_is_too_long">
        <source>Stream is too long.</source>
        <target state="translated">“流”过长。</target>
        <note />
      </trans-unit>
      <trans-unit id="Deserialization_reader_for_0_read_incorrect_number_of_values">
        <source>Deserialization reader for '{0}' read incorrect number of values.</source>
        <target state="translated">“{0}”的反序列化读取器读取到错误数量的值。</target>
        <note />
      </trans-unit>
      <trans-unit id="Async_Method">
        <source>Async Method</source>
        <target state="translated">异步方法</target>
        <note>{locked: async}{locked: method} These are keywords (unless the order of words or capitalization should be handled differently)</note>
      </trans-unit>
      <trans-unit id="Error">
        <source>Error</source>
        <target state="translated">错误</target>
        <note />
      </trans-unit>
      <trans-unit id="None">
        <source>None</source>
        <target state="translated">无</target>
        <note />
      </trans-unit>
      <trans-unit id="Suggestion">
        <source>Suggestion</source>
        <target state="translated">建议</target>
        <note />
      </trans-unit>
      <trans-unit id="File_0_size_of_1_exceeds_maximum_allowed_size_of_2">
        <source>File '{0}' size of {1} exceeds maximum allowed size of {2}</source>
        <target state="translated">文件“{0}”的大小“{1}”超出允许的最大大小 {2}</target>
        <note />
      </trans-unit>
      <trans-unit id="Changing_document_property_is_not_supported">
        <source>Changing document properties is not supported</source>
        <target state="translated">不支持更改文档属性</target>
        <note />
      </trans-unit>
      <trans-unit id="_0_unexpected">
        <source>'{0}' unexpected</source>
        <target state="new">'{0}' unexpected</target>
        <note />
      </trans-unit>
      <trans-unit id="_0_unexpected">
        <source>'{0}' unexpected</source>
        <target state="new">'{0}' unexpected</target>
        <note />
      </trans-unit>
      <trans-unit id="dot_NET_Coding_Conventions">
        <source>.NET Coding Conventions</source>
        <target state="translated">.NET 编码约定</target>
        <note />
      </trans-unit>
      <trans-unit id="Variables_captured_colon">
        <source>Variables captured:</source>
        <target state="translated">已捕获变量:</target>
        <note />
      </trans-unit>
    </body>
  </file>
</xliff><|MERGE_RESOLUTION|>--- conflicted
+++ resolved
@@ -37,1025 +37,10 @@
         <target state="translated">不支持更改文档“{0}”。</target>
         <note />
       </trans-unit>
-<<<<<<< HEAD
-      <trans-unit id="Comments_not_allowed">
-        <source>Comments not allowed</source>
-        <target state="new">Comments not allowed</target>
-        <note />
-      </trans-unit>
-      <trans-unit id="Constructors_not_allowed">
-        <source>Constructors not allowed</source>
-        <target state="new">Constructors not allowed</target>
-        <note />
-      </trans-unit>
-      <trans-unit id="Core_EditorConfig_Options">
-        <source>Core EditorConfig Options</source>
-        <target state="translated">Core EditorConfig 选项</target>
-        <note />
-      </trans-unit>
-      <trans-unit id="DateTimeKind_must_be_Utc">
-        <source>DateTimeKind must be Utc</source>
-        <target state="translated">日期时间类型必须是 utc</target>
-        <note />
-      </trans-unit>
-      <trans-unit id="Enable_JSON_editor_features">
-        <source>Enable JSON editor features</source>
-        <target state="new">Enable JSON editor features</target>
-        <note />
-      </trans-unit>
-      <trans-unit id="Error_parsing_comment">
-        <source>Error parsing comment</source>
-        <target state="new">Error parsing comment</target>
-        <note />
-      </trans-unit>
-      <trans-unit id="Expression_level_preferences">
-        <source>Expression-level preferences</source>
-        <target state="translated">表达式级首选项</target>
-        <note />
-      </trans-unit>
-      <trans-unit id="Field_preferences">
-        <source>Field preferences</source>
-        <target state="translated">字段首选项</target>
-        <note />
-      </trans-unit>
-      <trans-unit id="Illegal_string_character">
-        <source>Illegal string character</source>
-        <target state="new">Illegal string character</target>
-        <note />
-      </trans-unit>
-      <trans-unit id="Illegal_whitespace_character">
-        <source>Illegal whitespace character</source>
-        <target state="new">Illegal whitespace character</target>
-        <note />
-      </trans-unit>
-      <trans-unit id="Indentation_and_spacing">
-        <source>Indentation and spacing</source>
-        <target state="translated">缩进和间距</target>
-        <note />
-      </trans-unit>
-      <trans-unit id="Invalid_constructor_name">
-        <source>Invalid constructor name</source>
-        <target state="new">Invalid constructor name</target>
-        <note />
-      </trans-unit>
-      <trans-unit id="Invalid_escape_sequence">
-        <source>Invalid escape sequence</source>
-        <target state="new">Invalid escape sequence</target>
-        <note />
-      </trans-unit>
-      <trans-unit id="Invalid_number">
-        <source>Invalid number</source>
-        <target state="new">Invalid number</target>
-        <note />
-      </trans-unit>
-      <trans-unit id="Invalid_property_name">
-        <source>Invalid property name</source>
-        <target state="new">Invalid property name</target>
-        <note />
-      </trans-unit>
-      <trans-unit id="JSON_issue_0">
-        <source>JSON issue: {0}</source>
-        <target state="new">JSON issue: {0}</target>
-        <note />
-      </trans-unit>
-      <trans-unit id="Language_keywords_vs_BCL_types_preferences">
-        <source>Language keywords vs BCL types preferences</source>
-        <target state="translated">语言关键字与 bcl 类型首选项</target>
-        <note />
-      </trans-unit>
-      <trans-unit id="Missing_property_value">
-        <source>Missing property value</source>
-        <target state="new">Missing property value</target>
-        <note />
-      </trans-unit>
-      <trans-unit id="Modifier_preferences">
-        <source>Modifier preferences</source>
-        <target state="translated">修饰符首选项</target>
-        <note />
-      </trans-unit>
-      <trans-unit id="Name_expected">
-        <source>Name expected</source>
-        <target state="new">Name expected</target>
-        <note />
-      </trans-unit>
-      <trans-unit id="Naming_rules">
-        <source>Naming rules</source>
-        <target state="new">Naming rules</target>
-        <note />
-      </trans-unit>
-      <trans-unit id="Naming_styles">
-        <source>Naming styles</source>
-        <target state="new">Naming styles</target>
-        <note />
-      </trans-unit>
-      <trans-unit id="Nested_properties_not_allowed">
-        <source>Nested properties not allowed</source>
-        <target state="new">Nested properties not allowed</target>
-        <note />
-      </trans-unit>
-      <trans-unit id="New_line_preferences">
-        <source>New line preferences</source>
-        <target state="translated">新行首选项</target>
-        <note />
-      </trans-unit>
-      <trans-unit id="Only_properties_allowed_in_an_object">
-        <source>Only properties allowed in an object</source>
-        <target state="new">Only properties allowed in an object</target>
-        <note />
-      </trans-unit>
-      <trans-unit id="Organize_usings">
-        <source>Organize usings</source>
-        <target state="translated">组织 Using</target>
-        <note />
-      </trans-unit>
-      <trans-unit id="Parentheses_preferences">
-        <source>Parentheses preferences</source>
-        <target state="translated">括号首选项</target>
-        <note />
-      </trans-unit>
-      <trans-unit id="Prefix_0_does_not_match_expected_prefix_1">
-        <source>Prefix '{0}' does not match expected prefix '{1}'</source>
-        <target state="translated">前缀 "{0}" 与预期前缀 "{1}" 不匹配</target>
-        <note />
-      </trans-unit>
-      <trans-unit id="Prefix_0_is_not_expected">
-        <source>Prefix '{0}' is not expected</source>
-        <target state="translated">前缀“{0}”不是预期的</target>
-        <note />
-      </trans-unit>
-      <trans-unit id="Probable_JSON_string_detected">
-        <source>Probable JSON string detected</source>
-        <target state="new">Probable JSON string detected</target>
-        <note />
-      </trans-unit>
-      <trans-unit id="Properties_not_allowed_in_an_array">
-        <source>Properties not allowed in an array</source>
-        <target state="new">Properties not allowed in an array</target>
-        <note />
-      </trans-unit>
-      <trans-unit id="Property_name_must_be_a_string">
-        <source>Property name must be a string</source>
-        <target state="new">Property name must be a string</target>
-        <note />
-      </trans-unit>
-      <trans-unit id="Refactoring_Only">
-        <source>Refactoring Only</source>
-        <target state="translated">仅重构</target>
-        <note />
-      </trans-unit>
-      <trans-unit id="Regex_all_control_characters_long">
-        <source>All control characters. This includes the Cc, Cf, Cs, Co, and Cn categories.</source>
-        <target state="new">All control characters. This includes the Cc, Cf, Cs, Co, and Cn categories.</target>
-        <note />
-      </trans-unit>
-      <trans-unit id="Regex_all_control_characters_short">
-        <source>all control characters</source>
-        <target state="new">all control characters</target>
-        <note />
-      </trans-unit>
-      <trans-unit id="Regex_all_diacritic_marks_long">
-        <source>All diacritic marks. This includes the Mn, Mc, and Me categories.</source>
-        <target state="new">All diacritic marks. This includes the Mn, Mc, and Me categories.</target>
-        <note />
-      </trans-unit>
-      <trans-unit id="Regex_all_diacritic_marks_short">
-        <source>all diacritic marks</source>
-        <target state="new">all diacritic marks</target>
-        <note />
-      </trans-unit>
-      <trans-unit id="Regex_all_letter_characters_long">
-        <source>All letter characters. This includes the Lu, Ll, Lt, Lm, and Lo characters.</source>
-        <target state="new">All letter characters. This includes the Lu, Ll, Lt, Lm, and Lo characters.</target>
-        <note />
-      </trans-unit>
-      <trans-unit id="Regex_all_letter_characters_short">
-        <source>all letter characters</source>
-        <target state="new">all letter characters</target>
-        <note />
-      </trans-unit>
-      <trans-unit id="Regex_all_numbers_long">
-        <source>All numbers. This includes the Nd, Nl, and No categories.</source>
-        <target state="new">All numbers. This includes the Nd, Nl, and No categories.</target>
-        <note />
-      </trans-unit>
-      <trans-unit id="Regex_all_numbers_short">
-        <source>all numbers</source>
-        <target state="new">all numbers</target>
-        <note />
-      </trans-unit>
-      <trans-unit id="Regex_all_punctuation_characters_long">
-        <source>All punctuation characters. This includes the Pc, Pd, Ps, Pe, Pi, Pf, and Po categories.</source>
-        <target state="new">All punctuation characters. This includes the Pc, Pd, Ps, Pe, Pi, Pf, and Po categories.</target>
-        <note />
-      </trans-unit>
-      <trans-unit id="Regex_all_punctuation_characters_short">
-        <source>all punctuation characters</source>
-        <target state="new">all punctuation characters</target>
-        <note />
-      </trans-unit>
-      <trans-unit id="Regex_all_separator_characters_long">
-        <source>All separator characters. This includes the Zs, Zl, and Zp categories.</source>
-        <target state="new">All separator characters. This includes the Zs, Zl, and Zp categories.</target>
-        <note />
-      </trans-unit>
-      <trans-unit id="Regex_all_separator_characters_short">
-        <source>all separator characters</source>
-        <target state="new">all separator characters</target>
-        <note />
-      </trans-unit>
-      <trans-unit id="Regex_all_symbols_long">
-        <source>All symbols. This includes the Sm, Sc, Sk, and So categories.</source>
-        <target state="new">All symbols. This includes the Sm, Sc, Sk, and So categories.</target>
-        <note />
-      </trans-unit>
-      <trans-unit id="Regex_all_symbols_short">
-        <source>all symbols</source>
-        <target state="new">all symbols</target>
-        <note />
-      </trans-unit>
-      <trans-unit id="Regex_alternation_long">
-        <source>You can use the vertical bar (|) character to match any one of a series of patterns, where the | character separates each pattern.</source>
-        <target state="new">You can use the vertical bar (|) character to match any one of a series of patterns, where the | character separates each pattern.</target>
-        <note />
-      </trans-unit>
-      <trans-unit id="Regex_alternation_short">
-        <source>alternation</source>
-        <target state="new">alternation</target>
-        <note />
-      </trans-unit>
-      <trans-unit id="Regex_any_character_group_long">
-        <source>The period character (.) matches any character except \n (the newline character, \u000A).  If a regular expression pattern is modified by the RegexOptions.Singleline option, or if the portion of the pattern that contains the . character class is modified by the 's' option, . matches any character.</source>
-        <target state="new">The period character (.) matches any character except \n (the newline character, \u000A).  If a regular expression pattern is modified by the RegexOptions.Singleline option, or if the portion of the pattern that contains the . character class is modified by the 's' option, . matches any character.</target>
-        <note />
-      </trans-unit>
-      <trans-unit id="Regex_any_character_group_short">
-        <source>any character</source>
-        <target state="new">any character</target>
-        <note />
-      </trans-unit>
-      <trans-unit id="Regex_backspace_character_long">
-        <source>Matches a backspace character, \u0008</source>
-        <target state="new">Matches a backspace character, \u0008</target>
-        <note />
-      </trans-unit>
-      <trans-unit id="Regex_backspace_character_short">
-        <source>backspace character</source>
-        <target state="new">backspace character</target>
-        <note />
-      </trans-unit>
-      <trans-unit id="Regex_balancing_group_long">
-        <source>A balancing group definition deletes the definition of a previously defined group and stores, in the current group, the interval between the previously defined group and the current group.
-    
-'name1' is the current group (optional), 'name2' is a previously defined group, and 'subexpression' is any valid regular expression pattern. The balancing group definition deletes the definition of name2 and stores the interval between name2 and name1 in name1. If no name2 group is defined, the match backtracks. Because deleting the last definition of name2 reveals the previous definition of name2, this construct lets you use the stack of captures for group name2 as a counter for keeping track of nested constructs such as parentheses or opening and closing brackets.
-
-The balancing group definition uses 'name2' as a stack. The beginning character of each nested construct is placed in the group and in its Group.Captures collection. When the closing character is matched, its corresponding opening character is removed from the group, and the Captures collection is decreased by one. After the opening and closing characters of all nested constructs have been matched, 'name1' is empty.</source>
-        <target state="new">A balancing group definition deletes the definition of a previously defined group and stores, in the current group, the interval between the previously defined group and the current group.
-    
-'name1' is the current group (optional), 'name2' is a previously defined group, and 'subexpression' is any valid regular expression pattern. The balancing group definition deletes the definition of name2 and stores the interval between name2 and name1 in name1. If no name2 group is defined, the match backtracks. Because deleting the last definition of name2 reveals the previous definition of name2, this construct lets you use the stack of captures for group name2 as a counter for keeping track of nested constructs such as parentheses or opening and closing brackets.
-
-The balancing group definition uses 'name2' as a stack. The beginning character of each nested construct is placed in the group and in its Group.Captures collection. When the closing character is matched, its corresponding opening character is removed from the group, and the Captures collection is decreased by one. After the opening and closing characters of all nested constructs have been matched, 'name1' is empty.</target>
-        <note />
-      </trans-unit>
-      <trans-unit id="Regex_balancing_group_short">
-        <source>balancing group</source>
-        <target state="new">balancing group</target>
-        <note />
-      </trans-unit>
-      <trans-unit id="Regex_base_group">
-        <source>base-group</source>
-        <target state="new">base-group</target>
-        <note />
-      </trans-unit>
-      <trans-unit id="Regex_bell_character_long">
-        <source>Matches a bell (alarm) character, \u0007</source>
-        <target state="new">Matches a bell (alarm) character, \u0007</target>
-        <note />
-      </trans-unit>
-      <trans-unit id="Regex_bell_character_short">
-        <source>bell character</source>
-        <target state="new">bell character</target>
-        <note />
-      </trans-unit>
-      <trans-unit id="Regex_carriage_return_character_long">
-        <source>Matches a carriage-return character, \u000D.  Note that \r is not equivalent to the newline character, \n.</source>
-        <target state="new">Matches a carriage-return character, \u000D.  Note that \r is not equivalent to the newline character, \n.</target>
-        <note />
-      </trans-unit>
-      <trans-unit id="Regex_carriage_return_character_short">
-        <source>carriage-return character</source>
-        <target state="new">carriage-return character</target>
-        <note />
-      </trans-unit>
-      <trans-unit id="Regex_character_class_subtraction_long">
-        <source>Character class subtraction yields a set of characters that is the result of excluding the characters in one character class from another character class.
-
-'base_group' is a positive or negative character group or range. The 'excluded_group' component is another positive or negative character group, or another character class subtraction expression (that is, you can nest character class subtraction expressions).</source>
-        <target state="new">Character class subtraction yields a set of characters that is the result of excluding the characters in one character class from another character class.
-
-'base_group' is a positive or negative character group or range. The 'excluded_group' component is another positive or negative character group, or another character class subtraction expression (that is, you can nest character class subtraction expressions).</target>
-        <note />
-      </trans-unit>
-      <trans-unit id="Regex_character_class_subtraction_short">
-        <source>character class subtraction</source>
-        <target state="new">character class subtraction</target>
-        <note />
-      </trans-unit>
-      <trans-unit id="Regex_character_group">
-        <source>character-group</source>
-        <target state="new">character-group</target>
-        <note />
-      </trans-unit>
-      <trans-unit id="Regex_comment">
-        <source>comment</source>
-        <target state="new">comment</target>
-        <note />
-      </trans-unit>
-      <trans-unit id="Regex_conditional_expression_match_long">
-        <source>This language element attempts to match one of two patterns depending on whether it can match an initial pattern.
-
-'expression' is the initial pattern to match, 'yes' is the pattern to match if expression is matched, and 'no' is the optional pattern to match if expression is not matched.</source>
-        <target state="new">This language element attempts to match one of two patterns depending on whether it can match an initial pattern.
-
-'expression' is the initial pattern to match, 'yes' is the pattern to match if expression is matched, and 'no' is the optional pattern to match if expression is not matched.</target>
-        <note />
-      </trans-unit>
-      <trans-unit id="Regex_conditional_expression_match_short">
-        <source>conditional expression match</source>
-        <target state="new">conditional expression match</target>
-        <note />
-      </trans-unit>
-      <trans-unit id="Regex_conditional_group_match_long">
-        <source>This language element attempts to match one of two patterns depending on whether it has matched a specified capturing group.
-
-'name' is the name (or number) of a capturing group, 'yes' is the expression to match if 'name' (or 'number') has a match, and 'no' is the optional expression to match if it does not.</source>
-        <target state="new">This language element attempts to match one of two patterns depending on whether it has matched a specified capturing group.
-
-'name' is the name (or number) of a capturing group, 'yes' is the expression to match if 'name' (or 'number') has a match, and 'no' is the optional expression to match if it does not.</target>
-        <note />
-      </trans-unit>
-      <trans-unit id="Regex_conditional_group_match_short">
-        <source>conditional group match</source>
-        <target state="new">conditional group match</target>
-        <note />
-      </trans-unit>
-      <trans-unit id="Regex_contiguous_matches_long">
-        <source>The \G anchor specifies that a match must occur at the point where the previous match ended. When you use this anchor with the Regex.Matches or Match.NextMatch method, it ensures that all matches are contiguous.</source>
-        <target state="new">The \G anchor specifies that a match must occur at the point where the previous match ended. When you use this anchor with the Regex.Matches or Match.NextMatch method, it ensures that all matches are contiguous.</target>
-        <note />
-      </trans-unit>
-      <trans-unit id="Regex_contiguous_matches_short">
-        <source>contiguous matches</source>
-        <target state="new">contiguous matches</target>
-        <note />
-      </trans-unit>
-      <trans-unit id="Regex_control_character_long">
-        <source>Matches an ASCII control character, where X is the letter of the control character. For example, \cC is CTRL-C.</source>
-        <target state="new">Matches an ASCII control character, where X is the letter of the control character. For example, \cC is CTRL-C.</target>
-        <note />
-      </trans-unit>
-      <trans-unit id="Regex_control_character_short">
-        <source>control character</source>
-        <target state="new">control character</target>
-        <note />
-      </trans-unit>
-      <trans-unit id="Regex_decimal_digit_character_long">
-        <source>\d matches any decimal digit. It is equivalent to the \p{Nd} regular expression pattern, which includes the standard decimal digits 0-9 as well as the decimal digits of a number of other character sets.
-
-If ECMAScript-compliant behavior is specified, \d is equivalent to [0-9]</source>
-        <target state="new">\d matches any decimal digit. It is equivalent to the \p{Nd} regular expression pattern, which includes the standard decimal digits 0-9 as well as the decimal digits of a number of other character sets.
-
-If ECMAScript-compliant behavior is specified, \d is equivalent to [0-9]</target>
-        <note />
-      </trans-unit>
-      <trans-unit id="Regex_decimal_digit_character_short">
-        <source>decimal-digit character</source>
-        <target state="new">decimal-digit character</target>
-        <note />
-      </trans-unit>
-      <trans-unit id="Regex_end_of_line_comment_long">
-        <source>A number sign (#) marks an x-mode comment, which starts at the unescaped # character at the end of the regular expression pattern and continues until the end of the line. To use this construct, you must either enable the x option (through inline options) or supply the RegexOptions.IgnorePatternWhitespace value to the option parameter when instantiating the Regex object or calling a static Regex method.</source>
-        <target state="new">A number sign (#) marks an x-mode comment, which starts at the unescaped # character at the end of the regular expression pattern and continues until the end of the line. To use this construct, you must either enable the x option (through inline options) or supply the RegexOptions.IgnorePatternWhitespace value to the option parameter when instantiating the Regex object or calling a static Regex method.</target>
-        <note />
-      </trans-unit>
-      <trans-unit id="Regex_end_of_line_comment_short">
-        <source>end-of-line comment</source>
-        <target state="new">end-of-line comment</target>
-        <note />
-      </trans-unit>
-      <trans-unit id="Regex_end_of_string_only_long">
-        <source>The \z anchor specifies that a match must occur at the end of the input string. Like the $ language element, \z ignores the RegexOptions.Multiline option. Unlike the \Z language element, \z does not match a \n character at the end of a string. Therefore, it can only match the last line of the input string.</source>
-        <target state="new">The \z anchor specifies that a match must occur at the end of the input string. Like the $ language element, \z ignores the RegexOptions.Multiline option. Unlike the \Z language element, \z does not match a \n character at the end of a string. Therefore, it can only match the last line of the input string.</target>
-        <note />
-      </trans-unit>
-      <trans-unit id="Regex_end_of_string_only_short">
-        <source>end of string only</source>
-        <target state="new">end of string only</target>
-        <note />
-      </trans-unit>
-      <trans-unit id="Regex_end_of_string_or_before_ending_newline_long">
-        <source>The \Z anchor specifies that a match must occur at the end of the input string, or before \n at the end of the input string. It is identical to the $ anchor, except that \Z ignores the RegexOptions.Multiline option. Therefore, in a multiline string, it can only match the end of the last line, or the last line before \n.
-
-The \Z anchor matches \n but does not match \r\n (the CR/LF character combination). To match CR/LF, include \r?\Z in the regular expression pattern.</source>
-        <target state="new">The \Z anchor specifies that a match must occur at the end of the input string, or before \n at the end of the input string. It is identical to the $ anchor, except that \Z ignores the RegexOptions.Multiline option. Therefore, in a multiline string, it can only match the end of the last line, or the last line before \n.
-
-The \Z anchor matches \n but does not match \r\n (the CR/LF character combination). To match CR/LF, include \r?\Z in the regular expression pattern.</target>
-        <note />
-      </trans-unit>
-      <trans-unit id="Regex_end_of_string_or_before_ending_newline_short">
-        <source>end of string or before ending newline</source>
-        <target state="new">end of string or before ending newline</target>
-        <note />
-      </trans-unit>
-      <trans-unit id="Regex_end_of_string_or_line_long">
-        <source>The $ anchor specifies that the preceding pattern must occur at the end of the input string, or before \n at the end of the input string. If you use $ with the RegexOptions.Multiline option, the match can also occur at the end of a line.
-
-The $ anchor matches \n but does not match \r\n (the combination of carriage return and newline characters, or CR/LF). To match the CR/LF character combination, include \r?$ in the regular expression pattern.</source>
-        <target state="new">The $ anchor specifies that the preceding pattern must occur at the end of the input string, or before \n at the end of the input string. If you use $ with the RegexOptions.Multiline option, the match can also occur at the end of a line.
-
-The $ anchor matches \n but does not match \r\n (the combination of carriage return and newline characters, or CR/LF). To match the CR/LF character combination, include \r?$ in the regular expression pattern.</target>
-        <note />
-      </trans-unit>
-      <trans-unit id="Regex_end_of_string_or_line_short">
-        <source>end of string or line</source>
-        <target state="new">end of string or line</target>
-        <note />
-      </trans-unit>
-      <trans-unit id="Regex_escape_character_long">
-        <source>Matches an escape character, \u001B</source>
-        <target state="new">Matches an escape character, \u001B</target>
-        <note />
-      </trans-unit>
-      <trans-unit id="Regex_escape_character_short">
-        <source>escape character</source>
-        <target state="new">escape character</target>
-        <note />
-      </trans-unit>
-      <trans-unit id="Regex_excluded_group">
-        <source>excluded-group</source>
-        <target state="new">excluded-group</target>
-        <note />
-      </trans-unit>
-      <trans-unit id="Regex_expression">
-        <source>expression</source>
-        <target state="new">expression</target>
-        <note />
-      </trans-unit>
-      <trans-unit id="Regex_form_feed_character_long">
-        <source>Matches a form-feed character, \u000C</source>
-        <target state="new">Matches a form-feed character, \u000C</target>
-        <note />
-      </trans-unit>
-      <trans-unit id="Regex_form_feed_character_short">
-        <source>form-feed character</source>
-        <target state="new">form-feed character</target>
-        <note />
-      </trans-unit>
-      <trans-unit id="Regex_group_options_long">
-        <source>This grouping construct applies or disables the specified options within a subexpression. The options to enable are specified after the question mark, and the options to disable after the minus sign. The allowed options are:
-
-    i	Use case-insensitive matching.
-    m	Use multiline mode, where ^ and $ match the beginning and end of each line
-	(instead of the beginning and end of the input string).
-    s	Use single-line mode, where the period (.) matches every character
-	(instead of every character except \n).
-    n	Do not capture unnamed groups. The only valid captures are explicitly
-	named or numbered groups of the form (?&lt;name&gt; subexpression).
-    x	Exclude unescaped white space from the pattern, and enable comments
-	after a number sign (#).</source>
-        <target state="new">This grouping construct applies or disables the specified options within a subexpression. The options to enable are specified after the question mark, and the options to disable after the minus sign. The allowed options are:
-
-    i	Use case-insensitive matching.
-    m	Use multiline mode, where ^ and $ match the beginning and end of each line
-	(instead of the beginning and end of the input string).
-    s	Use single-line mode, where the period (.) matches every character
-	(instead of every character except \n).
-    n	Do not capture unnamed groups. The only valid captures are explicitly
-	named or numbered groups of the form (?&lt;name&gt; subexpression).
-    x	Exclude unescaped white space from the pattern, and enable comments
-	after a number sign (#).</target>
-        <note />
-      </trans-unit>
-      <trans-unit id="Regex_group_options_short">
-        <source>group options</source>
-        <target state="new">group options</target>
-        <note />
-      </trans-unit>
-      <trans-unit id="Regex_hexadecimal_escape_long">
-        <source>Matches an ASCII character, where ## is a two-digit hexadecimal character code.</source>
-        <target state="new">Matches an ASCII character, where ## is a two-digit hexadecimal character code.</target>
-        <note />
-      </trans-unit>
-      <trans-unit id="Regex_hexadecimal_escape_short">
-        <source>hexidecimal escape</source>
-        <target state="new">hexidecimal escape</target>
-        <note />
-      </trans-unit>
-      <trans-unit id="Regex_inline_comment_long">
-        <source>The (?# comment) construct lets you include an inline comment in a regular expression. The regular expression engine does not use any part of the comment in pattern matching, although the comment is included in the string that is returned by the Regex.ToString method. The comment ends at the first closing parenthesis.</source>
-        <target state="new">The (?# comment) construct lets you include an inline comment in a regular expression. The regular expression engine does not use any part of the comment in pattern matching, although the comment is included in the string that is returned by the Regex.ToString method. The comment ends at the first closing parenthesis.</target>
-        <note />
-      </trans-unit>
-      <trans-unit id="Regex_inline_comment_short">
-        <source>inline comment</source>
-        <target state="new">inline comment</target>
-        <note />
-      </trans-unit>
-      <trans-unit id="Regex_inline_options_long">
-        <source>Enables or disables specific pattern matching options for the remainder of a regular expression. The options to enable are specified after the question mark, and the options to disable after the minus sign. The allowed options are:
-
-    i	Use case-insensitive matching.
-    m	Use multiline mode, where ^ and $ match the beginning and end of each line
-	(instead of the beginning and end of the input string).
-    s	Use single-line mode, where the period (.) matches every character
-	(instead of every character except \n).
-    n	Do not capture unnamed groups. The only valid captures are explicitly named
-	or numbered groups of the form (?&lt;name&gt; subexpression).
-    x	Exclude unescaped white space from the pattern, and enable comments
-	after a number sign (#).</source>
-        <target state="new">Enables or disables specific pattern matching options for the remainder of a regular expression. The options to enable are specified after the question mark, and the options to disable after the minus sign. The allowed options are:
-
-    i	Use case-insensitive matching.
-    m	Use multiline mode, where ^ and $ match the beginning and end of each line
-	(instead of the beginning and end of the input string).
-    s	Use single-line mode, where the period (.) matches every character
-	(instead of every character except \n).
-    n	Do not capture unnamed groups. The only valid captures are explicitly named
-	or numbered groups of the form (?&lt;name&gt; subexpression).
-    x	Exclude unescaped white space from the pattern, and enable comments
-	after a number sign (#).</target>
-        <note />
-      </trans-unit>
-      <trans-unit id="Regex_inline_options_short">
-        <source>inline options</source>
-        <target state="new">inline options</target>
-        <note />
-      </trans-unit>
-      <trans-unit id="Regex_letter_lowercase">
-        <source>letter, lowercase</source>
-        <target state="new">letter, lowercase</target>
-        <note />
-      </trans-unit>
-      <trans-unit id="Regex_letter_modifier">
-        <source>letter, modifier</source>
-        <target state="new">letter, modifier</target>
-        <note />
-      </trans-unit>
-      <trans-unit id="Regex_letter_other">
-        <source>letter, other</source>
-        <target state="new">letter, other</target>
-        <note />
-      </trans-unit>
-      <trans-unit id="Regex_letter_titlecase">
-        <source>letter, titlecase</source>
-        <target state="new">letter, titlecase</target>
-        <note />
-      </trans-unit>
-      <trans-unit id="Regex_letter_uppercase">
-        <source>letter, uppercase</source>
-        <target state="new">letter, uppercase</target>
-        <note />
-      </trans-unit>
-      <trans-unit id="Regex_mark_enclosing">
-        <source>mark, enclosing</source>
-        <target state="new">mark, enclosing</target>
-        <note />
-      </trans-unit>
-      <trans-unit id="Regex_mark_nonspacing">
-        <source>mark, nonspacing</source>
-        <target state="new">mark, nonspacing</target>
-        <note />
-      </trans-unit>
-      <trans-unit id="Regex_mark_spacing_combining">
-        <source>mark, spacing combining</source>
-        <target state="new">mark, spacing combining</target>
-        <note />
-      </trans-unit>
-      <trans-unit id="Regex_match_at_least_n_times_lazy_long">
-        <source>The {n,}? quantifier matches the preceding element at least n times, where n is any integer, but as few times as possible. It is the lazy counterpart of the greedy quantifier {n,}</source>
-        <target state="new">The {n,}? quantifier matches the preceding element at least n times, where n is any integer, but as few times as possible. It is the lazy counterpart of the greedy quantifier {n,}</target>
-        <note />
-      </trans-unit>
-      <trans-unit id="Regex_match_at_least_n_times_lazy_short">
-        <source>match at least 'n' times (lazy)</source>
-        <target state="new">match at least 'n' times (lazy)</target>
-        <note />
-      </trans-unit>
-      <trans-unit id="Regex_match_at_least_n_times_long">
-        <source>The {n,} quantifier matches the preceding element at least n times, where n is any integer. {n,} is a greedy quantifier whose lazy equivalent is {n,}?</source>
-        <target state="new">The {n,} quantifier matches the preceding element at least n times, where n is any integer. {n,} is a greedy quantifier whose lazy equivalent is {n,}?</target>
-        <note />
-      </trans-unit>
-      <trans-unit id="Regex_match_at_least_n_times_short">
-        <source>match at least 'n' times</source>
-        <target state="new">match at least 'n' times</target>
-        <note />
-      </trans-unit>
-      <trans-unit id="Regex_match_between_m_and_n_times_lazy_long">
-        <source>The {n,m}? quantifier matches the preceding element between n and m times, where n and m are integers, but as few times as possible. It is the lazy counterpart of the greedy quantifier {n,m}</source>
-        <target state="new">The {n,m}? quantifier matches the preceding element between n and m times, where n and m are integers, but as few times as possible. It is the lazy counterpart of the greedy quantifier {n,m}</target>
-        <note />
-      </trans-unit>
-      <trans-unit id="Regex_match_between_m_and_n_times_lazy_short">
-        <source>match at least 'n' times (lazy)</source>
-        <target state="new">match at least 'n' times (lazy)</target>
-        <note />
-      </trans-unit>
-      <trans-unit id="Regex_match_between_m_and_n_times_long">
-        <source>The {n,m} quantifier matches the preceding element at least n times, but no more than m times, where n and m are integers. {n,m} is a greedy quantifier whose lazy equivalent is {n,m}?</source>
-        <target state="new">The {n,m} quantifier matches the preceding element at least n times, but no more than m times, where n and m are integers. {n,m} is a greedy quantifier whose lazy equivalent is {n,m}?</target>
-        <note />
-      </trans-unit>
-      <trans-unit id="Regex_match_between_m_and_n_times_short">
-        <source>match between 'm' and 'n' times</source>
-        <target state="new">match between 'm' and 'n' times</target>
-        <note />
-      </trans-unit>
-      <trans-unit id="Regex_match_exactly_n_times_lazy_long">
-        <source>The {n}? quantifier matches the preceding element exactly n times, where n is any integer. It is the lazy counterpart of the greedy quantifier {n}+</source>
-        <target state="new">The {n}? quantifier matches the preceding element exactly n times, where n is any integer. It is the lazy counterpart of the greedy quantifier {n}+</target>
-        <note />
-      </trans-unit>
-      <trans-unit id="Regex_match_exactly_n_times_lazy_short">
-        <source>match exactly 'n' times (lazy)</source>
-        <target state="new">match exactly 'n' times (lazy)</target>
-        <note />
-      </trans-unit>
-      <trans-unit id="Regex_match_exactly_n_times_long">
-        <source>The {n} quantifier matches the preceding element exactly n times, where n is any integer. {n} is a greedy quantifier whose lazy equivalent is {n}?</source>
-        <target state="new">The {n} quantifier matches the preceding element exactly n times, where n is any integer. {n} is a greedy quantifier whose lazy equivalent is {n}?</target>
-        <note />
-      </trans-unit>
-      <trans-unit id="Regex_match_exactly_n_times_short">
-        <source>match exactly 'n' times</source>
-        <target state="new">match exactly 'n' times</target>
-        <note />
-      </trans-unit>
-      <trans-unit id="Regex_match_one_or_more_times_lazy_long">
-        <source>The +? quantifier matches the preceding element one or more times, but as few times as possible. It is the lazy counterpart of the greedy quantifier +</source>
-        <target state="new">The +? quantifier matches the preceding element one or more times, but as few times as possible. It is the lazy counterpart of the greedy quantifier +</target>
-        <note />
-      </trans-unit>
-      <trans-unit id="Regex_match_one_or_more_times_lazy_short">
-        <source>match one or more times (lazy)</source>
-        <target state="new">match one or more times (lazy)</target>
-        <note />
-      </trans-unit>
-      <trans-unit id="Regex_match_one_or_more_times_long">
-        <source>The + quantifier matches the preceding element one or more times. It is equivalent to the {1,} quantifier. + is a greedy quantifier whose lazy equivalent is +?.</source>
-        <target state="new">The + quantifier matches the preceding element one or more times. It is equivalent to the {1,} quantifier. + is a greedy quantifier whose lazy equivalent is +?.</target>
-        <note />
-      </trans-unit>
-      <trans-unit id="Regex_match_one_or_more_times_short">
-        <source>match one or more times</source>
-        <target state="new">match one or more times</target>
-        <note />
-      </trans-unit>
-      <trans-unit id="Regex_match_zero_or_more_times_lazy_long">
-        <source>The *? quantifier matches the preceding element zero or more times, but as few times as possible. It is the lazy counterpart of the greedy quantifier *</source>
-        <target state="new">The *? quantifier matches the preceding element zero or more times, but as few times as possible. It is the lazy counterpart of the greedy quantifier *</target>
-        <note />
-      </trans-unit>
-      <trans-unit id="Regex_match_zero_or_more_times_lazy_short">
-        <source>match zero or more times (lazy)</source>
-        <target state="new">match zero or more times (lazy)</target>
-        <note />
-      </trans-unit>
-      <trans-unit id="Regex_match_zero_or_more_times_long">
-        <source>The * quantifier matches the preceding element zero or more times. It is equivalent to the {0,} quantifier. * is a greedy quantifier whose lazy equivalent is *?.</source>
-        <target state="new">The * quantifier matches the preceding element zero or more times. It is equivalent to the {0,} quantifier. * is a greedy quantifier whose lazy equivalent is *?.</target>
-        <note />
-      </trans-unit>
-      <trans-unit id="Regex_match_zero_or_more_times_short">
-        <source>match zero or more times</source>
-        <target state="new">match zero or more times</target>
-        <note />
-      </trans-unit>
-      <trans-unit id="Regex_match_zero_or_one_time_lazy_long">
-        <source>The ?? quantifier matches the preceding element zero or one time, but as few times as possible. It is the lazy counterpart of the greedy quantifier ?</source>
-        <target state="new">The ?? quantifier matches the preceding element zero or one time, but as few times as possible. It is the lazy counterpart of the greedy quantifier ?</target>
-        <note />
-      </trans-unit>
-      <trans-unit id="Regex_match_zero_or_one_time_lazy_short">
-        <source>match zero or one time (lazy)</source>
-        <target state="new">match zero or one time (lazy)</target>
-        <note />
-      </trans-unit>
-      <trans-unit id="Regex_match_zero_or_one_time_long">
-        <source>The ? quantifier matches the preceding element zero or one time. It is equivalent to the {0,1} quantifier. ? is a greedy quantifier whose lazy equivalent is ??.</source>
-        <target state="new">The ? quantifier matches the preceding element zero or one time. It is equivalent to the {0,1} quantifier. ? is a greedy quantifier whose lazy equivalent is ??.</target>
-        <note />
-      </trans-unit>
-      <trans-unit id="Regex_match_zero_or_one_time_short">
-        <source>match zero or one time</source>
-        <target state="new">match zero or one time</target>
-        <note />
-      </trans-unit>
-      <trans-unit id="Regex_matched_subexpression_long">
-        <source>This grouping construct captures a matched 'subexpression', where 'subexpression' is any valid regular expression pattern. Captures that use parentheses are numbered automatically from left to right based on the order of the opening parentheses in the regular expression, starting from one. The capture that is numbered zero is the text matched by the entire regular expression pattern.</source>
-        <target state="new">This grouping construct captures a matched 'subexpression', where 'subexpression' is any valid regular expression pattern. Captures that use parentheses are numbered automatically from left to right based on the order of the opening parentheses in the regular expression, starting from one. The capture that is numbered zero is the text matched by the entire regular expression pattern.</target>
-        <note />
-      </trans-unit>
-      <trans-unit id="Regex_matched_subexpression_short">
-        <source>matched subexpression</source>
-        <target state="new">matched subexpression</target>
-        <note />
-      </trans-unit>
-      <trans-unit id="Regex_name">
-        <source>name</source>
-        <target state="new">name</target>
-        <note />
-      </trans-unit>
-      <trans-unit id="Regex_name1">
-        <source>name1</source>
-        <target state="new">name1</target>
-        <note />
-      </trans-unit>
-      <trans-unit id="Regex_name2">
-        <source>name2</source>
-        <target state="new">name2</target>
-        <note />
-      </trans-unit>
-      <trans-unit id="Regex_name_or_number">
-        <source>name-or-number</source>
-        <target state="new">name-or-number</target>
-        <note />
-      </trans-unit>
-      <trans-unit id="Regex_named_backreference_long">
-        <source>A named or numbered backreference.
-
-'name' is the name of a capturing group defined in the regular expression pattern.</source>
-        <target state="new">A named or numbered backreference.
-
-'name' is the name of a capturing group defined in the regular expression pattern.</target>
-        <note />
-      </trans-unit>
-      <trans-unit id="Regex_named_backreference_short">
-        <source>named backreference</source>
-        <target state="new">named backreference</target>
-        <note />
-      </trans-unit>
-      <trans-unit id="Regex_named_matched_subexpression_long">
-        <source>Captures a matched subexpression and lets you access it by name or by number.
-
-'name' is a valid group name, and 'subexpression' is any valid regular expression pattern. 'name' must not contain any punctuation characters and cannot begin with a number.
-
-If the RegexOptions parameter of a regular expression pattern matching method includes the RegexOptions.ExplicitCapture flag, or if the n option is applied to this subexpression, the only way to capture a subexpression is to explicitly name capturing groups.</source>
-        <target state="new">Captures a matched subexpression and lets you access it by name or by number.
-
-'name' is a valid group name, and 'subexpression' is any valid regular expression pattern. 'name' must not contain any punctuation characters and cannot begin with a number.
-
-If the RegexOptions parameter of a regular expression pattern matching method includes the RegexOptions.ExplicitCapture flag, or if the n option is applied to this subexpression, the only way to capture a subexpression is to explicitly name capturing groups.</target>
-        <note />
-      </trans-unit>
-      <trans-unit id="Regex_named_matched_subexpression_short">
-        <source>named matched subexpression</source>
-        <target state="new">named matched subexpression</target>
-        <note />
-      </trans-unit>
-      <trans-unit id="Regex_negative_character_group_long">
-        <source>A negative character group specifies a list of characters that must not appear in an input string for a match to occur. The list of characters are specified individually.
-
-Two or more character ranges can be concatenated. For example, to specify the range of decimal digits from "0" through "9", the range of lowercase letters from "a" through "f", and the range of uppercase letters from "A" through "F", use [0-9a-fA-F].</source>
-        <target state="new">A negative character group specifies a list of characters that must not appear in an input string for a match to occur. The list of characters are specified individually.
-
-Two or more character ranges can be concatenated. For example, to specify the range of decimal digits from "0" through "9", the range of lowercase letters from "a" through "f", and the range of uppercase letters from "A" through "F", use [0-9a-fA-F].</target>
-        <note />
-      </trans-unit>
-      <trans-unit id="Regex_negative_character_group_short">
-        <source>negative character group</source>
-        <target state="new">negative character group</target>
-        <note />
-      </trans-unit>
-      <trans-unit id="Regex_negative_character_range_long">
-        <source>A negative character range specifies a list of characters that must not appear in an input string for a match to occur. 'firstCharacter' is the character that begins the range, and 'lastCharacter' is the character that ends the range.
-
-Two or more character ranges can be concatenated. For example, to specify the range of decimal digits from "0" through "9", the range of lowercase letters from "a" through "f", and the range of uppercase letters from "A" through "F", use [0-9a-fA-F].</source>
-        <target state="new">A negative character range specifies a list of characters that must not appear in an input string for a match to occur. 'firstCharacter' is the character that begins the range, and 'lastCharacter' is the character that ends the range.
-
-Two or more character ranges can be concatenated. For example, to specify the range of decimal digits from "0" through "9", the range of lowercase letters from "a" through "f", and the range of uppercase letters from "A" through "F", use [0-9a-fA-F].</target>
-        <note />
-      </trans-unit>
-      <trans-unit id="Regex_negative_character_range_short">
-        <source>negative character range</source>
-        <target state="new">negative character range</target>
-        <note />
-      </trans-unit>
-      <trans-unit id="Regex_negative_unicode_category_long">
-        <source>The regular expression construct \P{ name } matches any character that does not belong to a Unicode general category or named block, where name is the category abbreviation or named block name.</source>
-        <target state="new">The regular expression construct \P{ name } matches any character that does not belong to a Unicode general category or named block, where name is the category abbreviation or named block name.</target>
-        <note />
-      </trans-unit>
-      <trans-unit id="Regex_negative_unicode_category_short">
-        <source>negative unicode category</source>
-        <target state="new">negative unicode category</target>
-        <note />
-      </trans-unit>
-      <trans-unit id="Regex_new_line_character_long">
-        <source>Matches a new-line character, \u000A</source>
-        <target state="new">Matches a new-line character, \u000A</target>
-        <note />
-      </trans-unit>
-      <trans-unit id="Regex_new_line_character_short">
-        <source>new-line character</source>
-        <target state="new">new-line character</target>
-        <note />
-      </trans-unit>
-      <trans-unit id="Regex_no">
-        <source>no</source>
-        <target state="new">no</target>
-        <note />
-      </trans-unit>
-      <trans-unit id="Regex_non_digit_character_long">
-        <source>\D matches any non-digit character. It is equivalent to the \P{Nd} regular expression pattern.
-
-If ECMAScript-compliant behavior is specified, \D is equivalent to [^0-9]</source>
-        <target state="new">\D matches any non-digit character. It is equivalent to the \P{Nd} regular expression pattern.
-
-If ECMAScript-compliant behavior is specified, \D is equivalent to [^0-9]</target>
-        <note />
-      </trans-unit>
-      <trans-unit id="Regex_non_digit_character_short">
-        <source>non-digit character</source>
-        <target state="new">non-digit character</target>
-        <note />
-      </trans-unit>
-      <trans-unit id="Regex_non_white_space_character_long">
-        <source>\S matches any non-white-space character. It is equivalent to the [^\f\n\r\t\v\x85\p{Z}] regular expression pattern, or the opposite of the regular expression pattern that is equivalent to \s, which matches white-space characters.
-
-If ECMAScript-compliant behavior is specified, \S is equivalent to [^ \f\n\r\t\v]</source>
-        <target state="new">\S matches any non-white-space character. It is equivalent to the [^\f\n\r\t\v\x85\p{Z}] regular expression pattern, or the opposite of the regular expression pattern that is equivalent to \s, which matches white-space characters.
-
-If ECMAScript-compliant behavior is specified, \S is equivalent to [^ \f\n\r\t\v]</target>
-        <note />
-      </trans-unit>
-      <trans-unit id="Regex_non_white_space_character_short">
-        <source>non-white-space character</source>
-        <target state="new">non-white-space character</target>
-        <note />
-      </trans-unit>
-      <trans-unit id="Regex_non_word_boundary_long">
-        <source>The \B anchor specifies that the match must not occur on a word boundary. It is the opposite of the \b anchor.</source>
-        <target state="new">The \B anchor specifies that the match must not occur on a word boundary. It is the opposite of the \b anchor.</target>
-        <note />
-      </trans-unit>
-      <trans-unit id="Regex_non_word_boundary_short">
-        <source>non-word boundary</source>
-        <target state="new">non-word boundary</target>
-        <note />
-      </trans-unit>
-      <trans-unit id="Regex_non_word_character_long">
-        <source>\W matches any non-word character. It matches any character except for those in the following Unicode categories:
-
-    Ll	Letter, Lowercase
-    Lu	Letter, Uppercase
-    Lt	Letter, Titlecase
-    Lo	Letter, Other
-    Lm	Letter, Modifier
-    Mn	Mark, Nonspacing
-    Nd	Number, Decimal Digit
-    Pc	Punctuation, Connector
-
-If ECMAScript-compliant behavior is specified, \W is equivalent to [^a-zA-Z_0-9]</source>
-        <target state="new">\W matches any non-word character. It matches any character except for those in the following Unicode categories:
-
-    Ll	Letter, Lowercase
-    Lu	Letter, Uppercase
-    Lt	Letter, Titlecase
-    Lo	Letter, Other
-    Lm	Letter, Modifier
-    Mn	Mark, Nonspacing
-    Nd	Number, Decimal Digit
-    Pc	Punctuation, Connector
-
-If ECMAScript-compliant behavior is specified, \W is equivalent to [^a-zA-Z_0-9]</target>
-        <note>Note: Ll, Lu, Lt, Lo, Lm, Mn, Nd, and Pc are all things that should not be localized. </note>
-      </trans-unit>
-      <trans-unit id="Regex_non_word_character_short">
-        <source>non-word character</source>
-        <target state="new">non-word character</target>
-        <note />
-      </trans-unit>
-      <trans-unit id="Regex_nonbacktracking_subexpression_long">
-        <source>This construct disables backtracking. The regular expression engine will match as many characters in the input string as it can. When no further match is possible, it will not backtrack to attempt alternate pattern matches. (That is, the subexpression matches only strings that would be matched by the subexpression alone; it does not attempt to match a string based on the subexpression and any subexpressions that follow it.)
-
-This option is recommended if you know that backtracking will not succeed. Preventing the regular expression engine from performing unnecessary searching improves performance.</source>
-        <target state="new">This construct disables backtracking. The regular expression engine will match as many characters in the input string as it can. When no further match is possible, it will not backtrack to attempt alternate pattern matches. (That is, the subexpression matches only strings that would be matched by the subexpression alone; it does not attempt to match a string based on the subexpression and any subexpressions that follow it.)
-
-This option is recommended if you know that backtracking will not succeed. Preventing the regular expression engine from performing unnecessary searching improves performance.</target>
-        <note />
-      </trans-unit>
-      <trans-unit id="Regex_nonbacktracking_subexpression_short">
-        <source>nonbacktracking subexpression</source>
-        <target state="new">nonbacktracking subexpression</target>
-        <note />
-      </trans-unit>
-      <trans-unit id="Regex_noncapturing_group_long">
-        <source>This construct does not capture the substring that is matched by a subexpression:
-
-The noncapturing group construct is typically used when a quantifier is applied to a group, but the substrings captured by the group are of no interest.
-
-If a regular expression includes nested grouping constructs, an outer noncapturing group construct does not apply to the inner nested group constructs.</source>
-        <target state="new">This construct does not capture the substring that is matched by a subexpression:
-
-The noncapturing group construct is typically used when a quantifier is applied to a group, but the substrings captured by the group are of no interest.
-
-If a regular expression includes nested grouping constructs, an outer noncapturing group construct does not apply to the inner nested group constructs.</target>
-        <note />
-      </trans-unit>
-      <trans-unit id="Regex_noncapturing_group_short">
-        <source>noncapturing group</source>
-        <target state="new">noncapturing group</target>
-        <note />
-      </trans-unit>
-      <trans-unit id="Regex_number_decimal_digit">
-        <source>number, decimal digit</source>
-        <target state="new">number, decimal digit</target>
-        <note />
-      </trans-unit>
-      <trans-unit id="Regex_number_letter">
-        <source>number, letter</source>
-        <target state="new">number, letter</target>
-        <note />
-      </trans-unit>
-      <trans-unit id="Regex_number_other">
-        <source>number, other</source>
-        <target state="new">number, other</target>
-        <note />
-      </trans-unit>
-      <trans-unit id="Regex_numbered_backreference_long">
-        <source>A numbered backreference, where 'number' is the ordinal position of the capturing group in the regular expression. For example, \4 matches the contents of the fourth capturing group.
-
-There is an ambiguity between octal escape codes (such as \16) and \number backreferences that use the same notation. If the ambiguity is a problem, you can use the \k&lt;name&gt; notation, which is unambiguous and cannot be confused with octal character codes. Similarly, hexadecimal codes such as \xdd are unambiguous and cannot be confused with backreferences.</source>
-        <target state="new">A numbered backreference, where 'number' is the ordinal position of the capturing group in the regular expression. For example, \4 matches the contents of the fourth capturing group.
-
-There is an ambiguity between octal escape codes (such as \16) and \number backreferences that use the same notation. If the ambiguity is a problem, you can use the \k&lt;name&gt; notation, which is unambiguous and cannot be confused with octal character codes. Similarly, hexadecimal codes such as \xdd are unambiguous and cannot be confused with backreferences.</target>
-        <note />
-      </trans-unit>
-      <trans-unit id="Regex_numbered_backreference_short">
-        <source>numbered backreference</source>
-        <target state="new">numbered backreference</target>
-        <note />
-      </trans-unit>
-      <trans-unit id="Regex_other_control">
-        <source>other, control</source>
-        <target state="new">other, control</target>
-        <note />
-      </trans-unit>
-      <trans-unit id="Regex_other_format">
-        <source>other, format</source>
-        <target state="new">other, format</target>
-        <note />
-      </trans-unit>
-      <trans-unit id="Regex_other_not_assigned">
-        <source>other, not assigned</source>
-        <target state="new">other, not assigned</target>
-        <note />
-      </trans-unit>
-      <trans-unit id="Regex_other_private_use">
-        <source>other, private use</source>
-        <target state="new">other, private use</target>
-        <note />
-      </trans-unit>
-      <trans-unit id="Regex_other_surrogate">
-        <source>other, surrogate</source>
-        <target state="new">other, surrogate</target>
-        <note />
-      </trans-unit>
-      <trans-unit id="Regex_positive_character_group_long">
-        <source>A positive character group specifies a list of characters, any one of which may appear in an input string for a match to occur.</source>
-        <target state="new">A positive character group specifies a list of characters, any one of which may appear in an input string for a match to occur.</target>
-        <note />
-      </trans-unit>
-      <trans-unit id="Regex_positive_character_group_short">
-        <source>positive character group</source>
-        <target state="new">positive character group</target>
-        <note />
-      </trans-unit>
-      <trans-unit id="Regex_positive_character_range_long">
-        <source>A positive character range specifies a range of characters, any one of which may appear in an input string for a match to occur.  'firstCharacter' is the character that begins the range and 'lastCharacter' is the character that ends the range. </source>
-        <target state="new">A positive character range specifies a range of characters, any one of which may appear in an input string for a match to occur.  'firstCharacter' is the character that begins the range and 'lastCharacter' is the character that ends the range. </target>
-        <note />
-      </trans-unit>
-      <trans-unit id="Regex_positive_character_range_short">
-        <source>positive character range</source>
-        <target state="new">positive character range</target>
-        <note />
-=======
       <trans-unit id="CodeAction_{0}_did_not_produce_a_changed_solution">
         <source>CodeAction '{0}' did not produce a changed solution</source>
         <target state="translated">CodeAction "{0}" 未生成更改的解决方案</target>
         <note>"CodeAction" is a specific type, and {0} represents the title shown by the action.</note>
->>>>>>> d369ae99
-      </trans-unit>
-      <trans-unit id="Comments_not_allowed">
-        <source>Comments not allowed</source>
-        <target state="new">Comments not allowed</target>
-        <note />
-      </trans-unit>
-      <trans-unit id="Constructors_not_allowed">
-        <source>Constructors not allowed</source>
-        <target state="new">Constructors not allowed</target>
-        <note />
       </trans-unit>
       <trans-unit id="Core_EditorConfig_Options">
         <source>Core EditorConfig Options</source>
@@ -1077,86 +62,21 @@
         <target state="translated">文档不支持语法树</target>
         <note />
       </trans-unit>
-      <trans-unit id="Enable_JSON_editor_features">
-        <source>Enable JSON editor features</source>
-        <target state="new">Enable JSON editor features</target>
-        <note />
-      </trans-unit>
-      <trans-unit id="Error_parsing_comment">
-        <source>Error parsing comment</source>
-        <target state="new">Error parsing comment</target>
-        <note />
-      </trans-unit>
       <trans-unit id="Error_reading_content_of_source_file_0_1">
         <source>Error reading content of source file '{0}' -- '{1}'.</source>
         <target state="translated">读取源文件“{0}”中的内容时出错 -“{1}”。</target>
         <note />
       </trans-unit>
-      <trans-unit id="Illegal_string_character">
-        <source>Illegal string character</source>
-        <target state="new">Illegal string character</target>
-        <note />
-      </trans-unit>
-      <trans-unit id="Illegal_whitespace_character">
-        <source>Illegal whitespace character</source>
-        <target state="new">Illegal whitespace character</target>
-        <note />
-      </trans-unit>
       <trans-unit id="Indentation_and_spacing">
         <source>Indentation and spacing</source>
         <target state="translated">缩进和间距</target>
         <note />
       </trans-unit>
-      <trans-unit id="Invalid_constructor_name">
-        <source>Invalid constructor name</source>
-        <target state="new">Invalid constructor name</target>
-        <note />
-      </trans-unit>
-      <trans-unit id="Invalid_escape_sequence">
-        <source>Invalid escape sequence</source>
-        <target state="new">Invalid escape sequence</target>
-        <note />
-      </trans-unit>
-      <trans-unit id="Invalid_number">
-        <source>Invalid number</source>
-        <target state="new">Invalid number</target>
-        <note />
-      </trans-unit>
-      <trans-unit id="Invalid_property_name">
-        <source>Invalid property name</source>
-        <target state="new">Invalid property name</target>
-        <note />
-      </trans-unit>
-      <trans-unit id="JSON_issue_0">
-        <source>JSON issue: {0}</source>
-        <target state="new">JSON issue: {0}</target>
-        <note />
-      </trans-unit>
-      <trans-unit id="Missing_property_value">
-        <source>Missing property value</source>
-        <target state="new">Missing property value</target>
-        <note />
-      </trans-unit>
-      <trans-unit id="Name_expected">
-        <source>Name expected</source>
-        <target state="new">Name expected</target>
-        <note />
-      </trans-unit>
-      <trans-unit id="Nested_properties_not_allowed">
-        <source>Nested properties not allowed</source>
-        <target state="new">Nested properties not allowed</target>
-        <note />
-      </trans-unit>
       <trans-unit id="New_line_preferences">
         <source>New line preferences</source>
         <target state="translated">新行首选项</target>
         <note />
       </trans-unit>
-      <trans-unit id="Only_properties_allowed_in_an_object">
-        <source>Only properties allowed in an object</source>
-        <target state="new">Only properties allowed in an object</target>
-        <note />
-      </trans-unit>
       <trans-unit id="Only_submission_project_can_reference_submission_projects">
         <source>Only submission project can reference submission projects.</source>
         <target state="translated">只有提交项目才能引用提交项目。</target>
@@ -1172,26 +92,11 @@
         <target state="translated">从 {0} 到 {1} 的预定义转换。</target>
         <note />
       </trans-unit>
-      <trans-unit id="Probable_JSON_string_detected">
-        <source>Probable JSON string detected</source>
-        <target state="new">Probable JSON string detected</target>
-        <note />
-      </trans-unit>
       <trans-unit id="Project_does_not_contain_specified_reference">
         <source>Project does not contain specified reference</source>
         <target state="translated">项目不包含指定的引用</target>
         <note />
       </trans-unit>
-      <trans-unit id="Properties_not_allowed_in_an_array">
-        <source>Properties not allowed in an array</source>
-        <target state="new">Properties not allowed in an array</target>
-        <note />
-      </trans-unit>
-      <trans-unit id="Property_name_must_be_a_string">
-        <source>Property name must be a string</source>
-        <target state="new">Property name must be a string</target>
-        <note />
-      </trans-unit>
       <trans-unit id="Refactoring_Only">
         <source>Refactoring Only</source>
         <target state="translated">仅重构</target>
@@ -1217,16 +122,6 @@
         <target state="translated">解决方案不包含指定的引用</target>
         <note />
       </trans-unit>
-      <trans-unit id="Strings_must_start_with_double_quote_not_single_quote">
-        <source>Strings must start with " not '</source>
-        <target state="new">Strings must start with " not '</target>
-        <note />
-      </trans-unit>
-      <trans-unit id="Strings_must_start_with_double_quote_not_single_quote">
-        <source>Strings must start with " not '</source>
-        <target state="new">Strings must start with " not '</target>
-        <note />
-      </trans-unit>
       <trans-unit id="Symbol_0_is_not_from_source">
         <source>Symbol "{0}" is not from source.</source>
         <target state="translated">符号“{0}”不是来自源。</target>
@@ -1311,24 +206,6 @@
         <source>Sync namespace to folder structure</source>
         <target state="translated">将命名空间同步到文件夹结构</target>
         <note />
-      </trans-unit>
-      <trans-unit id="Syntax_error">
-        <source>Syntax error</source>
-        <target state="new">Syntax error</target>
-        <note />
-<<<<<<< HEAD
-      </trans-unit>
-      <trans-unit id="Trailing_comma_not_allowed">
-        <source>Trailing comma not allowed</source>
-        <target state="new">Trailing comma not allowed</target>
-        <note />
-      </trans-unit>
-      <trans-unit id="TypeOrNamespaceUsageInfo_BaseType">
-        <source>Base Type</source>
-        <target state="new">Base Type</target>
-        <note>See xml doc comments on 'TypeOrNamespaceUsageInfo' enum for context</note>
-=======
->>>>>>> d369ae99
       </trans-unit>
       <trans-unit id="The_contents_of_a_SourceGeneratedDocument_may_not_be_changed">
         <source>The contents of a SourceGeneratedDocument may not be changed.</source>
@@ -1345,53 +222,11 @@
         <target state="translated">解决方案已包含指定的引用。</target>
         <note />
       </trans-unit>
-      <trans-unit id="Trailing_comma_not_allowed">
-        <source>Trailing comma not allowed</source>
-        <target state="new">Trailing comma not allowed</target>
-        <note />
-      </trans-unit>
       <trans-unit id="Unknown">
         <source>Unknown</source>
         <target state="translated">未知</target>
         <note />
       </trans-unit>
-      <trans-unit id="Unterminated_comment">
-        <source>Unterminated comment</source>
-        <target state="new">Unterminated comment</target>
-        <note />
-      </trans-unit>
-      <trans-unit id="Unterminated_string">
-        <source>Unterminated string</source>
-        <target state="new">Unterminated string</target>
-        <note />
-      </trans-unit>
-<<<<<<< HEAD
-      <trans-unit id="Unterminated_comment">
-        <source>Unterminated comment</source>
-        <target state="new">Unterminated comment</target>
-        <note />
-      </trans-unit>
-      <trans-unit id="Unterminated_string">
-        <source>Unterminated string</source>
-        <target state="new">Unterminated string</target>
-        <note />
-      </trans-unit>
-      <trans-unit id="ValueUsageInfo_Name">
-        <source>Name</source>
-        <target state="new">Name</target>
-        <note>See xml doc comments on 'ValueUsageInfo' enum for context</note>
-=======
-      <trans-unit id="Value_required">
-        <source>Value required</source>
-        <target state="new">Value required</target>
-        <note />
->>>>>>> d369ae99
-      </trans-unit>
-      <trans-unit id="Value_required">
-        <source>Value required</source>
-        <target state="new">Value required</target>
-        <note />
-      </trans-unit>
       <trans-unit id="Visual_Basic_files">
         <source>Visual Basic files</source>
         <target state="translated">visual basic 文件</target>
@@ -1412,19 +247,11 @@
         <target state="translated">工作区不为空。</target>
         <note />
       </trans-unit>
-      <trans-unit id="_0_expected">
-        <source>'{0}' expected</source>
-        <target state="new">'{0}' expected</target>
-        <note />
-      </trans-unit>
-<<<<<<< HEAD
-=======
       <trans-unit id="_0_is_in_a_different_project">
         <source>{0} is in a different project.</source>
         <target state="translated">{0} 位于不同的项目中。</target>
         <note />
       </trans-unit>
->>>>>>> d369ae99
       <trans-unit id="_0_is_not_part_of_the_workspace">
         <source>'{0}' is not part of the workspace.</source>
         <target state="translated">“{0}”不是工作区的一部分。</target>
@@ -1558,11 +385,6 @@
       <trans-unit id="Expected_0">
         <source>Expected {0}.</source>
         <target state="translated">应为 {0}。</target>
-        <note />
-      </trans-unit>
-      <trans-unit id="_0_literal_not_allowed">
-        <source>'{0}' literal not allowed</source>
-        <target state="new">'{0}' literal not allowed</target>
         <note />
       </trans-unit>
       <trans-unit id="_0_must_be_a_non_null_and_non_empty_string">
@@ -1930,16 +752,6 @@
         <target state="translated">不支持更改文档属性</target>
         <note />
       </trans-unit>
-      <trans-unit id="_0_unexpected">
-        <source>'{0}' unexpected</source>
-        <target state="new">'{0}' unexpected</target>
-        <note />
-      </trans-unit>
-      <trans-unit id="_0_unexpected">
-        <source>'{0}' unexpected</source>
-        <target state="new">'{0}' unexpected</target>
-        <note />
-      </trans-unit>
       <trans-unit id="dot_NET_Coding_Conventions">
         <source>.NET Coding Conventions</source>
         <target state="translated">.NET 编码约定</target>
