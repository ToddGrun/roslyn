--- conflicted
+++ resolved
@@ -61,12 +61,9 @@
         CommandHandler_GetCommandState,
         CommandHandler_ExecuteHandlers,
         CommandHandler_FormatCommand,
-<<<<<<< HEAD
         CommandHandler_CompleteStatement,
-=======
         CommandHandler_ToggleBlockComment,
         CommandHandler_ToggleLineComment,
->>>>>>> e3b18d30
 
         Workspace_SourceText_GetChangeRanges,
         Workspace_Recoverable_RecoverRootAsync,
