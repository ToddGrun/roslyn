--- conflicted
+++ resolved
@@ -39,11 +39,7 @@
         private class NoOpProgressTracker : IStreamingProgressTracker
         {
             public ValueTask AddItemsAsync(int count, CancellationToken cancellationToken) => default;
-<<<<<<< HEAD
-            public ValueTask ItemCompletedAsync(CancellationToken cancellationToken) => default;
-=======
             public ValueTask ItemsCompletedAsync(int count, CancellationToken cancellationToken) => default;
->>>>>>> 67d940c4
         }
     }
 }