--- conflicted
+++ resolved
@@ -242,8 +242,6 @@
                 syntaxFacts, semanticModel, root, text, identifier, cancellationToken);
         }
 
-<<<<<<< HEAD
-=======
         protected static Func<SyntaxToken, SyntaxNode>? GetNamedTypeOrConstructorFindParentNodeFunction(Document document, ISymbol searchSymbol)
         {
             // delegates don't have exposed symbols for their constructors.  so when you do `new MyDel()`, that's only a
@@ -256,16 +254,11 @@
             return t => syntaxFacts.TryGetBindableParent(t) ?? t.Parent!;
         }
 
->>>>>>> 3115ff84
         protected static Func<SyntaxToken, SemanticModel, ValueTask<(bool matched, CandidateReason reason)>> GetStandardSymbolsMatchFunction(
             ISymbol symbol, Func<SyntaxToken, SyntaxNode>? findParentNode, Solution solution, CancellationToken cancellationToken)
         {
             var nodeMatchAsync = GetStandardSymbolsNodeMatchFunction(symbol, solution, cancellationToken);
-<<<<<<< HEAD
-            findParentNode ??= (t => t.Parent!);
-=======
             findParentNode ??= t => t.Parent!;
->>>>>>> 3115ff84
             return (token, model) => nodeMatchAsync(findParentNode(token), model);
         }
 
