﻿// Licensed to the .NET Foundation under one or more agreements.
// The .NET Foundation licenses this file to you under the MIT license.
// See the LICENSE file in the project root for more information.

using System;
using System.Collections.Generic;
using System.Collections.Immutable;
using System.Linq;
using System.Runtime.CompilerServices;
using System.Threading;
using System.Threading.Tasks;
using Microsoft.CodeAnalysis;
using Microsoft.CodeAnalysis.Host;
using Microsoft.CodeAnalysis.PooledObjects;
using Microsoft.CodeAnalysis.Shared.Extensions;
using Microsoft.CodeAnalysis.Shared.Utilities;
using Roslyn.Utilities;

namespace Microsoft.CodeAnalysis.FindSymbols;

/// <summary>
/// Provides helper methods for finding dependent projects across a solution that a given symbol can be referenced within.
/// </summary>
internal static partial class DependentProjectsFinder
{
    /// <summary>
    /// Cache from the <see cref="MetadataId"/> for a particular <see cref="PortableExecutableReference"/> to the
    /// name of the <see cref="IAssemblySymbol"/> defined by it.
    /// </summary>
    private static readonly Dictionary<MetadataId, string?> s_metadataIdToAssemblyName = new();
    private static readonly SemaphoreSlim s_metadataIdToAssemblyNameGate = new(initialCount: 1);

    private static readonly ConditionalWeakTable<
         Solution,
         Dictionary<
             (IAssemblySymbol assembly, Project? sourceProject, SymbolVisibility visibility),
             ImmutableArray<(Project project, bool hasInternalsAccess)>>> s_solutionToDependentProjectMap = new();
    private static readonly SemaphoreSlim s_solutionToDependentProjectMapGate = new(initialCount: 1);

    public static async Task<ImmutableArray<Project>> GetDependentProjectsAsync(
        Solution solution, ImmutableArray<ISymbol> symbols, IImmutableSet<Project> projects, CancellationToken cancellationToken)
    {
<<<<<<< HEAD
        // Namespaces are visible in all projects.
        // Preprocessing symbols are arbitrary identifiers that are not bound to specific projects.
        if (symbols.Any(static s => s.Kind is SymbolKind.Namespace or SymbolKind.Preprocessing))
            return projects.ToImmutableArray();
=======
        // namespaces are visible in all projects.
        if (symbols.Any(static s => s.Kind == SymbolKind.Namespace))
            return [.. projects];
>>>>>>> 13b65d3b

        var dependentProjects = await GetDependentProjectsWorkerAsync(solution, symbols, cancellationToken).ConfigureAwait(false);
        return dependentProjects.WhereAsArray(projects.Contains);
    }

    /// <summary>
    /// This method computes the dependent projects that need to be searched for references of the given <paramref
    /// name="symbols"/>.
    /// <para/>
    /// This computation depends on the given symbol's visibility:
    /// <list type="number">
    /// <item>Public: Dependent projects include the symbol definition project and all the referencing
    /// projects.</item>
    /// <item>Internal: Dependent projects include the symbol definition project and all the referencing projects
    /// that have internals access to the definition project..</item>
    /// <item>Private: Dependent projects include the symbol definition project and all the referencing submission
    /// projects (which are special and can reference private fields of the previous submission).</item>
    /// </list>
    /// We perform this computation in two stages:
    /// <list type="number">
    /// <item>Compute all the dependent projects (submission + non-submission) and their InternalsVisibleTo semantics to the definition project.</item>
    /// <item>Filter the above computed dependent projects based on symbol visibility.</item>
    /// Dependent projects computed in stage (1) are cached to avoid recomputation.
    /// </list>
    /// </summary>
    private static async Task<ImmutableArray<Project>> GetDependentProjectsWorkerAsync(
        Solution solution, ImmutableArray<ISymbol> symbols, CancellationToken cancellationToken)
    {
        cancellationToken.ThrowIfCancellationRequested();

        var symbolOriginations = GetSymbolOriginations(solution, symbols, cancellationToken);

        using var _ = PooledHashSet<Project>.GetInstance(out var result);

        foreach (var (assembly, (sourceProject, maxVisibility)) in symbolOriginations)
        {
            // 1) Compute all the dependent projects (submission + non-submission) and their InternalsVisibleTo semantics to the definition project.
            var dependentProjects = await ComputeDependentProjectsAsync(
                solution, (assembly, sourceProject), maxVisibility, cancellationToken).ConfigureAwait(false);

            // 2) Filter the above computed dependent projects based on symbol visibility.
            var filteredProjects = maxVisibility == SymbolVisibility.Internal
                ? dependentProjects.WhereAsArray(dp => dp.hasInternalsAccess)
                : dependentProjects;

            result.AddRange(filteredProjects.Select(p => p.project));
        }

        return [.. result];
    }

    /// <summary>
    /// Returns information about where <paramref name="symbols"/> originate from.  It's <see
    /// cref="IAssemblySymbol"/> for both source and metadata symbols, and an optional <see cref="Project"/> if this
    /// was a symbol from source. 
    /// </summary>
    private static Dictionary<IAssemblySymbol, (Project? sourceProject, SymbolVisibility maxVisibility)> GetSymbolOriginations(
        Solution solution, ImmutableArray<ISymbol> symbols, CancellationToken cancellationToken)
    {
        var result = new Dictionary<IAssemblySymbol, (Project? sourceProject, SymbolVisibility visibility)>();

        foreach (var symbol in symbols)
        {
            var assembly = symbol.OriginalDefinition.ContainingAssembly;
            if (assembly == null)
                continue;

            if (!result.TryGetValue(assembly, out var projectAndVisibility))
            {
                // First, if this was a source-symbol try to get the original project for this assembly
                // (GetOriginatingProject).  If this is a metadata symbol, also see if we can find the original
                // source-project for it (GetProject) which happens in cross language P2P references.
                var project = assembly.Locations.Any(static loc => loc.IsInMetadata)
                    ? solution.GetProject(assembly, cancellationToken)
                    : solution.GetOriginatingProject(assembly);
                projectAndVisibility = (project, symbol.GetResultantVisibility());
            }

            // Visibility enum has higher visibility as a lower number, so choose the minimum of both.
            projectAndVisibility.visibility = (SymbolVisibility)Math.Min((int)projectAndVisibility.visibility, (int)symbol.GetResultantVisibility());
            result[assembly] = projectAndVisibility;
        }

        return result;
    }

    private static async Task<ImmutableArray<(Project project, bool hasInternalsAccess)>> ComputeDependentProjectsAsync(
        Solution solution,
        (IAssemblySymbol assembly, Project? sourceProject) symbolOrigination,
        SymbolVisibility visibility,
        CancellationToken cancellationToken)
    {
        var dictionary = s_solutionToDependentProjectMap.GetValue(solution, static _ => new());

        var key = (symbolOrigination.assembly, symbolOrigination.sourceProject, visibility);
        ImmutableArray<(Project project, bool hasInternalsAccess)> dependentProjects;

        // Check cache first.
        using (await s_solutionToDependentProjectMapGate.DisposableWaitAsync(cancellationToken).ConfigureAwait(false))
        {
            if (dictionary.TryGetValue(key, out dependentProjects))
                return dependentProjects;
        }

        // Compute if not in cache.
        dependentProjects = await ComputeDependentProjectsWorkerAsync(
            solution, symbolOrigination, visibility, cancellationToken).ConfigureAwait(false);

        // Try to add to cache, returning existing value if another thread already added it.
        using (await s_solutionToDependentProjectMapGate.DisposableWaitAsync(cancellationToken).ConfigureAwait(false))
        {
            return dictionary.GetOrAdd(key, dependentProjects);
        }

        static async Task<ImmutableArray<(Project project, bool hasInternalsAccess)>> ComputeDependentProjectsWorkerAsync(
           Solution solution,
           (IAssemblySymbol assembly, Project? sourceProject) symbolOrigination,
           SymbolVisibility visibility,
           CancellationToken cancellationToken)
        {
            cancellationToken.ThrowIfCancellationRequested();

            using var _ = PooledHashSet<(Project, bool hasInternalsAccess)>.GetInstance(out var dependentProjects);

            // If a symbol was defined in source, then it is always visible to the project it
            // was defined in.
            if (symbolOrigination.sourceProject != null)
                dependentProjects.Add((symbolOrigination.sourceProject, hasInternalsAccess: true));

            // If it's not private, then we need to find possible references.
            if (visibility != SymbolVisibility.Private)
            {
                await AddNonSubmissionDependentProjectsAsync(
                    solution, symbolOrigination, dependentProjects, cancellationToken).ConfigureAwait(false);
            }

            // submission projects are special here. The fields generated inside the Script object is private, but
            // further submissions can bind to them.
            await AddSubmissionDependentProjectsAsync(solution, symbolOrigination.sourceProject, dependentProjects, cancellationToken).ConfigureAwait(false);

            return [.. dependentProjects];
        }
    }

    private static async Task AddSubmissionDependentProjectsAsync(
        Solution solution, Project? sourceProject, HashSet<(Project project, bool hasInternalsAccess)> dependentProjects, CancellationToken cancellationToken)
    {
        if (sourceProject?.IsSubmission != true)
            return;

        using var _1 = PooledDictionary<ProjectId, List<ProjectId>>.GetInstance(out var projectIdsToReferencingSubmissionIds);

        // search only submission project
        foreach (var projectId in solution.ProjectIds)
        {
            var project = solution.GetRequiredProject(projectId);
            if (project.IsSubmission && project.SupportsCompilation)
            {
                cancellationToken.ThrowIfCancellationRequested();

                // If we are referencing another project, store the link in the other direction
                // so we walk across it later
                var compilation = await project.GetRequiredCompilationAsync(cancellationToken).ConfigureAwait(false);
                var previous = compilation.ScriptCompilationInfo?.PreviousScriptCompilation;

                if (previous != null)
                {
                    var referencedProject = solution.GetProject(previous.Assembly, cancellationToken);
                    if (referencedProject != null)
                        projectIdsToReferencingSubmissionIds.MultiAdd(referencedProject.Id, project.Id);
                }
            }
        }

        // Submission compilations are special. If we have submissions 0, 1 and 2 chained in
        // the natural way, and we have a symbol in submission 0, we need to search both 1
        // and 2, even though 2 doesn't have a direct reference to 1. Hence we need to take
        // our current set of projects and find the transitive closure over backwards
        // submission previous references.
        using var _2 = ArrayBuilder<ProjectId>.GetInstance(out var projectIdsToProcess);
        foreach (var dependentProject in dependentProjects.Select(dp => dp.project.Id))
            projectIdsToProcess.Push(dependentProject);

        while (projectIdsToProcess.TryPop(out var toProcess))
        {
            if (projectIdsToReferencingSubmissionIds.TryGetValue(toProcess, out var submissionIds))
            {
                foreach (var pId in submissionIds)
                {
                    if (!dependentProjects.Any(dp => dp.project.Id == pId))
                    {
                        dependentProjects.Add((solution.GetRequiredProject(pId), hasInternalsAccess: true));
                        projectIdsToProcess.Push(pId);
                    }
                }
            }
        }
    }

    private static bool IsInternalsVisibleToAttribute(AttributeData attr)
    {
        var attrType = attr.AttributeClass;
        return attrType?.Name == nameof(InternalsVisibleToAttribute) &&
               attrType.ContainingNamespace?.Name == nameof(System.Runtime.CompilerServices) &&
               attrType.ContainingNamespace.ContainingNamespace?.Name == nameof(System.Runtime) &&
               attrType.ContainingNamespace.ContainingNamespace.ContainingNamespace?.Name == nameof(System) &&
               attrType.ContainingNamespace.ContainingNamespace.ContainingNamespace.ContainingNamespace?.IsGlobalNamespace == true;
    }

    private static async Task AddNonSubmissionDependentProjectsAsync(
        Solution solution,
        (IAssemblySymbol assembly, Project? sourceProject) symbolOrigination,
        HashSet<(Project project, bool hasInternalsAccess)> dependentProjects,
        CancellationToken cancellationToken)
    {
        if (symbolOrigination.sourceProject?.IsSubmission == true)
            return;

        // Set of assembly names that `assembly` has IVT to.  Computed on demand once needed.
        HashSet<string>? internalsVisibleToSet = null;
        foreach (var project in solution.Projects)
        {
            if (!project.SupportsCompilation ||
                !await HasReferenceToAsync(symbolOrigination, project, cancellationToken).ConfigureAwait(false))
            {
                continue;
            }

            // Ok, we have some project that at least references this assembly.  Add it to the result, keeping track
            // if it can see internals or not as well.
            internalsVisibleToSet ??= GetInternalsVisibleToSet(symbolOrigination.assembly);
            var hasInternalsAccess = internalsVisibleToSet.Contains(project.AssemblyName);
            dependentProjects.Add((project, hasInternalsAccess));
        }
    }

    private static HashSet<string> GetInternalsVisibleToSet(IAssemblySymbol assembly)
    {
        var set = new HashSet<string>(StringComparer.OrdinalIgnoreCase);
        foreach (var attr in assembly.GetAttributes().Where(IsInternalsVisibleToAttribute))
        {
            var typeNameConstant = attr.ConstructorArguments.FirstOrDefault();
            if (typeNameConstant.Type == null ||
                typeNameConstant.Type.SpecialType != SpecialType.System_String ||
                typeNameConstant.Value is not string value)
            {
                continue;
            }

            var commaIndex = value.IndexOf(',');
            var assemblyName = commaIndex >= 0 ? value[..commaIndex].Trim() : value;

            set.Add(assemblyName);
        }

        return set;
    }

    private static async Task<bool> HasReferenceToAsync(
        (IAssemblySymbol assembly, Project? sourceProject) symbolOrigination,
        Project project,
        CancellationToken cancellationToken)
    {
        Contract.ThrowIfNull(symbolOrigination.assembly);
        Contract.ThrowIfNull(project);
        Contract.ThrowIfFalse(project.SupportsCompilation);

        // If our symbol was from a project, then just check if this current project has a direct reference to it.
        if (symbolOrigination.sourceProject != null)
            return project.ProjectReferences.Any(p => p.ProjectId == symbolOrigination.sourceProject.Id);

        // Otherwise, if the symbol is from metadata, see if the project's compilation references that metadata assembly.
        return await HasReferenceToAssemblyAsync(
            project, symbolOrigination.assembly.Name, cancellationToken).ConfigureAwait(false);
    }

    private static async Task<bool> HasReferenceToAssemblyAsync(Project project, string assemblyName, CancellationToken cancellationToken)
    {
        Contract.ThrowIfFalse(project.SupportsCompilation);

        // Do two passes.  One that attempts to find a result without ever realizing a Compilation, and one that
        // tries again, but which is willing to create the Compilation if necessary.

        using var _ = ArrayBuilder<(PortableExecutableReference reference, MetadataId metadataId)>.GetInstance(out var uncomputedReferences);

        foreach (var reference in project.MetadataReferences)
        {
            cancellationToken.ThrowIfCancellationRequested();

            if (reference is not PortableExecutableReference peReference)
                continue;

            var metadataId = SymbolTreeInfo.GetMetadataIdNoThrow(peReference);
            if (metadataId is null)
                continue;

            using (await s_metadataIdToAssemblyNameGate.DisposableWaitAsync(cancellationToken).ConfigureAwait(false))
            {
                if (s_metadataIdToAssemblyName.TryGetValue(metadataId, out var name))
                {
                    // We already know the assembly name for this metadata id.  If it matches the one we're looking for,
                    // we're done.  Otherwise, keep looking.
                    if (name == assemblyName)
                        return true;
                    else
                        continue;
                }
            }

            // We didn't know the name for the metadata id.  Add it to the list of things we need to compute below.
            uncomputedReferences.Add((peReference, metadataId));
        }

        if (uncomputedReferences.Count == 0)
            return false;

        var compilation = CreateCompilation(project);

        foreach (var (peReference, metadataId) in uncomputedReferences)
        {
            cancellationToken.ThrowIfCancellationRequested();

            // Attempt to get the assembly name for this pe-reference.  If we fail, we still want to add that info into
            // the dictionary (by mapping us to 'null').  That way we don't keep trying to compute it over and over.
            var name = compilation.GetAssemblyOrModuleSymbol(peReference) is IAssemblySymbol { Name: string metadataAssemblyName }
                ? metadataAssemblyName
                : null;

            using (await s_metadataIdToAssemblyNameGate.DisposableWaitAsync(cancellationToken).ConfigureAwait(false))
            {
                // Overwrite an existing null name with a non-null one.
                if (s_metadataIdToAssemblyName.TryGetValue(metadataId, out var existingName) &&
                    existingName == null &&
                    name != null)
                {
                    s_metadataIdToAssemblyName[metadataId] = name;
                }

                // Return whatever is in the map, adding ourselves if something is not already there.
                name = s_metadataIdToAssemblyName.GetOrAdd(metadataId, name);
            }

            if (name == assemblyName)
                return true;
        }

        return false;

        static Compilation CreateCompilation(Project project)
        {
            // Use the project's compilation if it has one.
            if (project.TryGetCompilation(out var compilation))
                return compilation;

            // Perf: check metadata reference using newly created empty compilation with only metadata references.
            var factory = project.Services.GetRequiredService<ICompilationFactoryService>();
            return factory
                .CreateCompilation(project.AssemblyName, project.CompilationOptions!)
                .AddReferences(project.MetadataReferences);
        }
    }
}<|MERGE_RESOLUTION|>--- conflicted
+++ resolved
@@ -40,16 +40,10 @@
     public static async Task<ImmutableArray<Project>> GetDependentProjectsAsync(
         Solution solution, ImmutableArray<ISymbol> symbols, IImmutableSet<Project> projects, CancellationToken cancellationToken)
     {
-<<<<<<< HEAD
         // Namespaces are visible in all projects.
         // Preprocessing symbols are arbitrary identifiers that are not bound to specific projects.
         if (symbols.Any(static s => s.Kind is SymbolKind.Namespace or SymbolKind.Preprocessing))
-            return projects.ToImmutableArray();
-=======
-        // namespaces are visible in all projects.
-        if (symbols.Any(static s => s.Kind == SymbolKind.Namespace))
             return [.. projects];
->>>>>>> 13b65d3b
 
         var dependentProjects = await GetDependentProjectsWorkerAsync(solution, symbols, cancellationToken).ConfigureAwait(false);
         return dependentProjects.WhereAsArray(projects.Contains);
