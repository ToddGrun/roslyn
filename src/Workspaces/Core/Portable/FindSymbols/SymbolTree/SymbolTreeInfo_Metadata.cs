﻿// Copyright (c) Microsoft.  All Rights Reserved.  Licensed under the Apache License, Version 2.0.  See License.txt in the project root for license information.

using System;
using System.Collections.Generic;
using System.Collections.Immutable;
using System.Diagnostics;
using System.IO;
using System.Reflection;
using System.Reflection.Metadata;
using System.Threading;
using System.Threading.Tasks;
using Microsoft.CodeAnalysis.Collections;
using Microsoft.CodeAnalysis.Serialization;
using Microsoft.CodeAnalysis.Shared.Utilities;
using Microsoft.CodeAnalysis.Utilities;
using Roslyn.Utilities;

namespace Microsoft.CodeAnalysis.FindSymbols
{
    internal partial class SymbolTreeInfo
    {
        private static string GetMetadataNameWithoutBackticks(MetadataReader reader, StringHandle name)
        {
            var blobReader = reader.GetBlobReader(name);
            var backtickIndex = blobReader.IndexOf((byte)'`');
            if (backtickIndex == -1)
            {
                return reader.GetString(name);
            }

            unsafe
            {
                return MetadataStringDecoder.DefaultUTF8.GetString(
                    blobReader.CurrentPointer, backtickIndex);
            }
        }
        
        private static MetadataId GetMetadataIdNoThrow(PortableExecutableReference reference)
        {
            try
            {
                return reference.GetMetadataId();
            }
            catch (Exception e) when (e is BadImageFormatException || e is IOException)
            {
                return null;
            }
        }

        private static Metadata GetMetadataNoThrow(PortableExecutableReference reference)
        {
            try
            {
                return reference.GetMetadata();
            }
            catch (Exception e) when (e is BadImageFormatException || e is IOException)
            {
                return null;
            }
        }

        public static Task<SymbolTreeInfo> TryGetInfoForMetadataReferenceAsync(
            Solution solution, PortableExecutableReference reference,
            bool loadOnly, CancellationToken cancellationToken)
        {
            var checksum = GetMetadataChecksum(solution, reference, cancellationToken);
            return TryGetInfoForMetadataReferenceAsync(
                solution, reference, checksum,
                loadOnly, cancellationToken);
        }

        /// <summary>
        /// Produces a <see cref="SymbolTreeInfo"/> for a given <see cref="PortableExecutableReference"/>.
        /// Note: can return <code>null</code> if we weren't able to actually load the metadata for some
        /// reason.
        /// </summary>
        public static Task<SymbolTreeInfo> TryGetInfoForMetadataReferenceAsync(
            Solution solution,
            PortableExecutableReference reference,
            Checksum checksum,
            bool loadOnly,
            CancellationToken cancellationToken)
        {
            var metadataId = GetMetadataIdNoThrow(reference);
            if (metadataId == null)
            {
                return SpecializedTasks.Default<SymbolTreeInfo>();
            }

            // Try to acquire the data outside the lock.  That way we can avoid any sort of 
            // allocations around acquiring the task for it.  Note: once ValueTask is available
            // (and enabled in the language), we'd likely want to use it here. (Presuming 
            // the lock is not being held most of the time).
            if (s_metadataIdToInfo.TryGetValue(metadataId, out var infoTask))
            {
                return infoTask;
            }

            var metadata = GetMetadataNoThrow(reference);
            if (metadata == null)
            {
                return SpecializedTasks.Default<SymbolTreeInfo>();
            }

            return TryGetInfoForMetadataReferenceSlowAsync(
                solution, reference, checksum, loadOnly, metadata, cancellationToken);
        }

        private static async Task<SymbolTreeInfo> TryGetInfoForMetadataReferenceSlowAsync(
            Solution solution, PortableExecutableReference reference, Checksum checksum,
            bool loadOnly, Metadata metadata, CancellationToken cancellationToken)
        {
            // Find the lock associated with this piece of metadata.  This way only one thread is
            // computing a symbol tree info for a particular piece of metadata at a time.
            var gate = s_metadataIdToGate.GetValue(metadata.Id, s_metadataIdToGateCallback);
            using (await gate.DisposableWaitAsync(cancellationToken).ConfigureAwait(false))
            {
                cancellationToken.ThrowIfCancellationRequested();
                if (s_metadataIdToInfo.TryGetValue(metadata.Id, out var infoTask))
                {
                    return await infoTask.ConfigureAwait(false);
                }

                var info = await LoadOrCreateMetadataSymbolTreeInfoAsync(
                    solution, reference, checksum, loadOnly, cancellationToken).ConfigureAwait(false);
                if (info == null && loadOnly)
                {
                    return null;
                }

                // Cache the result in our dictionary.  Store it as a completed task so that 
                // future callers don't need to allocate to get the result back.
                infoTask = Task.FromResult(info);
                s_metadataIdToInfo.Add(metadata.Id, infoTask);

                return info;
            }
        }

        public static Checksum GetMetadataChecksum(
            Solution solution, PortableExecutableReference reference, CancellationToken cancellationToken)
        {
            // We can reuse the index for any given reference as long as it hasn't changed.
            // So our checksum is just the checksum for the PEReference itself.
            var serializer = new Serializer(solution.Workspace);
            var checksum = serializer.CreateChecksum(reference, cancellationToken);
            return checksum;
        }

        private static Task<SymbolTreeInfo> LoadOrCreateMetadataSymbolTreeInfoAsync(
            Solution solution,
            PortableExecutableReference reference,
            Checksum checksum,
            bool loadOnly,
            CancellationToken cancellationToken)
        {
            var filePath = reference.FilePath;
<<<<<<< HEAD
            var serializer = new Serializer(solution.Workspace);
            var checksum = serializer.CreateChecksum(reference, cancellationToken);
=======
>>>>>>> 08680232

            return LoadOrCreateAsync(
                solution,
                checksum,
                filePath,
                loadOnly,
                create: () => CreateMetadataSymbolTreeInfo(solution, checksum, reference, cancellationToken),
                keySuffix: "_Metadata",
                getPersistedChecksum: info => info.Checksum,
                readObject: reader => ReadSymbolTreeInfo(reader, (names, nodes) => GetSpellCheckerTask(solution, checksum, filePath, names, nodes)),
                cancellationToken: cancellationToken);
        }

        private static SymbolTreeInfo CreateMetadataSymbolTreeInfo(
            Solution solution, Checksum checksum,
            PortableExecutableReference reference,
            CancellationToken cancellationToken)
        {
            var creator = new MetadataInfoCreator(solution, checksum, reference, cancellationToken);
            return creator.Create();
        }

        private struct MetadataInfoCreator : IDisposable
        {
            private static Predicate<string> s_isNotNullOrEmpty = s => !string.IsNullOrEmpty(s);
            private static ObjectPool<List<string>> s_stringListPool = new ObjectPool<List<string>>(() => new List<string>());

            private readonly Solution _solution;
            private readonly Checksum _checksum;
            private readonly PortableExecutableReference _reference;
            private readonly CancellationToken _cancellationToken;

            private readonly OrderPreservingMultiDictionary<string, string> _inheritanceMap;
            private readonly OrderPreservingMultiDictionary<MetadataNode, MetadataNode> _parentToChildren;
            private readonly MetadataNode _rootNode;

            // The metadata reader for the current metadata in the PEReference.
            private MetadataReader _metadataReader;

            // The set of type definitions we've read out of the current metadata reader.
            private readonly List<MetadataDefinition> _allTypeDefinitions;
            
            public MetadataInfoCreator(
                Solution solution, Checksum checksum, PortableExecutableReference reference, CancellationToken cancellationToken)
            {
                _solution = solution;
                _checksum = checksum;
                _reference = reference;
                _cancellationToken = cancellationToken;
                _metadataReader = null;
                _allTypeDefinitions = new List<MetadataDefinition>();

                _inheritanceMap = OrderPreservingMultiDictionary<string, string>.GetInstance();
                _parentToChildren = OrderPreservingMultiDictionary<MetadataNode, MetadataNode>.GetInstance();
                _rootNode = MetadataNode.Allocate(name: "");
            }

            private static ImmutableArray<ModuleMetadata> GetModuleMetadata(Metadata metadata)
            {
                try
                {
                    if (metadata is AssemblyMetadata assembly)
                    {
                        return assembly.GetModules();
                    }
                    else if (metadata is ModuleMetadata module)
                    {
                        return ImmutableArray.Create(module);
                    }
                }
                catch (BadImageFormatException)
                {
                    // Trying to get the modules of an assembly can throw.  For example, if 
                    // there is an invalid public-key defined for the assembly.  See:
                    // https://devdiv.visualstudio.com/DevDiv/_workitems?id=234447
                }

                return ImmutableArray<ModuleMetadata>.Empty;
            }

            internal SymbolTreeInfo Create()
            {
                foreach (var moduleMetadata in GetModuleMetadata(GetMetadataNoThrow(_reference)))
                {
                    try
                    {
                        _metadataReader = moduleMetadata.GetMetadataReader();
                    }
                    catch (BadImageFormatException)
                    {
                        continue;
                    }

                    // First, walk all the symbols from metadata, populating the parentToChilren
                    // map accordingly.
                    GenerateMetadataNodes();

                    // Now, once we populated the initial map, go and get all the inheritance 
                    // information for all the types in the metadata.  This may refer to 
                    // types that we haven't seen yet.  We'll add those types to the parentToChildren
                    // map accordingly.
                    PopulateInheritanceMap();

                    // Clear the set of type definitions we read out of this piece of metadata.
                    _allTypeDefinitions.Clear();
                }

                var unsortedNodes = GenerateUnsortedNodes();
                return SymbolTreeInfo.CreateSymbolTreeInfo(
                    _solution, _checksum, _reference.FilePath, unsortedNodes, _inheritanceMap);
            }

            public void Dispose()
            {
                // Return all the metadata nodes back to the pool so that they can be
                // used for the next PEReference we read.
                foreach (var kvp in _parentToChildren)
                {
                    foreach (var child in kvp.Value)
                    {
                        MetadataNode.Free(child);
                    }
                }

                MetadataNode.Free(_rootNode);

                _parentToChildren.Free();
                _inheritanceMap.Free();
            }

            private void GenerateMetadataNodes()
            {
                var globalNamespace = _metadataReader.GetNamespaceDefinitionRoot();
                var definitionMap = OrderPreservingMultiDictionary<string, MetadataDefinition>.GetInstance();
                try
                {
                    LookupMetadataDefinitions(globalNamespace, definitionMap);

                    foreach (var kvp in definitionMap)
                    {
                        GenerateMetadataNodes(_rootNode, kvp.Key, kvp.Value);
                    }
                }
                finally
                {
                    definitionMap.Free();
                }
            }

            private void GenerateMetadataNodes(
                MetadataNode parentNode,
                string nodeName,
                OrderPreservingMultiDictionary<string, MetadataDefinition>.ValueSet definitionsWithSameName)
            {
                if (!UnicodeCharacterUtilities.IsValidIdentifier(nodeName))
                {
                    return;
                }

                var childNode = MetadataNode.Allocate(nodeName);
                _parentToChildren.Add(parentNode, childNode);

                // Add all child members
                var definitionMap = OrderPreservingMultiDictionary<string, MetadataDefinition>.GetInstance();
                try
                {
                    foreach (var definition in definitionsWithSameName)
                    {
                        LookupMetadataDefinitions(definition, definitionMap);
                    }

                    foreach (var kvp in definitionMap)
                    {
                        GenerateMetadataNodes(childNode,kvp.Key, kvp.Value);
                    }
                }
                finally
                {
                    definitionMap.Free();
                }
            }

            private void LookupMetadataDefinitions(
                MetadataDefinition definition,
                OrderPreservingMultiDictionary<string, MetadataDefinition> definitionMap)
            {
                switch (definition.Kind)
                {
                    case MetadataDefinitionKind.Namespace:
                        LookupMetadataDefinitions(definition.Namespace, definitionMap);
                        break;
                    case MetadataDefinitionKind.Type:
                        LookupMetadataDefinitions(definition.Type, definitionMap);
                        break;
                }
            }

            private void LookupMetadataDefinitions(
                TypeDefinition typeDefinition,
                OrderPreservingMultiDictionary<string, MetadataDefinition> definitionMap)
            {
                // Only bother looking for extension methods in static types.
                if ((typeDefinition.Attributes & TypeAttributes.Abstract) != 0 &&
                    (typeDefinition.Attributes & TypeAttributes.Sealed) != 0)
                {
                    foreach (var child in typeDefinition.GetMethods())
                    {
                        var method = _metadataReader.GetMethodDefinition(child);
                        if ((method.Attributes & MethodAttributes.SpecialName) != 0 ||
                            (method.Attributes & MethodAttributes.RTSpecialName) != 0)
                        {
                            continue;
                        }

                        // SymbolTreeInfo is only searched for types and extension methods.
                        // So we don't want to pull in all methods here.  As a simple approximation
                        // we just pull in methods that have attributes on them.
                        if ((method.Attributes & MethodAttributes.MemberAccessMask) == MethodAttributes.Public &&
                            (method.Attributes & MethodAttributes.Static) != 0 &&
                            method.GetCustomAttributes().Count > 0)
                        {
                            var definition = new MetadataDefinition(
                                MetadataDefinitionKind.Member, _metadataReader.GetString(method.Name));

                            definitionMap.Add(definition.Name, definition);
                        }
                    }
                }

                foreach (var child in typeDefinition.GetNestedTypes())
                {
                    var type = _metadataReader.GetTypeDefinition(child);

                    // We don't include internals from metadata assemblies.  It's less likely that
                    // a project would have IVT to it and so it helps us save on memory.  It also
                    // means we can avoid loading lots and lots of obfuscated code in the case the
                    // dll was obfuscated.
                    if (IsPublic(type.Attributes))
                    {
                        var definition = MetadataDefinition.Create(_metadataReader, type);
                        definitionMap.Add(definition.Name, definition);
                        _allTypeDefinitions.Add(definition);
                    }
                }
            }

            private void LookupMetadataDefinitions(
                NamespaceDefinition namespaceDefinition,
                OrderPreservingMultiDictionary<string, MetadataDefinition> definitionMap)
            {
                foreach (var child in namespaceDefinition.NamespaceDefinitions)
                {
                    var definition = MetadataDefinition.Create(_metadataReader, child);
                    definitionMap.Add(definition.Name, definition);
                }

                foreach (var child in namespaceDefinition.TypeDefinitions)
                {
                    var typeDefinition = _metadataReader.GetTypeDefinition(child);
                    if (IsPublic(typeDefinition.Attributes))
                    {
                        var definition = MetadataDefinition.Create(_metadataReader, typeDefinition);
                        definitionMap.Add(definition.Name, definition);
                        _allTypeDefinitions.Add(definition);
                    }
                }
            }

            private static bool IsPublic(TypeAttributes attributes)
            {
                var masked = attributes & TypeAttributes.VisibilityMask;
                return masked == TypeAttributes.Public || masked == TypeAttributes.NestedPublic;
            }

            private void PopulateInheritanceMap()
            {
                foreach (var typeDefinition in _allTypeDefinitions)
                {
                    Debug.Assert(typeDefinition.Kind == MetadataDefinitionKind.Type);
                    PopulateInheritance(typeDefinition);
                }
            }

            private void PopulateInheritance(MetadataDefinition metadataTypeDefinition)
            {
                var derivedTypeDefinition = metadataTypeDefinition.Type;
                var interfaceImplHandles = derivedTypeDefinition.GetInterfaceImplementations();

                if (derivedTypeDefinition.BaseType.IsNil &&
                    interfaceImplHandles.Count == 0)
                {
                    return;
                }

                var derivedTypeSimpleName = metadataTypeDefinition.Name;

                PopulateInheritance(derivedTypeSimpleName, derivedTypeDefinition.BaseType);

                foreach (var interfaceImplHandle in interfaceImplHandles)
                {
                    if (!interfaceImplHandle.IsNil)
                    {
                        var interfaceImpl = _metadataReader.GetInterfaceImplementation(interfaceImplHandle);
                        PopulateInheritance(derivedTypeSimpleName, interfaceImpl.Interface);
                    }
                }
            }

            private void PopulateInheritance(
                string derivedTypeSimpleName,
                EntityHandle baseTypeOrInterfaceHandle)
            {
                if (baseTypeOrInterfaceHandle.IsNil)
                {
                    return;
                }

                var baseTypeNameParts = s_stringListPool.Allocate();
                try
                {
                    AddBaseTypeNameParts(baseTypeOrInterfaceHandle, baseTypeNameParts);
                    if (baseTypeNameParts.Count > 0 &&
                        baseTypeNameParts.TrueForAll(s_isNotNullOrEmpty))
                    {
                        var lastPart = baseTypeNameParts.Last();
                        if (!_inheritanceMap.Contains(lastPart, derivedTypeSimpleName))
                        {
                            _inheritanceMap.Add(baseTypeNameParts.Last(), derivedTypeSimpleName);
                        }

                        // The parent/child map may not know about this base-type yet (for example,
                        // if the base type is a reference to a type outside of this assembly).
                        // Add the base type to our map so we'll be able to resolve it later if 
                        // requested. 
                        EnsureParentsAndChildren(baseTypeNameParts);
                    }
                }
                finally
                {
                    s_stringListPool.ClearAndFree(baseTypeNameParts);
                }
            }

            private void AddBaseTypeNameParts(
                EntityHandle baseTypeOrInterfaceHandle,
                List<string> simpleNames)
            {
                var typeDefOrRefHandle = GetTypeDefOrRefHandle(baseTypeOrInterfaceHandle);
                if (typeDefOrRefHandle.Kind == HandleKind.TypeDefinition)
                {
                    AddTypeDefinitionNameParts((TypeDefinitionHandle)typeDefOrRefHandle, simpleNames);
                }
                else if (typeDefOrRefHandle.Kind == HandleKind.TypeReference)
                {
                    AddTypeReferenceNameParts((TypeReferenceHandle)typeDefOrRefHandle, simpleNames);
                }
            }

            private void AddTypeDefinitionNameParts(
                TypeDefinitionHandle handle, List<string> simpleNames)
            {
                var typeDefinition = _metadataReader.GetTypeDefinition(handle);
                var declaringType = typeDefinition.GetDeclaringType();
                if (declaringType.IsNil)
                {
                    // Not a nested type, just add the containing namespace.
                    AddNamespaceParts(typeDefinition.NamespaceDefinition, simpleNames);
                }
                else
                {
                    // We're a nested type, recurse and add the type we're declared in.
                    // It will handle adding the namespace properly.
                    AddTypeDefinitionNameParts(declaringType, simpleNames);
                }

                // Now add the simple name of the type itself.
                simpleNames.Add(GetMetadataNameWithoutBackticks(_metadataReader, typeDefinition.Name));
            }

            private void AddNamespaceParts(
                StringHandle namespaceHandle, List<string> simpleNames)
            {
                var blobReader = _metadataReader.GetBlobReader(namespaceHandle);

                while (true)
                {
                    int dotIndex = blobReader.IndexOf((byte)'.');
                    unsafe
                    {
                        // Note: we won't get any string sharing as we're just using the 
                        // default string decoded.  However, that's ok.  We only produce
                        // these strings when we first read metadata.  Then we create and
                        // persist our own index.  In the future when we read in that index
                        // there's no way for us to share strings between us and the 
                        // compiler at that point.
                        if (dotIndex == -1)
                        {
                            simpleNames.Add(MetadataStringDecoder.DefaultUTF8.GetString(
                                blobReader.CurrentPointer, blobReader.RemainingBytes));
                            return;
                        }
                        else
                        {
                            simpleNames.Add(MetadataStringDecoder.DefaultUTF8.GetString(
                                blobReader.CurrentPointer, dotIndex));
                            blobReader.Offset += dotIndex + 1;
                        }
                    }
                }
            }

            private void AddNamespaceParts(
                NamespaceDefinitionHandle namespaceHandle, List<string> simpleNames)
            {
                if (namespaceHandle.IsNil)
                {
                    return;
                }

                var namespaceDefinition = _metadataReader.GetNamespaceDefinition(namespaceHandle);
                AddNamespaceParts(namespaceDefinition.Parent, simpleNames);
                simpleNames.Add(_metadataReader.GetString(namespaceDefinition.Name));
            }

            private void AddTypeReferenceNameParts(TypeReferenceHandle handle, List<string> simpleNames)
            {
                var typeReference = _metadataReader.GetTypeReference(handle);
                AddNamespaceParts(typeReference.Namespace, simpleNames);
                simpleNames.Add(GetMetadataNameWithoutBackticks(_metadataReader, typeReference.Name));
            }

            private EntityHandle GetTypeDefOrRefHandle(EntityHandle baseTypeOrInterfaceHandle)
            {
                switch (baseTypeOrInterfaceHandle.Kind)
                {
                    case HandleKind.TypeDefinition:
                    case HandleKind.TypeReference:
                        return baseTypeOrInterfaceHandle;
                    case HandleKind.TypeSpecification:
                        return FirstEntityHandleProvider.Instance.GetTypeFromSpecification(
                            _metadataReader, (TypeSpecificationHandle)baseTypeOrInterfaceHandle);
                    default:
                        return default(EntityHandle);
                }
            }

            private void EnsureParentsAndChildren(List<string> simpleNames)
            {
                var currentNode = _rootNode;

                foreach (var simpleName in simpleNames)
                {
                    var childNode = GetOrCreateChildNode(currentNode, simpleName);
                    currentNode = childNode;
                }
            }

            private MetadataNode GetOrCreateChildNode(
               MetadataNode currentNode, string simpleName)
            {
                foreach (var childNode in _parentToChildren[currentNode])
                {
                    if (childNode.Name == simpleName)
                    {
                        // Found an existing child node.  Just return that and all 
                        // future parts off of it.
                        return childNode;
                    }
                }

                // Couldn't find a child node with this name.  Make a new node for
                // it and return that for all future parts to be added to.
                var newChildNode = MetadataNode.Allocate(simpleName);
                _parentToChildren.Add(currentNode, newChildNode);
                return newChildNode;
            }

            private ImmutableArray<BuilderNode> GenerateUnsortedNodes()
            {
                var unsortedNodes = ArrayBuilder<BuilderNode>.GetInstance();
                unsortedNodes.Add(new BuilderNode(name: "", parentIndex: RootNodeParentIndex));

                AddUnsortedNodes(unsortedNodes, parentNode: _rootNode, parentIndex: 0);

                return unsortedNodes.ToImmutableAndFree();
            }

            private void AddUnsortedNodes(
                ArrayBuilder<BuilderNode> unsortedNodes, MetadataNode parentNode, int parentIndex)
            {
                foreach (var child in _parentToChildren[parentNode])
                {
                    var childNode = new BuilderNode(child.Name, parentIndex);
                    var childIndex = unsortedNodes.Count;
                    unsortedNodes.Add(childNode);

                    AddUnsortedNodes(unsortedNodes, child, childIndex);
                }
            }
        }

        private class MetadataNode
        {
            public string Name { get; private set; }

            private MetadataNode()
            {
            }

            private static readonly ObjectPool<MetadataNode> s_pool = new ObjectPool<MetadataNode>(() => new MetadataNode());

            public static MetadataNode Allocate(string name)
            {
                var node = s_pool.Allocate();
                Debug.Assert(node.Name == null);
                node.Name = name;
                return node;
            }

            public static void Free(MetadataNode node)
            {
                Debug.Assert(node.Name != null);
                node.Name = null;
                s_pool.Free(node);
            }
        }

        private enum MetadataDefinitionKind
        {
            Namespace,
            Type,
            Member,
        }

        private struct MetadataDefinition
        {
            public string Name { get; }
            public MetadataDefinitionKind Kind { get; }

            public NamespaceDefinition Namespace { get; private set; }
            public TypeDefinition Type { get; private set; }

            public MetadataDefinition(MetadataDefinitionKind kind, string name)
                : this()
            {
                Kind = kind;
                Name = name;
            }

            public static MetadataDefinition Create(
                MetadataReader reader, NamespaceDefinitionHandle namespaceHandle)
            {
                var definition = reader.GetNamespaceDefinition(namespaceHandle);
                return new MetadataDefinition(
                    MetadataDefinitionKind.Namespace,
                    reader.GetString(definition.Name))
                {
                    Namespace = definition
                };
            }

            public static MetadataDefinition Create(
                MetadataReader reader, TypeDefinition definition)
            {
                var typeName = GetMetadataNameWithoutBackticks(reader, definition.Name);

                return new MetadataDefinition(MetadataDefinitionKind.Type,typeName)
                {
                    Type = definition
                };
            }
        }
    }
}<|MERGE_RESOLUTION|>--- conflicted
+++ resolved
@@ -155,11 +155,6 @@
             CancellationToken cancellationToken)
         {
             var filePath = reference.FilePath;
-<<<<<<< HEAD
-            var serializer = new Serializer(solution.Workspace);
-            var checksum = serializer.CreateChecksum(reference, cancellationToken);
-=======
->>>>>>> 08680232
 
             return LoadOrCreateAsync(
                 solution,
