﻿// Licensed to the .NET Foundation under one or more agreements.
// The .NET Foundation licenses this file to you under the MIT license.
// See the LICENSE file in the project root for more information.

#nullable disable

using System.Collections.Generic;
using Microsoft.CodeAnalysis.Collections;

namespace Microsoft.CodeAnalysis.Serialization;

/// <summary>
/// This is just internal utility type to reduce allocations and redundant code
/// </summary>
internal static class Creator
{
    public static PooledObject<HashSet<Checksum>> CreateChecksumSet(ImmutableArray<Checksum> checksums)
    {
        var items = SharedPools.Default<HashSet<Checksum>>().GetPooledObject();

        var hashSet = items.Object;
        foreach (var checksum in checksums)
            hashSet.Add(checksum);

        return items;
    }

    public static PooledObject<HashSet<Checksum>> CreateChecksumSet(Checksum checksum)
    {
        var items = SharedPools.Default<HashSet<Checksum>>().GetPooledObject();
        items.Object.Add(checksum);
        return items;
    }

    public static PooledObject<List<T>> CreateList<T>()
        => SharedPools.Default<List<T>>().GetPooledObject();

    public static PooledObject<Dictionary<Checksum, object>> CreateResultMap(out Dictionary<Checksum, object> result)
    {
<<<<<<< HEAD
        public static PooledObject<HashSet<Checksum>> CreateChecksumSet(ImmutableSegmentedList<Checksum> checksums)
        {
            var items = SharedPools.Default<HashSet<Checksum>>().GetPooledObject();

            var hashSet = items.Object;
            foreach (var checksum in checksums)
                hashSet.Add(checksum);

            return items;
        }

        public static PooledObject<HashSet<Checksum>> CreateChecksumSet(Checksum checksum)
        {
            var items = SharedPools.Default<HashSet<Checksum>>().GetPooledObject();
            items.Object.Add(checksum);
            return items;
        }

        public static PooledObject<List<T>> CreateList<T>()
            => SharedPools.Default<List<T>>().GetPooledObject();

        public static PooledObject<Dictionary<Checksum, object>> CreateResultMap(out Dictionary<Checksum, object> result)
        {
            var pooled = SharedPools.Default<Dictionary<Checksum, object>>().GetPooledObject();
            result = pooled.Object;
            return pooled;
        }
=======
        var pooled = SharedPools.Default<Dictionary<Checksum, object>>().GetPooledObject();
        result = pooled.Object;
        return pooled;
>>>>>>> 6dd97ba9
    }
}<|MERGE_RESOLUTION|>--- conflicted
+++ resolved
@@ -14,7 +14,7 @@
 /// </summary>
 internal static class Creator
 {
-    public static PooledObject<HashSet<Checksum>> CreateChecksumSet(ImmutableArray<Checksum> checksums)
+    public static PooledObject<HashSet<Checksum>> CreateChecksumSet(ImmutableSegmentedList<Checksum> checksums)
     {
         var items = SharedPools.Default<HashSet<Checksum>>().GetPooledObject();
 
@@ -37,38 +37,8 @@
 
     public static PooledObject<Dictionary<Checksum, object>> CreateResultMap(out Dictionary<Checksum, object> result)
     {
-<<<<<<< HEAD
-        public static PooledObject<HashSet<Checksum>> CreateChecksumSet(ImmutableSegmentedList<Checksum> checksums)
-        {
-            var items = SharedPools.Default<HashSet<Checksum>>().GetPooledObject();
-
-            var hashSet = items.Object;
-            foreach (var checksum in checksums)
-                hashSet.Add(checksum);
-
-            return items;
-        }
-
-        public static PooledObject<HashSet<Checksum>> CreateChecksumSet(Checksum checksum)
-        {
-            var items = SharedPools.Default<HashSet<Checksum>>().GetPooledObject();
-            items.Object.Add(checksum);
-            return items;
-        }
-
-        public static PooledObject<List<T>> CreateList<T>()
-            => SharedPools.Default<List<T>>().GetPooledObject();
-
-        public static PooledObject<Dictionary<Checksum, object>> CreateResultMap(out Dictionary<Checksum, object> result)
-        {
-            var pooled = SharedPools.Default<Dictionary<Checksum, object>>().GetPooledObject();
-            result = pooled.Object;
-            return pooled;
-        }
-=======
         var pooled = SharedPools.Default<Dictionary<Checksum, object>>().GetPooledObject();
         result = pooled.Object;
         return pooled;
->>>>>>> 6dd97ba9
     }
 }