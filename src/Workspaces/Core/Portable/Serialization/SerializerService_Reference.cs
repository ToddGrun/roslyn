﻿// Licensed to the .NET Foundation under one or more agreements.
// The .NET Foundation licenses this file to you under the MIT license.
// See the LICENSE file in the project root for more information.

using System;
using System.Collections.Generic;
using System.Collections.Immutable;
using System.Diagnostics.CodeAnalysis;
using System.IO;
using System.Reflection.Metadata;
using System.Threading;
using Microsoft.CodeAnalysis.Diagnostics;
using Microsoft.CodeAnalysis.Host;
using Microsoft.CodeAnalysis.Shared.Extensions;
using Roslyn.Utilities;

namespace Microsoft.CodeAnalysis.Serialization;

using static TemporaryStorageService;

internal partial class SerializerService
{
    private const int MetadataFailed = int.MaxValue;

    /// <summary>
    /// Allow analyzer tests to exercise the oop codepaths, even though they're referring to in-memory instances of
    /// DiagnosticAnalyzers.  In that case, we'll just share the in-memory instance of the analyzer across the OOP
    /// boundary (which still runs in proc in tests), but we will still exercise all codepaths that use the RemoteClient
    /// as well as exercising all codepaths that send data across the OOP boundary.  Effectively, this allows us to
    /// pretend that a <see cref="AnalyzerImageReference"/> is a <see cref="AnalyzerFileReference"/> during tests.
    /// </summary>
    private static readonly object s_analyzerImageReferenceMapGate = new();
    private static IBidirectionalMap<AnalyzerImageReference, Guid> s_analyzerImageReferenceMap = BidirectionalMap<AnalyzerImageReference, Guid>.Empty;

    private static bool TryGetAnalyzerImageReferenceGuid(AnalyzerImageReference imageReference, out Guid guid)
    {
        lock (s_analyzerImageReferenceMapGate)
            return s_analyzerImageReferenceMap.TryGetValue(imageReference, out guid);
    }

    private static bool TryGetAnalyzerImageReferenceFromGuid(Guid guid, [NotNullWhen(true)] out AnalyzerImageReference? imageReference)
    {
        lock (s_analyzerImageReferenceMapGate)
            return s_analyzerImageReferenceMap.TryGetKey(guid, out imageReference);
    }

    public static Checksum CreateChecksum(MetadataReference reference, CancellationToken cancellationToken)
    {
        if (reference is PortableExecutableReference portable)
        {
            return CreatePortableExecutableReferenceChecksum(portable, cancellationToken);
        }

        throw ExceptionUtilities.UnexpectedValue(reference.GetType());
    }

    private static bool IsAnalyzerReferenceWithShadowCopyLoader(AnalyzerFileReference reference)
        => reference.AssemblyLoader is ShadowCopyAnalyzerAssemblyLoader;

    public static Checksum CreateChecksum(AnalyzerReference reference, CancellationToken cancellationToken)
    {
        cancellationToken.ThrowIfCancellationRequested();

        using var stream = SerializableBytes.CreateWritableStream();

        using (var writer = new ObjectWriter(stream, leaveOpen: true))
        {
            switch (reference)
            {
                case AnalyzerFileReference file:
                    writer.WriteString(file.FullPath);
<<<<<<< HEAD
=======
                    writer.WriteBoolean(IsAnalyzerReferenceWithShadowCopyLoader(file));
                    writer.WriteGuid(TryGetAnalyzerFileReferenceMvid(file));
>>>>>>> 21e07ecb
                    break;

                case AnalyzerImageReference analyzerImageReference:
                    Contract.ThrowIfFalse(TryGetAnalyzerImageReferenceGuid(analyzerImageReference, out var guid), "AnalyzerImageReferences are only supported during testing");
                    writer.WriteGuid(guid);
                    break;

                default:
                    throw ExceptionUtilities.UnexpectedValue(reference);
            }
        }

        stream.Position = 0;
        return Checksum.Create(stream);
    }

    public virtual void WriteMetadataReferenceTo(MetadataReference reference, ObjectWriter writer, CancellationToken cancellationToken)
    {
        if (reference is PortableExecutableReference portable)
        {
            if (portable is ISupportTemporaryStorage { StorageHandles: { Count: > 0 } handles } &&
                TryWritePortableExecutableReferenceBackedByTemporaryStorageTo(
                    portable, handles, writer, cancellationToken))
            {
                return;
            }

            WritePortableExecutableReferenceTo(portable, writer, cancellationToken);
            return;
        }

        throw ExceptionUtilities.UnexpectedValue(reference.GetType());
    }

    public virtual MetadataReference ReadMetadataReferenceFrom(ObjectReader reader, CancellationToken cancellationToken)
    {
        var type = reader.ReadString();
        if (type == nameof(PortableExecutableReference))
        {
            return ReadPortableExecutableReferenceFrom(reader, cancellationToken);
        }

        throw ExceptionUtilities.UnexpectedValue(type);
    }

    public virtual void WriteAnalyzerReferenceTo(AnalyzerReference reference, ObjectWriter writer, CancellationToken cancellationToken)
    {
        cancellationToken.ThrowIfCancellationRequested();

        switch (reference)
        {
            case AnalyzerFileReference file:
                writer.WriteString(nameof(AnalyzerFileReference));
                writer.WriteString(file.FullPath);
<<<<<<< HEAD
=======
                writer.WriteBoolean(IsAnalyzerReferenceWithShadowCopyLoader(file));

                // Note: it is intentional that we are not writing the MVID of the analyzer file reference over (even
                // though we mixed it into the checksum).  We don't actually need the data on the other side as it will
                // be read out from the file itself.  So the flow is as follows when an analyzer-file-reference changes:
                //
                // 1. Change to file happens on disk and is detected by the host, which will reload the reference within it.
                // 2. When producing the checksum for the project, this analyzer file reference will not be found in the
                //    ChecksumCache, causing it to be recomputed (in `Checksum CreateChecksum(AnalyzerReference
                //    reference, CancellationToken cancellationToken)`.
                // 3. The checksum will be computed based on the file path and the MVID of the file.
                // 4. This will now cause a diff between the host and OOP.
                // 5. When OOP syncs with the host, it will create a fresh AnalyzerFileReference pointing to the right
                //    path, and specifying it wants to use the shadow copy loader.  The workspace snapshot will be
                //    updated to use this new reference.  Note: this is guaranteed, as `SolutionCompilationState
                //    WithProjectAnalyzerReferences(...)` uses reference-equality to determine if the analyzer is
                //    different, always picking up the new instances.
                // 6. When we actually need to load analyzers/generators in OOP it will then defer to the
                //    ShadowCopyAnalyzerAssemblyLoader.  This loader will *itself* then use the MVID of the file
                //    reference at the requested path to shadow copy to a new location specific to that mvid, ensuring
                //    that its data can be cleanly loaded in isolation from any prior version.
>>>>>>> 21e07ecb
                break;

            case AnalyzerImageReference analyzerImageReference:
                Contract.ThrowIfFalse(TryGetAnalyzerImageReferenceGuid(analyzerImageReference, out var guid), "AnalyzerImageReferences are only supported during testing");
                writer.WriteString(nameof(AnalyzerImageReference));
                writer.WriteGuid(guid);
                break;

            default:
                throw ExceptionUtilities.UnexpectedValue(reference);
        }
    }

    public virtual AnalyzerReference ReadAnalyzerReferenceFrom(ObjectReader reader, CancellationToken cancellationToken)
    {
        cancellationToken.ThrowIfCancellationRequested();

        switch (reader.ReadString())
        {
            case nameof(AnalyzerFileReference):
                var fullPath = reader.ReadRequiredString();
                return new AnalyzerFileReference(fullPath, _analyzerLoaderProvider.GetShadowCopyLoader());

            case nameof(AnalyzerImageReference):
                var guid = reader.ReadGuid();
                Contract.ThrowIfFalse(TryGetAnalyzerImageReferenceFromGuid(guid, out var analyzerImageReference));
                return analyzerImageReference;

            case var type:
                throw ExceptionUtilities.UnexpectedValue(type);
        }
    }

    protected static void WritePortableExecutableReferenceHeaderTo(
        PortableExecutableReference reference, SerializationKinds kind, ObjectWriter writer, CancellationToken cancellationToken)
    {
        writer.WriteString(nameof(PortableExecutableReference));
        writer.WriteInt32((int)kind);

        WritePortableExecutableReferencePropertiesTo(reference, writer, cancellationToken);
    }

    private static void WritePortableExecutableReferencePropertiesTo(PortableExecutableReference reference, ObjectWriter writer, CancellationToken cancellationToken)
    {
        WriteTo(reference.Properties, writer, cancellationToken);
        writer.WriteString(reference.FilePath);
    }

    private static Checksum CreatePortableExecutableReferenceChecksum(PortableExecutableReference reference, CancellationToken cancellationToken)
    {
        using var stream = SerializableBytes.CreateWritableStream();

        using (var writer = new ObjectWriter(stream, leaveOpen: true))
        {
            WritePortableExecutableReferencePropertiesTo(reference, writer, cancellationToken);
            WriteMvidsTo(TryGetMetadata(reference), writer, cancellationToken);
        }

        stream.Position = 0;
        return Checksum.Create(stream);
    }

    private static void WriteMvidsTo(Metadata? metadata, ObjectWriter writer, CancellationToken cancellationToken)
    {
        if (metadata == null)
        {
            // handle error case where we couldn't load metadata of the reference.
            // this basically won't write anything to writer
            return;
        }

        if (metadata is AssemblyMetadata assemblyMetadata)
        {
            if (!TryGetModules(assemblyMetadata, out var modules))
            {
                // Gracefully bail out without writing anything to the writer.
                return;
            }

            writer.WriteInt32((int)assemblyMetadata.Kind);

            writer.WriteInt32(modules.Length);

            foreach (var module in modules)
            {
                WriteMvidTo(module, writer, cancellationToken);
            }

            return;
        }

        WriteMvidTo((ModuleMetadata)metadata, writer, cancellationToken);
    }

    private static bool TryGetModules(AssemblyMetadata assemblyMetadata, out ImmutableArray<ModuleMetadata> modules)
    {
        // Gracefully handle documented exceptions from 'GetModules' invocation.
        try
        {
            modules = assemblyMetadata.GetModules();
            return true;
        }
        catch (Exception ex) when (ex is BadImageFormatException or
                                   IOException or
                                   ObjectDisposedException)
        {
            modules = default;
            return false;
        }
    }

    private static void WriteMvidTo(ModuleMetadata metadata, ObjectWriter writer, CancellationToken cancellationToken)
    {
        cancellationToken.ThrowIfCancellationRequested();

        writer.WriteInt32((int)metadata.Kind);
        writer.WriteGuid(GetMetadataGuid(metadata));
    }

    private static Guid GetMetadataGuid(ModuleMetadata metadata)
    {
        var metadataReader = metadata.GetMetadataReader();
        var mvidHandle = metadataReader.GetModuleDefinition().Mvid;
        var guid = metadataReader.GetGuid(mvidHandle);
        return guid;
    }

    private static void WritePortableExecutableReferenceTo(
        PortableExecutableReference reference, ObjectWriter writer, CancellationToken cancellationToken)
    {
        WritePortableExecutableReferenceHeaderTo(reference, SerializationKinds.Bits, writer, cancellationToken);

        WriteTo(TryGetMetadata(reference), writer, cancellationToken);

        // TODO: what I should do with documentation provider? it is not exposed outside
    }

    private PortableExecutableReference ReadPortableExecutableReferenceFrom(ObjectReader reader, CancellationToken cancellationToken)
    {
        var kind = (SerializationKinds)reader.ReadInt32();
        Contract.ThrowIfFalse(kind is SerializationKinds.Bits or SerializationKinds.MemoryMapFile);

        var properties = ReadMetadataReferencePropertiesFrom(reader, cancellationToken);

        var filePath = reader.ReadString();

        if (TryReadMetadataFrom(reader, kind, cancellationToken) is not (var metadata, var storageHandles))
        {
            // TODO: deal with xml document provider properly
            //       should we shadow copy xml doc comment?

            // image doesn't exist
            return new MissingMetadataReference(properties, filePath, XmlDocumentationProvider.Default);
        }

        // for now, we will use IDocumentationProviderService to get DocumentationProvider for metadata
        // references. if the service is not available, then use Default (NoOp) provider.
        // since xml doc comment is not part of solution snapshot, (like xml reference resolver or strong name
        // provider) this provider can also potentially provide content that is different than one in the host. 
        // an alternative approach of this is synching content of xml doc comment to remote host as well
        // so that we can put xml doc comment as part of snapshot. but until we believe that is necessary,
        // it will go with simpler approach
        var documentProvider = filePath != null && _documentationService != null ?
            _documentationService.GetDocumentationProvider(filePath) : XmlDocumentationProvider.Default;

        return new SerializedMetadataReference(
            properties, filePath, metadata, storageHandles, documentProvider);
    }

    private static void WriteTo(MetadataReferenceProperties properties, ObjectWriter writer, CancellationToken cancellationToken)
    {
        cancellationToken.ThrowIfCancellationRequested();

        writer.WriteInt32((int)properties.Kind);
        writer.WriteArray(properties.Aliases, static (w, a) => w.WriteString(a));
        writer.WriteBoolean(properties.EmbedInteropTypes);
    }

    private static MetadataReferenceProperties ReadMetadataReferencePropertiesFrom(ObjectReader reader, CancellationToken cancellationToken)
    {
        cancellationToken.ThrowIfCancellationRequested();

        var kind = (MetadataImageKind)reader.ReadInt32();
        var aliases = reader.ReadArray(static r => r.ReadRequiredString());
        var embedInteropTypes = reader.ReadBoolean();

        return new MetadataReferenceProperties(kind, aliases, embedInteropTypes);
    }

    private static void WriteTo(Metadata? metadata, ObjectWriter writer, CancellationToken cancellationToken)
    {
        if (metadata == null)
        {
            // handle error case where metadata failed to load
            writer.WriteInt32(MetadataFailed);
            return;
        }

        if (metadata is AssemblyMetadata assemblyMetadata)
        {
            if (!TryGetModules(assemblyMetadata, out var modules))
            {
                // Gracefully handle error case where unable to get modules.
                writer.WriteInt32(MetadataFailed);
                return;
            }

            writer.WriteInt32((int)assemblyMetadata.Kind);

            writer.WriteInt32(modules.Length);

            foreach (var module in modules)
            {
                WriteTo(module, writer, cancellationToken);
            }

            return;
        }

        WriteTo((ModuleMetadata)metadata, writer, cancellationToken);
    }

    private static bool TryWritePortableExecutableReferenceBackedByTemporaryStorageTo(
        PortableExecutableReference reference,
        IReadOnlyList<ITemporaryStorageStreamHandle> handles,
        ObjectWriter writer,
        CancellationToken cancellationToken)
    {
        Contract.ThrowIfTrue(handles.Count == 0);

        WritePortableExecutableReferenceHeaderTo(reference, SerializationKinds.MemoryMapFile, writer, cancellationToken);

        writer.WriteInt32((int)MetadataImageKind.Assembly);
        writer.WriteInt32(handles.Count);

        foreach (var handle in handles)
        {
            writer.WriteInt32((int)MetadataImageKind.Module);
            handle.Identifier.WriteTo(writer);
        }

        return true;
    }

    private (Metadata metadata, ImmutableArray<TemporaryStorageStreamHandle> storageHandles)? TryReadMetadataFrom(
        ObjectReader reader, SerializationKinds kind, CancellationToken cancellationToken)
    {
        var imageKind = reader.ReadInt32();
        if (imageKind == MetadataFailed)
        {
            // error case
            return null;
        }

        var metadataKind = (MetadataImageKind)imageKind;
        if (metadataKind == MetadataImageKind.Assembly)
        {
            var count = reader.ReadInt32();

            var allMetadata = new FixedSizeArrayBuilder<ModuleMetadata>(count);
            var allHandles = new FixedSizeArrayBuilder<TemporaryStorageStreamHandle>(count);

            for (var i = 0; i < count; i++)
            {
                metadataKind = (MetadataImageKind)reader.ReadInt32();
                Contract.ThrowIfFalse(metadataKind == MetadataImageKind.Module);

                var (metadata, storageHandle) = ReadModuleMetadataFrom(reader, kind, cancellationToken);

                allMetadata.Add(metadata);
                allHandles.Add(storageHandle);
            }

            return (AssemblyMetadata.Create(allMetadata.MoveToImmutable()), allHandles.MoveToImmutable());
        }
        else
        {
            Contract.ThrowIfFalse(metadataKind == MetadataImageKind.Module);

            var moduleInfo = ReadModuleMetadataFrom(reader, kind, cancellationToken);
            return (moduleInfo.metadata, [moduleInfo.storageHandle]);
        }
    }

    private (ModuleMetadata metadata, TemporaryStorageStreamHandle storageHandle) ReadModuleMetadataFrom(
        ObjectReader reader, SerializationKinds kind, CancellationToken cancellationToken)
    {
        cancellationToken.ThrowIfCancellationRequested();

        Contract.ThrowIfFalse(kind is SerializationKinds.Bits or SerializationKinds.MemoryMapFile);

        return kind == SerializationKinds.Bits
            ? ReadModuleMetadataFromBits()
            : ReadModuleMetadataFromMemoryMappedFile();

        (ModuleMetadata metadata, TemporaryStorageStreamHandle storageHandle) ReadModuleMetadataFromMemoryMappedFile()
        {
            // Host passed us a segment of its own memory mapped file.  We can just refer to that segment directly as it
            // will not be released by the host.
            var storageIdentifier = TemporaryStorageIdentifier.ReadFrom(reader);
            var storageHandle = TemporaryStorageService.GetStreamHandle(storageIdentifier);
            return ReadModuleMetadataFromStorage(storageHandle);
        }

        (ModuleMetadata metadata, TemporaryStorageStreamHandle storageHandle) ReadModuleMetadataFromBits()
        {
            // Host is sending us all the data as bytes.  Take that and write that out to a memory mapped file on the
            // server side so that we can refer to this data uniformly.
            using var stream = SerializableBytes.CreateWritableStream();
            CopyByteArrayToStream(reader, stream, cancellationToken);

            var length = stream.Length;
            var storageHandle = _storageService.Value.WriteToTemporaryStorage(stream, cancellationToken);
            Contract.ThrowIfTrue(length != storageHandle.Identifier.Size);
            return ReadModuleMetadataFromStorage(storageHandle);
        }

        (ModuleMetadata metadata, TemporaryStorageStreamHandle storageHandle) ReadModuleMetadataFromStorage(
            TemporaryStorageStreamHandle storageHandle)
        {
            // Now read in the module data using that identifier.  This will either be reading from the host's memory if
            // they passed us the information about that memory segment.  Or it will be reading from our own memory if they
            // sent us the full contents.
            //
            // The ITemporaryStorageStreamHandle should have given us an UnmanagedMemoryStream
            // since this only runs on Windows for VS.
            var unmanagedStream = (UnmanagedMemoryStream)storageHandle.ReadFromTemporaryStorage(cancellationToken);
            Contract.ThrowIfFalse(storageHandle.Identifier.Size == unmanagedStream.Length);

            // For an unmanaged memory stream, ModuleMetadata can take ownership directly.  Stream will be kept alive as
            // long as the ModuleMetadata is alive due to passing its .Dispose method in as the onDispose callback of
            // the metadata.
            unsafe
            {
                var metadata = ModuleMetadata.CreateFromMetadata(
                    (IntPtr)unmanagedStream.PositionPointer, (int)unmanagedStream.Length, unmanagedStream.Dispose);
                return (metadata, storageHandle);
            }
        }
    }

    private static void CopyByteArrayToStream(ObjectReader reader, Stream stream, CancellationToken cancellationToken)
    {
        cancellationToken.ThrowIfCancellationRequested();

        // TODO: make reader be able to read byte[] chunk
        var content = reader.ReadByteArray();
        stream.Write(content, 0, content.Length);
    }

    private static void WriteTo(ModuleMetadata metadata, ObjectWriter writer, CancellationToken cancellationToken)
    {
        writer.WriteInt32((int)metadata.Kind);

        WriteTo(metadata.GetMetadataReader(), writer, cancellationToken);
    }

    private static unsafe void WriteTo(MetadataReader reader, ObjectWriter writer, CancellationToken cancellationToken)
    {
        cancellationToken.ThrowIfCancellationRequested();

        writer.WriteSpan(new ReadOnlySpan<byte>(reader.MetadataPointer, reader.MetadataLength));
    }

    private static void WriteUnresolvedAnalyzerReferenceTo(AnalyzerReference reference, ObjectWriter writer)
    {
        writer.WriteString(nameof(UnresolvedAnalyzerReference));
        writer.WriteString(reference.FullPath);
    }

    private static Metadata? TryGetMetadata(PortableExecutableReference reference)
    {
        try
        {
            return reference.GetMetadata();
        }
        catch
        {
            // We have a reference but the file the reference is pointing to might not actually exist on disk. In that
            // case, rather than crashing, we will handle it gracefully.
            return null;
        }
    }

    private static Guid TryGetAnalyzerFileReferenceMvid(AnalyzerFileReference file)
    {
        try
        {
            return AssemblyUtilities.ReadMvid(file.FullPath);
        }
        catch
        {
            // We have a reference but the file the reference is pointing to might not actually exist on disk. In that
            // case, rather than crashing, we will handle it gracefully.
            return Guid.Empty;
        }
    }

    private sealed class MissingMetadataReference : PortableExecutableReference
    {
        private readonly DocumentationProvider _provider;

        public MissingMetadataReference(
            MetadataReferenceProperties properties, string? fullPath, DocumentationProvider initialDocumentation)
            : base(properties, fullPath, initialDocumentation)
        {
            // TODO: doc comment provider is a bit weird.
            _provider = initialDocumentation;
        }

        protected override DocumentationProvider CreateDocumentationProvider()
        {
            // TODO: properly implement this
            throw new NotImplementedException();
        }

        protected override Metadata GetMetadataImpl()
        {
            // we just throw "FileNotFoundException" even if it might not be actual reason
            // why metadata has failed to load. in this context, we don't care much on actual
            // reason. we just need to maintain failure when re-constructing solution to maintain
            // snapshot integrity. 
            //
            // if anyone care actual reason, he should get that info from original Solution.
            throw new FileNotFoundException(FilePath);
        }

        protected override PortableExecutableReference WithPropertiesImpl(MetadataReferenceProperties properties)
            => new MissingMetadataReference(properties, FilePath, _provider);
    }

    public static class TestAccessor
    {
        public static void AddAnalyzerImageReference(AnalyzerImageReference analyzerImageReference)
        {
            lock (s_analyzerImageReferenceMapGate)
            {
                if (!s_analyzerImageReferenceMap.ContainsKey(analyzerImageReference))
                    s_analyzerImageReferenceMap = s_analyzerImageReferenceMap.Add(analyzerImageReference, Guid.NewGuid());
            }
        }
    }
}<|MERGE_RESOLUTION|>--- conflicted
+++ resolved
@@ -69,11 +69,7 @@
             {
                 case AnalyzerFileReference file:
                     writer.WriteString(file.FullPath);
-<<<<<<< HEAD
-=======
-                    writer.WriteBoolean(IsAnalyzerReferenceWithShadowCopyLoader(file));
                     writer.WriteGuid(TryGetAnalyzerFileReferenceMvid(file));
->>>>>>> 21e07ecb
                     break;
 
                 case AnalyzerImageReference analyzerImageReference:
@@ -128,9 +124,6 @@
             case AnalyzerFileReference file:
                 writer.WriteString(nameof(AnalyzerFileReference));
                 writer.WriteString(file.FullPath);
-<<<<<<< HEAD
-=======
-                writer.WriteBoolean(IsAnalyzerReferenceWithShadowCopyLoader(file));
 
                 // Note: it is intentional that we are not writing the MVID of the analyzer file reference over (even
                 // though we mixed it into the checksum).  We don't actually need the data on the other side as it will
@@ -151,7 +144,6 @@
                 //    ShadowCopyAnalyzerAssemblyLoader.  This loader will *itself* then use the MVID of the file
                 //    reference at the requested path to shadow copy to a new location specific to that mvid, ensuring
                 //    that its data can be cleanly loaded in isolation from any prior version.
->>>>>>> 21e07ecb
                 break;
 
             case AnalyzerImageReference analyzerImageReference:
