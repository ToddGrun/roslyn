﻿// Licensed to the .NET Foundation under one or more agreements.
// The .NET Foundation licenses this file to you under the MIT license.
// See the LICENSE file in the project root for more information.

using System;
using System.Collections.Generic;
using System.Collections.Immutable;
using System.IO;
using System.IO.Hashing;
using System.Runtime.InteropServices;
using System.Threading;
using Microsoft.CodeAnalysis.PooledObjects;
using Microsoft.CodeAnalysis.Serialization;
using Roslyn.Utilities;

namespace Microsoft.CodeAnalysis
{
    // various factory methods. all these are just helper methods
    internal readonly partial record struct Checksum
    {
        // https://github.com/dotnet/runtime/blob/f2db6d6093c54e5eeb9db2d8dcbe15b2db92ad8c/src/libraries/System.Security.Cryptography.Algorithms/src/System/Security/Cryptography/SHA256.cs#L18-L19
        private const int XXHash128SizeBytes = 128 / 8;

        private static readonly ObjectPool<XxHash128> s_incrementalHashPool =
            new(() => new(), size: 20);

        public static Checksum Create(IEnumerable<string> values)
        {
            using var pooledHash = s_incrementalHashPool.GetPooledObject();

            foreach (var value in values)
            {
                pooledHash.Object.Append(MemoryMarshal.AsBytes(value.AsSpan()));
                pooledHash.Object.Append(MemoryMarshal.AsBytes("\0".AsSpan()));
            }

            Span<byte> hash = stackalloc byte[XXHash128SizeBytes];
            pooledHash.Object.GetHashAndReset(hash);
            return From(hash);
        }

        public static Checksum Create(string value)
        {
            Span<byte> destination = stackalloc byte[XXHash128SizeBytes];
            XxHash128.Hash(MemoryMarshal.AsBytes(value.AsSpan()), destination);
            return From(destination);
        }

        public static Checksum Create(Stream stream)
        {
            using var pooledHash = s_incrementalHashPool.GetPooledObject();
            pooledHash.Object.Append(stream);

            Span<byte> hash = stackalloc byte[XXHash128SizeBytes];
            pooledHash.Object.GetHashAndReset(hash);
            return From(hash);
        }

        public static Checksum Create<T>(T @object, Action<T, ObjectWriter> writeObject)
        {
            using var stream = SerializableBytes.CreateWritableStream();

            using (var objectWriter = new ObjectWriter(stream, leaveOpen: true))
            {
                writeObject(@object, objectWriter);
            }

            stream.Position = 0;
            return Create(stream);
        }

        public static Checksum Create(Checksum checksum1, Checksum checksum2)
            => Create(stackalloc[] { checksum1.Hash, checksum2.Hash });

        public static Checksum Create(Checksum checksum1, Checksum checksum2, Checksum checksum3)
            => Create(stackalloc[] { checksum1.Hash, checksum2.Hash, checksum3.Hash });

        public static Checksum Create(ReadOnlySpan<Checksum> hashes)
        {
            Span<byte> destination = stackalloc byte[XXHash128SizeBytes];
            XxHash128.Hash(MemoryMarshal.AsBytes(hashes), destination);
            return From(destination);
        }

<<<<<<< HEAD
=======
#if !NET

        private static PooledObject<byte[]> GetPooledByteArray(int checksumCount)
        {
            var objectPool = s_checksumByteArrayPool[checksumCount];
            return objectPool.GetPooledObject();
        }

        private static Checksum CreateUsingByteArrays(ReadOnlySpan<Checksum> checksums)
        {
            using var bytes = GetPooledByteArray(checksumCount: checksums.Length);

            var bytesSpan = bytes.Object.AsSpan();
            var index = 0;
            foreach (var checksum in checksums)
            {
                checksum.WriteTo(bytesSpan.Slice(HashSize * index));
                index++;
            }

            using var hash = s_incrementalHashPool.GetPooledObject();
            hash.Object.Initialize();

            hash.Object.TransformBlock(bytes.Object, 0, bytes.Object.Length, null, 0);

            hash.Object.TransformFinalBlock(Array.Empty<byte>(), 0, 0);
            return From(hash.Object.Hash);
        }

        private static Checksum CreateUsingByteArrays(Checksum checksum1, Checksum checksum2)
            => CreateUsingByteArrays(stackalloc[] { checksum1, checksum2 });

        private static Checksum CreateUsingByteArrays(Checksum checksum1, Checksum checksum2, Checksum checksum3)
            => CreateUsingByteArrays(stackalloc[] { checksum1, checksum2, checksum3 });

#else

        // Optimized helpers that do not need to allocate any arrays to combine hashes.

        private static Checksum CreateUsingSpans(Checksum checksum1, Checksum checksum2)
            => CreateUsingSpans(stackalloc[] { checksum1, checksum2 });

        private static Checksum CreateUsingSpans(Checksum checksum1, Checksum checksum2, Checksum checksum3)
            => CreateUsingSpans(stackalloc[] { checksum1, checksum2, checksum3 });

        private static Checksum CreateUsingSpans(
            ReadOnlySpan<Checksum> hashes)
        {
            Span<byte> hashResultSpan = stackalloc byte[SHA256HashSizeBytes];

            SHA256.HashData(MemoryMarshal.AsBytes(hashes), hashResultSpan);

            return From(hashResultSpan);
        }

#endif

>>>>>>> 937238f2
        public static Checksum Create(ArrayBuilder<Checksum> checksums)
        {
            using var stream = SerializableBytes.CreateWritableStream();

            using (var writer = new ObjectWriter(stream, leaveOpen: true))
            {
                foreach (var checksum in checksums)
                    checksum.WriteTo(writer);
            }

            stream.Position = 0;
            return Create(stream);
        }

        public static Checksum Create(ImmutableArray<Checksum> checksums)
        {
            using var stream = SerializableBytes.CreateWritableStream();

            using (var writer = new ObjectWriter(stream, leaveOpen: true))
            {
                foreach (var checksum in checksums)
                    checksum.WriteTo(writer);
            }

            stream.Position = 0;
            return Create(stream);
        }

        public static Checksum Create(ImmutableArray<byte> bytes)
        {
            using var stream = SerializableBytes.CreateWritableStream();

            using (var writer = new ObjectWriter(stream, leaveOpen: true))
            {
                for (var i = 0; i < bytes.Length; i++)
                    writer.WriteByte(bytes[i]);
            }

            stream.Position = 0;
            return Create(stream);
        }

        public static Checksum Create<T>(T value, ISerializerService serializer)
        {
            using var stream = SerializableBytes.CreateWritableStream();
            using var context = new SolutionReplicationContext();

            using (var objectWriter = new ObjectWriter(stream, leaveOpen: true))
            {
                serializer.Serialize(value!, objectWriter, context, CancellationToken.None);
            }

            stream.Position = 0;
            return Create(stream);
        }

        public static Checksum Create(ParseOptions value, ISerializerService serializer)
        {
            using var stream = SerializableBytes.CreateWritableStream();

            using (var objectWriter = new ObjectWriter(stream, leaveOpen: true))
            {
                serializer.SerializeParseOptions(value, objectWriter);
            }

            stream.Position = 0;
            return Create(stream);
        }
    }
}<|MERGE_RESOLUTION|>--- conflicted
+++ resolved
@@ -70,10 +70,10 @@
         }
 
         public static Checksum Create(Checksum checksum1, Checksum checksum2)
-            => Create(stackalloc[] { checksum1.Hash, checksum2.Hash });
+            => Create(stackalloc[] { checksum1, checksum2 });
 
         public static Checksum Create(Checksum checksum1, Checksum checksum2, Checksum checksum3)
-            => Create(stackalloc[] { checksum1.Hash, checksum2.Hash, checksum3.Hash });
+            => Create(stackalloc[] { checksum1, checksum2, checksum3 });
 
         public static Checksum Create(ReadOnlySpan<Checksum> hashes)
         {
@@ -82,66 +82,6 @@
             return From(destination);
         }
 
-<<<<<<< HEAD
-=======
-#if !NET
-
-        private static PooledObject<byte[]> GetPooledByteArray(int checksumCount)
-        {
-            var objectPool = s_checksumByteArrayPool[checksumCount];
-            return objectPool.GetPooledObject();
-        }
-
-        private static Checksum CreateUsingByteArrays(ReadOnlySpan<Checksum> checksums)
-        {
-            using var bytes = GetPooledByteArray(checksumCount: checksums.Length);
-
-            var bytesSpan = bytes.Object.AsSpan();
-            var index = 0;
-            foreach (var checksum in checksums)
-            {
-                checksum.WriteTo(bytesSpan.Slice(HashSize * index));
-                index++;
-            }
-
-            using var hash = s_incrementalHashPool.GetPooledObject();
-            hash.Object.Initialize();
-
-            hash.Object.TransformBlock(bytes.Object, 0, bytes.Object.Length, null, 0);
-
-            hash.Object.TransformFinalBlock(Array.Empty<byte>(), 0, 0);
-            return From(hash.Object.Hash);
-        }
-
-        private static Checksum CreateUsingByteArrays(Checksum checksum1, Checksum checksum2)
-            => CreateUsingByteArrays(stackalloc[] { checksum1, checksum2 });
-
-        private static Checksum CreateUsingByteArrays(Checksum checksum1, Checksum checksum2, Checksum checksum3)
-            => CreateUsingByteArrays(stackalloc[] { checksum1, checksum2, checksum3 });
-
-#else
-
-        // Optimized helpers that do not need to allocate any arrays to combine hashes.
-
-        private static Checksum CreateUsingSpans(Checksum checksum1, Checksum checksum2)
-            => CreateUsingSpans(stackalloc[] { checksum1, checksum2 });
-
-        private static Checksum CreateUsingSpans(Checksum checksum1, Checksum checksum2, Checksum checksum3)
-            => CreateUsingSpans(stackalloc[] { checksum1, checksum2, checksum3 });
-
-        private static Checksum CreateUsingSpans(
-            ReadOnlySpan<Checksum> hashes)
-        {
-            Span<byte> hashResultSpan = stackalloc byte[SHA256HashSizeBytes];
-
-            SHA256.HashData(MemoryMarshal.AsBytes(hashes), hashResultSpan);
-
-            return From(hashResultSpan);
-        }
-
-#endif
-
->>>>>>> 937238f2
         public static Checksum Create(ArrayBuilder<Checksum> checksums)
         {
             using var stream = SerializableBytes.CreateWritableStream();
