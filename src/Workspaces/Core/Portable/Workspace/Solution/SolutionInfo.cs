﻿// Copyright (c) Microsoft.  All Rights Reserved.  Licensed under the Apache License, Version 2.0.  See License.txt in the project root for license information.

using System;
using System.Collections.Generic;
using Microsoft.CodeAnalysis.Serialization;
using Microsoft.CodeAnalysis.Shared.Extensions;
using Roslyn.Utilities;

namespace Microsoft.CodeAnalysis
{
    /// <summary>
    /// A class that represents all the arguments necessary to create a new solution instance.
    /// </summary>
    public sealed class SolutionInfo
    {
        internal SolutionAttributes Attributes { get; }

        /// <summary>
        /// The unique Id of the solution.
        /// </summary>
        public SolutionId Id => Attributes.Id;

        /// <summary>
        /// The version of the solution.
        /// </summary>
        public VersionStamp Version => Attributes.Version;

        /// <summary>
        /// The path to the solution file, or null if there is no solution file.
        /// </summary>
        public string FilePath => Attributes.FilePath;

        /// <summary>
        /// A list of projects initially associated with the solution.
        /// </summary>
        public IReadOnlyList<ProjectInfo> Projects { get; }

        private SolutionInfo(SolutionAttributes attributes, IEnumerable<ProjectInfo> projects)
        {
            Attributes = attributes;
            Projects = projects.ToImmutableReadOnlyListOrEmpty();
        }

        /// <summary>
        /// Create a new instance of a SolutionInfo.
        /// </summary>
        public static SolutionInfo Create(
            SolutionId id,
            VersionStamp version,
            string filePath = null,
            IEnumerable<ProjectInfo> projects = null)
        {
            return new SolutionInfo(new SolutionAttributes(id, version, filePath), projects);
        }

        private SolutionInfo With(
            SolutionAttributes attributes = null,
            IEnumerable<ProjectInfo> projects = null)
        {
            var newAttributes = attributes ?? Attributes;
            var newProjects = projects ?? Projects;

            if (newAttributes == Attributes &&
                newProjects == Projects)
            {
                return this;
            }

            return new SolutionInfo(newAttributes, newProjects);
        }

        internal SolutionInfo WithVersion(VersionStamp version)
        {
            return With(attributes: new SolutionAttributes(Attributes.Id, version, Attributes.FilePath));
        }

        internal SolutionInfo WithFilePath(string filePath)
        {
            return With(attributes: new SolutionAttributes(Attributes.Id, Attributes.Version, filePath));
        }

        internal SolutionInfo WithProjects(IEnumerable<ProjectInfo> projects)
        {
            return With(projects: projects);
        }

        /// <summary>
        /// type that contains information regarding this solution itself but
        /// no tree information such as project info
        /// </summary>
        internal class SolutionAttributes : IChecksummedObject, IObjectWritable
        {
            /// <summary>
            /// The unique Id of the solution.
            /// </summary>
            public SolutionId Id { get; }

            /// <summary>
            /// The version of the solution.
            /// </summary>
            public VersionStamp Version { get; }

            /// <summary>
            /// The path to the solution file, or null if there is no solution file.
            /// </summary>
            public string FilePath { get; }

            public SolutionAttributes(SolutionId id, VersionStamp version, string filePath)
            {
                Id = id ?? throw new ArgumentNullException(nameof(id));
                Version = version;
                FilePath = filePath;
            }

            public void WriteTo(ObjectWriter writer)
            {
                Id.WriteTo(writer);

                // TODO: figure out a way to send version info over as well.
                //       right now, version get updated automatically, so 2 can't be exactly match
                // info.Version.WriteTo(writer);

                writer.WriteString(FilePath);
            }

            public static SolutionAttributes ReadFrom(ObjectReader reader)
            {
                var solutionId = SolutionId.ReadFrom(reader);
                // var version = VersionStamp.ReadFrom(reader);
                var filePath = reader.ReadString();

                return new SolutionAttributes(solutionId, VersionStamp.Create(), filePath);
            }

            private Checksum _lazyChecksum;
            Checksum IChecksummedObject.Checksum
            {
                get
                {
                    if (_lazyChecksum == null)
                    {
<<<<<<< HEAD
                        _lazyChecksum = Checksum.Create(WellKnownSynchronizationKinds.SolutionAttributes, this);
=======
                        _lazyChecksum = Checksum.Create(WellKnownSynchronizationKind.SolutionAttributes, this);
>>>>>>> 8262112e
                    }

                    return _lazyChecksum;
                }
            }
        }
    }
}<|MERGE_RESOLUTION|>--- conflicted
+++ resolved
@@ -139,11 +139,7 @@
                 {
                     if (_lazyChecksum == null)
                     {
-<<<<<<< HEAD
-                        _lazyChecksum = Checksum.Create(WellKnownSynchronizationKinds.SolutionAttributes, this);
-=======
                         _lazyChecksum = Checksum.Create(WellKnownSynchronizationKind.SolutionAttributes, this);
->>>>>>> 8262112e
                     }
 
                     return _lazyChecksum;
