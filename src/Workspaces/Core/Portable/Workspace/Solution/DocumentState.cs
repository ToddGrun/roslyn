--- conflicted
+++ resolved
@@ -566,21 +566,7 @@
         return oldRoot.IsEquivalentTo(newRoot, topLevel: true) ? oldTreeAndVersion.Version : newTextVersion;
     }
 
-<<<<<<< HEAD
-    internal override Task<Diagnostic?> GetLoadDiagnosticAsync(CancellationToken cancellationToken)
-    {
-        if (TextAndVersionSource is TreeTextSource)
-        {
-            return SpecializedTasks.Null<Diagnostic>();
-        }
-
-        return base.GetLoadDiagnosticAsync(cancellationToken);
-    }
-
     protected VersionStamp GetNewerVersion()
-=======
-    private VersionStamp GetNewerVersion()
->>>>>>> c1c78fb2
     {
         if (TextAndVersionSource.TryGetValue(LoadTextOptions, out var textAndVersion))
         {
