--- conflicted
+++ resolved
@@ -1013,31 +1013,6 @@
                         var workspace = solution.Workspace;
                         var version = await this.GetDependentSemanticVersionAsync(solution, cancellationToken).ConfigureAwait(false);
 
-<<<<<<< HEAD
-                        // get or build compilation up to declaration state. this compilation will be used to provide live xml doc comment
-                        var declarationCompilation = await this.GetOrBuildDeclarationCompilationAsync(solution.Services, cancellationToken: cancellationToken).ConfigureAwait(false);
-                        workspace.LogTestMessage($"Looking for a cached skeleton assembly for {projectReference.ProjectId} before taking the lock...");
-
-                        var properties = new MetadataReferenceProperties(aliases: projectReference.Aliases, embedInteropTypes: projectReference.EmbedInteropTypes);
-                        var reference = await this.ProjectState.TryGetSkeletonReferenceAsync(
-                            workspace, properties, declarationCompilation, version, cancellationToken).ConfigureAwait(false);
-                        if (reference != null)
-                        {
-                            workspace.LogTestMessage($"Reusing the already cached skeleton assembly for {projectReference.ProjectId}");
-                        }
-                        else
-                        {
-                            // using async build lock so we don't get multiple consumers attempting to build metadata-only images for the same compilation.
-                            using (await _buildLock.DisposableWaitAsync(cancellationToken).ConfigureAwait(false))
-                            {
-                                workspace.LogTestMessage($"Build lock taken for {ProjectState.Id}...");
-
-                                // okay, we still don't have one. bring the compilation to final state since we are going to use it to create skeleton assembly
-                                var compilationInfo = await this.GetOrBuildCompilationInfoAsync(solution, lockGate: false, cancellationToken: cancellationToken).ConfigureAwait(false);
-                                reference = await this.ProjectState.GetOrBuildSkeletonReferenceAsync(
-                                    workspace, properties, compilationInfo.Compilation, version, cancellationToken).ConfigureAwait(false);
-                            }
-=======
                         workspace.LogTestMessage($"Looking for a cached skeleton assembly for {projectReference.ProjectId} before taking the lock...");
 
                         var properties = new MetadataReferenceProperties(aliases: projectReference.Aliases, embedInteropTypes: projectReference.EmbedInteropTypes);
@@ -1048,7 +1023,6 @@
                         {
                             workspace.LogTestMessage($"Reusing the already cached skeleton assembly for {projectReference.ProjectId}");
                             return reference;
->>>>>>> d204c5b7
                         }
 
                         // using async build lock so we don't get multiple consumers attempting to build metadata-only images for the same compilation.
