--- conflicted
+++ resolved
@@ -63,17 +63,16 @@
         /// </summary>
         public abstract TWorkspaceService? GetService<TWorkspaceService>() where TWorkspaceService : IWorkspaceService;
 
-<<<<<<< HEAD
-        [SuppressMessage("Usage", "CA1816:Dispose methods should call SuppressFinalize", Justification = "Derived types are not allowed to include a finalizer for this pattern.")]
-        public virtual void Dispose()
-        {
-=======
         protected HostWorkspaceServices()
         {
 #pragma warning disable 618 // 'HostProjectServices.HostSolutionServices(HostLanguageServices)' is obsolete: 'Do not call directly.
             SolutionServices = new SolutionServices(this);
 #pragma warning restore
->>>>>>> 83631c4f
+        }
+
+        [SuppressMessage("Usage", "CA1816:Dispose methods should call SuppressFinalize", Justification = "Derived types are not allowed to include a finalizer for this pattern.")]
+        public virtual void Dispose()
+        {
         }
 
         /// <summary>
