﻿// Licensed to the .NET Foundation under one or more agreements.
// The .NET Foundation licenses this file to you under the MIT license.
// See the LICENSE file in the project root for more information.

namespace Microsoft.CodeAnalysis.Host
{
    /// <summary>
    /// list of well known <see cref="IEventListener"/> types
    /// </summary>
    internal static class WellKnownEventListeners
    {
        public const string Workspace = nameof(Workspace);
<<<<<<< HEAD
        public const string TodoListProvider = nameof(TodoListProvider);
=======
        public const string DiagnosticService = nameof(DiagnosticService);
        public const string TaskListProvider = nameof(TaskListProvider);
>>>>>>> 1d7b843f
    }
}<|MERGE_RESOLUTION|>--- conflicted
+++ resolved
@@ -10,11 +10,6 @@
     internal static class WellKnownEventListeners
     {
         public const string Workspace = nameof(Workspace);
-<<<<<<< HEAD
-        public const string TodoListProvider = nameof(TodoListProvider);
-=======
-        public const string DiagnosticService = nameof(DiagnosticService);
         public const string TaskListProvider = nameof(TaskListProvider);
->>>>>>> 1d7b843f
     }
 }