--- conflicted
+++ resolved
@@ -39,13 +39,4 @@
     Task<SourceText> ReadTextAsync(CancellationToken cancellationToken = default);
     void WriteText(SourceText text, CancellationToken cancellationToken = default);
     Task WriteTextAsync(SourceText text, CancellationToken cancellationToken = default);
-<<<<<<< HEAD
-=======
-}
-
-internal interface ITemporaryStreamStorageInternal
-{
-    Stream ReadStream(CancellationToken cancellationToken = default);
-    void WriteStream(Stream stream, CancellationToken cancellationToken = default);
->>>>>>> 96bca013
 }