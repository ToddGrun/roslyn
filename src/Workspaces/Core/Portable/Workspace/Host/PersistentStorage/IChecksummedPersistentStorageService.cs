﻿// Licensed to the .NET Foundation under one or more agreements.
// The .NET Foundation licenses this file to you under the MIT license.
// See the LICENSE file in the project root for more information.

using System.Threading;
using System.Threading.Tasks;
using Microsoft.CodeAnalysis.Storage;

namespace Microsoft.CodeAnalysis.Host
{
    internal interface IChecksummedPersistentStorageService
    {
<<<<<<< HEAD
        ValueTask<IChecksummedPersistentStorage> GetStorageAsync(SolutionKey solutionKey, bool checkBranchId, CancellationToken cancellationToken);
=======
        ValueTask<IChecksummedPersistentStorage> GetStorageAsync(SolutionKey solutionKey, CancellationToken cancellationToken);
>>>>>>> 67d940c4
    }
}<|MERGE_RESOLUTION|>--- conflicted
+++ resolved
@@ -10,10 +10,6 @@
 {
     internal interface IChecksummedPersistentStorageService
     {
-<<<<<<< HEAD
-        ValueTask<IChecksummedPersistentStorage> GetStorageAsync(SolutionKey solutionKey, bool checkBranchId, CancellationToken cancellationToken);
-=======
         ValueTask<IChecksummedPersistentStorage> GetStorageAsync(SolutionKey solutionKey, CancellationToken cancellationToken);
->>>>>>> 67d940c4
     }
 }