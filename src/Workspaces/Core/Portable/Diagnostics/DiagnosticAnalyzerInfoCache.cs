--- conflicted
+++ resolved
@@ -121,8 +121,7 @@
         private static bool IsTelemetryCollectionAllowed(DiagnosticAnalyzer analyzer, ImmutableArray<DiagnosticDescriptor> descriptors)
             => analyzer.IsCompilerAnalyzer() ||
                analyzer is IBuiltInAnalyzer ||
-<<<<<<< HEAD
-               descriptors.Length > 0 && descriptors[0].ImmutableCustomTags().Any(t => t == WellKnownDiagnosticTags.Telemetry);
+               descriptors.Length > 0 && descriptors[0].ImmutableCustomTags().Any(static t => t == WellKnownDiagnosticTags.Telemetry);
 
         private void PopulateIdToDescriptorMap(ImmutableArray<DiagnosticDescriptor> descriptors)
         {
@@ -173,8 +172,5 @@
             //       and let the core analyzer driver in the compiler layer handle skipping redundant analysis callbacks.
             return false;
         }
-=======
-               descriptors.Length > 0 && descriptors[0].ImmutableCustomTags().Any(static t => t == WellKnownDiagnosticTags.Telemetry);
->>>>>>> 412dc4ce
     }
 }