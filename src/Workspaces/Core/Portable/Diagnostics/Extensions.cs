﻿// Licensed to the .NET Foundation under one or more agreements.
// The .NET Foundation licenses this file to you under the MIT license.
// See the LICENSE file in the project root for more information.

using System;
using System.Collections.Concurrent;
using System.Collections.Generic;
using System.Collections.Immutable;
using System.Diagnostics;
using System.Globalization;
using System.Linq;
using System.Threading;
using System.Threading.Tasks;
using Microsoft.CodeAnalysis.Options;
using Microsoft.CodeAnalysis.PooledObjects;
using Microsoft.CodeAnalysis.Shared.Extensions;
using Microsoft.CodeAnalysis.Text;
using Microsoft.CodeAnalysis.Workspaces.Diagnostics;
using Roslyn.Utilities;

namespace Microsoft.CodeAnalysis.Diagnostics
{
    internal static partial class Extensions
    {
        public static async Task<ImmutableArray<Diagnostic>> ToDiagnosticsAsync(this IEnumerable<DiagnosticData> diagnostics, Project project, CancellationToken cancellationToken)
        {
            var result = ArrayBuilder<Diagnostic>.GetInstance();
            foreach (var diagnostic in diagnostics)
            {
                result.Add(await diagnostic.ToDiagnosticAsync(project, cancellationToken).ConfigureAwait(false));
            }

            return result.ToImmutableAndFree();
        }

        public static ValueTask<ImmutableArray<Location>> ConvertLocationsAsync(this IReadOnlyCollection<DiagnosticDataLocation> locations, Project project, CancellationToken cancellationToken)
            => locations.SelectAsArrayAsync((location, project, cancellationToken) => location.ConvertLocationAsync(project, cancellationToken), project, cancellationToken);

        public static async ValueTask<Location> ConvertLocationAsync(
            this DiagnosticDataLocation dataLocation, Project project, CancellationToken cancellationToken)
        {
            if (dataLocation.DocumentId == null)
                return Location.None;

            var textDocument = project.GetTextDocument(dataLocation.DocumentId)
                ?? await project.GetSourceGeneratedDocumentAsync(dataLocation.DocumentId, cancellationToken).ConfigureAwait(false);
            if (textDocument == null)
                return Location.None;

            if (textDocument is Document document && document.SupportsSyntaxTree)
            {
                var syntacticDocument = await SyntacticDocument.CreateAsync(document, cancellationToken).ConfigureAwait(false);
                return dataLocation.ConvertLocation(syntacticDocument);
            }

            return dataLocation.ConvertLocation();
        }

        public static Location ConvertLocation(
            this DiagnosticDataLocation dataLocation, SyntacticDocument? document = null)
        {
            if (dataLocation?.DocumentId == null)
            {
                return Location.None;
            }

            if (document == null)
            {
<<<<<<< HEAD
                if (dataLocation.OriginalFileSpan == null || dataLocation.SourceSpan == null)
=======
                if (dataLocation.SourceSpan == null)
                {
>>>>>>> e1a5ec3a
                    return Location.None;

                var span = dataLocation.SourceSpan.Value;
                return Location.Create(dataLocation.OriginalFileSpan.Value.Path, span, dataLocation.OriginalFileSpan.Value.Span);
            }

            Contract.ThrowIfFalse(dataLocation.DocumentId == document.Document.Id);

            var syntaxTree = document.SyntaxTree;
            return syntaxTree.GetLocation(dataLocation.SourceSpan ?? DiagnosticData.GetTextSpan(dataLocation, document.Text));
        }

        public static string GetAnalyzerId(this DiagnosticAnalyzer analyzer)
        {
            // Get the unique ID for given diagnostic analyzer.
            var type = analyzer.GetType();
            return GetAssemblyQualifiedName(type);
        }

        private static string GetAssemblyQualifiedName(Type type)
        {
            // AnalyzerFileReference now includes things like versions, public key as part of its identity. 
            // so we need to consider them.
            return type.AssemblyQualifiedName ?? throw ExceptionUtilities.UnexpectedValue(type);
        }

        public static async Task<ImmutableDictionary<DiagnosticAnalyzer, DiagnosticAnalysisResultBuilder>> ToResultBuilderMapAsync(
            this AnalysisResult analysisResult,
            ImmutableArray<Diagnostic> additionalPragmaSuppressionDiagnostics,
            DocumentAnalysisScope? documentAnalysisScope,
            Project project,
            VersionStamp version,
            Compilation compilation,
            IEnumerable<DiagnosticAnalyzer> analyzers,
            SkippedHostAnalyzersInfo skippedAnalyzersInfo,
            bool includeSuppressedDiagnostics,
            CancellationToken cancellationToken)
        {
            SyntaxTree? treeToAnalyze = null;
            AdditionalText? additionalFileToAnalyze = null;
            if (documentAnalysisScope != null)
            {
                if (documentAnalysisScope.TextDocument is Document document)
                {
                    treeToAnalyze = await document.GetSyntaxTreeAsync(cancellationToken).ConfigureAwait(false);
                }
                else
                {
                    additionalFileToAnalyze = documentAnalysisScope.AdditionalFile;
                }
            }

            var builder = ImmutableDictionary.CreateBuilder<DiagnosticAnalyzer, DiagnosticAnalysisResultBuilder>();
            foreach (var analyzer in analyzers)
            {
                cancellationToken.ThrowIfCancellationRequested();

                if (skippedAnalyzersInfo.SkippedAnalyzers.Contains(analyzer))
                {
                    continue;
                }

                var result = new DiagnosticAnalysisResultBuilder(project, version);
                var diagnosticIdsToFilter = skippedAnalyzersInfo.FilteredDiagnosticIdsForAnalyzers.GetValueOrDefault(
                    analyzer,
                    ImmutableArray<string>.Empty);

                if (documentAnalysisScope != null)
                {
                    RoslynDebug.Assert(treeToAnalyze != null || additionalFileToAnalyze != null);
                    var spanToAnalyze = documentAnalysisScope.Span;
                    var kind = documentAnalysisScope.Kind;

                    ImmutableDictionary<DiagnosticAnalyzer, ImmutableArray<Diagnostic>>? diagnosticsByAnalyzerMap;
                    switch (kind)
                    {
                        case AnalysisKind.Syntax:
                            if (treeToAnalyze != null)
                            {
                                if (analysisResult.SyntaxDiagnostics.TryGetValue(treeToAnalyze, out diagnosticsByAnalyzerMap))
                                {
                                    AddAnalyzerDiagnosticsToResult(analyzer, diagnosticsByAnalyzerMap, ref result, compilation,
                                        treeToAnalyze, additionalDocumentId: null, spanToAnalyze, AnalysisKind.Syntax, diagnosticIdsToFilter, includeSuppressedDiagnostics);
                                }
                            }
                            else if (analysisResult.AdditionalFileDiagnostics.TryGetValue(additionalFileToAnalyze!, out diagnosticsByAnalyzerMap))
                            {
                                AddAnalyzerDiagnosticsToResult(analyzer, diagnosticsByAnalyzerMap, ref result, compilation,
                                    tree: null, documentAnalysisScope.TextDocument.Id, spanToAnalyze, AnalysisKind.Syntax, diagnosticIdsToFilter, includeSuppressedDiagnostics);
                            }

                            break;

                        case AnalysisKind.Semantic:
                            if (analysisResult.SemanticDiagnostics.TryGetValue(treeToAnalyze!, out diagnosticsByAnalyzerMap))
                            {
                                AddAnalyzerDiagnosticsToResult(analyzer, diagnosticsByAnalyzerMap, ref result, compilation,
                                    treeToAnalyze, additionalDocumentId: null, spanToAnalyze, AnalysisKind.Semantic, diagnosticIdsToFilter, includeSuppressedDiagnostics);
                            }

                            break;

                        default:
                            throw ExceptionUtilities.UnexpectedValue(kind);
                    }
                }
                else
                {
                    foreach (var (tree, diagnosticsByAnalyzerMap) in analysisResult.SyntaxDiagnostics)
                    {
                        AddAnalyzerDiagnosticsToResult(analyzer, diagnosticsByAnalyzerMap, ref result, compilation,
                            tree, additionalDocumentId: null, span: null, AnalysisKind.Syntax, diagnosticIdsToFilter, includeSuppressedDiagnostics);
                    }

                    foreach (var (tree, diagnosticsByAnalyzerMap) in analysisResult.SemanticDiagnostics)
                    {
                        AddAnalyzerDiagnosticsToResult(analyzer, diagnosticsByAnalyzerMap, ref result, compilation,
                            tree, additionalDocumentId: null, span: null, AnalysisKind.Semantic, diagnosticIdsToFilter, includeSuppressedDiagnostics);
                    }

                    foreach (var (file, diagnosticsByAnalyzerMap) in analysisResult.AdditionalFileDiagnostics)
                    {
                        var additionalDocumentId = project.GetDocumentForFile(file);
                        var kind = additionalDocumentId != null ? AnalysisKind.Syntax : AnalysisKind.NonLocal;
                        AddAnalyzerDiagnosticsToResult(analyzer, diagnosticsByAnalyzerMap, ref result, compilation,
                            tree: null, additionalDocumentId, span: null, kind, diagnosticIdsToFilter, includeSuppressedDiagnostics);
                    }

                    AddAnalyzerDiagnosticsToResult(analyzer, analysisResult.CompilationDiagnostics, ref result, compilation,
                        tree: null, additionalDocumentId: null, span: null, AnalysisKind.NonLocal, diagnosticIdsToFilter, includeSuppressedDiagnostics);
                }

                // Special handling for pragma suppression diagnostics.
                if (!additionalPragmaSuppressionDiagnostics.IsEmpty &&
                    analyzer is IPragmaSuppressionsAnalyzer)
                {
                    if (documentAnalysisScope != null)
                    {
                        if (treeToAnalyze != null)
                        {
                            var diagnostics = additionalPragmaSuppressionDiagnostics.WhereAsArray(d => d.Location.SourceTree == treeToAnalyze);
                            AddDiagnosticsToResult(diagnostics, ref result, compilation, treeToAnalyze, additionalDocumentId: null,
                                documentAnalysisScope!.Span, AnalysisKind.Semantic, diagnosticIdsToFilter, includeSuppressedDiagnostics);
                        }
                    }
                    else
                    {
                        foreach (var group in additionalPragmaSuppressionDiagnostics.GroupBy(d => d.Location.SourceTree!))
                        {
                            AddDiagnosticsToResult(group.AsImmutable(), ref result, compilation, group.Key, additionalDocumentId: null,
                                span: null, AnalysisKind.Semantic, diagnosticIdsToFilter, includeSuppressedDiagnostics);
                        }
                    }

                    additionalPragmaSuppressionDiagnostics = ImmutableArray<Diagnostic>.Empty;
                }

                builder.Add(analyzer, result);
            }

            return builder.ToImmutable();

            static void AddAnalyzerDiagnosticsToResult(
                DiagnosticAnalyzer analyzer,
                ImmutableDictionary<DiagnosticAnalyzer, ImmutableArray<Diagnostic>> diagnosticsByAnalyzer,
                ref DiagnosticAnalysisResultBuilder result,
                Compilation compilation,
                SyntaxTree? tree,
                DocumentId? additionalDocumentId,
                TextSpan? span,
                AnalysisKind kind,
                ImmutableArray<string> diagnosticIdsToFilter,
                bool includeSuppressedDiagnostics)
            {
                if (diagnosticsByAnalyzer.TryGetValue(analyzer, out var diagnostics))
                {
                    AddDiagnosticsToResult(diagnostics, ref result, compilation,
                        tree, additionalDocumentId, span, kind, diagnosticIdsToFilter, includeSuppressedDiagnostics);
                }
            }

            static void AddDiagnosticsToResult(
                ImmutableArray<Diagnostic> diagnostics,
                ref DiagnosticAnalysisResultBuilder result,
                Compilation compilation,
                SyntaxTree? tree,
                DocumentId? additionalDocumentId,
                TextSpan? span,
                AnalysisKind kind,
                ImmutableArray<string> diagnosticIdsToFilter,
                bool includeSuppressedDiagnostics)
            {
                if (diagnostics.IsEmpty)
                {
                    return;
                }

                diagnostics = diagnostics.Filter(diagnosticIdsToFilter, includeSuppressedDiagnostics, span);
                Debug.Assert(diagnostics.Length == CompilationWithAnalyzers.GetEffectiveDiagnostics(diagnostics, compilation).Count());

                switch (kind)
                {
                    case AnalysisKind.Syntax:
                        if (tree != null)
                        {
                            Debug.Assert(diagnostics.All(d => d.Location.SourceTree == tree));
                            result.AddSyntaxDiagnostics(tree!, diagnostics);
                        }
                        else
                        {
                            RoslynDebug.Assert(additionalDocumentId != null);
                            result.AddExternalSyntaxDiagnostics(additionalDocumentId, diagnostics);
                        }

                        break;

                    case AnalysisKind.Semantic:
                        Debug.Assert(diagnostics.All(d => d.Location.SourceTree == tree));
                        result.AddSemanticDiagnostics(tree!, diagnostics);
                        break;

                    default:
                        result.AddCompilationDiagnostics(diagnostics);
                        break;
                }
            }
        }

        /// <summary>
        /// Filters out the diagnostics with the specified <paramref name="diagnosticIdsToFilter"/>.
        /// If <paramref name="includeSuppressedDiagnostics"/> is false, filters out suppressed diagnostics.
        /// If <paramref name="filterSpan"/> is non-null, filters out diagnostics with location outside this span.
        /// </summary>
        public static ImmutableArray<Diagnostic> Filter(
            this ImmutableArray<Diagnostic> diagnostics,
            ImmutableArray<string> diagnosticIdsToFilter,
            bool includeSuppressedDiagnostics,
            TextSpan? filterSpan = null)
        {
            if (diagnosticIdsToFilter.IsEmpty && includeSuppressedDiagnostics && !filterSpan.HasValue)
            {
                return diagnostics;
            }

            return diagnostics.RemoveAll(diagnostic =>
                diagnosticIdsToFilter.Contains(diagnostic.Id) ||
                !includeSuppressedDiagnostics && diagnostic.IsSuppressed ||
                filterSpan.HasValue && !filterSpan.Value.IntersectsWith(diagnostic.Location.SourceSpan));
        }

        public static async Task<(AnalysisResult result, ImmutableArray<Diagnostic> additionalDiagnostics)> GetAnalysisResultAsync(
            this CompilationWithAnalyzers compilationWithAnalyzers,
            DocumentAnalysisScope? documentAnalysisScope,
            Project project,
            DiagnosticAnalyzerInfoCache analyzerInfoCache,
            CancellationToken cancellationToken)
        {
            var result = await GetAnalysisResultAsync(compilationWithAnalyzers, documentAnalysisScope, cancellationToken).ConfigureAwait(false);
            var additionalDiagnostics = await compilationWithAnalyzers.GetPragmaSuppressionAnalyzerDiagnosticsAsync(
                documentAnalysisScope, project, analyzerInfoCache, cancellationToken).ConfigureAwait(false);
            return (result, additionalDiagnostics);
        }

        private static async Task<AnalysisResult> GetAnalysisResultAsync(
            CompilationWithAnalyzers compilationWithAnalyzers,
            DocumentAnalysisScope? documentAnalysisScope,
            CancellationToken cancellationToken)
        {
            if (documentAnalysisScope == null)
            {
                return await compilationWithAnalyzers.GetAnalysisResultAsync(cancellationToken).ConfigureAwait(false);
            }

            Debug.Assert(documentAnalysisScope.Analyzers.ToSet().IsSubsetOf(compilationWithAnalyzers.Analyzers));

            switch (documentAnalysisScope.Kind)
            {
                case AnalysisKind.Syntax:
                    if (documentAnalysisScope.TextDocument is Document document)
                    {
                        var tree = await document.GetRequiredSyntaxTreeAsync(cancellationToken).ConfigureAwait(false);
                        return await compilationWithAnalyzers.GetAnalysisResultAsync(tree, documentAnalysisScope.Analyzers, cancellationToken).ConfigureAwait(false);
                    }
                    else
                    {
                        return await compilationWithAnalyzers.GetAnalysisResultAsync(documentAnalysisScope.AdditionalFile, documentAnalysisScope.Analyzers, cancellationToken).ConfigureAwait(false);
                    }

                case AnalysisKind.Semantic:
                    var model = await ((Document)documentAnalysisScope.TextDocument).GetRequiredSemanticModelAsync(cancellationToken).ConfigureAwait(false);
                    return await compilationWithAnalyzers.GetAnalysisResultAsync(model, documentAnalysisScope.Span, documentAnalysisScope.Analyzers, cancellationToken).ConfigureAwait(false);

                default:
                    throw ExceptionUtilities.UnexpectedValue(documentAnalysisScope.Kind);
            }
        }

        private static async Task<ImmutableArray<Diagnostic>> GetPragmaSuppressionAnalyzerDiagnosticsAsync(
            this CompilationWithAnalyzers compilationWithAnalyzers,
            DocumentAnalysisScope? documentAnalysisScope,
            Project project,
            DiagnosticAnalyzerInfoCache analyzerInfoCache,
            CancellationToken cancellationToken)
        {
            var analyzers = documentAnalysisScope?.Analyzers ?? compilationWithAnalyzers.Analyzers;
            var suppressionAnalyzer = analyzers.OfType<IPragmaSuppressionsAnalyzer>().FirstOrDefault();
            if (suppressionAnalyzer == null)
            {
                return ImmutableArray<Diagnostic>.Empty;
            }

            if (documentAnalysisScope != null)
            {
                if (documentAnalysisScope.TextDocument is not Document document)
                {
                    return ImmutableArray<Diagnostic>.Empty;
                }

                using var _ = ArrayBuilder<Diagnostic>.GetInstance(out var diagnosticsBuilder);
                await AnalyzeDocumentAsync(suppressionAnalyzer, document, documentAnalysisScope.Span, diagnosticsBuilder.Add).ConfigureAwait(false);
                return diagnosticsBuilder.ToImmutable();
            }
            else
            {
                if (compilationWithAnalyzers.AnalysisOptions.ConcurrentAnalysis)
                {
                    var bag = new ConcurrentBag<Diagnostic>();
                    using var _ = ArrayBuilder<Task>.GetInstance(project.DocumentIds.Count, out var tasks);
                    foreach (var document in project.Documents)
                    {
                        tasks.Add(AnalyzeDocumentAsync(suppressionAnalyzer, document, span: null, bag.Add));
                    }

                    foreach (var document in await project.GetSourceGeneratedDocumentsAsync(cancellationToken).ConfigureAwait(false))
                    {
                        tasks.Add(AnalyzeDocumentAsync(suppressionAnalyzer, document, span: null, bag.Add));
                    }

                    await Task.WhenAll(tasks).ConfigureAwait(false);
                    return bag.ToImmutableArray();
                }
                else
                {
                    using var _ = ArrayBuilder<Diagnostic>.GetInstance(out var diagnosticsBuilder);
                    foreach (var document in project.Documents)
                    {
                        await AnalyzeDocumentAsync(suppressionAnalyzer, document, span: null, diagnosticsBuilder.Add).ConfigureAwait(false);
                    }

                    foreach (var document in await project.GetSourceGeneratedDocumentsAsync(cancellationToken).ConfigureAwait(false))
                    {
                        await AnalyzeDocumentAsync(suppressionAnalyzer, document, span: null, diagnosticsBuilder.Add).ConfigureAwait(false);
                    }

                    return diagnosticsBuilder.ToImmutable();
                }
            }

            async Task AnalyzeDocumentAsync(IPragmaSuppressionsAnalyzer suppressionAnalyzer, Document document, TextSpan? span, Action<Diagnostic> reportDiagnostic)
            {
                var semanticModel = await document.GetRequiredSemanticModelAsync(cancellationToken).ConfigureAwait(false);
                await suppressionAnalyzer.AnalyzeAsync(semanticModel, span, compilationWithAnalyzers,
                    analyzerInfoCache.GetDiagnosticDescriptors, reportDiagnostic, cancellationToken).ConfigureAwait(false);
            }
        }
    }
}<|MERGE_RESOLUTION|>--- conflicted
+++ resolved
@@ -66,16 +66,11 @@
 
             if (document == null)
             {
-<<<<<<< HEAD
-                if (dataLocation.OriginalFileSpan == null || dataLocation.SourceSpan == null)
-=======
                 if (dataLocation.SourceSpan == null)
-                {
->>>>>>> e1a5ec3a
                     return Location.None;
 
                 var span = dataLocation.SourceSpan.Value;
-                return Location.Create(dataLocation.OriginalFileSpan.Value.Path, span, dataLocation.OriginalFileSpan.Value.Span);
+                return Location.Create(dataLocation.OriginalFileSpan.Path, span, dataLocation.OriginalFileSpan.Span);
             }
 
             Contract.ThrowIfFalse(dataLocation.DocumentId == document.Document.Id);
