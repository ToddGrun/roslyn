--- conflicted
+++ resolved
@@ -21,22 +21,14 @@
         /// this will be used in tranportation framework and deserialization service
         /// to hand shake how to send over data and deserialize serialized data
         /// </summary>
-<<<<<<< HEAD
-        public readonly WellKnownSynchronizationKinds Kind;
-=======
         public readonly WellKnownSynchronizationKind Kind;
->>>>>>> 8262112e
 
         /// <summary>
         /// Checksum of this object
         /// </summary>
         public readonly Checksum Checksum;
 
-<<<<<<< HEAD
-        public RemotableData(Checksum checksum, WellKnownSynchronizationKinds kind)
-=======
         public RemotableData(Checksum checksum, WellKnownSynchronizationKind kind)
->>>>>>> 8262112e
         {
             Checksum = checksum;
             Kind = kind;
