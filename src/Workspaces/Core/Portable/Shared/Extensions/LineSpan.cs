--- conflicted
+++ resolved
@@ -12,26 +12,6 @@
     internal readonly record struct LineSpan(int Start, int End)
     {
         public static LineSpan FromBounds(int start, int end)
-<<<<<<< HEAD
-            => new LineSpan()
-            {
-                Start = start,
-                End = end
-            };
-
-        public readonly bool Equals(LineSpan other)
-            => this.Start == other.Start && this.End == other.End;
-
-        public override bool Equals(object? obj)
-        {
-            return obj is LineSpan other
-                && this.Equals(other);
-        }
-
-        public override readonly int GetHashCode()
-            => Hash.Combine(this.Start, this.End);
-=======
             => new(start, end);
->>>>>>> f94af1bb
     }
 }