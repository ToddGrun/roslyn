﻿// Licensed to the .NET Foundation under one or more agreements.
// The .NET Foundation licenses this file to you under the MIT license.
// See the LICENSE file in the project root for more information.

using System;
using System.Collections.Immutable;
using System.Linq;
using System.Threading;
using System.Threading.Tasks;
using Microsoft.CodeAnalysis;
using Microsoft.CodeAnalysis.CodeCleanup;
using Microsoft.CodeAnalysis.Internal.Log;
using Microsoft.CodeAnalysis.Remote;
using Microsoft.CodeAnalysis.Rename.ConflictEngine;
using Microsoft.CodeAnalysis.Text;
using Roslyn.Utilities;

namespace Microsoft.CodeAnalysis.Rename
{
    /// <summary>
    /// Equivalent to <see cref="SymbolicRenameLocations"/> except that references to symbols are kept in a lightweight fashion
    /// to avoid expensive rehydration steps as a host and OOP communicate.
    /// </summary>
    internal sealed partial class LightweightRenameLocations
    {
        internal interface IKeepAliveConnection
        {
            ValueTask KeepAliveAsync();
        }

        private sealed class KeepAliveConnection : IDisposable, IKeepAliveConnection
        {
            private readonly CancellationTokenSource _cancellationTokenSource = new();

            /// <summary>
            /// Used to keep track if <see cref="KeepAliveAsync"/> has been called by the oop server.
            /// </summary>
            private readonly TaskCompletionSource<bool> _keepAliveCalledSource = new();

            public CancellationToken CancellationToken => _cancellationTokenSource.Token;
            public Task KeepAliveCalledTask => _keepAliveCalledSource.Task;

            public void Dispose()
            {
                _cancellationTokenSource.Cancel();
                _cancellationTokenSource.Dispose();
            }

            public ValueTask KeepAliveAsync()
            {
                _keepAliveCalledSource.TrySetResult(false);
                return default;
            }
        }

        public readonly Solution Solution;
        public readonly SymbolRenameOptions Options;
        public readonly CodeCleanupOptionsProvider FallbackOptions;

        public readonly ImmutableArray<RenameLocation> Locations;
        private readonly ImmutableArray<SerializableReferenceLocation> _implicitLocations;
        private readonly ImmutableArray<SerializableSymbolAndProjectId> _referencedSymbols;

        /// <summary>
        /// Connection to OOP process we want to keep alive as long as this instance is alive.  This makes sure that we
        /// can always call back over to OOP to resolve conflicts, knowing that the solution we care about stays
        /// hydrated there, including all compilations which may have been realized.
        /// </summary>
        private readonly ReferenceCountedDisposable<KeepAliveConnection>? _keepAliveConnection;

        private LightweightRenameLocations(
            ReferenceCountedDisposable<KeepAliveConnection>? keepAliveConnection,
            Solution solution,
            SymbolRenameOptions options,
            CodeCleanupOptionsProvider fallbackOptions,
            ImmutableArray<RenameLocation> locations,
            ImmutableArray<SerializableReferenceLocation> implicitLocations,
            ImmutableArray<SerializableSymbolAndProjectId> referencedSymbols)
        {
            Contract.ThrowIfTrue(locations.IsDefault);
            Contract.ThrowIfTrue(implicitLocations.IsDefault);
            Contract.ThrowIfTrue(referencedSymbols.IsDefault);
            _keepAliveConnection = keepAliveConnection?.TryAddReference();
            Solution = solution;
            Options = options;
            FallbackOptions = fallbackOptions;
            Locations = locations;
            _implicitLocations = implicitLocations;
            _referencedSymbols = referencedSymbols;
        }

        ~LightweightRenameLocations()
        {
            _keepAliveConnection?.Dispose();
        }

        public async Task<SymbolicRenameLocations?> ToSymbolicLocationsAsync(ISymbol symbol, CancellationToken cancellationToken)
        {
            var referencedSymbols = await _referencedSymbols.SelectAsArrayAsync(
                static (sym, solution, cancellationToken) => sym.TryRehydrateAsync(solution, cancellationToken), Solution, cancellationToken).ConfigureAwait(false);

            if (referencedSymbols.Any(s => s is null))
                return null;

            var implicitLocations = await _implicitLocations.SelectAsArrayAsync(
                static (loc, solution, cancellationToken) => loc.RehydrateAsync(solution, cancellationToken), Solution, cancellationToken).ConfigureAwait(false);

            return new SymbolicRenameLocations(
                symbol,
                Solution,
                Options,
                FallbackOptions,
                Locations,
                implicitLocations,
                referencedSymbols);
        }

        /// <summary>
        /// Find the locations that need to be renamed.  Can cross process boundaries efficiently to do this.
        /// </summary>
        public static async Task<LightweightRenameLocations> FindRenameLocationsAsync(
            ISymbol symbol, Solution solution, SymbolRenameOptions options, CodeCleanupOptionsProvider fallbackOptions, CancellationToken cancellationToken)
        {
            Contract.ThrowIfNull(solution);
            Contract.ThrowIfNull(symbol);

            cancellationToken.ThrowIfCancellationRequested();

            using (Logger.LogBlock(FunctionId.Renamer_FindRenameLocationsAsync, cancellationToken))
            {
<<<<<<< HEAD
//<<<<<<< HEAD
                var remoteLocations = await TryFindRemoteRenameLocationsAsync(symbol, solution, options, fallbackOptions, cancellationToken).ConfigureAwait(false);
                if (remoteLocations != null)
                    return remoteLocations;

                // TODO: do not fall back to in-proc if client is available (https://github.com/dotnet/roslyn/issues/47557)

                // Couldn't effectively search in OOP. Perform the search in-proc.
                var renameLocations = await SymbolicRenameLocations.FindLocationsInCurrentProcessAsync(
                    symbol, solution, options, fallbackOptions, cancellationToken).ConfigureAwait(false);

                return new LightweightRenameLocations(
                    keepAliveConnection: null,
                    solution, options, fallbackOptions, renameLocations.Locations,
                    renameLocations.ImplicitLocations.SelectAsArray(loc => SerializableReferenceLocation.Dehydrate(loc, cancellationToken)),
                    renameLocations.ReferencedSymbols.SelectAsArray(sym => SerializableSymbolAndProjectId.Dehydrate(solution, sym, cancellationToken)));
//=======
//                if (SerializableSymbolAndProjectId.TryCreate(symbol, solution, cancellationToken, out var serializedSymbol))
//                {
//                    var client = await RemoteHostClient.TryGetClientAsync(solution.Services, cancellationToken).ConfigureAwait(false);
//                    if (client != null)
//                    {
//                        var result = await client.TryInvokeAsync<IRemoteRenamerService, SerializableRenameLocations?>(
//                            solution,
//                            (service, solutionInfo, callbackId, cancellationToken) => service.FindRenameLocationsAsync(solutionInfo, callbackId, serializedSymbol, options, cancellationToken),
//                            callbackTarget: new RemoteOptionsProvider<CodeCleanupOptions>(solution.Workspace.Services, fallbackOptions),
//                            cancellationToken).ConfigureAwait(false);

//                        if (result.HasValue && result.Value != null)
//                        {
//                            var rehydrated = await TryRehydrateAsync(
//                                solution, fallbackOptions, result.Value, cancellationToken).ConfigureAwait(false);

//                            if (rehydrated != null)
//                                return rehydrated;
//                        }

//                        // TODO: do not fall back to in-proc if client is available (https://github.com/dotnet/roslyn/issues/47557)
//                    }
//                }
//>>>>>>> upstream/main
=======
                if (SerializableSymbolAndProjectId.TryCreate(symbol, solution, cancellationToken, out var serializedSymbol))
                {
                    var client = await RemoteHostClient.TryGetClientAsync(solution.Services, cancellationToken).ConfigureAwait(false);
                    if (client != null)
                    {
                        var result = await client.TryInvokeAsync<IRemoteRenamerService, SerializableRenameLocations?>(
                            solution,
                            (service, solutionInfo, callbackId, cancellationToken) => service.FindRenameLocationsAsync(solutionInfo, callbackId, serializedSymbol, options, cancellationToken),
                            callbackTarget: new RemoteOptionsProvider<CodeCleanupOptions>(solution.Workspace.Services, fallbackOptions),
                            cancellationToken).ConfigureAwait(false);

                        if (result.HasValue && result.Value != null)
                        {
                            var rehydratedLocations = await result.Value.RehydrateLocationsAsync(solution, cancellationToken).ConfigureAwait(false);
                            return new LightweightRenameLocations(
                                solution, options, fallbackOptions,
                                rehydratedLocations,
                                result.Value.ImplicitLocations,
                                result.Value.ReferencedSymbols);
                        }

                        // TODO: do not fall back to in-proc if client is available (https://github.com/dotnet/roslyn/issues/47557)
                    }
                }
>>>>>>> fa089a63
            }
        }

        private static async Task<LightweightRenameLocations?> TryFindRemoteRenameLocationsAsync(ISymbol symbol, Solution solution, SymbolRenameOptions options, CodeCleanupOptionsProvider fallbackOptions, CancellationToken cancellationToken)
        {
            if (!SerializableSymbolAndProjectId.TryCreate(symbol, solution, cancellationToken, out var serializedSymbol))
                return null;

            var client = await RemoteHostClient.TryGetClientAsync(solution.Workspace, cancellationToken).ConfigureAwait(false);
            if (client == null)
                return null;

            // Create an initial connection with a ref-count of 1.  This ensures that if we fail on any step below,
            // we'll dispose of the connection.
            var keepAliveConnection = new KeepAliveConnection();
            using var keepAliveConnectionDisposable = new ReferenceCountedDisposable<KeepAliveConnection>(keepAliveConnection);

            // Kick off the keep alive task.  It will terminate when the above connection is finally disposed.
            var keepAliveTask = client.TryInvokeAsync<IRemoteRenamerService>(
                solution,
                (service, solutionInfo, callbackId, cancellationToken) => service.KeepAliveAsync(solutionInfo, callbackId, cancellationToken),
                callbackTarget: keepAliveConnection,
                keepAliveConnection.CancellationToken);

            // wait for OOP to call back into us.  Once they do, we'll know they've pinned this solution.
            await keepAliveConnection.KeepAliveCalledTask.ConfigureAwait(false);

            var result = await client.TryInvokeAsync<IRemoteRenamerService, SerializableRenameLocations?>(
                solution,
                (service, solutionInfo, callbackId, cancellationToken) => service.FindRenameLocationsAsync(solutionInfo, callbackId, serializedSymbol, options, cancellationToken),
                callbackTarget: new RemoteOptionsProvider<CodeCleanupOptions>(solution.Workspace.Services, fallbackOptions),
                cancellationToken).ConfigureAwait(false);

            if (!result.HasValue || result.Value == null)
                return null;

            var serializableLocations = result.Value;
            var rehydratedLocations = await serializableLocations.RehydrateLocationsAsync(solution, cancellationToken).ConfigureAwait(false);
            if (rehydratedLocations == null)
                return null;

            // We successfully retrieved locations.  Pass the keep-alive connection to it.  It will up the ref-count to
            // 2, which will then go back to 1 when we dispose it here.
            return new LightweightRenameLocations(
                keepAliveConnectionDisposable,
                solution,
                serializableLocations.Options,
                fallbackOptions,
                rehydratedLocations,
                serializableLocations.ImplicitLocations,
                serializableLocations.ReferencedSymbols);
        }

        public Task<ConflictResolution> ResolveConflictsAsync(ISymbol symbol, string replacementText, ImmutableArray<SymbolKey> nonConflictSymbolKeys, CancellationToken cancellationToken)
            => ConflictResolver.ResolveLightweightConflictsAsync(symbol, this, replacementText, nonConflictSymbolKeys, cancellationToken);

        public LightweightRenameLocations Filter(Func<DocumentId, TextSpan, bool> filter)
            => new(
                _keepAliveConnection,
                this.Solution,
                this.Options,
                this.FallbackOptions,
                this.Locations.WhereAsArray(loc => filter(loc.DocumentId, loc.Location.SourceSpan)),
                _implicitLocations.WhereAsArray(loc => filter(loc.Document, loc.Location)),
                _referencedSymbols);
    }
}<|MERGE_RESOLUTION|>--- conflicted
+++ resolved
@@ -128,8 +128,6 @@
 
             using (Logger.LogBlock(FunctionId.Renamer_FindRenameLocationsAsync, cancellationToken))
             {
-<<<<<<< HEAD
-//<<<<<<< HEAD
                 var remoteLocations = await TryFindRemoteRenameLocationsAsync(symbol, solution, options, fallbackOptions, cancellationToken).ConfigureAwait(false);
                 if (remoteLocations != null)
                     return remoteLocations;
@@ -145,57 +143,6 @@
                     solution, options, fallbackOptions, renameLocations.Locations,
                     renameLocations.ImplicitLocations.SelectAsArray(loc => SerializableReferenceLocation.Dehydrate(loc, cancellationToken)),
                     renameLocations.ReferencedSymbols.SelectAsArray(sym => SerializableSymbolAndProjectId.Dehydrate(solution, sym, cancellationToken)));
-//=======
-//                if (SerializableSymbolAndProjectId.TryCreate(symbol, solution, cancellationToken, out var serializedSymbol))
-//                {
-//                    var client = await RemoteHostClient.TryGetClientAsync(solution.Services, cancellationToken).ConfigureAwait(false);
-//                    if (client != null)
-//                    {
-//                        var result = await client.TryInvokeAsync<IRemoteRenamerService, SerializableRenameLocations?>(
-//                            solution,
-//                            (service, solutionInfo, callbackId, cancellationToken) => service.FindRenameLocationsAsync(solutionInfo, callbackId, serializedSymbol, options, cancellationToken),
-//                            callbackTarget: new RemoteOptionsProvider<CodeCleanupOptions>(solution.Workspace.Services, fallbackOptions),
-//                            cancellationToken).ConfigureAwait(false);
-
-//                        if (result.HasValue && result.Value != null)
-//                        {
-//                            var rehydrated = await TryRehydrateAsync(
-//                                solution, fallbackOptions, result.Value, cancellationToken).ConfigureAwait(false);
-
-//                            if (rehydrated != null)
-//                                return rehydrated;
-//                        }
-
-//                        // TODO: do not fall back to in-proc if client is available (https://github.com/dotnet/roslyn/issues/47557)
-//                    }
-//                }
-//>>>>>>> upstream/main
-=======
-                if (SerializableSymbolAndProjectId.TryCreate(symbol, solution, cancellationToken, out var serializedSymbol))
-                {
-                    var client = await RemoteHostClient.TryGetClientAsync(solution.Services, cancellationToken).ConfigureAwait(false);
-                    if (client != null)
-                    {
-                        var result = await client.TryInvokeAsync<IRemoteRenamerService, SerializableRenameLocations?>(
-                            solution,
-                            (service, solutionInfo, callbackId, cancellationToken) => service.FindRenameLocationsAsync(solutionInfo, callbackId, serializedSymbol, options, cancellationToken),
-                            callbackTarget: new RemoteOptionsProvider<CodeCleanupOptions>(solution.Workspace.Services, fallbackOptions),
-                            cancellationToken).ConfigureAwait(false);
-
-                        if (result.HasValue && result.Value != null)
-                        {
-                            var rehydratedLocations = await result.Value.RehydrateLocationsAsync(solution, cancellationToken).ConfigureAwait(false);
-                            return new LightweightRenameLocations(
-                                solution, options, fallbackOptions,
-                                rehydratedLocations,
-                                result.Value.ImplicitLocations,
-                                result.Value.ReferencedSymbols);
-                        }
-
-                        // TODO: do not fall back to in-proc if client is available (https://github.com/dotnet/roslyn/issues/47557)
-                    }
-                }
->>>>>>> fa089a63
             }
         }
 
