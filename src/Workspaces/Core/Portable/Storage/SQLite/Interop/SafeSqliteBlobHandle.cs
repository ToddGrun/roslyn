﻿// Licensed to the .NET Foundation under one or more agreements.
// The .NET Foundation licenses this file to you under the MIT license.
// See the LICENSE file in the project root for more information.

using System;
using Microsoft.CodeAnalysis.Shared.Extensions;
using SQLitePCL;

namespace Microsoft.CodeAnalysis.SQLite.Interop
{
    internal sealed class SafeSqliteBlobHandle : IDisposable
    {
        private readonly sqlite3_blob? _wrapper;
        private readonly SafeHandleLease _lease;
        private readonly SafeHandleLease _sqliteLease;

        public SafeSqliteBlobHandle(SafeSqliteHandle sqliteHandle, sqlite3_blob? wrapper)
        {
            _wrapper = wrapper;
<<<<<<< HEAD
            _lease = sqliteHandle.Lease();
=======
            if (wrapper is not null)
            {
                _lease = wrapper.Lease();
                SetHandle(wrapper.DangerousGetHandle());
            }
            else
            {
                _lease = default;
                SetHandle(IntPtr.Zero);
            }

            _sqliteLease = sqliteHandle.Lease();
>>>>>>> 0ac995f4
        }

        public sqlite3_blob DangerousGetWrapper()
            => _wrapper!;

        public SafeHandleLease Lease()
            => _wrapper == null ? default : _wrapper.Lease();

        public void Dispose()
        {
            try
            {
<<<<<<< HEAD
                if (_wrapper != null)
                    raw.sqlite3_blob_close(_wrapper);
=======
                using var _ = _wrapper;

                _lease.Dispose();
                SetHandle(IntPtr.Zero);
                return true;
>>>>>>> 0ac995f4
            }
            finally
            {
                _sqliteLease.Dispose();
            }
        }
    }
}<|MERGE_RESOLUTION|>--- conflicted
+++ resolved
@@ -3,23 +3,22 @@
 // See the LICENSE file in the project root for more information.
 
 using System;
+using System.Runtime.InteropServices;
 using Microsoft.CodeAnalysis.Shared.Extensions;
 using SQLitePCL;
 
 namespace Microsoft.CodeAnalysis.SQLite.Interop
 {
-    internal sealed class SafeSqliteBlobHandle : IDisposable
+    internal sealed class SafeSqliteBlobHandle : SafeHandle
     {
         private readonly sqlite3_blob? _wrapper;
         private readonly SafeHandleLease _lease;
         private readonly SafeHandleLease _sqliteLease;
 
         public SafeSqliteBlobHandle(SafeSqliteHandle sqliteHandle, sqlite3_blob? wrapper)
+            : base(invalidHandleValue: IntPtr.Zero, ownsHandle: true)
         {
             _wrapper = wrapper;
-<<<<<<< HEAD
-            _lease = sqliteHandle.Lease();
-=======
             if (wrapper is not null)
             {
                 _lease = wrapper.Lease();
@@ -32,29 +31,22 @@
             }
 
             _sqliteLease = sqliteHandle.Lease();
->>>>>>> 0ac995f4
         }
+
+        public override bool IsInvalid => handle == IntPtr.Zero;
 
         public sqlite3_blob DangerousGetWrapper()
             => _wrapper!;
 
-        public SafeHandleLease Lease()
-            => _wrapper == null ? default : _wrapper.Lease();
-
-        public void Dispose()
+        protected override bool ReleaseHandle()
         {
             try
             {
-<<<<<<< HEAD
-                if (_wrapper != null)
-                    raw.sqlite3_blob_close(_wrapper);
-=======
                 using var _ = _wrapper;
 
                 _lease.Dispose();
                 SetHandle(IntPtr.Zero);
                 return true;
->>>>>>> 0ac995f4
             }
             finally
             {
