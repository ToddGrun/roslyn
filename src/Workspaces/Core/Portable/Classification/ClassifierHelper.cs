--- conflicted
+++ resolved
@@ -50,15 +50,6 @@
 
             // MergeClassifiedSpans will ultimately filter multiple classifications for the same
             // span down to one. We know that additive classifications are there just to 
-<<<<<<< HEAD
-            // provide additional information about the true classification. We will remove
-            // additive ClassifiedSpans until we have support for additive classifications
-            // in classified spans. https://github.com/dotnet/roslyn/issues/32770
-            RemoveAdditiveSpans(syntaxSpans);
-            RemoveAdditiveSpans(semanticSpans);
-
-            var classifiedSpans = MergeClassifiedSpans(syntaxSpans, semanticSpans, span);
-=======
             // provide additional information about the true classification. By default, we will
             // remove additive ClassifiedSpans until we have support for additive classifications
             // in classified spans. https://github.com/dotnet/roslyn/issues/32770
@@ -70,7 +61,6 @@
             }
 
             var classifiedSpans = MergeClassifiedSpans(syntaxSpans, semanticSpans, span, fillInClassifiedSpanGaps);
->>>>>>> 67d940c4
             return classifiedSpans;
         }
 
@@ -85,14 +75,10 @@
         }
 
         private static ImmutableArray<ClassifiedSpan> MergeClassifiedSpans(
-<<<<<<< HEAD
-            ArrayBuilder<ClassifiedSpan> syntaxSpans, ArrayBuilder<ClassifiedSpan> semanticSpans, TextSpan widenedSpan)
-=======
             ArrayBuilder<ClassifiedSpan> syntaxSpans,
             ArrayBuilder<ClassifiedSpan> semanticSpans,
             TextSpan widenedSpan,
             bool fillInClassifiedSpanGaps)
->>>>>>> 67d940c4
         {
             // The spans produced by the language services may not be ordered
             // (indeed, this happens with semantic classification as different
