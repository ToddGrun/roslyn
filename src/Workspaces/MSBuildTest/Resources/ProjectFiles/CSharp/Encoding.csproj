--- conflicted
+++ resolved
@@ -11,11 +11,7 @@
     <AppDesignerFolder>Properties</AppDesignerFolder>
     <RootNamespace>ClassLibrary1</RootNamespace>
     <AssemblyName>ClassLibrary1</AssemblyName>
-<<<<<<< HEAD
-    <TargetFrameworkVersion>v4.7.2</TargetFrameworkVersion>
-=======
    <TargetFrameworkVersion>v4.8</TargetFrameworkVersion>
->>>>>>> 67d940c4
     <FileAlignment>512</FileAlignment>
     <CodePage>ReplaceMe</CodePage>
     <DebugSymbols>true</DebugSymbols>
