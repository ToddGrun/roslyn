--- conflicted
+++ resolved
@@ -143,17 +143,8 @@
             {
                 for (var j = 1; j < 5; j++)
                 {
-<<<<<<< HEAD
-                    using var storage1 = service.WriteToTemporaryStorage(new MemoryStream(buffer.GetBuffer(), 0, 1024 * i - 1), CancellationToken.None);
-                    using var storage2 = service.WriteToTemporaryStorage(new MemoryStream(buffer.GetBuffer(), 0, 1024 * i), CancellationToken.None);
-=======
-                    ITemporaryStreamStorageInternal
-                        storage1 = service.CreateTemporaryStreamStorage(),
-                        storage2 = service.CreateTemporaryStreamStorage(),
-                        storage3 = service.CreateTemporaryStreamStorage();
->>>>>>> 96bca013
-
-                    // let the finalizer run for this instance
+                    var storage1 = service.WriteToTemporaryStorage(new MemoryStream(buffer.GetBuffer(), 0, 1024 * i - 1), CancellationToken.None);
+                    var storage2 = service.WriteToTemporaryStorage(new MemoryStream(buffer.GetBuffer(), 0, 1024 * i), CancellationToken.None);
                     var storage3 = service.WriteToTemporaryStorage(new MemoryStream(buffer.GetBuffer(), 0, 1024 * i + 1), CancellationToken.None);
 
                     await Task.Yield();
