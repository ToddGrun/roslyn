--- conflicted
+++ resolved
@@ -74,11 +74,8 @@
     <Compile Include="LinkedFileDiffMerging\LinkedFileDiffMergingTests.TextMerging.cs" />
     <Compile Include="LinkedFileDiffMerging\LinkedFileDiffMergingTests.Features.cs" />
     <Compile Include="LinkedFileDiffMerging\LinkedFileDiffMergingTests.cs" />
-<<<<<<< HEAD
+    <Compile Include="ServicesTestBase.cs" />
     <Compile Include="SolutionTests\SourceGeneratorTests.cs" />
-=======
-    <Compile Include="ServicesTestBase.cs" />
->>>>>>> 1cc13009
     <Compile Include="UtilityTest\AsyncLazyTests.cs" />
     <Compile Include="CodeCleanup\AddMissingTokensTests.cs" />
     <Compile Include="CodeCleanup\CodeCleanupTests.cs" />
