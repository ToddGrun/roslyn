﻿// Copyright (c) Microsoft.  All Rights Reserved.  Licensed under the Apache License, Version 2.0.  See License.txt in the project root for license information.

using System.Collections.Generic;
using System.Diagnostics;
using System.Linq;
using System.Threading;
using Microsoft.CodeAnalysis.CSharp.Extensions;
using Microsoft.CodeAnalysis.CSharp.Formatting;
using Microsoft.CodeAnalysis.CSharp.Syntax;
using Microsoft.CodeAnalysis.Formatting;
using Microsoft.CodeAnalysis.Formatting.Rules;
using Microsoft.CodeAnalysis.Indentation;
using Microsoft.CodeAnalysis.LanguageServices;
using Microsoft.CodeAnalysis.Options;
using Microsoft.CodeAnalysis.Shared.Extensions;
using Microsoft.CodeAnalysis.Text;
using Roslyn.Utilities;

namespace Microsoft.CodeAnalysis.CSharp.Indentation
{
    internal partial class CSharpIndentationService
    {
        protected override bool ShouldUseTokenIndenter(Indenter indenter, out SyntaxToken syntaxToken)
            => ShouldUseSmartTokenFormatterInsteadOfIndenter(
                indenter.Rules, indenter.Root, indenter.LineToBeIndented, indenter.OptionSet, out syntaxToken);

        protected override ISmartTokenFormatter CreateSmartTokenFormatter(Indenter indenter)
        {
            var workspace = indenter.Document.Project.Solution.Workspace;
            var formattingRuleFactory = workspace.Services.GetService<IHostDependentFormattingRuleFactoryService>();
            var rules = formattingRuleFactory.CreateRule(indenter.Document.Document, indenter.LineToBeIndented.Start).Concat(Formatter.GetDefaultFormattingRules(indenter.Document.Document));

            return new CSharpSmartTokenFormatter(indenter.OptionSet, rules, indenter.Root);
        }

        protected override IndentationResult GetDesiredIndentationWorker(
            Indenter indenter, SyntaxToken token, TextLine previousLine, int lastNonWhitespacePosition)
        {
            // okay, now check whether the text we found is trivia or actual token.
            if (token.Span.Contains(lastNonWhitespacePosition))
            {
                // okay, it is a token case, do special work based on type of last token on previous line
                return GetIndentationBasedOnToken(indenter, token);
            }
            else
            {
                // there must be trivia that contains or touch this position
                Debug.Assert(token.FullSpan.Contains(lastNonWhitespacePosition));

                // okay, now check whether the trivia is at the beginning of the line
                var firstNonWhitespacePosition = previousLine.GetFirstNonWhitespacePosition();
                if (!firstNonWhitespacePosition.HasValue)
                {
                    return indenter.IndentFromStartOfLine(0);
                }

                var trivia = indenter.Root.FindTrivia(firstNonWhitespacePosition.Value, findInsideTrivia: true);
                if (trivia.Kind() == SyntaxKind.None || indenter.LineToBeIndented.LineNumber > previousLine.LineNumber + 1)
                {
                    // If the token belongs to the next statement and is also the first token of the statement, then it means the user wants
                    // to start type a new statement. So get indentation from the start of the line but not based on the token.
                    // Case:
                    // static void Main(string[] args)
                    // {
                    //     // A
                    //     // B
                    //     
                    //     $$
                    //     return;
                    // }

                    var containingStatement = token.GetAncestor<StatementSyntax>();
                    if (containingStatement != null && containingStatement.GetFirstToken() == token)
                    {
                        var position = indenter.GetCurrentPositionNotBelongToEndOfFileToken(indenter.LineToBeIndented.Start);
                        return indenter.IndentFromStartOfLine(indenter.Finder.GetIndentationOfCurrentPosition(indenter.Tree, token, position, indenter.CancellationToken));
                    }

                    // If the token previous of the base token happens to be a Comma from a separation list then we need to handle it different
                    // Case:
                    // var s = new List<string>
                    //                 {
                    //                     """",
                    //                             """",/*sdfsdfsdfsdf*/
                    //                                  // dfsdfsdfsdfsdf
                    //                                  
                    //                             $$
                    //                 };
                    var previousToken = token.GetPreviousToken();
                    if (previousToken.IsKind(SyntaxKind.CommaToken))
                    {
                        return GetIndentationFromCommaSeparatedList(indenter, previousToken);
                    }
                    else if (!previousToken.IsKind(SyntaxKind.None))
                    {
                        // okay, beginning of the line is not trivia, use the last token on the line as base token
                        return GetIndentationBasedOnToken(indenter, token);
                    }
                }

                // this case we will keep the indentation of this trivia line
                // this trivia can't be preprocessor by the way.
                return indenter.GetIndentationOfLine(previousLine);
            }
        }

        private IndentationResult GetIndentationBasedOnToken(Indenter indenter, SyntaxToken token)
        {
            Contract.ThrowIfNull(indenter.Tree);
            Contract.ThrowIfTrue(token.Kind() == SyntaxKind.None);

            // special cases
            // case 1: token belongs to verbatim token literal
            // case 2: $@"$${0}"
            // case 3: $@"Comment$$ inbetween{0}"
            // case 4: $@"{0}$$"
            if (token.IsVerbatimStringLiteral() ||
                token.IsKind(SyntaxKind.InterpolatedVerbatimStringStartToken) ||
                token.IsKind(SyntaxKind.InterpolatedStringTextToken) ||
                (token.IsKind(SyntaxKind.CloseBraceToken) && token.Parent.IsKind(SyntaxKind.Interpolation)))
            {
                return indenter.IndentFromStartOfLine(0);
            }

            // if previous statement belong to labeled statement, don't follow label's indentation
            // but its previous one.
            if (token.Parent is LabeledStatementSyntax || token.IsLastTokenInLabelStatement())
            {
                token = token.GetAncestor<LabeledStatementSyntax>().GetFirstToken(includeZeroWidth: true).GetPreviousToken(includeZeroWidth: true);
            }

            var position = indenter.GetCurrentPositionNotBelongToEndOfFileToken(indenter.LineToBeIndented.Start);

            // first check operation service to see whether we can determine indentation from it
            var indentation = indenter.Finder.FromIndentBlockOperations(indenter.Tree, token, position, indenter.CancellationToken);
            if (indentation.HasValue)
            {
                return indenter.IndentFromStartOfLine(indentation.Value);
            }

            var alignmentTokenIndentation = indenter.Finder.FromAlignTokensOperations(indenter.Tree, token);
            if (alignmentTokenIndentation.HasValue)
            {
                return indenter.IndentFromStartOfLine(alignmentTokenIndentation.Value);
            }

            // if we couldn't determine indentation from the service, use heuristic to find indentation.
            var sourceText = indenter.LineToBeIndented.Text;

            // If this is the last token of an embedded statement, walk up to the top-most parenting embedded
            // statement owner and use its indentation.
            //
            // cases:
            //   if (true)
            //     if (false)
            //       Goo();
            //
            //   if (true)
            //     { }

            if (token.IsSemicolonOfEmbeddedStatement() ||
                token.IsCloseBraceOfEmbeddedBlock())
            {
                Debug.Assert(
                    token.Parent != null &&
                    (token.Parent.Parent is StatementSyntax || token.Parent.Parent is ElseClauseSyntax));

                var embeddedStatementOwner = token.Parent.Parent;
                while (embeddedStatementOwner.IsEmbeddedStatement())
                {
                    embeddedStatementOwner = embeddedStatementOwner.Parent;
                }

                return indenter.GetIndentationOfLine(sourceText.Lines.GetLineFromPosition(embeddedStatementOwner.GetFirstToken(includeZeroWidth: true).SpanStart));
            }

            switch (token.Kind())
            {
                case SyntaxKind.SemicolonToken:
                    {
                        // special cases
                        if (token.IsSemicolonInForStatement())
                        {
                            return GetDefaultIndentationFromToken(indenter, token);
                        }

                        return indenter.IndentFromStartOfLine(indenter.Finder.GetIndentationOfCurrentPosition(indenter.Tree, token, position, indenter.CancellationToken));
                    }

                case SyntaxKind.CloseBraceToken:
                    {
                        if (token.Parent.IsKind(SyntaxKind.AccessorList) &&
                            token.Parent.Parent.IsKind(SyntaxKind.PropertyDeclaration))
                        {
                            if (token.GetNextToken().IsEqualsTokenInAutoPropertyInitializers())
                            {
                                return GetDefaultIndentationFromToken(indenter, token);
                            }
                        }

                        return indenter.IndentFromStartOfLine(indenter.Finder.GetIndentationOfCurrentPosition(indenter.Tree, token, position, indenter.CancellationToken));
                    }

                case SyntaxKind.OpenBraceToken:
                    {
                        return indenter.IndentFromStartOfLine(indenter.Finder.GetIndentationOfCurrentPosition(indenter.Tree, token, position, indenter.CancellationToken));
                    }

                case SyntaxKind.ColonToken:
                    {
                        var nonTerminalNode = token.Parent;
                        Contract.ThrowIfNull(nonTerminalNode, @"Malformed code or bug in parser???");

                        if (nonTerminalNode is SwitchLabelSyntax)
                        {
                            return indenter.GetIndentationOfLine(sourceText.Lines.GetLineFromPosition(nonTerminalNode.GetFirstToken(includeZeroWidth: true).SpanStart), indenter.OptionSet.GetOption(FormattingOptions.IndentationSize, token.Language));
                        }

                        goto default;
                    }

                case SyntaxKind.CloseBracketToken:
                    {
                        var nonTerminalNode = token.Parent;
                        Contract.ThrowIfNull(nonTerminalNode, @"Malformed code or bug in parser???");

                        // if this is closing an attribute, we shouldn't indent.
                        if (nonTerminalNode is AttributeListSyntax)
                        {
                            return indenter.GetIndentationOfLine(sourceText.Lines.GetLineFromPosition(nonTerminalNode.GetFirstToken(includeZeroWidth: true).SpanStart));
                        }

                        goto default;
                    }

                case SyntaxKind.XmlTextLiteralToken:
                    {
                        return indenter.GetIndentationOfLine(sourceText.Lines.GetLineFromPosition(token.SpanStart));
                    }

                case SyntaxKind.CommaToken:
                    {
                        return GetIndentationFromCommaSeparatedList(indenter, token);
                    }

                case SyntaxKind.CloseParenToken:
                    {
                        if (token.Parent.IsKind(SyntaxKind.ArgumentList))
                        {
                            return GetDefaultIndentationFromToken(indenter, token.Parent.GetFirstToken(includeZeroWidth: true));
                        }

                        goto default;
                    }

                default:
                    {
                        return GetDefaultIndentationFromToken(indenter, token);
                    }
            }
        }

        private IndentationResult GetIndentationFromCommaSeparatedList(Indenter indenter, SyntaxToken token)
        {
            var node = token.Parent;
            switch (node)
            {
                case BaseArgumentListSyntax argument:
                    return GetIndentationFromCommaSeparatedList(indenter, argument.Arguments, token);
                case BaseParameterListSyntax parameter:
                    return GetIndentationFromCommaSeparatedList(indenter, parameter.Parameters, token);
                case TypeArgumentListSyntax typeArgument:
                    return GetIndentationFromCommaSeparatedList(indenter, typeArgument.Arguments, token);
                case TypeParameterListSyntax typeParameter:
                    return GetIndentationFromCommaSeparatedList(indenter, typeParameter.Parameters, token);
                case EnumDeclarationSyntax enumDeclaration:
                    return GetIndentationFromCommaSeparatedList(indenter, enumDeclaration.Members, token);
                case InitializerExpressionSyntax initializerSyntax:
                    return GetIndentationFromCommaSeparatedList(indenter, initializerSyntax.Expressions, token);
            }

            return GetDefaultIndentationFromToken(indenter, token);
        }

        private IndentationResult GetIndentationFromCommaSeparatedList<T>(
            Indenter indenter, SeparatedSyntaxList<T> list, SyntaxToken token) where T : SyntaxNode
        {
            var index = list.GetWithSeparators().IndexOf(token);
            if (index < 0)
            {
                return GetDefaultIndentationFromToken(indenter, token);
            }

<<<<<<< HEAD
            // find node that starts at the beginning of a line
            var sourceText = indenter.LineToBeIndented.Text;
            for (int i = (index - 1) / 2; i >= 0; i--)
            {
                var node = list[i];
                var firstToken = node.GetFirstToken(includeZeroWidth: true);

                if (firstToken.IsFirstTokenOnLine(sourceText))
                {
                    return indenter.GetIndentationOfLine(sourceText.Lines.GetLineFromPosition(firstToken.SpanStart));
                }
            }

            // smart indenter has a special indent block rule for comma separated list, so don't
            // need to add default additional space for multiline expressions
            return GetDefaultIndentationFromTokenLine(indenter, token, additionalSpace: 0);
        }

        private IndentationResult GetDefaultIndentationFromToken(Indenter indenter, SyntaxToken token)
        {
            if (IsPartOfQueryExpression(token))
            {
                return GetIndentationForQueryExpression(indenter, token);
            }
=======
            private IndentationResult GetIndentationFromCommaSeparatedList(SyntaxToken token)
                => token.Parent switch
                {
                    BaseArgumentListSyntax argument => GetIndentationFromCommaSeparatedList(argument.Arguments, token),
                    BaseParameterListSyntax parameter => GetIndentationFromCommaSeparatedList(parameter.Parameters, token),
                    TypeArgumentListSyntax typeArgument => GetIndentationFromCommaSeparatedList(typeArgument.Arguments, token),
                    TypeParameterListSyntax typeParameter => GetIndentationFromCommaSeparatedList(typeParameter.Parameters, token),
                    EnumDeclarationSyntax enumDeclaration => GetIndentationFromCommaSeparatedList(enumDeclaration.Members, token),
                    InitializerExpressionSyntax initializerSyntax => GetIndentationFromCommaSeparatedList(initializerSyntax.Expressions, token),

                    _ => GetDefaultIndentationFromToken(token),
                };
>>>>>>> 2f1e3789

            return GetDefaultIndentationFromTokenLine(indenter, token);
        }

        private IndentationResult GetIndentationForQueryExpression(Indenter indenter, SyntaxToken token)
        {
            // find containing non terminal node
            var queryExpressionClause = GetQueryExpressionClause(token);
            if (queryExpressionClause == null)
            {
                return GetDefaultIndentationFromTokenLine(indenter, token);
            }

<<<<<<< HEAD
            // find line where first token of the node is
            var sourceText = indenter.LineToBeIndented.Text;
            var firstToken = queryExpressionClause.GetFirstToken(includeZeroWidth: true);
            var firstTokenLine = sourceText.Lines.GetLineFromPosition(firstToken.SpanStart);
=======
                // find node that starts at the beginning of a line
                var sourceText = LineToBeIndented.Text;
                for (var i = (index - 1) / 2; i >= 0; i--)
                {
                    var node = list[i];
                    var firstToken = node.GetFirstToken(includeZeroWidth: true);
>>>>>>> 2f1e3789

            // find line where given token is
            var givenTokenLine = sourceText.Lines.GetLineFromPosition(token.SpanStart);

            if (firstTokenLine.LineNumber != givenTokenLine.LineNumber)
            {
                // do default behavior
                return GetDefaultIndentationFromTokenLine(indenter, token);
            }

            // okay, we are right under the query expression.
            // align caret to query expression
            if (firstToken.IsFirstTokenOnLine(sourceText))
            {
                return indenter.GetIndentationOfToken(firstToken);
            }

            // find query body that has a token that is a first token on the line
            var queryBody = queryExpressionClause.Parent as QueryBodySyntax;
            if (queryBody == null)
            {
                return indenter.GetIndentationOfToken(firstToken);
            }

            // find preceding clause that starts on its own.
            var clauses = queryBody.Clauses;
            for (int i = clauses.Count - 1; i >= 0; i--)
            {
                var clause = clauses[i];
                if (firstToken.SpanStart <= clause.SpanStart)
                {
                    continue;
                }

<<<<<<< HEAD
                var clauseToken = clause.GetFirstToken(includeZeroWidth: true);
                if (clauseToken.IsFirstTokenOnLine(sourceText))
=======
                // find query body that has a token that is a first token on the line
                if (!(queryExpressionClause.Parent is QueryBodySyntax queryBody))
>>>>>>> 2f1e3789
                {
                    return indenter.GetIndentationOfToken(clauseToken);
                }
            }

<<<<<<< HEAD
            // no query clause start a line. use the first token of the query expression
            return indenter.GetIndentationOfToken(queryBody.Parent.GetFirstToken(includeZeroWidth: true));
        }
=======
                // find preceding clause that starts on its own.
                var clauses = queryBody.Clauses;
                for (var i = clauses.Count - 1; i >= 0; i--)
                {
                    var clause = clauses[i];
                    if (firstToken.SpanStart <= clause.SpanStart)
                    {
                        continue;
                    }
>>>>>>> 2f1e3789

        private SyntaxNode GetQueryExpressionClause(SyntaxToken token)
        {
            var clause = token.GetAncestors<SyntaxNode>().FirstOrDefault(n => n is QueryClauseSyntax || n is SelectOrGroupClauseSyntax);

            if (clause != null)
            {
                return clause;
            }

            // If this is a query continuation, use the last clause of its parenting query.
            var body = token.GetAncestor<QueryBodySyntax>();
            if (body != null)
            {
                if (body.SelectOrGroup.IsMissing)
                {
                    return body.Clauses.LastOrDefault();
                }
                else
                {
                    return body.SelectOrGroup;
                }
            }

            return null;
        }

        private bool IsPartOfQueryExpression(SyntaxToken token)
        {
            var queryExpression = token.GetAncestor<QueryExpressionSyntax>();
            return queryExpression != null;
        }

        private IndentationResult GetDefaultIndentationFromTokenLine(
            Indenter indenter, SyntaxToken token, int? additionalSpace = null)
        {
            var spaceToAdd = additionalSpace ?? indenter.OptionSet.GetOption(FormattingOptions.IndentationSize, token.Language);

            var sourceText = indenter.LineToBeIndented.Text;

            // find line where given token is
            var givenTokenLine = sourceText.Lines.GetLineFromPosition(token.SpanStart);

            // find right position
            var position = indenter.GetCurrentPositionNotBelongToEndOfFileToken(indenter.LineToBeIndented.Start);

            // find containing non expression node
            var nonExpressionNode = token.GetAncestors<SyntaxNode>().FirstOrDefault(n => n is StatementSyntax);
            if (nonExpressionNode == null)
            {
                // well, I can't find any non expression node. use default behavior
                return indenter.IndentFromStartOfLine(indenter.Finder.GetIndentationOfCurrentPosition(indenter.Tree, token, position, spaceToAdd, indenter.CancellationToken));
            }

            // find line where first token of the node is
            var firstTokenLine = sourceText.Lines.GetLineFromPosition(nonExpressionNode.GetFirstToken(includeZeroWidth: true).SpanStart);

            // single line expression
            if (firstTokenLine.LineNumber == givenTokenLine.LineNumber)
            {
                return indenter.IndentFromStartOfLine(indenter.Finder.GetIndentationOfCurrentPosition(indenter.Tree, token, position, spaceToAdd, indenter.CancellationToken));
            }

            // okay, looks like containing node is written over multiple lines, in that case, give same indentation as given token
            return indenter.GetIndentationOfLine(givenTokenLine);
        }
    }
}<|MERGE_RESOLUTION|>--- conflicted
+++ resolved
@@ -1,17 +1,13 @@
 ﻿// Copyright (c) Microsoft.  All Rights Reserved.  Licensed under the Apache License, Version 2.0.  See License.txt in the project root for license information.
 
-using System.Collections.Generic;
 using System.Diagnostics;
 using System.Linq;
-using System.Threading;
 using Microsoft.CodeAnalysis.CSharp.Extensions;
 using Microsoft.CodeAnalysis.CSharp.Formatting;
 using Microsoft.CodeAnalysis.CSharp.Syntax;
 using Microsoft.CodeAnalysis.Formatting;
 using Microsoft.CodeAnalysis.Formatting.Rules;
 using Microsoft.CodeAnalysis.Indentation;
-using Microsoft.CodeAnalysis.LanguageServices;
-using Microsoft.CodeAnalysis.Options;
 using Microsoft.CodeAnalysis.Shared.Extensions;
 using Microsoft.CodeAnalysis.Text;
 using Roslyn.Utilities;
@@ -261,26 +257,16 @@
         }
 
         private IndentationResult GetIndentationFromCommaSeparatedList(Indenter indenter, SyntaxToken token)
-        {
-            var node = token.Parent;
-            switch (node)
-            {
-                case BaseArgumentListSyntax argument:
-                    return GetIndentationFromCommaSeparatedList(indenter, argument.Arguments, token);
-                case BaseParameterListSyntax parameter:
-                    return GetIndentationFromCommaSeparatedList(indenter, parameter.Parameters, token);
-                case TypeArgumentListSyntax typeArgument:
-                    return GetIndentationFromCommaSeparatedList(indenter, typeArgument.Arguments, token);
-                case TypeParameterListSyntax typeParameter:
-                    return GetIndentationFromCommaSeparatedList(indenter, typeParameter.Parameters, token);
-                case EnumDeclarationSyntax enumDeclaration:
-                    return GetIndentationFromCommaSeparatedList(indenter, enumDeclaration.Members, token);
-                case InitializerExpressionSyntax initializerSyntax:
-                    return GetIndentationFromCommaSeparatedList(indenter, initializerSyntax.Expressions, token);
-            }
-
-            return GetDefaultIndentationFromToken(indenter, token);
-        }
+            => token.Parent switch
+            {
+                BaseArgumentListSyntax argument => GetIndentationFromCommaSeparatedList(indenter, argument.Arguments, token),
+                BaseParameterListSyntax parameter => GetIndentationFromCommaSeparatedList(indenter, parameter.Parameters, token),
+                TypeArgumentListSyntax typeArgument => GetIndentationFromCommaSeparatedList(indenter, typeArgument.Arguments, token),
+                TypeParameterListSyntax typeParameter => GetIndentationFromCommaSeparatedList(indenter, typeParameter.Parameters, token),
+                EnumDeclarationSyntax enumDeclaration => GetIndentationFromCommaSeparatedList(indenter, enumDeclaration.Members, token),
+                InitializerExpressionSyntax initializerSyntax => GetIndentationFromCommaSeparatedList(indenter, initializerSyntax.Expressions, token),
+                _ => GetDefaultIndentationFromToken(indenter, token),
+            };
 
         private IndentationResult GetIndentationFromCommaSeparatedList<T>(
             Indenter indenter, SeparatedSyntaxList<T> list, SyntaxToken token) where T : SyntaxNode
@@ -291,10 +277,9 @@
                 return GetDefaultIndentationFromToken(indenter, token);
             }
 
-<<<<<<< HEAD
             // find node that starts at the beginning of a line
             var sourceText = indenter.LineToBeIndented.Text;
-            for (int i = (index - 1) / 2; i >= 0; i--)
+            for (var i = (index - 1) / 2; i >= 0; i--)
             {
                 var node = list[i];
                 var firstToken = node.GetFirstToken(includeZeroWidth: true);
@@ -316,20 +301,6 @@
             {
                 return GetIndentationForQueryExpression(indenter, token);
             }
-=======
-            private IndentationResult GetIndentationFromCommaSeparatedList(SyntaxToken token)
-                => token.Parent switch
-                {
-                    BaseArgumentListSyntax argument => GetIndentationFromCommaSeparatedList(argument.Arguments, token),
-                    BaseParameterListSyntax parameter => GetIndentationFromCommaSeparatedList(parameter.Parameters, token),
-                    TypeArgumentListSyntax typeArgument => GetIndentationFromCommaSeparatedList(typeArgument.Arguments, token),
-                    TypeParameterListSyntax typeParameter => GetIndentationFromCommaSeparatedList(typeParameter.Parameters, token),
-                    EnumDeclarationSyntax enumDeclaration => GetIndentationFromCommaSeparatedList(enumDeclaration.Members, token),
-                    InitializerExpressionSyntax initializerSyntax => GetIndentationFromCommaSeparatedList(initializerSyntax.Expressions, token),
-
-                    _ => GetDefaultIndentationFromToken(token),
-                };
->>>>>>> 2f1e3789
 
             return GetDefaultIndentationFromTokenLine(indenter, token);
         }
@@ -343,19 +314,10 @@
                 return GetDefaultIndentationFromTokenLine(indenter, token);
             }
 
-<<<<<<< HEAD
             // find line where first token of the node is
             var sourceText = indenter.LineToBeIndented.Text;
             var firstToken = queryExpressionClause.GetFirstToken(includeZeroWidth: true);
             var firstTokenLine = sourceText.Lines.GetLineFromPosition(firstToken.SpanStart);
-=======
-                // find node that starts at the beginning of a line
-                var sourceText = LineToBeIndented.Text;
-                for (var i = (index - 1) / 2; i >= 0; i--)
-                {
-                    var node = list[i];
-                    var firstToken = node.GetFirstToken(includeZeroWidth: true);
->>>>>>> 2f1e3789
 
             // find line where given token is
             var givenTokenLine = sourceText.Lines.GetLineFromPosition(token.SpanStart);
@@ -374,15 +336,14 @@
             }
 
             // find query body that has a token that is a first token on the line
-            var queryBody = queryExpressionClause.Parent as QueryBodySyntax;
-            if (queryBody == null)
+            if (!(queryExpressionClause.Parent is QueryBodySyntax queryBody))
             {
                 return indenter.GetIndentationOfToken(firstToken);
             }
 
             // find preceding clause that starts on its own.
             var clauses = queryBody.Clauses;
-            for (int i = clauses.Count - 1; i >= 0; i--)
+            for (var i = clauses.Count - 1; i >= 0; i--)
             {
                 var clause = clauses[i];
                 if (firstToken.SpanStart <= clause.SpanStart)
@@ -390,33 +351,16 @@
                     continue;
                 }
 
-<<<<<<< HEAD
                 var clauseToken = clause.GetFirstToken(includeZeroWidth: true);
                 if (clauseToken.IsFirstTokenOnLine(sourceText))
-=======
-                // find query body that has a token that is a first token on the line
-                if (!(queryExpressionClause.Parent is QueryBodySyntax queryBody))
->>>>>>> 2f1e3789
                 {
                     return indenter.GetIndentationOfToken(clauseToken);
                 }
             }
 
-<<<<<<< HEAD
             // no query clause start a line. use the first token of the query expression
             return indenter.GetIndentationOfToken(queryBody.Parent.GetFirstToken(includeZeroWidth: true));
         }
-=======
-                // find preceding clause that starts on its own.
-                var clauses = queryBody.Clauses;
-                for (var i = clauses.Count - 1; i >= 0; i--)
-                {
-                    var clause = clauses[i];
-                    if (firstToken.SpanStart <= clause.SpanStart)
-                    {
-                        continue;
-                    }
->>>>>>> 2f1e3789
 
         private SyntaxNode GetQueryExpressionClause(SyntaxToken token)
         {
