﻿<?xml version="1.0" encoding="utf-8"?>
<xliff xmlns="urn:oasis:names:tc:xliff:document:1.2" xmlns:xsi="http://www.w3.org/2001/XMLSchema-instance" version="1.2" xsi:schemaLocation="urn:oasis:names:tc:xliff:document:1.2 xliff-core-1.2-transitional.xsd">
  <file datatype="xml" source-language="en" target-language="zh-Hant" original="../VBResources.resx">
    <body>
      <trans-unit id="Trees0">
        <source>trees({0})</source>
        <target state="translated">trees({0})</target>
        <note />
      </trans-unit>
      <trans-unit id="TreesMustHaveRootNode">
        <source>trees({0}) must have root node with SyntaxKind.CompilationUnit.</source>
        <target state="translated">trees({0}) 必須要有具備 SyntaxKind.CompilationUnit 的根節點。</target>
        <note />
      </trans-unit>
      <trans-unit id="CannotAddCompilerSpecialTree">
        <source>Cannot add compiler special tree</source>
        <target state="translated">無法加入編譯器特殊樹狀結構</target>
        <note />
      </trans-unit>
      <trans-unit id="SyntaxTreeAlreadyPresent">
        <source>Syntax tree already present</source>
        <target state="translated">語法樹狀結構已存在</target>
        <note />
      </trans-unit>
      <trans-unit id="SubmissionCanHaveAtMostOneSyntaxTree">
        <source>Submission can have at most one syntax tree.</source>
        <target state="translated">提交最多可以有一個語法樹狀結構。</target>
        <note />
      </trans-unit>
      <trans-unit id="CannotRemoveCompilerSpecialTree">
        <source>Cannot remove compiler special tree</source>
        <target state="translated">無法移除編譯器特殊樹狀結構</target>
        <note />
      </trans-unit>
      <trans-unit id="SyntaxTreeNotFoundToRemove">
        <source>SyntaxTree '{0}' not found to remove</source>
        <target state="translated">找不到要移除的語法樹狀結構 '{0}'</target>
        <note />
      </trans-unit>
      <trans-unit id="TreeMustHaveARootNodeWithCompilationUnit">
        <source>Tree must have a root node with SyntaxKind.CompilationUnit</source>
        <target state="translated">樹狀結構必須要有具備 SyntaxKind.CompilationUnit 的根節點</target>
        <note />
      </trans-unit>
      <trans-unit id="CompilationVisualBasic">
        <source>Compilation (Visual Basic): </source>
        <target state="translated">編譯 (Visual Basic): </target>
        <note />
      </trans-unit>
      <trans-unit id="NodeIsNotWithinSyntaxTree">
        <source>Node is not within syntax tree</source>
        <target state="translated">Node 不在語法樹狀結構中</target>
        <note />
      </trans-unit>
      <trans-unit id="CantReferenceCompilationFromTypes">
        <source>Can't reference compilation of type '{0}' from {1} compilation.</source>
        <target state="translated">無法從 {1} 編譯來參考類型為 '{0}' 的編譯</target>
        <note />
      </trans-unit>
      <trans-unit id="PositionOfTypeParameterTooLarge">
        <source>position of type parameter too large</source>
        <target state="translated">類型參數的位置太大</target>
        <note />
      </trans-unit>
      <trans-unit id="AssociatedTypeDoesNotHaveTypeParameters">
        <source>Associated type does not have type parameters</source>
        <target state="translated">相關聯的類型沒有類型參數</target>
        <note />
      </trans-unit>
      <trans-unit id="IDS_FunctionReturnType">
        <source>function return type</source>
        <target state="translated">函式傳回類型</target>
        <note />
      </trans-unit>
      <trans-unit id="TypeArgumentCannotBeNothing">
        <source>Type argument cannot be Nothing</source>
        <target state="translated">類型引數不可為 Nothing</target>
        <note />
      </trans-unit>
      <trans-unit id="WrongNumberOfTypeArguments">
        <source>Wrong number of type arguments</source>
        <target state="translated">類型引數的數目錯誤</target>
        <note />
      </trans-unit>
      <trans-unit id="ERR_FileNotFound">
        <source>file '{0}' could not be found</source>
        <target state="translated">找不到檔案 '{0}'</target>
        <note />
      </trans-unit>
      <trans-unit id="ERR_NoResponseFile">
        <source>unable to open response file '{0}'</source>
        <target state="translated">無法開啟回應檔 '{0}'</target>
        <note />
      </trans-unit>
      <trans-unit id="ERR_ArgumentRequired">
        <source>option '{0}' requires '{1}'</source>
        <target state="translated">選項 '{0}' 需要 '{1}'</target>
        <note />
      </trans-unit>
      <trans-unit id="ERR_SwitchNeedsBool">
        <source>option '{0}' can be followed only by '+' or '-'</source>
        <target state="translated">選項 '{0}' 之後只可接著 '+' 或 '-'</target>
        <note />
      </trans-unit>
      <trans-unit id="ERR_InvalidSwitchValue">
        <source>the value '{1}' is invalid for option '{0}'</source>
        <target state="translated">值 '{1}' 對選項 '{0}' 無效</target>
        <note />
      </trans-unit>
      <trans-unit id="ERR_MutuallyExclusiveOptions">
        <source>Compilation options '{0}' and '{1}' can't both be specified at the same time.</source>
        <target state="translated">不得同時指定編輯選項 '{0}' 與 '{1}'。</target>
        <note />
      </trans-unit>
      <trans-unit id="WRN_BadUILang">
        <source>The language name '{0}' is invalid.</source>
        <target state="translated">語言名稱 '{0}' 無效。</target>
        <note />
      </trans-unit>
      <trans-unit id="WRN_BadUILang_Title">
        <source>The language name for /preferreduilang is invalid</source>
        <target state="translated">/preferreduilang 的語言名稱無效</target>
        <note />
      </trans-unit>
      <trans-unit id="ERR_VBCoreNetModuleConflict">
        <source>The options /vbruntime* and /target:module cannot be combined.</source>
        <target state="translated">無法結合選項 /vbruntime* 和 /target:module。</target>
        <note />
      </trans-unit>
      <trans-unit id="ERR_InvalidFormatForGuidForOption">
        <source>Command-line syntax error: Invalid Guid format '{0}' for option '{1}'</source>
        <target state="translated">命令列語法錯誤: 選項 '{1}' 的 Guid 格式 '{0}' 無效</target>
        <note />
      </trans-unit>
      <trans-unit id="ERR_MissingGuidForOption">
        <source>Command-line syntax error: Missing Guid for option '{1}'</source>
        <target state="translated">命令列語法錯誤: 遺漏選項 '{1}' 的 Guid</target>
        <note />
      </trans-unit>
      <trans-unit id="ERR_BadChecksumAlgorithm">
        <source>Algorithm '{0}' is not supported</source>
        <target state="translated">不支援演算法 '{0}'</target>
        <note />
      </trans-unit>
      <trans-unit id="WRN_BadSwitch">
        <source>unrecognized option '{0}'; ignored</source>
        <target state="translated">無法辨認的選項 '{0}'; 已經忽略</target>
        <note />
      </trans-unit>
      <trans-unit id="WRN_BadSwitch_Title">
        <source>Unrecognized command-line option</source>
        <target state="translated">無法辨認的命令列選項</target>
        <note />
      </trans-unit>
      <trans-unit id="ERR_NoSources">
        <source>no input sources specified</source>
        <target state="translated">未指定輸入來源</target>
        <note />
      </trans-unit>
      <trans-unit id="WRN_FileAlreadyIncluded">
        <source>source file '{0}' specified multiple times</source>
        <target state="translated">已經多次指定原始程式檔 '{0}'</target>
        <note />
      </trans-unit>
      <trans-unit id="WRN_FileAlreadyIncluded_Title">
        <source>Source file specified multiple times</source>
        <target state="translated">已指定多次原始程式檔</target>
        <note />
      </trans-unit>
      <trans-unit id="ERR_CantOpenFileWrite">
        <source>can't open '{0}' for writing: {1}</source>
        <target state="translated">無法開啟 '{0}' 進行寫入: {1}</target>
        <note />
      </trans-unit>
      <trans-unit id="ERR_BadCodepage">
        <source>code page '{0}' is invalid or not installed</source>
        <target state="translated">字碼頁 '{0}' 無效或尚未安裝</target>
        <note />
      </trans-unit>
      <trans-unit id="ERR_BinaryFile">
        <source>the file '{0}' is not a text file</source>
        <target state="translated">檔案 '{0}' 不是文字檔</target>
        <note />
      </trans-unit>
      <trans-unit id="ERR_LibNotFound">
        <source>could not find library '{0}'</source>
        <target state="translated">找不到程式庫 '{0}'</target>
        <note />
      </trans-unit>
      <trans-unit id="ERR_MetadataReferencesNotSupported">
        <source>Metadata references not supported.</source>
        <target state="translated">不支援中繼資料參考。</target>
        <note />
      </trans-unit>
      <trans-unit id="ERR_IconFileAndWin32ResFile">
        <source>cannot specify both /win32icon and /win32resource</source>
        <target state="translated">無法同時指定 /win32icon 和 /win32resource</target>
        <note />
      </trans-unit>
      <trans-unit id="WRN_NoConfigInResponseFile">
        <source>ignoring /noconfig option because it was specified in a response file</source>
        <target state="translated">忽略 /noconfig 選項，因為在回應檔中已指定。</target>
        <note />
      </trans-unit>
      <trans-unit id="WRN_NoConfigInResponseFile_Title">
        <source>Ignoring /noconfig option because it was specified in a response file</source>
        <target state="translated">因為在回應檔中已指定 /noconfig 選項，所以將會忽略該選項。</target>
        <note />
      </trans-unit>
      <trans-unit id="WRN_InvalidWarningId">
        <source>warning number '{0}' for the option '{1}' is either not configurable or not valid</source>
        <target state="translated">選項 '{1}' 的警告編號 '{0}' 無法設定或其無效</target>
        <note />
      </trans-unit>
      <trans-unit id="WRN_InvalidWarningId_Title">
        <source>Warning number is either not configurable or not valid</source>
        <target state="translated">警告編號可能無法設定或是無效</target>
        <note />
      </trans-unit>
      <trans-unit id="ERR_NoSourcesOut">
        <source>cannot infer an output file name from resource only input files; provide the '/out' option</source>
        <target state="translated">無法從只有輸入檔的資源推斷輸出檔名，請提供 '/out' 選項。</target>
        <note />
      </trans-unit>
      <trans-unit id="ERR_NeedModule">
        <source>the /moduleassemblyname option may only be specified when building a target of type 'module'</source>
        <target state="translated">/moduleassemblyname 選項只能在建置 'module' 類型的目標時指定</target>
        <note />
      </trans-unit>
      <trans-unit id="ERR_InvalidAssemblyName">
        <source>'{0}' is not a valid value for /moduleassemblyname</source>
        <target state="translated">'{0}' 不是 /moduleassemblyname 的有效值</target>
        <note />
      </trans-unit>
      <trans-unit id="ERR_ConflictingManifestSwitches">
        <source>Error embedding Win32 manifest: Option /win32manifest conflicts with /nowin32manifest.</source>
        <target state="translated">內嵌 Win32 資訊清單時發生錯誤: 選項 /win32manifest 與 /nowin32manifest 相衝突。</target>
        <note />
      </trans-unit>
      <trans-unit id="WRN_IgnoreModuleManifest">
        <source>Option /win32manifest ignored. It can be specified only when the target is an assembly.</source>
        <target state="translated">已忽略選項 /win32manifest。只能在目標為組件時指定此選項。</target>
        <note />
      </trans-unit>
      <trans-unit id="WRN_IgnoreModuleManifest_Title">
        <source>Option /win32manifest ignored</source>
        <target state="translated">已忽略 /win32manifest 選項</target>
        <note />
      </trans-unit>
      <trans-unit id="ERR_InvalidInNamespace">
        <source>Statement is not valid in a namespace.</source>
        <target state="translated">命名空間中的陳述式無效。</target>
        <note />
      </trans-unit>
      <trans-unit id="ERR_UndefinedType1">
        <source>Type '{0}' is not defined.</source>
        <target state="translated">類型 '{0}' 未定義。</target>
        <note />
      </trans-unit>
      <trans-unit id="ERR_MissingNext">
        <source>'Next' expected.</source>
        <target state="translated">'必須是 'Next'。</target>
        <note />
      </trans-unit>
      <trans-unit id="ERR_IllegalCharConstant">
        <source>Character constant must contain exactly one character.</source>
        <target state="translated">字元常數必須剛好包含一個字元。</target>
        <note />
      </trans-unit>
      <trans-unit id="ERR_UnreferencedAssemblyEvent3">
        <source>Reference required to assembly '{0}' containing the definition for event '{1}'. Add one to your project.</source>
        <target state="translated">組件 '{0}' (包含事件 '{1}' 的定義) 需要參考。請在您的專案中加入一個參考。</target>
        <note />
      </trans-unit>
      <trans-unit id="ERR_UnreferencedModuleEvent3">
        <source>Reference required to module '{0}' containing the definition for event '{1}'. Add one to your project.</source>
        <target state="translated">模組 '{0}' (包含事件 '{1}' 的定義) 需要參考。請在您的專案中加入一個參考。</target>
        <note />
      </trans-unit>
      <trans-unit id="ERR_LbExpectedEndIf">
        <source>'#If' block must end with a matching '#End If'.</source>
        <target state="translated">'#If' 區塊之後必須搭配相對應的 '#End If'。</target>
        <note />
      </trans-unit>
      <trans-unit id="ERR_LbNoMatchingIf">
        <source>'#ElseIf', '#Else', or '#End If' must be preceded by a matching '#If'.</source>
        <target state="translated">'#ElseIf'、'#Else' 或 '#End If' 之前必須搭配相對應的 '#If'。</target>
        <note />
      </trans-unit>
      <trans-unit id="ERR_LbBadElseif">
        <source>'#ElseIf' must be preceded by a matching '#If' or '#ElseIf'.</source>
        <target state="translated">'#ElseIf' 之前必須搭配相對應的 '#If' 或 '#ElseIf'。</target>
        <note />
      </trans-unit>
      <trans-unit id="ERR_InheritsFromRestrictedType1">
        <source>Inheriting from '{0}' is not valid.</source>
        <target state="translated">從 '{0}' 繼承無效。</target>
        <note />
      </trans-unit>
      <trans-unit id="ERR_InvOutsideProc">
        <source>Labels are not valid outside methods.</source>
        <target state="translated">方法外的標籤無效。</target>
        <note />
      </trans-unit>
      <trans-unit id="ERR_DelegateCantImplement">
        <source>Delegates cannot implement interface methods.</source>
        <target state="translated">委派 (Delegate) 無法實作介面方法。</target>
        <note />
      </trans-unit>
      <trans-unit id="ERR_DelegateCantHandleEvents">
        <source>Delegates cannot handle events.</source>
        <target state="translated">委派 (Delegate) 無法處理事件。</target>
        <note />
      </trans-unit>
      <trans-unit id="ERR_IsOperatorRequiresReferenceTypes1">
        <source>'Is' operator does not accept operands of type '{0}'. Operands must be reference or nullable types.</source>
        <target state="translated">'Is' 運算子不接受類型 '{0}' 的運算元。運算元必須是參考或可為 Null 的類型。</target>
        <note />
      </trans-unit>
      <trans-unit id="ERR_TypeOfRequiresReferenceType1">
        <source>'TypeOf ... Is' requires its left operand to have a reference type, but this operand has the value type '{0}'.</source>
        <target state="translated">'TypeOf ... Is' 的左運算元必須是參考類型，但此運算元是實值類型 '{0}'。</target>
        <note />
      </trans-unit>
      <trans-unit id="ERR_ReadOnlyHasSet">
        <source>Properties declared 'ReadOnly' cannot have a 'Set'.</source>
        <target state="translated">宣告為 'ReadOnly' 的屬性無法擁有 'Set'。</target>
        <note />
      </trans-unit>
      <trans-unit id="ERR_WriteOnlyHasGet">
        <source>Properties declared 'WriteOnly' cannot have a 'Get'.</source>
        <target state="translated">宣告為 'WriteOnly' 的屬性無法擁有 'Get'。</target>
        <note />
      </trans-unit>
      <trans-unit id="ERR_InvInsideProc">
        <source>Statement is not valid inside a method.</source>
        <target state="translated">方法內的陳述式無效。</target>
        <note />
      </trans-unit>
      <trans-unit id="ERR_InvInsideBlock">
        <source>Statement is not valid inside '{0}' block.</source>
        <target state="translated">{0}' 區塊內的陳述式無效。</target>
        <note />
      </trans-unit>
      <trans-unit id="ERR_UnexpectedExpressionStatement">
        <source>Expression statement is only allowed at the end of an interactive submission.</source>
        <target state="translated">只有在互動提交結束時，才可出現運算式陳述式。</target>
        <note />
      </trans-unit>
      <trans-unit id="ERR_EndProp">
        <source>Property missing 'End Property'.</source>
        <target state="translated">屬性遺漏了 'End Property'。</target>
        <note />
      </trans-unit>
      <trans-unit id="ERR_EndSubExpected">
        <source>'End Sub' expected.</source>
        <target state="translated">'必須有 'End Sub'。</target>
        <note />
      </trans-unit>
      <trans-unit id="ERR_EndFunctionExpected">
        <source>'End Function' expected.</source>
        <target state="translated">'必須有 'End Function'。</target>
        <note />
      </trans-unit>
      <trans-unit id="ERR_LbElseNoMatchingIf">
        <source>'#Else' must be preceded by a matching '#If' or '#ElseIf'.</source>
        <target state="translated">'#Else' 之前必須搭配相對應的 '#If' 或 '#ElseIf'。</target>
        <note />
      </trans-unit>
      <trans-unit id="ERR_CantRaiseBaseEvent">
        <source>Derived classes cannot raise base class events.</source>
        <target state="translated">衍生的類別無法引發基底類別事件。</target>
        <note />
      </trans-unit>
      <trans-unit id="ERR_TryWithoutCatchOrFinally">
        <source>Try must have at least one 'Catch' or a 'Finally'.</source>
        <target state="translated">Try 至少必須有一個 'Catch' 或 'Finally'。</target>
        <note />
      </trans-unit>
      <trans-unit id="ERR_EventsCantBeFunctions">
        <source>Events cannot have a return type.</source>
        <target state="translated">事件不可以有傳回類型。</target>
        <note />
      </trans-unit>
      <trans-unit id="ERR_MissingEndBrack">
        <source>Bracketed identifier is missing closing ']'.</source>
        <target state="translated">有括號的識別項遺漏右括號 ']'。</target>
        <note />
      </trans-unit>
      <trans-unit id="ERR_Syntax">
        <source>Syntax error.</source>
        <target state="translated">語法錯誤。</target>
        <note />
      </trans-unit>
      <trans-unit id="ERR_Overflow">
        <source>Overflow.</source>
        <target state="translated">溢位。</target>
        <note />
      </trans-unit>
      <trans-unit id="ERR_IllegalChar">
        <source>Character is not valid.</source>
        <target state="translated">字元無效。</target>
        <note />
      </trans-unit>
      <trans-unit id="ERR_StrictDisallowsObjectOperand1">
        <source>Option Strict On prohibits operands of type Object for operator '{0}'.</source>
        <target state="translated">Option Strict 為 On 時，禁止為運算子 '{0}' 使用 Object 類型的運算元。</target>
        <note />
      </trans-unit>
      <trans-unit id="ERR_LoopControlMustNotBeProperty">
        <source>Loop control variable cannot be a property or a late-bound indexed array.</source>
        <target state="translated">迴圈控制變數不可以是屬性或晚期繫結索引陣列。</target>
        <note />
      </trans-unit>
      <trans-unit id="ERR_MethodBodyNotAtLineStart">
        <source>First statement of a method body cannot be on the same line as the method declaration.</source>
        <target state="translated">方法主體的第一個陳述式不可以和方法宣告在同一行上。</target>
        <note />
      </trans-unit>
      <trans-unit id="ERR_MaximumNumberOfErrors">
        <source>Maximum number of errors has been exceeded.</source>
        <target state="translated">已超過錯誤上限數。</target>
        <note />
      </trans-unit>
      <trans-unit id="ERR_UseOfKeywordNotInInstanceMethod1">
        <source>'{0}' is valid only within an instance method.</source>
        <target state="translated">'{0}' 只在執行個體方法中有效。</target>
        <note />
      </trans-unit>
      <trans-unit id="ERR_UseOfKeywordFromStructure1">
        <source>'{0}' is not valid within a structure.</source>
        <target state="translated">'{0}' 在結構中無效。</target>
        <note />
      </trans-unit>
      <trans-unit id="ERR_BadAttributeConstructor1">
        <source>Attribute constructor has a parameter of type '{0}', which is not an integral, floating-point or Enum type or one of Object, Char, String, Boolean, System.Type or 1-dimensional array of these types.</source>
        <target state="translated">屬性建構函式的參數類型為 '{0}'，其非整數、浮點或列舉類型，也不是 Object、Char、String、Boolean、System.Type 或這些類型的一維陣列。</target>
        <note />
      </trans-unit>
      <trans-unit id="ERR_ParamArrayWithOptArgs">
        <source>Method cannot have both a ParamArray and Optional parameters.</source>
        <target state="translated">方法不可以同時有 ParamArray 和 Optional 引數。</target>
        <note />
      </trans-unit>
      <trans-unit id="ERR_ExpectedArray1">
        <source>'{0}' statement requires an array.</source>
        <target state="translated">'{0}' 陳述式需要陣列。</target>
        <note />
      </trans-unit>
      <trans-unit id="ERR_ParamArrayNotArray">
        <source>ParamArray parameter must be an array.</source>
        <target state="translated">ParamArray 參數必須為陣列。</target>
        <note />
      </trans-unit>
      <trans-unit id="ERR_ParamArrayRank">
        <source>ParamArray parameter must be a one-dimensional array.</source>
        <target state="translated">ParamArray 參數必須是一維陣列。</target>
        <note />
      </trans-unit>
      <trans-unit id="ERR_ArrayRankLimit">
        <source>Array exceeds the limit of 32 dimensions.</source>
        <target state="translated">陣列超過 32 個維度的限制。</target>
        <note />
      </trans-unit>
      <trans-unit id="ERR_AsNewArray">
        <source>Arrays cannot be declared with 'New'.</source>
        <target state="translated">不可使用 'New' 宣告陣列。</target>
        <note />
      </trans-unit>
      <trans-unit id="ERR_TooManyArgs1">
        <source>Too many arguments to '{0}'.</source>
        <target state="translated">{0}' 的引數太多。</target>
        <note />
      </trans-unit>
      <trans-unit id="ERR_ExpectedCase">
        <source>Statements and labels are not valid between 'Select Case' and first 'Case'.</source>
        <target state="translated">在 'Select Case' 與第一個 'Case' 間，不可以使用陳述式和標籤。</target>
        <note />
      </trans-unit>
      <trans-unit id="ERR_RequiredConstExpr">
        <source>Constant expression is required.</source>
        <target state="translated">必須是常數運算式。</target>
        <note />
      </trans-unit>
      <trans-unit id="ERR_RequiredConstConversion2">
        <source>Conversion from '{0}' to '{1}' cannot occur in a constant expression.</source>
        <target state="translated">常數運算式中不可進行從 '{0}' 到 '{1}' 的轉換。</target>
        <note />
      </trans-unit>
      <trans-unit id="ERR_InvalidMe">
        <source>'Me' cannot be the target of an assignment.</source>
        <target state="translated">'Me' 不可以是指派的目標。</target>
        <note />
      </trans-unit>
      <trans-unit id="ERR_ReadOnlyAssignment">
        <source>'ReadOnly' variable cannot be the target of an assignment.</source>
        <target state="translated">'ReadOnly' 變數不可以是指派的目標。</target>
        <note />
      </trans-unit>
      <trans-unit id="ERR_ExitSubOfFunc">
        <source>'Exit Sub' is not valid in a Function or Property.</source>
        <target state="translated">'Function 或 Property 中的 'Exit Sub' 無效。</target>
        <note />
      </trans-unit>
      <trans-unit id="ERR_ExitPropNot">
        <source>'Exit Property' is not valid in a Function or Sub.</source>
        <target state="translated">'Function 或 Sub 中的 'Exit Property' 無效。</target>
        <note />
      </trans-unit>
      <trans-unit id="ERR_ExitFuncOfSub">
        <source>'Exit Function' is not valid in a Sub or Property.</source>
        <target state="translated">'Sub 或 Property 中的 'Exit Function' 無效。</target>
        <note />
      </trans-unit>
      <trans-unit id="ERR_LValueRequired">
        <source>Expression is a value and therefore cannot be the target of an assignment.</source>
        <target state="translated">運算式是一個數值，不可以是指派的目標。</target>
        <note />
      </trans-unit>
      <trans-unit id="ERR_ForIndexInUse1">
        <source>For loop control variable '{0}' already in use by an enclosing For loop.</source>
        <target state="translated">For 迴圈控制變數 '{0}' 已由封閉式 For 迴圈所使用。</target>
        <note />
      </trans-unit>
      <trans-unit id="ERR_NextForMismatch1">
        <source>Next control variable does not match For loop control variable '{0}'.</source>
        <target state="translated">Next 控制變數與 For 迴圈控制變數 '{0}' 不相符。</target>
        <note />
      </trans-unit>
      <trans-unit id="ERR_CaseElseNoSelect">
        <source>'Case Else' can only appear inside a 'Select Case' statement.</source>
        <target state="translated">'Case Else' 只可出現在 'Select Case' 陳述式中。</target>
        <note />
      </trans-unit>
      <trans-unit id="ERR_CaseNoSelect">
        <source>'Case' can only appear inside a 'Select Case' statement.</source>
        <target state="translated">'Case' 只可出現在 'Select Case' 陳述式中。</target>
        <note />
      </trans-unit>
      <trans-unit id="ERR_CantAssignToConst">
        <source>Constant cannot be the target of an assignment.</source>
        <target state="translated">常數不可以當做指派的目標。</target>
        <note />
      </trans-unit>
      <trans-unit id="ERR_NamedSubscript">
        <source>Named arguments are not valid as array subscripts.</source>
        <target state="translated">具名引數不可以當做陣列註標。</target>
        <note />
      </trans-unit>
      <trans-unit id="ERR_ExpectedEndIf">
        <source>'If' must end with a matching 'End If'.</source>
        <target state="translated">'If' 之後必須搭配相對應的 'End If'。</target>
        <note />
      </trans-unit>
      <trans-unit id="ERR_ExpectedEndWhile">
        <source>'While' must end with a matching 'End While'.</source>
        <target state="translated">'While' 之後必須搭配相對應的 'End While'。</target>
        <note />
      </trans-unit>
      <trans-unit id="ERR_ExpectedLoop">
        <source>'Do' must end with a matching 'Loop'.</source>
        <target state="translated">'Do' 之後必須搭配相對應的 'Loop'。</target>
        <note />
      </trans-unit>
      <trans-unit id="ERR_ExpectedNext">
        <source>'For' must end with a matching 'Next'.</source>
        <target state="translated">'For' 之後必須搭配相對應的 'Next'。</target>
        <note />
      </trans-unit>
      <trans-unit id="ERR_ExpectedEndWith">
        <source>'With' must end with a matching 'End With'.</source>
        <target state="translated">'With' 之後必須搭配相對應的 'End With'。</target>
        <note />
      </trans-unit>
      <trans-unit id="ERR_ElseNoMatchingIf">
        <source>'Else' must be preceded by a matching 'If' or 'ElseIf'.</source>
        <target state="translated">'Else' 之前必須搭配相對應的 'If' 或 'ElseIf'。</target>
        <note />
      </trans-unit>
      <trans-unit id="ERR_EndIfNoMatchingIf">
        <source>'End If' must be preceded by a matching 'If'.</source>
        <target state="translated">'End If' 之前必須搭配相對應的 'If'。</target>
        <note />
      </trans-unit>
      <trans-unit id="ERR_EndSelectNoSelect">
        <source>'End Select' must be preceded by a matching 'Select Case'.</source>
        <target state="translated">'End Select' 之前必須搭配相對應的 'Select Case'。</target>
        <note />
      </trans-unit>
      <trans-unit id="ERR_ExitDoNotWithinDo">
        <source>'Exit Do' can only appear inside a 'Do' statement.</source>
        <target state="translated">'Exit Do' 只可以在 'Do' 陳述式中出現。</target>
        <note />
      </trans-unit>
      <trans-unit id="ERR_EndWhileNoWhile">
        <source>'End While' must be preceded by a matching 'While'.</source>
        <target state="translated">'End While' 之前必須搭配相對應的 'While'。</target>
        <note />
      </trans-unit>
      <trans-unit id="ERR_LoopNoMatchingDo">
        <source>'Loop' must be preceded by a matching 'Do'.</source>
        <target state="translated">'Loop' 之前必須搭配相對應的 'Do'。</target>
        <note />
      </trans-unit>
      <trans-unit id="ERR_NextNoMatchingFor">
        <source>'Next' must be preceded by a matching 'For'.</source>
        <target state="translated">'Next' 之前必須搭配相對應的 'For'。</target>
        <note />
      </trans-unit>
      <trans-unit id="ERR_EndWithWithoutWith">
        <source>'End With' must be preceded by a matching 'With'.</source>
        <target state="translated">'End With' 之前必須搭配相對應的 'With'。</target>
        <note />
      </trans-unit>
      <trans-unit id="ERR_MultiplyDefined1">
        <source>Label '{0}' is already defined in the current method.</source>
        <target state="translated">標籤 '{0}' 已定義在目前的方法中。</target>
        <note />
      </trans-unit>
      <trans-unit id="ERR_ExpectedEndSelect">
        <source>'Select Case' must end with a matching 'End Select'.</source>
        <target state="translated">'Select Case' 的結尾必須是相對應的 'End Select'。</target>
        <note />
      </trans-unit>
      <trans-unit id="ERR_ExitForNotWithinFor">
        <source>'Exit For' can only appear inside a 'For' statement.</source>
        <target state="translated">'Exit For' 只可以在 'For' 陳述式中出現。</target>
        <note />
      </trans-unit>
      <trans-unit id="ERR_ExitWhileNotWithinWhile">
        <source>'Exit While' can only appear inside a 'While' statement.</source>
        <target state="translated">'Exit While' 只可以在 'While' 陳述式中出現。</target>
        <note />
      </trans-unit>
      <trans-unit id="ERR_ReadOnlyProperty1">
        <source>'ReadOnly' property '{0}' cannot be the target of an assignment.</source>
        <target state="translated">'ReadOnly' 屬性 '{0}' 不可為指派的目標。</target>
        <note />
      </trans-unit>
      <trans-unit id="ERR_ExitSelectNotWithinSelect">
        <source>'Exit Select' can only appear inside a 'Select' statement.</source>
        <target state="translated">'Exit Select' 只可以在 'Select' 陳述式中出現。</target>
        <note />
      </trans-unit>
      <trans-unit id="ERR_BranchOutOfFinally">
        <source>Branching out of a 'Finally' is not valid.</source>
        <target state="translated">Finally' 的分支無效。</target>
        <note />
      </trans-unit>
      <trans-unit id="ERR_QualNotObjectRecord1">
        <source>'!' requires its left operand to have a type parameter, class or interface type, but this operand has the type '{0}'.</source>
        <target state="translated">'!' 左側的運算元必須是類型參數、類別或介面類型，但此運算元是 '{0}' 類型。</target>
        <note />
      </trans-unit>
      <trans-unit id="ERR_TooFewIndices">
        <source>Number of indices is less than the number of dimensions of the indexed array.</source>
        <target state="translated">索引數目少於索引陣列維度的數目。</target>
        <note />
      </trans-unit>
      <trans-unit id="ERR_TooManyIndices">
        <source>Number of indices exceeds the number of dimensions of the indexed array.</source>
        <target state="translated">索引數目超過索引陣列維度的數目。</target>
        <note />
      </trans-unit>
      <trans-unit id="ERR_EnumNotExpression1">
        <source>'{0}' is an Enum type and cannot be used as an expression.</source>
        <target state="translated">'{0}' 是列舉類型，無法用做為運算式。</target>
        <note />
      </trans-unit>
      <trans-unit id="ERR_TypeNotExpression1">
        <source>'{0}' is a type and cannot be used as an expression.</source>
        <target state="translated">'{0}' 為類型，無法用做為運算式。</target>
        <note />
      </trans-unit>
      <trans-unit id="ERR_ClassNotExpression1">
        <source>'{0}' is a class type and cannot be used as an expression.</source>
        <target state="translated">'{0}' 是類別類型，無法用做為運算式。</target>
        <note />
      </trans-unit>
      <trans-unit id="ERR_StructureNotExpression1">
        <source>'{0}' is a structure type and cannot be used as an expression.</source>
        <target state="translated">'{0}' 是結構類型，無法用做為運算式。</target>
        <note />
      </trans-unit>
      <trans-unit id="ERR_InterfaceNotExpression1">
        <source>'{0}' is an interface type and cannot be used as an expression.</source>
        <target state="translated">'{0}' 是介面類型，無法用做為運算式。</target>
        <note />
      </trans-unit>
      <trans-unit id="ERR_NamespaceNotExpression1">
        <source>'{0}' is a namespace and cannot be used as an expression.</source>
        <target state="translated">'{0}' 是命名空間，無法用做為運算式。</target>
        <note />
      </trans-unit>
      <trans-unit id="ERR_BadNamespaceName1">
        <source>'{0}' is not a valid name and cannot be used as the root namespace name.</source>
        <target state="translated">'{0}' 不是有效的名稱，且無法用做為根命名空間名稱。</target>
        <note />
      </trans-unit>
      <trans-unit id="ERR_XmlPrefixNotExpression">
        <source>'{0}' is an XML prefix and cannot be used as an expression.  Use the GetXmlNamespace operator to create a namespace object.</source>
        <target state="translated">'{0}' 為 XML 前置詞，不可用做為運算式。請使用 GetXmlNamespace 運算子建立命名空間物件。</target>
        <note />
      </trans-unit>
      <trans-unit id="ERR_MultipleExtends">
        <source>'Inherits' can appear only once within a 'Class' statement and can only specify one class.</source>
        <target state="translated">'Inherits' 只可以在 'Class' 陳述式中出現一次，並且只能指定一個類別。</target>
        <note />
      </trans-unit>
      <trans-unit id="ERR_PropMustHaveGetSet">
        <source>Property without a 'ReadOnly' or 'WriteOnly' specifier must provide both a 'Get' and a 'Set'.</source>
        <target state="translated">沒有 'ReadOnly' 或 'WriteOnly' 規範的屬性必須提供 'Get' 和 'Set'。</target>
        <note />
      </trans-unit>
      <trans-unit id="ERR_WriteOnlyHasNoWrite">
        <source>'WriteOnly' property must provide a 'Set'.</source>
        <target state="translated">'WriteOnly' 屬性必須提供 'Set'。</target>
        <note />
      </trans-unit>
      <trans-unit id="ERR_ReadOnlyHasNoGet">
        <source>'ReadOnly' property must provide a 'Get'.</source>
        <target state="translated">'ReadOnly' 屬性必須提供 'Get'。</target>
        <note />
      </trans-unit>
      <trans-unit id="ERR_BadAttribute1">
        <source>Attribute '{0}' is not valid: Incorrect argument value.</source>
        <target state="translated">屬性 '{0}' 無效: 引數值不正確。</target>
        <note />
      </trans-unit>
      <trans-unit id="ERR_LabelNotDefined1">
        <source>Label '{0}' is not defined.</source>
        <target state="translated">標籤 '{0}' 未定義。</target>
        <note />
      </trans-unit>
      <trans-unit id="ERR_ErrorCreatingWin32ResourceFile">
        <source>Error creating Win32 resources: {0}</source>
        <target state="translated">建立 Win32 資源時發生錯誤: {0}</target>
        <note />
      </trans-unit>
      <trans-unit id="ERR_UnableToCreateTempFile">
        <source>Cannot create temporary file: {0}</source>
        <target state="translated">無法建立暫存檔: {0}</target>
        <note />
      </trans-unit>
      <trans-unit id="ERR_RequiredNewCall2">
        <source>First statement of this 'Sub New' must be a call to 'MyBase.New' or 'MyClass.New' because base class '{0}' of '{1}' does not have an accessible 'Sub New' that can be called with no arguments.</source>
        <target state="translated">此 'Sub New' 的第一個陳述式，必須呼叫 'MyBase.New' 或 'MyClass.New'，因為 '{1}' 的基底類別 '{0}' 沒有不使用引數即可呼叫的可存取 'Sub New'。</target>
        <note />
      </trans-unit>
      <trans-unit id="ERR_UnimplementedMember3">
        <source>{0} '{1}' must implement '{2}' for interface '{3}'.</source>
        <target state="translated">{0} '{1}' 必須為介面 '{3}' 實作 '{2}'。</target>
        <note />
      </trans-unit>
      <trans-unit id="ERR_BadWithRef">
        <source>Leading '.' or '!' can only appear inside a 'With' statement.</source>
        <target state="translated">前置的 '.' 或 '!' 只可以在 'With' 陳述式中出現。</target>
        <note />
      </trans-unit>
      <trans-unit id="ERR_DuplicateAccessCategoryUsed">
        <source>Only one of 'Public', 'Private', 'Protected', 'Friend', 'Protected Friend', or 'Private Protected' can be specified.</source>
        <target state="translated">只可指定 'Public'、'Private'、'Protected'、'Friend'、'Protected Friend' 或 'Private Protected' 其中之一。</target>
        <note />
      </trans-unit>
      <trans-unit id="ERR_DuplicateModifierCategoryUsed">
        <source>Only one of 'NotOverridable', 'MustOverride', or 'Overridable' can be specified.</source>
        <target state="translated">只可以指定 'NotOverridable'、'MustOverride' 或 'Overridable' 其中之一。</target>
        <note />
      </trans-unit>
      <trans-unit id="ERR_DuplicateSpecifier">
        <source>Specifier is duplicated.</source>
        <target state="translated">重複規範。</target>
        <note />
      </trans-unit>
      <trans-unit id="ERR_TypeConflict6">
        <source>{0} '{1}' and {2} '{3}' conflict in {4} '{5}'.</source>
        <target state="translated">{0} '{1}' 和 {2} '{3}' 在 {4} '{5}' 中互相衝突。</target>
        <note />
      </trans-unit>
      <trans-unit id="ERR_UnrecognizedTypeKeyword">
        <source>Keyword does not name a type.</source>
        <target state="translated">關鍵字無法為類型命名。</target>
        <note />
      </trans-unit>
      <trans-unit id="ERR_ExtraSpecifiers">
        <source>Specifiers valid only at the beginning of a declaration.</source>
        <target state="translated">規範只在宣告的開頭有效。</target>
        <note />
      </trans-unit>
      <trans-unit id="ERR_UnrecognizedType">
        <source>Type expected.</source>
        <target state="translated">應有類型。</target>
        <note />
      </trans-unit>
      <trans-unit id="ERR_InvalidUseOfKeyword">
        <source>Keyword is not valid as an identifier.</source>
        <target state="translated">以關鍵字做為識別項無效。</target>
        <note />
      </trans-unit>
      <trans-unit id="ERR_InvalidEndEnum">
        <source>'End Enum' must be preceded by a matching 'Enum'.</source>
        <target state="translated">'End Enum' 之前必須搭配相對應的 'Enum'。</target>
        <note />
      </trans-unit>
      <trans-unit id="ERR_MissingEndEnum">
        <source>'Enum' must end with a matching 'End Enum'.</source>
        <target state="translated">'Enum' 之後必須搭配相對應的 'End Enum'。</target>
        <note />
      </trans-unit>
      <trans-unit id="ERR_ExpectedDeclaration">
        <source>Declaration expected.</source>
        <target state="translated">應有宣告。</target>
        <note />
      </trans-unit>
      <trans-unit id="ERR_ParamArrayMustBeLast">
        <source>End of parameter list expected. Cannot define parameters after a paramarray parameter.</source>
        <target state="translated">必須是參數清單的結尾。無法在 paramarray 參數之後定義參數。</target>
        <note />
      </trans-unit>
      <trans-unit id="ERR_SpecifiersInvalidOnInheritsImplOpt">
        <source>Specifiers and attributes are not valid on this statement.</source>
        <target state="translated">在此陳述式上的規範和屬性無效。</target>
        <note />
      </trans-unit>
      <trans-unit id="ERR_ExpectedSpecifier">
        <source>Expected one of 'Dim', 'Const', 'Public', 'Private', 'Protected', 'Friend', 'Shadows', 'ReadOnly' or 'Shared'.</source>
        <target state="translated">必須是 'Dim'、'Const'、'Public'、'Private'、'Protected'、'Friend'、'Shadows'、'ReadOnly' 或 'Shared' 其中之一。</target>
        <note />
      </trans-unit>
      <trans-unit id="ERR_ExpectedComma">
        <source>Comma expected.</source>
        <target state="translated">必須有逗號。</target>
        <note />
      </trans-unit>
      <trans-unit id="ERR_ExpectedAs">
        <source>'As' expected.</source>
        <target state="translated">'必須有 'As'。</target>
        <note />
      </trans-unit>
      <trans-unit id="ERR_ExpectedRparen">
        <source>')' expected.</source>
        <target state="translated">'必須有 ')'。</target>
        <note />
      </trans-unit>
      <trans-unit id="ERR_ExpectedLparen">
        <source>'(' expected.</source>
        <target state="translated">'必須有 '('。</target>
        <note />
      </trans-unit>
      <trans-unit id="ERR_InvalidNewInType">
        <source>'New' is not valid in this context.</source>
        <target state="translated">'New' 在此內容中無效。</target>
        <note />
      </trans-unit>
      <trans-unit id="ERR_ExpectedExpression">
        <source>Expression expected.</source>
        <target state="translated">應有運算式。</target>
        <note />
      </trans-unit>
      <trans-unit id="ERR_ExpectedOptional">
        <source>'Optional' expected.</source>
        <target state="translated">'必須有 'Optional'。</target>
        <note />
      </trans-unit>
      <trans-unit id="ERR_ExpectedIdentifier">
        <source>Identifier expected.</source>
        <target state="translated">應有識別項。</target>
        <note />
      </trans-unit>
      <trans-unit id="ERR_ExpectedIntLiteral">
        <source>Integer constant expected.</source>
        <target state="translated">必須有整數常數。</target>
        <note />
      </trans-unit>
      <trans-unit id="ERR_ExpectedEOS">
        <source>End of statement expected.</source>
        <target state="translated">必須有陳述式結尾。</target>
        <note />
      </trans-unit>
      <trans-unit id="ERR_ExpectedForOptionStmt">
        <source>'Option' must be followed by 'Compare', 'Explicit', 'Infer', or 'Strict'.</source>
        <target state="translated">'Option' 必須在 'Compare'、'Explicit'、'Infer' 或 'Strict' 之前。</target>
        <note />
      </trans-unit>
      <trans-unit id="ERR_InvalidOptionCompare">
        <source>'Option Compare' must be followed by 'Text' or 'Binary'.</source>
        <target state="translated">'Option Compare' 必須在 'Text' 或 'Binary' 之前。</target>
        <note />
      </trans-unit>
      <trans-unit id="ERR_ExpectedOptionCompare">
        <source>'Compare' expected.</source>
        <target state="translated">'必須有 'Compare'。</target>
        <note />
      </trans-unit>
      <trans-unit id="ERR_StrictDisallowImplicitObject">
        <source>Option Strict On requires all variable declarations to have an 'As' clause.</source>
        <target state="translated">Option Strict 為 On 時，對於所有變數宣告，都要求要有 'As' 子句。</target>
        <note />
      </trans-unit>
      <trans-unit id="ERR_StrictDisallowsImplicitProc">
        <source>Option Strict On requires all Function, Property, and Operator declarations to have an 'As' clause.</source>
        <target state="translated">Option Strict 為 On 時，對所有函式、屬性及運算子宣告，都要求要有 'As' 子句。</target>
        <note />
      </trans-unit>
      <trans-unit id="ERR_StrictDisallowsImplicitArgs">
        <source>Option Strict On requires that all method parameters have an 'As' clause.</source>
        <target state="translated">Option Strict 為 On 時，對所有方法參數，都要求要有 'As' 子句。</target>
        <note />
      </trans-unit>
      <trans-unit id="ERR_InvalidParameterSyntax">
        <source>Comma or ')' expected.</source>
        <target state="translated">必須是逗號或 ')'。</target>
        <note />
      </trans-unit>
      <trans-unit id="ERR_ExpectedSubFunction">
        <source>'Sub' or 'Function' expected.</source>
        <target state="translated">'必須有 'Sub' 或 'Function'。</target>
        <note />
      </trans-unit>
      <trans-unit id="ERR_ExpectedStringLiteral">
        <source>String constant expected.</source>
        <target state="translated">必須有字串常數。</target>
        <note />
      </trans-unit>
      <trans-unit id="ERR_MissingLibInDeclare">
        <source>'Lib' expected.</source>
        <target state="translated">'必須有 'Lib'。</target>
        <note />
      </trans-unit>
      <trans-unit id="ERR_DelegateNoInvoke1">
        <source>Delegate class '{0}' has no Invoke method, so an expression of this type cannot be the target of a method call.</source>
        <target state="translated">委派類別 '{0}' 沒有 Invoke 方法，因此這個類型的運算式不可成為方法呼叫的目標。</target>
        <note />
      </trans-unit>
      <trans-unit id="ERR_MissingIsInTypeOf">
        <source>'Is' expected.</source>
        <target state="translated">'必須是 'Is'。</target>
        <note />
      </trans-unit>
      <trans-unit id="ERR_DuplicateOption1">
        <source>'Option {0}' statement can only appear once per file.</source>
        <target state="translated">'每個檔案只能出現一次 'Option {0}' 陳述式。</target>
        <note />
      </trans-unit>
      <trans-unit id="ERR_ModuleCantInherit">
        <source>'Inherits' not valid in Modules.</source>
        <target state="translated">'Inherits' 在模組中無效。</target>
        <note />
      </trans-unit>
      <trans-unit id="ERR_ModuleCantImplement">
        <source>'Implements' not valid in Modules.</source>
        <target state="translated">'Implements' 在模組中無效。</target>
        <note />
      </trans-unit>
      <trans-unit id="ERR_BadImplementsType">
        <source>Implemented type must be an interface.</source>
        <target state="translated">實作類型必須是介面。</target>
        <note />
      </trans-unit>
      <trans-unit id="ERR_BadConstFlags1">
        <source>'{0}' is not valid on a constant declaration.</source>
        <target state="translated">'{0}' 在常數宣告中無效。</target>
        <note />
      </trans-unit>
      <trans-unit id="ERR_BadWithEventsFlags1">
        <source>'{0}' is not valid on a WithEvents declaration.</source>
        <target state="translated">'{0}' 在 WithEvents 宣告中無效。</target>
        <note />
      </trans-unit>
      <trans-unit id="ERR_BadDimFlags1">
        <source>'{0}' is not valid on a member variable declaration.</source>
        <target state="translated">'{0}' 在成員變數宣告中無效。</target>
        <note />
      </trans-unit>
      <trans-unit id="ERR_DuplicateParamName1">
        <source>Parameter already declared with name '{0}'.</source>
        <target state="translated">參數已使用名稱 '{0}' 進行宣告。</target>
        <note />
      </trans-unit>
      <trans-unit id="ERR_LoopDoubleCondition">
        <source>'Loop' cannot have a condition if matching 'Do' has one.</source>
        <target state="translated">'如果對稱的 'Do' 有條件，'Loop' 就不可有條件。</target>
        <note />
      </trans-unit>
      <trans-unit id="ERR_ExpectedRelational">
        <source>Relational operator expected.</source>
        <target state="translated">必須有關係運算子。</target>
        <note />
      </trans-unit>
      <trans-unit id="ERR_ExpectedExitKind">
        <source>'Exit' must be followed by 'Sub', 'Function', 'Property', 'Do', 'For', 'While', 'Select', or 'Try'.</source>
        <target state="translated">'Exit' 必須在 'Sub'、'Function'、'Property'、'Do'、'For'、'While'、'Select' 或 'Try' 之前。</target>
        <note />
      </trans-unit>
      <trans-unit id="ERR_ExpectedNamedArgumentInAttributeList">
        <source>Named argument expected.</source>
        <target state="translated">必須是具名引數。</target>
        <note />
      </trans-unit>
      <trans-unit id="ERR_NamedArgumentSpecificationBeforeFixedArgumentInLateboundInvocation">
        <source>Named argument specifications must appear after all fixed arguments have been specified in a late bound invocation.</source>
        <target state="translated">必須在所有固定引數皆已在晚期繫結引動過程中指定之後，具名引數規格才可出現。</target>
        <note />
      </trans-unit>
      <trans-unit id="ERR_ExpectedNamedArgument">
        <source>Named argument expected. Please use language version {0} or greater to use non-trailing named arguments.</source>
        <target state="translated">必須是具名引數。請使用語言版本 {0} 或更高版本，以使用非後置的具名引數。</target>
        <note />
      </trans-unit>
      <trans-unit id="ERR_BadMethodFlags1">
        <source>'{0}' is not valid on a method declaration.</source>
        <target state="translated">'{0}' 在方法宣告中無效。</target>
        <note />
      </trans-unit>
      <trans-unit id="ERR_BadEventFlags1">
        <source>'{0}' is not valid on an event declaration.</source>
        <target state="translated">'{0}' 在事件宣告中無效。</target>
        <note />
      </trans-unit>
      <trans-unit id="ERR_BadDeclareFlags1">
        <source>'{0}' is not valid on a Declare.</source>
        <target state="translated">'{0}' 在 Declare 中無效。</target>
        <note />
      </trans-unit>
      <trans-unit id="ERR_BadLocalConstFlags1">
        <source>'{0}' is not valid on a local constant declaration.</source>
        <target state="translated">'{0}' 在區域常數宣告中無效。</target>
        <note />
      </trans-unit>
      <trans-unit id="ERR_BadLocalDimFlags1">
        <source>'{0}' is not valid on a local variable declaration.</source>
        <target state="translated">'{0}' 在區域變數宣告中無效。</target>
        <note />
      </trans-unit>
      <trans-unit id="ERR_ExpectedConditionalDirective">
        <source>'If', 'ElseIf', 'Else', 'Const', 'Region', 'ExternalSource', 'ExternalChecksum', 'Enable', 'Disable', 'End' or 'R' expected.</source>
        <target state="translated">'必須是 'If'、'ElseIf'、'Else'、'Const'、'Region'、'ExternalSource'、'ExternalChecksum'、'Enable'、'Disable'、'End' 或 'R'。</target>
        <note />
      </trans-unit>
      <trans-unit id="ERR_ExpectedEQ">
        <source>'=' expected.</source>
        <target state="translated">'必須有 '='。</target>
        <note />
      </trans-unit>
      <trans-unit id="ERR_ConstructorNotFound1">
        <source>Type '{0}' has no constructors.</source>
        <target state="translated">類型 '{0}' 沒有建構函式。</target>
        <note />
      </trans-unit>
      <trans-unit id="ERR_InvalidEndInterface">
        <source>'End Interface' must be preceded by a matching 'Interface'.</source>
        <target state="translated">'End Interface' 之前必須搭配相對應的 'Interface'。</target>
        <note />
      </trans-unit>
      <trans-unit id="ERR_MissingEndInterface">
        <source>'Interface' must end with a matching 'End Interface'.</source>
        <target state="translated">'Interface' 之後必須搭配相對應的 'End Interface'。</target>
        <note />
      </trans-unit>
      <trans-unit id="ERR_InheritsFrom2">
        <source>
    '{0}' inherits from '{1}'.</source>
        <target state="translated">
    '{0}' 繼承自 '{1}'。</target>
        <note />
      </trans-unit>
      <trans-unit id="ERR_IsNestedIn2">
        <source>
    '{0}' is nested in '{1}'.</source>
        <target state="translated">
    '{0}' 巢狀於 '{1}'。</target>
        <note />
      </trans-unit>
      <trans-unit id="ERR_InheritanceCycle1">
        <source>Class '{0}' cannot inherit from itself: {1}</source>
        <target state="translated">類別 '{0}' 無法繼承其本身: {1}</target>
        <note />
      </trans-unit>
      <trans-unit id="ERR_InheritsFromNonClass">
        <source>Classes can inherit only from other classes.</source>
        <target state="translated">類別只能繼承自其他類別。</target>
        <note />
      </trans-unit>
      <trans-unit id="ERR_MultiplyDefinedType3">
        <source>'{0}' is already declared as '{1}' in this {2}.</source>
        <target state="translated">'{0}' 在此 {2} 中已宣告為 '{1}'。</target>
        <note />
      </trans-unit>
      <trans-unit id="ERR_BadOverrideAccess2">
        <source>'{0}' cannot override '{1}' because they have different access levels.</source>
        <target state="translated">'{0}' 無法覆寫 '{1}'，因為它們的存取層級不同。</target>
        <note />
      </trans-unit>
      <trans-unit id="ERR_CantOverrideNotOverridable2">
        <source>'{0}' cannot override '{1}' because it is declared 'NotOverridable'.</source>
        <target state="translated">'{0}' 無法覆寫 '{1}'，因為其宣告為 'NotOverridable'。</target>
        <note />
      </trans-unit>
      <trans-unit id="ERR_DuplicateProcDef1">
        <source>'{0}' has multiple definitions with identical signatures.</source>
        <target state="translated">'{0}' 有多個具相同簽章的定義。</target>
        <note />
      </trans-unit>
      <trans-unit id="ERR_DuplicateProcDefWithDifferentTupleNames2">
        <source>'{0}' has multiple definitions with identical signatures with different tuple element names, including '{1}'.</source>
        <target state="translated">'{0}' 具有多個定義，且這些定義的簽章相同，但卻有不同的 Tuple 項目名稱，包括 '{1}'。</target>
        <note />
      </trans-unit>
      <trans-unit id="ERR_BadInterfaceMethodFlags1">
        <source>'{0}' is not valid on an interface method declaration.</source>
        <target state="translated">'{0}' 在介面方法宣告中無效。</target>
        <note />
      </trans-unit>
      <trans-unit id="ERR_NamedParamNotFound2">
        <source>'{0}' is not a parameter of '{1}'.</source>
        <target state="translated">'{0}' 不是 '{1}' 的參數。</target>
        <note />
      </trans-unit>
      <trans-unit id="ERR_BadInterfacePropertyFlags1">
        <source>'{0}' is not valid on an interface property declaration.</source>
        <target state="translated">'{0}' 在介面屬性宣告中無效。</target>
        <note />
      </trans-unit>
      <trans-unit id="ERR_NamedArgUsedTwice2">
        <source>Parameter '{0}' of '{1}' already has a matching argument.</source>
        <target state="translated">{1}' 的參數 '{0}' 已有相符的引數。</target>
        <note />
      </trans-unit>
      <trans-unit id="ERR_InterfaceCantUseEventSpecifier1">
        <source>'{0}' is not valid on an interface event declaration.</source>
        <target state="translated">'{0}' 在介面事件宣告中無效。</target>
        <note />
      </trans-unit>
      <trans-unit id="ERR_TypecharNoMatch2">
        <source>Type character '{0}' does not match declared data type '{1}'.</source>
        <target state="translated">類型字元 '{0}' 不符合宣告的資料類型 '{1}'。</target>
        <note />
      </trans-unit>
      <trans-unit id="ERR_ExpectedSubOrFunction">
        <source>'Sub' or 'Function' expected after 'Delegate'.</source>
        <target state="translated">'Delegate' 之後必須有 'Sub' 或 'Function'。</target>
        <note />
      </trans-unit>
      <trans-unit id="ERR_BadEmptyEnum1">
        <source>Enum '{0}' must contain at least one member.</source>
        <target state="translated">列舉 '{0}' 至少必須包含一個成員。</target>
        <note />
      </trans-unit>
      <trans-unit id="ERR_InvalidConstructorCall">
        <source>Constructor call is valid only as the first statement in an instance constructor.</source>
        <target state="translated">只在當做執行個體建構函式中第一個陳述式時，建構函式呼叫才有效。</target>
        <note />
      </trans-unit>
      <trans-unit id="ERR_CantOverrideConstructor">
        <source>'Sub New' cannot be declared 'Overrides'.</source>
        <target state="translated">'無法將 'Sub New' 宣告為 'Overrides'。</target>
        <note />
      </trans-unit>
      <trans-unit id="ERR_ConstructorCannotBeDeclaredPartial">
        <source>'Sub New' cannot be declared 'Partial'.</source>
        <target state="translated">'Sub New' 不可宣告為 'Partial'。</target>
        <note />
      </trans-unit>
      <trans-unit id="ERR_ModuleEmitFailure">
        <source>Failed to emit module '{0}'.</source>
        <target state="translated">無法發出模組 '{0}'。</target>
        <note />
      </trans-unit>
      <trans-unit id="ERR_EncUpdateFailedMissingAttribute">
        <source>Cannot update '{0}'; attribute '{1}' is missing.</source>
        <target state="translated">無法更新 '{0}'; 缺少屬性 '{1}'。</target>
        <note />
      </trans-unit>
      <trans-unit id="ERR_OverrideNotNeeded3">
        <source>{0} '{1}' cannot be declared 'Overrides' because it does not override a {0} in a base class.</source>
        <target state="translated">{0} '{1}' 不可宣告為 'Overrides'，因為其在基底類別中不會覆寫 {0}。</target>
        <note />
      </trans-unit>
      <trans-unit id="ERR_ExpectedDot">
        <source>'.' expected.</source>
        <target state="translated">'必須有 '.'。</target>
        <note />
      </trans-unit>
      <trans-unit id="ERR_DuplicateLocals1">
        <source>Local variable '{0}' is already declared in the current block.</source>
        <target state="translated">目前區塊中已宣告過區域變數 '{0}'。</target>
        <note />
      </trans-unit>
      <trans-unit id="ERR_InvInsideEndsProc">
        <source>Statement cannot appear within a method body. End of method assumed.</source>
        <target state="translated">陳述式不可以在方法主體中出現。已假設是方法結尾。</target>
        <note />
      </trans-unit>
      <trans-unit id="ERR_LocalSameAsFunc">
        <source>Local variable cannot have the same name as the function containing it.</source>
        <target state="translated">區域變數不可以和包含它的函式具有相同名稱。</target>
        <note />
      </trans-unit>
      <trans-unit id="ERR_RecordEmbeds2">
        <source>
    '{0}' contains '{1}' (variable '{2}').</source>
        <target state="translated">
    '{0}' 包含 '{1}' (變數 '{2}')。</target>
        <note />
      </trans-unit>
      <trans-unit id="ERR_RecordCycle2">
        <source>Structure '{0}' cannot contain an instance of itself: {1}</source>
        <target state="translated">結構 '{0}' 不可包含本身的執行個體: {1}</target>
        <note />
      </trans-unit>
      <trans-unit id="ERR_InterfaceCycle1">
        <source>Interface '{0}' cannot inherit from itself: {1}</source>
        <target state="translated">介面 '{0}' 無法繼承其本身: {1}</target>
        <note />
      </trans-unit>
      <trans-unit id="ERR_SubNewCycle2">
        <source>
    '{0}' calls '{1}'.</source>
        <target state="translated">
    '{0}' 呼叫 '{1}'。</target>
        <note />
      </trans-unit>
      <trans-unit id="ERR_SubNewCycle1">
        <source>Constructor '{0}' cannot call itself: {1}</source>
        <target state="translated">建構函式 '{0}' 不可呼叫其本身: {1}</target>
        <note />
      </trans-unit>
      <trans-unit id="ERR_InheritsFromCantInherit3">
        <source>'{0}' cannot inherit from {2} '{1}' because '{1}' is declared 'NotInheritable'.</source>
        <target state="translated">'{0}' 無法從 {2} '{1}' 繼承，因為 '{1}' 已宣告為 'NotInheritable'。</target>
        <note />
      </trans-unit>
      <trans-unit id="ERR_OverloadWithOptional2">
        <source>'{0}' and '{1}' cannot overload each other because they differ only by optional parameters.</source>
        <target state="translated">'{0}' 和 '{1}' 無法互相多載，因為它們的差異只在於選擇性參數不同。</target>
        <note />
      </trans-unit>
      <trans-unit id="ERR_OverloadWithReturnType2">
        <source>'{0}' and '{1}' cannot overload each other because they differ only by return types.</source>
        <target state="translated">'{0}' 和 '{1}' 無法互相多載，因為它們的差異只在於傳回類型不同而已。</target>
        <note />
      </trans-unit>
      <trans-unit id="ERR_TypeCharWithType1">
        <source>Type character '{0}' cannot be used in a declaration with an explicit type.</source>
        <target state="translated">類型字元 '{0}' 不可用在明確類型的宣告中。</target>
        <note />
      </trans-unit>
      <trans-unit id="ERR_TypeCharOnSub">
        <source>Type character cannot be used in a 'Sub' declaration because a 'Sub' doesn't return a value.</source>
        <target state="translated">由於 'Sub' 不會傳回值，類型字元不可以在 'Sub' 宣告中使用。</target>
        <note />
      </trans-unit>
      <trans-unit id="ERR_OverloadWithDefault2">
        <source>'{0}' and '{1}' cannot overload each other because they differ only by the default values of optional parameters.</source>
        <target state="translated">'{0}' 和 '{1}' 無法互相多載，因為它們的差異只在於選擇性參數的預設值不同而已。</target>
        <note />
      </trans-unit>
      <trans-unit id="ERR_MissingSubscript">
        <source>Array subscript expression missing.</source>
        <target state="translated">遺漏陣列註標運算式。</target>
        <note />
      </trans-unit>
      <trans-unit id="ERR_OverrideWithDefault2">
        <source>'{0}' cannot override '{1}' because they differ by the default values of optional parameters.</source>
        <target state="translated">'{0}' 無法覆寫 '{1}'，因為其選擇性參數的預設值不同。</target>
        <note />
      </trans-unit>
      <trans-unit id="ERR_OverrideWithOptional2">
        <source>'{0}' cannot override '{1}' because they differ by optional parameters.</source>
        <target state="translated">'{0}' 無法覆寫 '{1}'，因為其選擇性參數不同。</target>
        <note />
      </trans-unit>
      <trans-unit id="ERR_FieldOfValueFieldOfMarshalByRef3">
        <source>Cannot refer to '{0}' because it is a member of the value-typed field '{1}' of class '{2}' which has 'System.MarshalByRefObject' as a base class.</source>
        <target state="translated">無法參考 '{0}'，因為其為類別 '{2}' 之實值類型欄位 '{1}' 的成員，其基底類別為 'System.MarshalByRefObject'。</target>
        <note />
      </trans-unit>
      <trans-unit id="ERR_TypeMismatch2">
        <source>Value of type '{0}' cannot be converted to '{1}'.</source>
        <target state="translated">類型 '{0}' 的值無法轉換成 '{1}'。</target>
        <note />
      </trans-unit>
      <trans-unit id="ERR_CaseAfterCaseElse">
        <source>'Case' cannot follow a 'Case Else' in the same 'Select' statement.</source>
        <target state="translated">'在相同的 'Select' 陳述式中，'Case' 不可接在 'Case Else' 之後。</target>
        <note />
      </trans-unit>
      <trans-unit id="ERR_ConvertArrayMismatch4">
        <source>Value of type '{0}' cannot be converted to '{1}' because '{2}' is not derived from '{3}'.</source>
        <target state="translated">類型 '{0}' 的值無法轉換成 '{1}'，因為 '{2}' 並非衍生自 '{3}'。</target>
        <note />
      </trans-unit>
      <trans-unit id="ERR_ConvertObjectArrayMismatch3">
        <source>Value of type '{0}' cannot be converted to '{1}' because '{2}' is not a reference type.</source>
        <target state="translated">類型 '{0}' 的值無法轉換成 '{1}'，因為 '{2}' 不是參考類型。</target>
        <note />
      </trans-unit>
      <trans-unit id="ERR_ForLoopType1">
        <source>'For' loop control variable cannot be of type '{0}' because the type does not support the required operators.</source>
        <target state="translated">'For' 迴圈控制變數不可為類型 '{0}'，因為此類型不支援所需的運算子。</target>
        <note />
      </trans-unit>
      <trans-unit id="ERR_OverloadWithByref2">
        <source>'{0}' and '{1}' cannot overload each other because they differ only by parameters declared 'ByRef' or 'ByVal'.</source>
        <target state="translated">'{0}' 和 '{1}' 無法互相多載，因為它們的差異只在於宣告為 'ByRef' 或 'ByVal' 的參數不同而已。</target>
        <note />
      </trans-unit>
      <trans-unit id="ERR_InheritsFromNonInterface">
        <source>Interface can inherit only from another interface.</source>
        <target state="translated">介面只可以繼承自另一個介面。</target>
        <note />
      </trans-unit>
      <trans-unit id="ERR_BadInterfaceOrderOnInherits">
        <source>'Inherits' statements must precede all declarations in an interface.</source>
        <target state="translated">'Inherits' 陳述式必須位於介面中的所有宣告之前。</target>
        <note />
      </trans-unit>
      <trans-unit id="ERR_DuplicateDefaultProps1">
        <source>'Default' can be applied to only one property name in a {0}.</source>
        <target state="translated">'Default' 只可以套用至 {0} 中的一個屬性名稱。</target>
        <note />
      </trans-unit>
      <trans-unit id="ERR_DefaultMissingFromProperty2">
        <source>'{0}' and '{1}' cannot overload each other because only one is declared 'Default'.</source>
        <target state="translated">'{0}' 和 '{1}' 無法互相多載，因為只有一個宣告為 'Default'。</target>
        <note />
      </trans-unit>
      <trans-unit id="ERR_OverridingPropertyKind2">
        <source>'{0}' cannot override '{1}' because they differ by 'ReadOnly' or 'WriteOnly'.</source>
        <target state="translated">'{0}' 無法覆寫 '{1}'，因為其出現 'ReadOnly' 或 'WriteOnly' 的差異。</target>
        <note />
      </trans-unit>
      <trans-unit id="ERR_NewInInterface">
        <source>'Sub New' cannot be declared in an interface.</source>
        <target state="translated">'無法在介面中宣告 'Sub New'。</target>
        <note />
      </trans-unit>
      <trans-unit id="ERR_BadFlagsOnNew1">
        <source>'Sub New' cannot be declared '{0}'.</source>
        <target state="translated">'Sub New' 不可宣告為 '{0}'。</target>
        <note />
      </trans-unit>
      <trans-unit id="ERR_OverloadingPropertyKind2">
        <source>'{0}' and '{1}' cannot overload each other because they differ only by 'ReadOnly' or 'WriteOnly'.</source>
        <target state="translated">'{0}' 和 '{1}' 無法互相多載，因為它們的差異只在於 'ReadOnly' 或 'WriteOnly' 不同而已。</target>
        <note />
      </trans-unit>
      <trans-unit id="ERR_NoDefaultNotExtend1">
        <source>Class '{0}' cannot be indexed because it has no default property.</source>
        <target state="translated">無法對類別 '{0}' 編製索引，因為其無預設屬性。</target>
        <note />
      </trans-unit>
      <trans-unit id="ERR_OverloadWithArrayVsParamArray2">
        <source>'{0}' and '{1}' cannot overload each other because they differ only by parameters declared 'ParamArray'.</source>
        <target state="translated">'{0}' 和 '{1}' 無法互相多載，因為它們的差異只在於宣告為 'ParamArray' 的參數不同而已。</target>
        <note />
      </trans-unit>
      <trans-unit id="ERR_BadInstanceMemberAccess">
        <source>Cannot refer to an instance member of a class from within a shared method or shared member initializer without an explicit instance of the class.</source>
        <target state="translated">沒有類別的明確執行個體，因此無法從共用方法或共用成員初始設定式中參考至類別的執行個體成員。</target>
        <note />
      </trans-unit>
      <trans-unit id="ERR_ExpectedRbrace">
        <source>'}' expected.</source>
        <target state="translated">'必須有 '}'。</target>
        <note />
      </trans-unit>
      <trans-unit id="ERR_ModuleAsType1">
        <source>Module '{0}' cannot be used as a type.</source>
        <target state="translated">模組 '{0}' 不能用做為類型。</target>
        <note />
      </trans-unit>
      <trans-unit id="ERR_NewIfNullOnNonClass">
        <source>'New' cannot be used on an interface.</source>
        <target state="translated">'New' 無法在介面上使用。</target>
        <note />
      </trans-unit>
      <trans-unit id="ERR_CatchAfterFinally">
        <source>'Catch' cannot appear after 'Finally' within a 'Try' statement.</source>
        <target state="translated">'在 'Try' 陳述式中，'Catch' 不可以出現在 'Finally' 之後。</target>
        <note />
      </trans-unit>
      <trans-unit id="ERR_CatchNoMatchingTry">
        <source>'Catch' cannot appear outside a 'Try' statement.</source>
        <target state="translated">'Catch' 不可以出現在 'Try' 陳述式之外。</target>
        <note />
      </trans-unit>
      <trans-unit id="ERR_FinallyAfterFinally">
        <source>'Finally' can only appear once in a 'Try' statement.</source>
        <target state="translated">'Finally' 只能在 'Try' 陳述式中出現一次。</target>
        <note />
      </trans-unit>
      <trans-unit id="ERR_FinallyNoMatchingTry">
        <source>'Finally' cannot appear outside a 'Try' statement.</source>
        <target state="translated">'Finally' 不可以出現在 'Try' 陳述式之外。</target>
        <note />
      </trans-unit>
      <trans-unit id="ERR_EndTryNoTry">
        <source>'End Try' must be preceded by a matching 'Try'.</source>
        <target state="translated">'End Try' 之前必須搭配相對應的 'Try'。</target>
        <note />
      </trans-unit>
      <trans-unit id="ERR_ExpectedEndTry">
        <source>'Try' must end with a matching 'End Try'.</source>
        <target state="translated">'Try' 之後必須搭配相對應的 'End Try'。</target>
        <note />
      </trans-unit>
      <trans-unit id="ERR_BadDelegateFlags1">
        <source>'{0}' is not valid on a Delegate declaration.</source>
        <target state="translated">'{0}' 在 Delegate 宣告中無效。</target>
        <note />
      </trans-unit>
      <trans-unit id="ERR_NoConstructorOnBase2">
        <source>Class '{0}' must declare a 'Sub New' because its base class '{1}' does not have an accessible 'Sub New' that can be called with no arguments.</source>
        <target state="translated">類別 '{0}' 必須宣告 'Sub New'，因為其基底類別 '{1}' 沒有不用引數即可呼叫之可存取的 'Sub New'。</target>
        <note />
      </trans-unit>
      <trans-unit id="ERR_InaccessibleSymbol2">
        <source>'{0}' is not accessible in this context because it is '{1}'.</source>
        <target state="translated">'無法在此內容中存取 '{0}'，因為它是 '{1}'。</target>
        <note />
      </trans-unit>
      <trans-unit id="ERR_InaccessibleMember3">
        <source>'{0}.{1}' is not accessible in this context because it is '{2}'.</source>
        <target state="translated">'無法在此內容中存取 '{0}.{1}'，因為其為 '{2}'。</target>
        <note />
      </trans-unit>
      <trans-unit id="ERR_CatchNotException1">
        <source>'Catch' cannot catch type '{0}' because it is not 'System.Exception' or a class that inherits from 'System.Exception'.</source>
        <target state="translated">'Catch' 無法攔截類型 '{0}'，因為其非 'System.Exception' 或繼承自 'System.Exception' 的類別。</target>
        <note />
      </trans-unit>
      <trans-unit id="ERR_ExitTryNotWithinTry">
        <source>'Exit Try' can only appear inside a 'Try' statement.</source>
        <target state="translated">'Exit Try' 只能在 'Try' 陳述式內出現。</target>
        <note />
      </trans-unit>
      <trans-unit id="ERR_BadRecordFlags1">
        <source>'{0}' is not valid on a Structure declaration.</source>
        <target state="translated">'{0}' 在 Structure 宣告中無效。</target>
        <note />
      </trans-unit>
      <trans-unit id="ERR_BadEnumFlags1">
        <source>'{0}' is not valid on an Enum declaration.</source>
        <target state="translated">'{0}' 在列舉宣告中無效。</target>
        <note />
      </trans-unit>
      <trans-unit id="ERR_BadInterfaceFlags1">
        <source>'{0}' is not valid on an Interface declaration.</source>
        <target state="translated">'{0}' 在 Interface 宣告中無效。</target>
        <note />
      </trans-unit>
      <trans-unit id="ERR_OverrideWithByref2">
        <source>'{0}' cannot override '{1}' because they differ by a parameter that is marked as 'ByRef' versus 'ByVal'.</source>
        <target state="translated">'{0}' 無法覆寫 '{1}'，因為它們的差異只在於參數標記為 'ByRef' 或 'ByVal' 而已。</target>
        <note />
      </trans-unit>
      <trans-unit id="ERR_MyBaseAbstractCall1">
        <source>'MyBase' cannot be used with method '{0}' because it is declared 'MustOverride'.</source>
        <target state="translated">'無法以方法 '{0}' 使用 'MyBase'，因為其已宣告為 'MustOverride'。</target>
        <note />
      </trans-unit>
      <trans-unit id="ERR_IdentNotMemberOfInterface4">
        <source>'{0}' cannot implement '{1}' because there is no matching {2} on interface '{3}'.</source>
        <target state="translated">'{0}' 無法實作 '{1}'，因為在介面 '{3}' 上沒有相符的 {2}。</target>
        <note />
      </trans-unit>
      <trans-unit id="ERR_ImplementingInterfaceWithDifferentTupleNames5">
        <source>'{0}' cannot implement {1} '{2}' on interface '{3}' because the tuple element names in '{4}' do not match those in '{5}'.</source>
        <target state="translated">'因為 '{4}' 中的 Tuple 項目名稱與 '{5}' 中的 Tuple 項目名稱不相符，導致 '{0}' 無法在介面 '{3}' 上實作 {1} '{2}'。</target>
        <note />
      </trans-unit>
      <trans-unit id="ERR_WithEventsRequiresClass">
        <source>'WithEvents' variables must have an 'As' clause.</source>
        <target state="translated">'WithEvents' 變數必須要有 'As' 子句。</target>
        <note />
      </trans-unit>
      <trans-unit id="ERR_WithEventsAsStruct">
        <source>'WithEvents' variables can only be typed as classes, interfaces or type parameters with class constraints.</source>
        <target state="translated">'WithEvents' 變數類型只能設定為具有類別條件約束的類別、介面或類型參數。</target>
        <note />
      </trans-unit>
      <trans-unit id="ERR_ConvertArrayRankMismatch2">
        <source>Value of type '{0}' cannot be converted to '{1}' because the array types have different numbers of dimensions.</source>
        <target state="translated">類型 '{0}' 的值無法轉換成 '{1}'，因為陣列類型的維度數目不同。</target>
        <note />
      </trans-unit>
      <trans-unit id="ERR_RedimRankMismatch">
        <source>'ReDim' cannot change the number of dimensions of an array.</source>
        <target state="translated">'ReDim' 無法變更陣列的維度數目。</target>
        <note />
      </trans-unit>
      <trans-unit id="ERR_StartupCodeNotFound1">
        <source>'Sub Main' was not found in '{0}'.</source>
        <target state="translated">'在 '{0}' 中找不到 'Sub Main'。</target>
        <note />
      </trans-unit>
      <trans-unit id="ERR_ConstAsNonConstant">
        <source>Constants must be of an intrinsic or enumerated type, not a class, structure, type parameter, or array type.</source>
        <target state="translated">常數必須是內建或列舉類型，而不是類別、結構、類型參數或陣列類型。</target>
        <note />
      </trans-unit>
      <trans-unit id="ERR_InvalidEndSub">
        <source>'End Sub' must be preceded by a matching 'Sub'.</source>
        <target state="translated">'End Sub' 之前必須搭配相對應的 'Sub'。</target>
        <note />
      </trans-unit>
      <trans-unit id="ERR_InvalidEndFunction">
        <source>'End Function' must be preceded by a matching 'Function'.</source>
        <target state="translated">'End Function' 之前必須搭配相對應的 'Function'。</target>
        <note />
      </trans-unit>
      <trans-unit id="ERR_InvalidEndProperty">
        <source>'End Property' must be preceded by a matching 'Property'.</source>
        <target state="translated">'End Property' 之前必須搭配相對應的 'Property'。</target>
        <note />
      </trans-unit>
      <trans-unit id="ERR_ModuleCantUseMethodSpecifier1">
        <source>Methods in a Module cannot be declared '{0}'.</source>
        <target state="translated">Module 中的方法不可宣告為 '{0}'。</target>
        <note />
      </trans-unit>
      <trans-unit id="ERR_ModuleCantUseEventSpecifier1">
        <source>Events in a Module cannot be declared '{0}'.</source>
        <target state="translated">Module 中的事件不可宣告為 '{0}'。</target>
        <note />
      </trans-unit>
      <trans-unit id="ERR_StructCantUseVarSpecifier1">
        <source>Members in a Structure cannot be declared '{0}'.</source>
        <target state="translated">結構中的成員不可宣告為 '{0}'。</target>
        <note />
      </trans-unit>
      <trans-unit id="ERR_InvalidOverrideDueToReturn2">
        <source>'{0}' cannot override '{1}' because they differ by their return types.</source>
        <target state="translated">'{0}' 無法覆寫 '{1}'，因為它們的傳回類型不同。</target>
        <note />
      </trans-unit>
      <trans-unit id="WRN_InvalidOverrideDueToTupleNames2">
        <source>'{0}' cannot override '{1}' because they differ by their tuple element names.</source>
        <target state="translated">'因為 '{0}' 的 Tuple 項目名稱各不相同，所以無法覆寫 '{1}'。</target>
        <note />
      </trans-unit>
      <trans-unit id="WRN_InvalidOverrideDueToTupleNames2_Title">
        <source>Member cannot override because it differs by its tuple element names.</source>
        <target state="translated">因為成員的 Tuple 項目名稱各不相同，所以無法覆寫。</target>
        <note />
      </trans-unit>
      <trans-unit id="ERR_ConstantWithNoValue">
        <source>Constants must have a value.</source>
        <target state="translated">必須有常數值。</target>
        <note />
      </trans-unit>
      <trans-unit id="ERR_ExpressionOverflow1">
        <source>Constant expression not representable in type '{0}'.</source>
        <target state="translated">在類型 '{0}' 中無法呈現常數運算式。</target>
        <note />
      </trans-unit>
      <trans-unit id="ERR_DuplicatePropertyGet">
        <source>'Get' is already declared.</source>
        <target state="translated">'Get' 已宣告。</target>
        <note />
      </trans-unit>
      <trans-unit id="ERR_DuplicatePropertySet">
        <source>'Set' is already declared.</source>
        <target state="translated">'Set' 已宣告。</target>
        <note />
      </trans-unit>
      <trans-unit id="ERR_NameNotDeclared1">
        <source>'{0}' is not declared. It may be inaccessible due to its protection level.</source>
        <target state="translated">'{0}' 未宣告。由於其保護層級，可能無法對其進行存取。</target>
        <note />
      </trans-unit>
      <trans-unit id="ERR_BinaryOperands3">
        <source>Operator '{0}' is not defined for types '{1}' and '{2}'.</source>
        <target state="translated">未對類型 '{1}' 和 '{2}' 定義運算子 '{0}'。</target>
        <note />
      </trans-unit>
      <trans-unit id="ERR_ExpectedProcedure">
        <source>Expression is not a method.</source>
        <target state="translated">運算式不是方法。</target>
        <note />
      </trans-unit>
      <trans-unit id="ERR_OmittedArgument2">
        <source>Argument not specified for parameter '{0}' of '{1}'.</source>
        <target state="translated">未對 '{1}' 的參數 '{0}' 指定引數。</target>
        <note />
      </trans-unit>
      <trans-unit id="ERR_NameNotMember2">
        <source>'{0}' is not a member of '{1}'.</source>
        <target state="translated">'{0}' 不是 '{1}' 的成員。</target>
        <note />
      </trans-unit>
      <trans-unit id="ERR_EndClassNoClass">
        <source>'End Class' must be preceded by a matching 'Class'.</source>
        <target state="translated">'End Class' 之前必須搭配相對應的 'Class'。</target>
        <note />
      </trans-unit>
      <trans-unit id="ERR_BadClassFlags1">
        <source>Classes cannot be declared '{0}'.</source>
        <target state="translated">類別不可宣告為 '{0}'。</target>
        <note />
      </trans-unit>
      <trans-unit id="ERR_ImportsMustBeFirst">
        <source>'Imports' statements must precede any declarations.</source>
        <target state="translated">'Imports' 陳述式必須在任何宣告之前。</target>
        <note />
      </trans-unit>
      <trans-unit id="ERR_NonNamespaceOrClassOnImport2">
        <source>'{1}' for the Imports '{0}' does not refer to a Namespace, Class, Structure, Enum or Module.</source>
        <target state="translated">'Imports '{0}' 的 '{1}' 並未參考 Namespace、Class、Structure、Enum 或 Module。</target>
        <note />
      </trans-unit>
      <trans-unit id="ERR_TypecharNotallowed">
        <source>Type declaration characters are not valid in this context.</source>
        <target state="translated">類型宣告字元在此內容中無效。</target>
        <note />
      </trans-unit>
      <trans-unit id="ERR_ObjectReferenceNotSupplied">
        <source>Reference to a non-shared member requires an object reference.</source>
        <target state="translated">參考非共用成員需要物件參考。</target>
        <note />
      </trans-unit>
      <trans-unit id="ERR_MyClassNotInClass">
        <source>'MyClass' cannot be used outside of a class.</source>
        <target state="translated">'MyClass' 無法在類別外使用。</target>
        <note />
      </trans-unit>
      <trans-unit id="ERR_IndexedNotArrayOrProc">
        <source>Expression is not an array or a method, and cannot have an argument list.</source>
        <target state="translated">運算式不是陣列或方法，所以不可以有引數清單。</target>
        <note />
      </trans-unit>
      <trans-unit id="ERR_EventSourceIsArray">
        <source>'WithEvents' variables cannot be typed as arrays.</source>
        <target state="translated">'WithEvents' 變數的類型不可以是陣列。</target>
        <note />
      </trans-unit>
      <trans-unit id="ERR_SharedConstructorWithParams">
        <source>Shared 'Sub New' cannot have any parameters.</source>
        <target state="translated">共用的 'Sub New' 不可以有任何參數。</target>
        <note />
      </trans-unit>
      <trans-unit id="ERR_SharedConstructorIllegalSpec1">
        <source>Shared 'Sub New' cannot be declared '{0}'.</source>
        <target state="translated">共用的 'Sub New' 不可宣告為 '{0}'。</target>
        <note />
      </trans-unit>
      <trans-unit id="ERR_ExpectedEndClass">
        <source>'Class' statement must end with a matching 'End Class'.</source>
        <target state="translated">'Class' 陳述式之後必須搭配相對應的 'End Class'。</target>
        <note />
      </trans-unit>
      <trans-unit id="ERR_UnaryOperand2">
        <source>Operator '{0}' is not defined for type '{1}'.</source>
        <target state="translated">未對類型 '{1}' 定義運算子 '{0}'。</target>
        <note />
      </trans-unit>
      <trans-unit id="ERR_BadFlagsWithDefault1">
        <source>'Default' cannot be combined with '{0}'.</source>
        <target state="translated">'Default' 無法和 '{0}' 相結合。</target>
        <note />
      </trans-unit>
      <trans-unit id="ERR_VoidValue">
        <source>Expression does not produce a value.</source>
        <target state="translated">運算式沒有產生值。</target>
        <note />
      </trans-unit>
      <trans-unit id="ERR_ConstructorFunction">
        <source>Constructor must be declared as a Sub, not as a Function.</source>
        <target state="translated">建構函式必須宣告為 Sub，而不是 Function。</target>
        <note />
      </trans-unit>
      <trans-unit id="ERR_InvalidLiteralExponent">
        <source>Exponent is not valid.</source>
        <target state="translated">指數無效。</target>
        <note />
      </trans-unit>
      <trans-unit id="ERR_NewCannotHandleEvents">
        <source>'Sub New' cannot handle events.</source>
        <target state="translated">'Sub New' 無法處理事件。</target>
        <note />
      </trans-unit>
      <trans-unit id="ERR_CircularEvaluation1">
        <source>Constant '{0}' cannot depend on its own value.</source>
        <target state="translated">常數 '{0}' 無法相依其本身的值。</target>
        <note />
      </trans-unit>
      <trans-unit id="ERR_BadFlagsOnSharedMeth1">
        <source>'Shared' cannot be combined with '{0}' on a method declaration.</source>
        <target state="translated">'Shared' 無法在方法宣告上和 '{0}' 相結合。</target>
        <note />
      </trans-unit>
      <trans-unit id="ERR_BadFlagsOnSharedProperty1">
        <source>'Shared' cannot be combined with '{0}' on a property declaration.</source>
        <target state="translated">'Shared' 無法在屬性宣告上與 '{0}' 相結合。</target>
        <note />
      </trans-unit>
      <trans-unit id="ERR_BadFlagsOnStdModuleProperty1">
        <source>Properties in a Module cannot be declared '{0}'.</source>
        <target state="translated">模組中的屬性不可宣告為 '{0}'。</target>
        <note />
      </trans-unit>
      <trans-unit id="ERR_SharedOnProcThatImpl">
        <source>Methods or events that implement interface members cannot be declared 'Shared'.</source>
        <target state="translated">實作介面成員的方法或事件不可以宣告為 'Shared'。</target>
        <note />
      </trans-unit>
      <trans-unit id="ERR_NoWithEventsVarOnHandlesList">
        <source>Handles clause requires a WithEvents variable defined in the containing type or one of its base types.</source>
        <target state="translated">Handles 子句需要 WithEvents 變數，該變數定義於包含類型或它的一種基底類型中。</target>
        <note />
      </trans-unit>
      <trans-unit id="ERR_InheritanceAccessMismatch5">
        <source>'{0}' cannot inherit from {1} '{2}' because it expands the access of the base {1} to {3} '{4}'.</source>
        <target state="translated">'{0}' 無法繼承自 {1} '{2}'，因為它會將基底 {1} 的存取展開至 {3} '{4}'。</target>
        <note />
      </trans-unit>
      <trans-unit id="ERR_NarrowingConversionDisallowed2">
        <source>Option Strict On disallows implicit conversions from '{0}' to '{1}'.</source>
        <target state="translated">Option Strict 為 On 時，不可進行 '{0}' 至 '{1}' 的隱含轉換。</target>
        <note />
      </trans-unit>
      <trans-unit id="ERR_NoArgumentCountOverloadCandidates1">
        <source>Overload resolution failed because no accessible '{0}' accepts this number of arguments.</source>
        <target state="translated">因為沒有可存取的 '{0}' 接受此引數數目，所以多載解析失敗。</target>
        <note />
      </trans-unit>
      <trans-unit id="ERR_NoViableOverloadCandidates1">
        <source>Overload resolution failed because no '{0}' is accessible.</source>
        <target state="translated">因為沒有任何可存取的 '{0}'，所以多載解析失敗。</target>
        <note />
      </trans-unit>
      <trans-unit id="ERR_NoCallableOverloadCandidates2">
        <source>Overload resolution failed because no accessible '{0}' can be called with these arguments:{1}</source>
        <target state="translated">因為沒有可利用這些引數呼叫之可存取的 '{0}'，所以多載解析失敗: {1}</target>
        <note />
      </trans-unit>
      <trans-unit id="ERR_BadOverloadCandidates2">
        <source>Overload resolution failed because no accessible '{0}' can be called:{1}</source>
        <target state="translated">多載解析失敗，因為無法呼叫可存取的 '{0}': {1}</target>
        <note />
      </trans-unit>
      <trans-unit id="ERR_NoNonNarrowingOverloadCandidates2">
        <source>Overload resolution failed because no accessible '{0}' can be called without a narrowing conversion:{1}</source>
        <target state="translated">因為沒有不需要縮減轉換即可呼叫之可存取的 '{0}'，所以多載解析失敗: {1}</target>
        <note />
      </trans-unit>
      <trans-unit id="ERR_ArgumentNarrowing3">
        <source>Argument matching parameter '{0}' narrows from '{1}' to '{2}'.</source>
        <target state="translated">與參數 '{0}' 對應的引數，從 '{1}' 縮減 '{2}'。</target>
        <note />
      </trans-unit>
      <trans-unit id="ERR_NoMostSpecificOverload2">
        <source>Overload resolution failed because no accessible '{0}' is most specific for these arguments:{1}</source>
        <target state="translated">因為沒有可存取的 '{0}' 對這些引數而言是最適合的，所以多載解析失敗: {1}</target>
        <note />
      </trans-unit>
      <trans-unit id="ERR_NotMostSpecificOverload">
        <source>Not most specific.</source>
        <target state="translated">並非最適合。</target>
        <note />
      </trans-unit>
      <trans-unit id="ERR_OverloadCandidate2">
        <source>
    '{0}': {1}</source>
        <target state="translated">
    '{0}': {1}</target>
        <note />
      </trans-unit>
      <trans-unit id="ERR_NoGetProperty1">
        <source>Property '{0}' is 'WriteOnly'.</source>
        <target state="translated">屬性 '{0}' 是 'WriteOnly'。</target>
        <note />
      </trans-unit>
      <trans-unit id="ERR_NoSetProperty1">
        <source>Property '{0}' is 'ReadOnly'.</source>
        <target state="translated">屬性 '{0}' 是 'ReadOnly'。</target>
        <note />
      </trans-unit>
      <trans-unit id="ERR_ParamTypingInconsistency">
        <source>All parameters must be explicitly typed if any of them are explicitly typed.</source>
        <target state="translated">如果明確輸入任何一個參數，則必須明確輸入所有參數。</target>
        <note />
      </trans-unit>
      <trans-unit id="ERR_ParamNameFunctionNameCollision">
        <source>Parameter cannot have the same name as its defining function.</source>
        <target state="translated">函式名稱不可同時做為參數名稱。</target>
        <note />
      </trans-unit>
      <trans-unit id="ERR_DateToDoubleConversion">
        <source>Conversion from 'Date' to 'Double' requires calling the 'Date.ToOADate' method.</source>
        <target state="translated">要將 'Date' 轉換成 'Double' 需要呼叫 'Date.ToOADate' 方法。</target>
        <note />
      </trans-unit>
      <trans-unit id="ERR_DoubleToDateConversion">
        <source>Conversion from 'Double' to 'Date' requires calling the 'Date.FromOADate' method.</source>
        <target state="translated">要將 'Double' 轉換成 'Date' 需要呼叫 'Date.FromOADate' 方法。</target>
        <note />
      </trans-unit>
      <trans-unit id="ERR_ZeroDivide">
        <source>Division by zero occurred while evaluating this expression.</source>
        <target state="translated">評估此運算式時發生除數為零的情形。</target>
        <note />
      </trans-unit>
      <trans-unit id="ERR_TryAndOnErrorDoNotMix">
        <source>Method cannot contain both a 'Try' statement and an 'On Error' or 'Resume' statement.</source>
        <target state="translated">方法不可以同時包含 'Try' 陳述式以及 'On Error' 或 'Resume' 陳述式。</target>
        <note />
      </trans-unit>
      <trans-unit id="ERR_PropertyAccessIgnored">
        <source>Property access must assign to the property or use its value.</source>
        <target state="translated">屬性的存取必須是指定值給屬性或使用屬性值。</target>
        <note />
      </trans-unit>
      <trans-unit id="ERR_InterfaceNoDefault1">
        <source>'{0}' cannot be indexed because it has no default property.</source>
        <target state="translated">'無法對 '{0}' 編製索引，因為其無預設屬性。</target>
        <note />
      </trans-unit>
      <trans-unit id="ERR_InvalidAssemblyAttribute1">
        <source>Attribute '{0}' cannot be applied to an assembly.</source>
        <target state="translated">無法將屬性 '{0}' 套用至組件。</target>
        <note />
      </trans-unit>
      <trans-unit id="ERR_InvalidModuleAttribute1">
        <source>Attribute '{0}' cannot be applied to a module.</source>
        <target state="translated">無法將屬性 '{0}' 套用至模組。</target>
        <note />
      </trans-unit>
      <trans-unit id="ERR_AmbiguousInUnnamedNamespace1">
        <source>'{0}' is ambiguous.</source>
        <target state="translated">'{0}' 模稜兩可。</target>
        <note />
      </trans-unit>
      <trans-unit id="ERR_DefaultMemberNotProperty1">
        <source>Default member of '{0}' is not a property.</source>
        <target state="translated">{0}' 的預設成員並非屬性。</target>
        <note />
      </trans-unit>
      <trans-unit id="ERR_AmbiguousInNamespace2">
        <source>'{0}' is ambiguous in the namespace '{1}'.</source>
        <target state="translated">'{0}' 在命名空間 '{1}' 中模稜兩可。</target>
        <note />
      </trans-unit>
      <trans-unit id="ERR_AmbiguousInImports2">
        <source>'{0}' is ambiguous, imported from the namespaces or types '{1}'.</source>
        <target state="translated">'從命名空間或類型 '{1}' 匯入的 '{0}' 模稜兩可。</target>
        <note />
      </trans-unit>
      <trans-unit id="ERR_AmbiguousInModules2">
        <source>'{0}' is ambiguous between declarations in Modules '{1}'.</source>
        <target state="translated">'{0}' 在模組 '{1}' 中的宣告之間模稜兩可。</target>
        <note />
      </trans-unit>
      <trans-unit id="ERR_AmbiguousInNamespaces2">
        <source>'{0}' is ambiguous between declarations in namespaces '{1}'.</source>
        <target state="translated">'{0}' 在命名空間 '{1}' 中的宣告之間模稜兩可。</target>
        <note />
      </trans-unit>
      <trans-unit id="ERR_ArrayInitializerTooFewDimensions">
        <source>Array initializer has too few dimensions.</source>
        <target state="translated">陣列初始設定式的維度太少。</target>
        <note />
      </trans-unit>
      <trans-unit id="ERR_ArrayInitializerTooManyDimensions">
        <source>Array initializer has too many dimensions.</source>
        <target state="translated">陣列初始設定式的維度太多。</target>
        <note />
      </trans-unit>
      <trans-unit id="ERR_InitializerTooFewElements1">
        <source>Array initializer is missing {0} elements.</source>
        <target state="translated">陣列初始設定式遺漏 {0} 個元素。</target>
        <note />
      </trans-unit>
      <trans-unit id="ERR_InitializerTooManyElements1">
        <source>Array initializer has {0} too many elements.</source>
        <target state="translated">陣列初始設定式有 {0} 太多元素。</target>
        <note />
      </trans-unit>
      <trans-unit id="ERR_NewOnAbstractClass">
        <source>'New' cannot be used on a class that is declared 'MustInherit'.</source>
        <target state="translated">'New' 不可以使用在宣告為 'MustInherit' 的類別上。</target>
        <note />
      </trans-unit>
      <trans-unit id="ERR_DuplicateNamedImportAlias1">
        <source>Alias '{0}' is already declared.</source>
        <target state="translated">別名 '{0}' 已宣告。</target>
        <note />
      </trans-unit>
      <trans-unit id="ERR_DuplicatePrefix">
        <source>XML namespace prefix '{0}' is already declared.</source>
        <target state="translated">XML 命名空間前置詞 '{0}' 已宣告。</target>
        <note />
      </trans-unit>
      <trans-unit id="ERR_StrictDisallowsLateBinding">
        <source>Option Strict On disallows late binding.</source>
        <target state="translated">Option Strict 為 On 時，不可使用晚期繫結。</target>
        <note />
      </trans-unit>
      <trans-unit id="ERR_AddressOfOperandNotMethod">
        <source>'AddressOf' operand must be the name of a method (without parentheses).</source>
        <target state="translated">'AddressOf' 運算元必須是方法名稱 (沒有括號)。</target>
        <note />
      </trans-unit>
      <trans-unit id="ERR_EndExternalSource">
        <source>'#End ExternalSource' must be preceded by a matching '#ExternalSource'.</source>
        <target state="translated">'#End ExternalSource' 之前必須搭配相對應的 '#ExternalSource'。</target>
        <note />
      </trans-unit>
      <trans-unit id="ERR_ExpectedEndExternalSource">
        <source>'#ExternalSource' statement must end with a matching '#End ExternalSource'.</source>
        <target state="translated">'#ExternalSource' 之後必須搭配相對應的 '#End ExternalSource'。</target>
        <note />
      </trans-unit>
      <trans-unit id="ERR_NestedExternalSource">
        <source>'#ExternalSource' directives cannot be nested.</source>
        <target state="translated">'#ExternalSource' 指示詞不可以是巢狀。</target>
        <note />
      </trans-unit>
      <trans-unit id="ERR_AddressOfNotDelegate1">
        <source>'AddressOf' expression cannot be converted to '{0}' because '{0}' is not a delegate type.</source>
        <target state="translated">'因為 '{0}' 不是委派類型，所以 'AddressOf' 運算式無法轉換成 '{0}'。</target>
        <note />
      </trans-unit>
      <trans-unit id="ERR_SyncLockRequiresReferenceType1">
        <source>'SyncLock' operand cannot be of type '{0}' because '{0}' is not a reference type.</source>
        <target state="translated">'SyncLock' 運算元不可是類型 '{0}'，因為 '{0}' 不是參考類型。</target>
        <note />
      </trans-unit>
      <trans-unit id="ERR_MethodAlreadyImplemented2">
        <source>'{0}.{1}' cannot be implemented more than once.</source>
        <target state="translated">'{0}.{1}' 只能實作一次。</target>
        <note />
      </trans-unit>
      <trans-unit id="ERR_DuplicateInInherits1">
        <source>'{0}' cannot be inherited more than once.</source>
        <target state="translated">'{0}' 不能繼承一次以上。</target>
        <note />
      </trans-unit>
      <trans-unit id="ERR_NamedParamArrayArgument">
        <source>Named argument cannot match a ParamArray parameter.</source>
        <target state="translated">具名引數無法符合 ParamArray 參數。</target>
        <note />
      </trans-unit>
      <trans-unit id="ERR_OmittedParamArrayArgument">
        <source>Omitted argument cannot match a ParamArray parameter.</source>
        <target state="translated">省略的引數無法符合 ParamArray 參數。</target>
        <note />
      </trans-unit>
      <trans-unit id="ERR_ParamArrayArgumentMismatch">
        <source>Argument cannot match a ParamArray parameter.</source>
        <target state="translated">引數無法符合 ParamArray 參數。</target>
        <note />
      </trans-unit>
      <trans-unit id="ERR_EventNotFound1">
        <source>Event '{0}' cannot be found.</source>
        <target state="translated">找不到事件 '{0}'。</target>
        <note />
      </trans-unit>
      <trans-unit id="ERR_ModuleCantUseVariableSpecifier1">
        <source>Variables in Modules cannot be declared '{0}'.</source>
        <target state="translated">Module 中的變數不可宣告為 '{0}'。</target>
        <note />
      </trans-unit>
      <trans-unit id="ERR_SharedEventNeedsSharedHandler">
        <source>Events of shared WithEvents variables cannot be handled by non-shared methods.</source>
        <target state="translated">共用 WithEvents 變數的事件不能由非共用的方法處理。</target>
        <note />
      </trans-unit>
      <trans-unit id="ERR_ExpectedMinus">
        <source>'-' expected.</source>
        <target state="translated">'必須有 '-'。</target>
        <note />
      </trans-unit>
      <trans-unit id="ERR_InterfaceMemberSyntax">
        <source>Interface members must be methods, properties, events, or type definitions.</source>
        <target state="translated">介面成員必須是方法、屬性、事件或類型定義。</target>
        <note />
      </trans-unit>
      <trans-unit id="ERR_InvInsideInterface">
        <source>Statement cannot appear within an interface body.</source>
        <target state="translated">陳述式不能出現在介面主體內。</target>
        <note />
      </trans-unit>
      <trans-unit id="ERR_InvInsideEndsInterface">
        <source>Statement cannot appear within an interface body. End of interface assumed.</source>
        <target state="translated">陳述式不可以在介面主體中出現。已假設是介面結尾。</target>
        <note />
      </trans-unit>
      <trans-unit id="ERR_BadFlagsInNotInheritableClass1">
        <source>'NotInheritable' classes cannot have members declared '{0}'.</source>
        <target state="translated">'NotInheritable' 類別不可有宣告為 '{0}' 的成員。</target>
        <note />
      </trans-unit>
      <trans-unit id="ERR_BaseOnlyClassesMustBeExplicit2">
        <source>Class '{0}' must either be declared 'MustInherit' or override the following inherited 'MustOverride' member(s): {1}.</source>
        <target state="translated">類別 '{0}' 必須宣告為 'MustInherit'，或是覆寫下列繼承的 'MustOverride' 成員: {1}。</target>
        <note />
      </trans-unit>
      <trans-unit id="ERR_MustInheritEventNotOverridden">
        <source>'{0}' is a MustOverride event in the base class '{1}'. Visual Basic does not support event overriding. You must either provide an implementation for the event in the base class, or make class '{2}' MustInherit.</source>
        <target state="translated">'{0}' 是基底類別 '{1}' 中的 MustOverride 事件。Visual Basic 不支援事件覆寫。您必須提供基底類別中的事件實作，或將類別 '{2}' 設為 MustInherit。</target>
        <note />
      </trans-unit>
      <trans-unit id="ERR_NegativeArraySize">
        <source>Array dimensions cannot have a negative size.</source>
        <target state="translated">陣列維度大小不可以是負數。</target>
        <note />
      </trans-unit>
      <trans-unit id="ERR_MyClassAbstractCall1">
        <source>'MustOverride' method '{0}' cannot be called with 'MyClass'.</source>
        <target state="translated">'無法以 'MyClass' 呼叫 'MustOverride' 方法 '{0}'。</target>
        <note />
      </trans-unit>
      <trans-unit id="ERR_EndDisallowedInDllProjects">
        <source>'End' statement cannot be used in class library projects.</source>
        <target state="translated">'不可以在類別庫專案中使用 'End' 陳述式。</target>
        <note />
      </trans-unit>
      <trans-unit id="ERR_BlockLocalShadowing1">
        <source>Variable '{0}' hides a variable in an enclosing block.</source>
        <target state="translated">變數 '{0}' 在封閉區塊中隱藏了變數。</target>
        <note />
      </trans-unit>
      <trans-unit id="ERR_ModuleNotAtNamespace">
        <source>'Module' statements can occur only at file or namespace level.</source>
        <target state="translated">'Module' 陳述式只可以發生在檔案或命名空間層級。</target>
        <note />
      </trans-unit>
      <trans-unit id="ERR_NamespaceNotAtNamespace">
        <source>'Namespace' statements can occur only at file or namespace level.</source>
        <target state="translated">'Namespace' 陳述式只可以發生在檔案或命名空間層級。</target>
        <note />
      </trans-unit>
      <trans-unit id="ERR_InvInsideEnum">
        <source>Statement cannot appear within an Enum body.</source>
        <target state="translated">陳述式不可出現在列舉主體中。</target>
        <note />
      </trans-unit>
      <trans-unit id="ERR_InvInsideEndsEnum">
        <source>Statement cannot appear within an Enum body. End of Enum assumed.</source>
        <target state="translated">陳述式不可以在列舉主體中出現。已假設是列舉結尾。</target>
        <note />
      </trans-unit>
      <trans-unit id="ERR_InvalidOptionStrict">
        <source>'Option Strict' can be followed only by 'On' or 'Off'.</source>
        <target state="translated">'Option Strict' 之後只能是 'On' 或 'Off'。</target>
        <note />
      </trans-unit>
      <trans-unit id="ERR_EndStructureNoStructure">
        <source>'End Structure' must be preceded by a matching 'Structure'.</source>
        <target state="translated">'End Structure' 之前必須搭配相對應的 'Structure'。</target>
        <note />
      </trans-unit>
      <trans-unit id="ERR_EndModuleNoModule">
        <source>'End Module' must be preceded by a matching 'Module'.</source>
        <target state="translated">'End Module' 之前必須搭配相對應的 'Module'。</target>
        <note />
      </trans-unit>
      <trans-unit id="ERR_EndNamespaceNoNamespace">
        <source>'End Namespace' must be preceded by a matching 'Namespace'.</source>
        <target state="translated">'End Namespace' 之前必須搭配相對應的 'Namespace'。</target>
        <note />
      </trans-unit>
      <trans-unit id="ERR_ExpectedEndStructure">
        <source>'Structure' statement must end with a matching 'End Structure'.</source>
        <target state="translated">'Structure' 陳述式之後必須搭配相對應的 'End Structure'。</target>
        <note />
      </trans-unit>
      <trans-unit id="ERR_ExpectedEndModule">
        <source>'Module' statement must end with a matching 'End Module'.</source>
        <target state="translated">'Module' 陳述式之後必須搭配相對應的 'End Module'。</target>
        <note />
      </trans-unit>
      <trans-unit id="ERR_ExpectedEndNamespace">
        <source>'Namespace' statement must end with a matching 'End Namespace'.</source>
        <target state="translated">'Namespace' 陳述式之後必須搭配相對應的 'End Namespace'。</target>
        <note />
      </trans-unit>
      <trans-unit id="ERR_OptionStmtWrongOrder">
        <source>'Option' statements must precede any declarations or 'Imports' statements.</source>
        <target state="translated">'Option' 陳述式必須在所有的宣告或 'Imports' 陳述式之前。</target>
        <note />
      </trans-unit>
      <trans-unit id="ERR_StructCantInherit">
        <source>Structures cannot have 'Inherits' statements.</source>
        <target state="translated">結構不可出現 'Inherits' 陳述式。</target>
        <note />
      </trans-unit>
      <trans-unit id="ERR_NewInStruct">
        <source>Structures cannot declare a non-shared 'Sub New' with no parameters.</source>
        <target state="translated">結構無法宣告非共用且無參數的 'Sub New'。</target>
        <note />
      </trans-unit>
      <trans-unit id="ERR_InvalidEndGet">
        <source>'End Get' must be preceded by a matching 'Get'.</source>
        <target state="translated">'End Get' 之前必須搭配相對應的 'Get'。</target>
        <note />
      </trans-unit>
      <trans-unit id="ERR_MissingEndGet">
        <source>'Get' statement must end with a matching 'End Get'.</source>
        <target state="translated">'Get' 陳述式之後必須搭配相對應的 'End Get'。</target>
        <note />
      </trans-unit>
      <trans-unit id="ERR_InvalidEndSet">
        <source>'End Set' must be preceded by a matching 'Set'.</source>
        <target state="translated">'End Set' 之前必須搭配相對應的 'Set'。</target>
        <note />
      </trans-unit>
      <trans-unit id="ERR_MissingEndSet">
        <source>'Set' statement must end with a matching 'End Set'.</source>
        <target state="translated">'Set' 陳述式之後必須搭配相對應的 'End Set'。</target>
        <note />
      </trans-unit>
      <trans-unit id="ERR_InvInsideEndsProperty">
        <source>Statement cannot appear within a property body. End of property assumed.</source>
        <target state="translated">陳述式不可以在屬性主體中出現。已假設是屬性結尾。</target>
        <note />
      </trans-unit>
      <trans-unit id="ERR_DuplicateWriteabilityCategoryUsed">
        <source>'ReadOnly' and 'WriteOnly' cannot be combined.</source>
        <target state="translated">'無法結合 'ReadOnly' 和 'WriteOnly'。</target>
        <note />
      </trans-unit>
      <trans-unit id="ERR_ExpectedGreater">
        <source>'&gt;' expected.</source>
        <target state="translated">'必須有 '&gt;'。</target>
        <note />
      </trans-unit>
      <trans-unit id="ERR_AttributeStmtWrongOrder">
        <source>Assembly or Module attribute statements must precede any declarations in a file.</source>
        <target state="translated">組件或模組屬性陳述式必須在檔案中任何宣告之前。</target>
        <note />
      </trans-unit>
      <trans-unit id="ERR_NoExplicitArraySizes">
        <source>Array bounds cannot appear in type specifiers.</source>
        <target state="translated">陣列界限的宣告不可以出現在類型規範中。</target>
        <note />
      </trans-unit>
      <trans-unit id="ERR_BadPropertyFlags1">
        <source>Properties cannot be declared '{0}'.</source>
        <target state="translated">屬性不可宣告為 '{0}'。</target>
        <note />
      </trans-unit>
      <trans-unit id="ERR_InvalidOptionExplicit">
        <source>'Option Explicit' can be followed only by 'On' or 'Off'.</source>
        <target state="translated">'Option Explicit' 之後只能是 'On' 或 'Off'。</target>
        <note />
      </trans-unit>
      <trans-unit id="ERR_MultipleParameterSpecifiers">
        <source>'ByVal' and 'ByRef' cannot be combined.</source>
        <target state="translated">'無法結合 'ByVal' 和 'ByRef'。</target>
        <note />
      </trans-unit>
      <trans-unit id="ERR_MultipleOptionalParameterSpecifiers">
        <source>'Optional' and 'ParamArray' cannot be combined.</source>
        <target state="translated">'無法結合 'Optional' 和 'ParamArray'。</target>
        <note />
      </trans-unit>
      <trans-unit id="ERR_UnsupportedProperty1">
        <source>Property '{0}' is of an unsupported type.</source>
        <target state="translated">屬性 '{0}' 是不支援的類型。</target>
        <note />
      </trans-unit>
      <trans-unit id="ERR_InvalidOptionalParameterUsage1">
        <source>Attribute '{0}' cannot be applied to a method with optional parameters.</source>
        <target state="translated">無法將屬性 '{0}' 套用至具有選擇性參數的方法。</target>
        <note />
      </trans-unit>
      <trans-unit id="ERR_ReturnFromNonFunction">
        <source>'Return' statement in a Sub or a Set cannot return a value.</source>
        <target state="translated">'在 Sub 或 Set 中的 'Return' 陳述式無法傳回值。</target>
        <note />
      </trans-unit>
      <trans-unit id="ERR_UnterminatedStringLiteral">
        <source>String constants must end with a double quote.</source>
        <target state="translated">字串常數必須以雙引號結尾。</target>
        <note />
      </trans-unit>
      <trans-unit id="ERR_UnsupportedType1">
        <source>'{0}' is an unsupported type.</source>
        <target state="translated">'{0}' 是不支援的類型。</target>
        <note />
      </trans-unit>
      <trans-unit id="ERR_InvalidEnumBase">
        <source>Enums must be declared as an integral type.</source>
        <target state="translated">列舉必須宣告為整數類資料類型。</target>
        <note />
      </trans-unit>
      <trans-unit id="ERR_ByRefIllegal1">
        <source>{0} parameters cannot be declared 'ByRef'.</source>
        <target state="translated">{0} 參數不可宣告為 'ByRef'。</target>
        <note />
      </trans-unit>
      <trans-unit id="ERR_UnreferencedAssembly3">
        <source>Reference required to assembly '{0}' containing the type '{1}'. Add one to your project.</source>
        <target state="translated">組件 '{0}' (包含類型 '{1}') 需要參考。請在您的專案中加入一個參考。</target>
        <note />
      </trans-unit>
      <trans-unit id="ERR_UnreferencedModule3">
        <source>Reference required to module '{0}' containing the type '{1}'. Add one to your project.</source>
        <target state="translated">模組 '{0}' (包含類型 '{1}') 需要參考。請在您的專案中加入一個參考。</target>
        <note />
      </trans-unit>
      <trans-unit id="ERR_ReturnWithoutValue">
        <source>'Return' statement in a Function, Get, or Operator must return a value.</source>
        <target state="translated">'在 Function、Get 或 Operator 中的 'Return' 陳述式必須傳回值。</target>
        <note />
      </trans-unit>
      <trans-unit id="ERR_UnsupportedField1">
        <source>Field '{0}' is of an unsupported type.</source>
        <target state="translated">欄位 '{0}' 是不支援的類型。</target>
        <note />
      </trans-unit>
      <trans-unit id="ERR_UnsupportedMethod1">
        <source>'{0}' has a return type that is not supported or parameter types that are not supported.</source>
        <target state="translated">'{0}' 含有不支援的傳回類型或多個不支援的參數類型。</target>
        <note />
      </trans-unit>
      <trans-unit id="ERR_NoNonIndexProperty1">
        <source>Property '{0}' with no parameters cannot be found.</source>
        <target state="translated">找不到不含有參數的屬性 '{0}'。</target>
        <note />
      </trans-unit>
      <trans-unit id="ERR_BadAttributePropertyType1">
        <source>Property or field '{0}' does not have a valid attribute type.</source>
        <target state="translated">屬性或欄位 '{0}' 不具備有效的屬性類型。</target>
        <note />
      </trans-unit>
      <trans-unit id="ERR_LocalsCannotHaveAttributes">
        <source>Attributes cannot be applied to local variables.</source>
        <target state="translated">屬性不可以套用至區域變數。</target>
        <note />
      </trans-unit>
      <trans-unit id="ERR_PropertyOrFieldNotDefined1">
        <source>Field or property '{0}' is not found.</source>
        <target state="translated">找不到欄位或屬性 '{0}'。</target>
        <note />
      </trans-unit>
      <trans-unit id="ERR_InvalidAttributeUsage2">
        <source>Attribute '{0}' cannot be applied to '{1}' because the attribute is not valid on this declaration type.</source>
        <target state="translated">無法將屬性 '{0}' 套用至 '{1}'，因為該屬性在此宣告類型上無效。</target>
        <note />
      </trans-unit>
      <trans-unit id="ERR_InvalidAttributeUsageOnAccessor">
        <source>Attribute '{0}' cannot be applied to '{1}' of '{2}' because the attribute is not valid on this declaration type.</source>
        <target state="translated">無法將屬性 '{0}' 套用至 '{2}' 的 '{1}'，因為該屬性在此宣告類型上無效。</target>
        <note />
      </trans-unit>
      <trans-unit id="ERR_NestedTypeInInheritsClause2">
        <source>Class '{0}' cannot reference its nested type '{1}' in Inherits clause.</source>
        <target state="translated">類別 '{0}' 無法參考其在 Inherits 子句中的巢狀類型 '{1}'。</target>
        <note />
      </trans-unit>
      <trans-unit id="ERR_TypeInItsInheritsClause1">
        <source>Class '{0}' cannot reference itself in Inherits clause.</source>
        <target state="translated">類別 '{0}' 無法在 Inherits 子句中參考自己本身。</target>
        <note />
      </trans-unit>
      <trans-unit id="ERR_BaseTypeReferences2">
        <source>
    Base type of '{0}' needs '{1}' to be resolved.</source>
        <target state="translated">
    '{0}' 的基底類型需要解析 '{1}'。</target>
        <note />
      </trans-unit>
      <trans-unit id="ERR_IllegalBaseTypeReferences3">
        <source>Inherits clause of {0} '{1}' causes cyclic dependency: {2}</source>
        <target state="translated">{0} '{1}' 的 Inherits 子句造成了循環依存性: {2}</target>
        <note />
      </trans-unit>
      <trans-unit id="ERR_InvalidMultipleAttributeUsage1">
        <source>Attribute '{0}' cannot be applied multiple times.</source>
        <target state="translated">屬性 '{0}' 不可多次套用。</target>
        <note />
      </trans-unit>
      <trans-unit id="ERR_InvalidMultipleAttributeUsageInNetModule2">
        <source>Attribute '{0}' in '{1}' cannot be applied multiple times.</source>
        <target state="translated">{1}' 中的屬性 '{0}' 不可多次套用。</target>
        <note />
      </trans-unit>
      <trans-unit id="ERR_CantThrowNonException">
        <source>'Throw' operand must derive from 'System.Exception'.</source>
        <target state="translated">'Throw' 運算元必須衍生自 'System.Exception'。</target>
        <note />
      </trans-unit>
      <trans-unit id="ERR_MustBeInCatchToRethrow">
        <source>'Throw' statement cannot omit operand outside a 'Catch' statement or inside a 'Finally' statement.</source>
        <target state="translated">'Throw' 陳述式不可以在 'Catch' 陳述式外或 'Finally' 陳述式內省略運算元。</target>
        <note />
      </trans-unit>
      <trans-unit id="ERR_ParamArrayMustBeByVal">
        <source>ParamArray parameters must be declared 'ByVal'.</source>
        <target state="translated">ParamArray 參數必須宣告為 'ByVal'。</target>
        <note />
      </trans-unit>
      <trans-unit id="ERR_UseOfObsoleteSymbol2">
        <source>'{0}' is obsolete: '{1}'.</source>
        <target state="translated">'{0}' 已經過時: '{1}'。</target>
        <note />
      </trans-unit>
      <trans-unit id="ERR_RedimNoSizes">
        <source>'ReDim' statements require a parenthesized list of the new bounds of each dimension of the array.</source>
        <target state="translated">'ReDim' 陳述式需要每個陣列維度新界限的括號清單。</target>
        <note />
      </trans-unit>
      <trans-unit id="ERR_InitWithMultipleDeclarators">
        <source>Explicit initialization is not permitted with multiple variables declared with a single type specifier.</source>
        <target state="translated">以單一類型規範來宣告多個變數時不允許明確初始化。</target>
        <note />
      </trans-unit>
      <trans-unit id="ERR_InitWithExplicitArraySizes">
        <source>Explicit initialization is not permitted for arrays declared with explicit bounds.</source>
        <target state="translated">以明確的界限來宣告陣列時不允許明確初始化。</target>
        <note />
      </trans-unit>
      <trans-unit id="ERR_EndSyncLockNoSyncLock">
        <source>'End SyncLock' must be preceded by a matching 'SyncLock'.</source>
        <target state="translated">'End SyncLock' 之前必須搭配相對應的 'SyncLock'。</target>
        <note />
      </trans-unit>
      <trans-unit id="ERR_ExpectedEndSyncLock">
        <source>'SyncLock' statement must end with a matching 'End SyncLock'.</source>
        <target state="translated">'SyncLock' 之後必須搭配相對應的 'End SyncLock'。</target>
        <note />
      </trans-unit>
      <trans-unit id="ERR_NameNotEvent2">
        <source>'{0}' is not an event of '{1}'.</source>
        <target state="translated">'{0}' 不是 '{1}' 的事件。</target>
        <note />
      </trans-unit>
      <trans-unit id="ERR_AddOrRemoveHandlerEvent">
        <source>'AddHandler' or 'RemoveHandler' statement event operand must be a dot-qualified expression or a simple name.</source>
        <target state="translated">'AddHandler' 或 'RemoveHandler' 陳述式事件運算元必須是點限定運算式 (Dot-qualified Expression) 或是簡單名稱。</target>
        <note />
      </trans-unit>
      <trans-unit id="ERR_UnrecognizedEnd">
        <source>'End' statement not valid.</source>
        <target state="translated">'End' 陳述式無效。</target>
        <note />
      </trans-unit>
      <trans-unit id="ERR_ArrayInitForNonArray2">
        <source>Array initializers are valid only for arrays, but the type of '{0}' is '{1}'.</source>
        <target state="translated">陣列初始設定式只對陣列有效，但 '{0}' 的類型是 '{1}'。</target>
        <note />
      </trans-unit>
      <trans-unit id="ERR_EndRegionNoRegion">
        <source>'#End Region' must be preceded by a matching '#Region'.</source>
        <target state="translated">'#End Region' 之前必須搭配相對應的 '#Region'。</target>
        <note />
      </trans-unit>
      <trans-unit id="ERR_ExpectedEndRegion">
        <source>'#Region' statement must end with a matching '#End Region'.</source>
        <target state="translated">'#Region' 之後必須搭配相對應的 '#End Region'。</target>
        <note />
      </trans-unit>
      <trans-unit id="ERR_InheritsStmtWrongOrder">
        <source>'Inherits' statement must precede all declarations in a class.</source>
        <target state="translated">'Inherits' 陳述式必須在類別中所有宣告之前。</target>
        <note />
      </trans-unit>
      <trans-unit id="ERR_AmbiguousAcrossInterfaces3">
        <source>'{0}' is ambiguous across the inherited interfaces '{1}' and '{2}'.</source>
        <target state="translated">'跨繼承介面 '{1}' 和 '{2}' 的 '{0}' 模稜兩可。</target>
        <note />
      </trans-unit>
      <trans-unit id="ERR_DefaultPropertyAmbiguousAcrossInterfaces4">
        <source>Default property access is ambiguous between the inherited interface members '{0}' of interface '{1}' and '{2}' of interface '{3}'.</source>
        <target state="translated">在介面 '{1}' 的繼承介面成員 '{0}' 以及介面 '{3}' 的 '{2}' 之間，預設屬性存取模稜兩可。</target>
        <note />
      </trans-unit>
      <trans-unit id="ERR_InterfaceEventCantUse1">
        <source>Events in interfaces cannot be declared '{0}'.</source>
        <target state="translated">介面中的事件不可宣告為 '{0}'。</target>
        <note />
      </trans-unit>
      <trans-unit id="ERR_ExecutableAsDeclaration">
        <source>Statement cannot appear outside of a method body.</source>
        <target state="translated">陳述式不可出現在方法主體之外。</target>
        <note />
      </trans-unit>
      <trans-unit id="ERR_StructureNoDefault1">
        <source>Structure '{0}' cannot be indexed because it has no default property.</source>
        <target state="translated">無法對結構 '{0}' 編製索引，因為其無預設屬性。</target>
        <note />
      </trans-unit>
      <trans-unit id="ERR_MustShadow2">
        <source>{0} '{1}' must be declared 'Shadows' because another member with this name is declared 'Shadows'.</source>
        <target state="translated">{0} '{1}' 必須宣告為 'Shadows'，因為使用此名稱的另一個成員已宣告為 'Shadows'。</target>
        <note />
      </trans-unit>
      <trans-unit id="ERR_OverrideWithOptionalTypes2">
        <source>'{0}' cannot override '{1}' because they differ by the types of optional parameters.</source>
        <target state="translated">'{0}' 無法覆寫 '{1}'，因為其選擇性參數類型不同。</target>
        <note />
      </trans-unit>
      <trans-unit id="ERR_ExpectedEndOfExpression">
        <source>End of expression expected.</source>
        <target state="translated">必須是運算式結尾。</target>
        <note />
      </trans-unit>
      <trans-unit id="ERR_StructsCannotHandleEvents">
        <source>Methods declared in structures cannot have 'Handles' clauses.</source>
        <target state="translated">結構中宣告的方法不能有 'Handles' 子句。</target>
        <note />
      </trans-unit>
      <trans-unit id="ERR_OverridesImpliesOverridable">
        <source>Methods declared 'Overrides' cannot be declared 'Overridable' because they are implicitly overridable.</source>
        <target state="translated">宣告為 'Overrides' 的方法無法宣告為 'Overridable'，因為它們可以被隱含地覆寫。</target>
        <note />
      </trans-unit>
      <trans-unit id="ERR_LocalNamedSameAsParam1">
        <source>'{0}' is already declared as a parameter of this method.</source>
        <target state="translated">'{0}' 已經宣告為此方法的參數。</target>
        <note />
      </trans-unit>
      <trans-unit id="ERR_LocalNamedSameAsParamInLambda1">
        <source>Variable '{0}' is already declared as a parameter of this or an enclosing lambda expression.</source>
        <target state="translated">變數 '{0}' 已宣告為此運算式或封閉式 Lambda 運算式的參數。</target>
        <note />
      </trans-unit>
      <trans-unit id="ERR_ModuleCantUseTypeSpecifier1">
        <source>Type in a Module cannot be declared '{0}'.</source>
        <target state="translated">Module 中的類型不可宣告為 '{0}'。</target>
        <note />
      </trans-unit>
      <trans-unit id="ERR_InValidSubMainsFound1">
        <source>No accessible 'Main' method with an appropriate signature was found in '{0}'.</source>
        <target state="translated">在 '{0}' 中找不到具有適當簽章的可存取 'Main' 方法。</target>
        <note />
      </trans-unit>
      <trans-unit id="ERR_MoreThanOneValidMainWasFound2">
        <source>'Sub Main' is declared more than once in '{0}': {1}</source>
        <target state="translated">'在 '{0}' 中已重複宣告 'Sub Main': {1}</target>
        <note />
      </trans-unit>
      <trans-unit id="ERR_CannotConvertValue2">
        <source>Value '{0}' cannot be converted to '{1}'.</source>
        <target state="translated">值 '{0}' 無法轉換成 '{1}'。</target>
        <note />
      </trans-unit>
      <trans-unit id="ERR_OnErrorInSyncLock">
        <source>'On Error' statements are not valid within 'SyncLock' statements.</source>
        <target state="translated">'SyncLock' 陳述式中的 'On Error' 陳述式無效。</target>
        <note />
      </trans-unit>
      <trans-unit id="ERR_NarrowingConversionCollection2">
        <source>Option Strict On disallows implicit conversions from '{0}' to '{1}'; the Visual Basic 6.0 collection type is not compatible with the .NET Framework collection type.</source>
        <target state="translated">Option Strict 為 On 時，不可進行 '{0}' 至 '{1}' 的隱含轉換。Visual Basic 6.0 集合類型與 .NET Framework 集合類型不相容。</target>
        <note />
      </trans-unit>
      <trans-unit id="ERR_GotoIntoTryHandler">
        <source>'GoTo {0}' is not valid because '{0}' is inside a 'Try', 'Catch' or 'Finally' statement that does not contain this statement.</source>
        <target state="translated">'GoTo {0}' 無效，因為 '{0}' 位於不包含此陳述式的 'Try'、'Catch' 或 'Finally' 陳述式內。</target>
        <note />
      </trans-unit>
      <trans-unit id="ERR_GotoIntoSyncLock">
        <source>'GoTo {0}' is not valid because '{0}' is inside a 'SyncLock' statement that does not contain this statement.</source>
        <target state="translated">'GoTo {0}' 無效，因為 '{0}' 位於不包含此陳述式的 'SyncLock' 陳述式中。</target>
        <note />
      </trans-unit>
      <trans-unit id="ERR_GotoIntoWith">
        <source>'GoTo {0}' is not valid because '{0}' is inside a 'With' statement that does not contain this statement.</source>
        <target state="translated">'GoTo {0}' 無效，因為 '{0}' 位於不包含此陳述式的 'With' 陳述式中。</target>
        <note />
      </trans-unit>
      <trans-unit id="ERR_GotoIntoFor">
        <source>'GoTo {0}' is not valid because '{0}' is inside a 'For' or 'For Each' statement that does not contain this statement.</source>
        <target state="translated">'GoTo {0}' 無效，因為 '{0}' 位於不包含此陳述式的 'For' 或 'For Each' 陳述式中。</target>
        <note />
      </trans-unit>
      <trans-unit id="ERR_BadAttributeNonPublicConstructor">
        <source>Attribute cannot be used because it does not have a Public constructor.</source>
        <target state="translated">無法使用屬性，因為它沒有 Public 建構函式。</target>
        <note />
      </trans-unit>
      <trans-unit id="ERR_DefaultEventNotFound1">
        <source>Event '{0}' specified by the 'DefaultEvent' attribute is not a publicly accessible event for this class.</source>
        <target state="translated">DefaultEvent' 屬性所指定的 '{0}' 事件，對此類別而言並非可公開存取的事件。</target>
        <note />
      </trans-unit>
      <trans-unit id="ERR_InvalidNonSerializedUsage">
        <source>'NonSerialized' attribute will not have any effect on this member because its containing class is not exposed as 'Serializable'.</source>
        <target state="translated">'NonSerialized' 屬性對這個成員將沒有任何作用，因為它的包含類別並未公開為 'Serializable'。</target>
        <note />
      </trans-unit>
      <trans-unit id="ERR_ExpectedContinueKind">
        <source>'Continue' must be followed by 'Do', 'For' or 'While'.</source>
        <target state="translated">'Continue' 必須在 'Do'、'For' 或 'While' 之前。</target>
        <note />
      </trans-unit>
      <trans-unit id="ERR_ContinueDoNotWithinDo">
        <source>'Continue Do' can only appear inside a 'Do' statement.</source>
        <target state="translated">'Continue Do' 只可以在 'Do' 陳述式中出現。</target>
        <note />
      </trans-unit>
      <trans-unit id="ERR_ContinueForNotWithinFor">
        <source>'Continue For' can only appear inside a 'For' statement.</source>
        <target state="translated">'Continue For' 只可以在 'For' 陳述式中出現。</target>
        <note />
      </trans-unit>
      <trans-unit id="ERR_ContinueWhileNotWithinWhile">
        <source>'Continue While' can only appear inside a 'While' statement.</source>
        <target state="translated">'Continue While' 只可以在 'While' 陳述式中出現。</target>
        <note />
      </trans-unit>
      <trans-unit id="ERR_DuplicateParameterSpecifier">
        <source>Parameter specifier is duplicated.</source>
        <target state="translated">參數規範重複。</target>
        <note />
      </trans-unit>
      <trans-unit id="ERR_ModuleCantUseDLLDeclareSpecifier1">
        <source>'Declare' statements in a Module cannot be declared '{0}'.</source>
        <target state="translated">'Module 中的 'Declare' 陳述式不可宣告為 '{0}'。</target>
        <note />
      </trans-unit>
      <trans-unit id="ERR_StructCantUseDLLDeclareSpecifier1">
        <source>'Declare' statements in a structure cannot be declared '{0}'.</source>
        <target state="translated">'結構中的 'Declare' 陳述式不可宣告為 '{0}'。</target>
        <note />
      </trans-unit>
      <trans-unit id="ERR_TryCastOfValueType1">
        <source>'TryCast' operand must be reference type, but '{0}' is a value type.</source>
        <target state="translated">'TryCast' 運算元必須要是參考類型，但 '{0}' 是實值類型。</target>
        <note />
      </trans-unit>
      <trans-unit id="ERR_TryCastOfUnconstrainedTypeParam1">
        <source>'TryCast' operands must be class-constrained type parameter, but '{0}' has no class constraint.</source>
        <target state="translated">'TryCast' 運算元必須是具備類別條件約束的類型參數，但 '{0}' 沒有類別條件約束。</target>
        <note />
      </trans-unit>
      <trans-unit id="ERR_AmbiguousDelegateBinding2">
        <source>No accessible '{0}' is most specific: {1}</source>
        <target state="translated">沒有最適用的 '{0}' 可供存取: {1}</target>
        <note />
      </trans-unit>
      <trans-unit id="ERR_SharedStructMemberCannotSpecifyNew">
        <source>Non-shared members in a Structure cannot be declared 'New'.</source>
        <target state="translated">Structure 中的非共用成員不可以宣告為 'New'。</target>
        <note />
      </trans-unit>
      <trans-unit id="ERR_GenericSubMainsFound1">
        <source>None of the accessible 'Main' methods with the appropriate signatures found in '{0}' can be the startup method since they are all either generic or nested in generic types.</source>
        <target state="translated">在 '{0}' 中所找到具有適當簽章之可存取的 'Main' 方法，沒有任何一個可做為啟動方法，因為所有這些方法都可能是泛型類型或是泛型類型中的巢狀類型。</target>
        <note />
      </trans-unit>
      <trans-unit id="ERR_GeneralProjectImportsError3">
        <source>Error in project-level import '{0}' at '{1}' : {2}</source>
        <target state="translated">專案層級的匯入 '{0}' 在 '{1}' 發生錯誤: {2}</target>
        <note />
      </trans-unit>
      <trans-unit id="ERR_InvalidTypeForAliasesImport2">
        <source>'{1}' for the Imports alias to '{0}' does not refer to a Namespace, Class, Structure, Interface, Enum or Module.</source>
        <target state="translated">'Imports 別名為 '{0}' 的 '{1}'，並未參考 Namespace、Class、Structure、Interface、Enum 或 Module。</target>
        <note />
      </trans-unit>
      <trans-unit id="ERR_UnsupportedConstant2">
        <source>Field '{0}.{1}' has an invalid constant value.</source>
        <target state="translated">欄位 '{0}.{1}' 的常數值無效。</target>
        <note />
      </trans-unit>
      <trans-unit id="ERR_ObsoleteArgumentsNeedParens">
        <source>Method arguments must be enclosed in parentheses.</source>
        <target state="translated">方法引數必須放在括號之中。</target>
        <note />
      </trans-unit>
      <trans-unit id="ERR_ObsoleteLineNumbersAreLabels">
        <source>Labels that are numbers must be followed by colons.</source>
        <target state="translated">內容為數字的標籤之後必須跟隨冒號。</target>
        <note />
      </trans-unit>
      <trans-unit id="ERR_ObsoleteStructureNotType">
        <source>'Type' statements are no longer supported; use 'Structure' statements instead.</source>
        <target state="translated">'不再支援 'Type' 陳述式。請使用 'Structure' 陳述式代替。</target>
        <note />
      </trans-unit>
      <trans-unit id="ERR_ObsoleteObjectNotVariant">
        <source>'Variant' is no longer a supported type; use the 'Object' type instead.</source>
        <target state="translated">'不再支援 'Variant' 類型。請使用 'Object' 類型代替。</target>
        <note />
      </trans-unit>
      <trans-unit id="ERR_ObsoleteLetSetNotNeeded">
        <source>'Let' and 'Set' assignment statements are no longer supported.</source>
        <target state="translated">'不再支援 'Let' 和 'Set' 指派陳述式。</target>
        <note />
      </trans-unit>
      <trans-unit id="ERR_ObsoletePropertyGetLetSet">
        <source>Property Get/Let/Set are no longer supported; use the new Property declaration syntax.</source>
        <target state="translated">不再支援 Property Get/Let/Set; 請使用新的 Property 宣告語法。</target>
        <note />
      </trans-unit>
      <trans-unit id="ERR_ObsoleteWhileWend">
        <source>'Wend' statements are no longer supported; use 'End While' statements instead.</source>
        <target state="translated">'不再支援 'Wend' 陳述式; 請使用 'End While' 陳述式代替。</target>
        <note />
      </trans-unit>
      <trans-unit id="ERR_ObsoleteRedimAs">
        <source>'ReDim' statements can no longer be used to declare array variables.</source>
        <target state="translated">'無法再使用 'ReDim' 陳述式來宣告陣列變數。</target>
        <note />
      </trans-unit>
      <trans-unit id="ERR_ObsoleteOptionalWithoutValue">
        <source>Optional parameters must specify a default value.</source>
        <target state="translated">選擇性參數必須指定預設值。</target>
        <note />
      </trans-unit>
      <trans-unit id="ERR_ObsoleteGosub">
        <source>'GoSub' statements are no longer supported.</source>
        <target state="translated">'不再支援 'GoSub' 陳述式。</target>
        <note />
      </trans-unit>
      <trans-unit id="ERR_ObsoleteOnGotoGosub">
        <source>'On GoTo' and 'On GoSub' statements are no longer supported.</source>
        <target state="translated">'不再支援 'On GoTo' 和 'On GoSub' 陳述式。</target>
        <note />
      </trans-unit>
      <trans-unit id="ERR_ObsoleteEndIf">
        <source>'EndIf' statements are no longer supported; use 'End If' instead.</source>
        <target state="translated">'不再支援 'EndIf' 陳述式; 請使用 'End If' 代替。</target>
        <note />
      </trans-unit>
      <trans-unit id="ERR_ObsoleteExponent">
        <source>'D' can no longer be used to indicate an exponent, use 'E' instead.</source>
        <target state="translated">'不再使用 'D' 來表示指數，請使用 'E' 代替。</target>
        <note />
      </trans-unit>
      <trans-unit id="ERR_ObsoleteAsAny">
        <source>'As Any' is not supported in 'Declare' statements.</source>
        <target state="translated">'Declare' 陳述式中不支援 'As Any'。</target>
        <note />
      </trans-unit>
      <trans-unit id="ERR_ObsoleteGetStatement">
        <source>'Get' statements are no longer supported. File I/O functionality is available in the 'Microsoft.VisualBasic' namespace.</source>
        <target state="translated">'不再支援 'Get' 陳述式。檔案 I/O 的功能可以在 'Microsoft.VisualBasic' 命名空間中使用。</target>
        <note />
      </trans-unit>
      <trans-unit id="ERR_OverrideWithArrayVsParamArray2">
        <source>'{0}' cannot override '{1}' because they differ by parameters declared 'ParamArray'.</source>
        <target state="translated">'{0}' 無法覆寫 '{1}'，因為其宣告為 'ParamArray' 的參數不同。</target>
        <note />
      </trans-unit>
      <trans-unit id="ERR_CircularBaseDependencies4">
        <source>This inheritance causes circular dependencies between {0} '{1}' and its nested or base type '{2}'.</source>
        <target state="translated">此繼承會導致 {0} '{1}' 與其巢狀或基底類型 '{2}' 之間發生循環相依。</target>
        <note />
      </trans-unit>
      <trans-unit id="ERR_NestedBase2">
        <source>{0} '{1}' cannot inherit from a type nested within it.</source>
        <target state="translated">{0} '{1}' 無法繼承自其內部的巢狀類型。</target>
        <note />
      </trans-unit>
      <trans-unit id="ERR_AccessMismatchOutsideAssembly4">
        <source>'{0}' cannot expose type '{1}' outside the project through {2} '{3}'.</source>
        <target state="translated">'{0}' 無法經由 {2} '{3}'，在專案外公開類型 '{1}'。</target>
        <note />
      </trans-unit>
      <trans-unit id="ERR_InheritanceAccessMismatchOutside3">
        <source>'{0}' cannot inherit from {1} '{2}' because it expands the access of the base {1} outside the assembly.</source>
        <target state="translated">'{0}' 無法繼承自 {1} '{2}'，因為其會在組件外展開基底 {1} 的存取。</target>
        <note />
      </trans-unit>
      <trans-unit id="ERR_UseOfObsoletePropertyAccessor3">
        <source>'{0}' accessor of '{1}' is obsolete: '{2}'.</source>
        <target state="translated">'{1}' 的 '{0}' 存取子已經過時: '{2}'。</target>
        <note />
      </trans-unit>
      <trans-unit id="ERR_UseOfObsoletePropertyAccessor2">
        <source>'{0}' accessor of '{1}' is obsolete.</source>
        <target state="translated">'{1}' 的 '{0}' 存取子已經過時。</target>
        <note />
      </trans-unit>
      <trans-unit id="ERR_AccessMismatchImplementedEvent6">
        <source>'{0}' cannot expose the underlying delegate type '{1}' of the event it is implementing to {2} '{3}' through {4} '{5}'.</source>
        <target state="translated">'{0}' 無法將其實作之事件的基礎委派類型 '{1}'，經由 {4} '{5}' 公開至 {2} '{3}'。</target>
        <note />
      </trans-unit>
      <trans-unit id="ERR_AccessMismatchImplementedEvent4">
        <source>'{0}' cannot expose the underlying delegate type '{1}' of the event it is implementing outside the project through {2} '{3}'.</source>
        <target state="translated">'{0}' 無法將其實作之事件的基礎委派類型 '{1}'，經由 {2} '{3}' 公開於專案之外。</target>
        <note />
      </trans-unit>
      <trans-unit id="ERR_InheritanceCycleInImportedType1">
        <source>Type '{0}' is not supported because it either directly or indirectly inherits from itself.</source>
        <target state="translated">因為類型 '{0}' 直接或間接繼承其本身，所以不受支援。</target>
        <note />
      </trans-unit>
      <trans-unit id="ERR_NoNonObsoleteConstructorOnBase3">
        <source>Class '{0}' must declare a 'Sub New' because the '{1}' in its base class '{2}' is marked obsolete.</source>
        <target state="translated">類別 '{0}' 必須宣告 'Sub New'，因為基底類別 '{2}' 中的 '{1}' 已標記為過時。</target>
        <note />
      </trans-unit>
      <trans-unit id="ERR_NoNonObsoleteConstructorOnBase4">
        <source>Class '{0}' must declare a 'Sub New' because the '{1}' in its base class '{2}' is marked obsolete: '{3}'.</source>
        <target state="translated">類別 '{0}' 必須宣告 'Sub New'，因為基底類別 '{2}' 中的 '{1}' 已標記為過時: '{3}'。</target>
        <note />
      </trans-unit>
      <trans-unit id="ERR_RequiredNonObsoleteNewCall3">
        <source>First statement of this 'Sub New' must be an explicit call to 'MyBase.New' or 'MyClass.New' because the '{0}' in the base class '{1}' of '{2}' is marked obsolete.</source>
        <target state="translated">此 'Sub New' 的第一個陳述式，必須是對 'MyBase.New' 或 'MyClass.New' 的明確呼叫，因為 '{2}' 的基底類別 '{1}' 中之 '{0}' 已標記為過時。</target>
        <note />
      </trans-unit>
      <trans-unit id="ERR_RequiredNonObsoleteNewCall4">
        <source>First statement of this 'Sub New' must be an explicit call to 'MyBase.New' or 'MyClass.New' because the '{0}' in the base class '{1}' of '{2}' is marked obsolete: '{3}'.</source>
        <target state="translated">此 'Sub New' 的第一個陳述式，必須是對 'MyBase.New' 或 'MyClass.New' 的明確呼叫，因為 '{2}' 的基底類別 '{1}' 中之 '{0}' 已標記為過時: '{3}'。</target>
        <note />
      </trans-unit>
      <trans-unit id="ERR_InheritsTypeArgAccessMismatch7">
        <source>'{0}' cannot inherit from {1} '{2}' because it expands the access of type '{3}' to {4} '{5}'.</source>
        <target state="translated">'{0}' 無法繼承自 {1} '{2}'，因為它會將類型 '{3}' 的存取展開至 {4} '{5}'。</target>
        <note />
      </trans-unit>
      <trans-unit id="ERR_InheritsTypeArgAccessMismatchOutside5">
        <source>'{0}' cannot inherit from {1} '{2}' because it expands the access of type '{3}' outside the assembly.</source>
        <target state="translated">'{0}' 無法繼承自 {1} '{2}'，因為它會在組件外展開類型 '{3}' 的存取。</target>
        <note />
      </trans-unit>
      <trans-unit id="ERR_PartialTypeAccessMismatch3">
        <source>Specified access '{0}' for '{1}' does not match the access '{2}' specified on one of its other partial types.</source>
        <target state="translated">對於某個其他部分類型所指定的存取 '{2}' 而言，為 '{1}' 所指定的存取 '{0}' 不相符。</target>
        <note />
      </trans-unit>
      <trans-unit id="ERR_PartialTypeBadMustInherit1">
        <source>'MustInherit' cannot be specified for partial type '{0}' because it cannot be combined with 'NotInheritable' specified for one of its other partial types.</source>
        <target state="translated">'不可為部分類型 '{0}' 指定 'MustInherit'，因為其無法與針對某個其他部分類型所指定的 'NotInheritable' 相結合。</target>
        <note />
      </trans-unit>
      <trans-unit id="ERR_MustOverOnNotInheritPartClsMem1">
        <source>'MustOverride' cannot be specified on this member because it is in a partial type that is declared 'NotInheritable' in another partial definition.</source>
        <target state="translated">'因為成員所屬的部分類型，在另一個部分定義中已宣告為 'NotInheritable'，所以無法對該成員指定 'MustOverride'，</target>
        <note />
      </trans-unit>
      <trans-unit id="ERR_BaseMismatchForPartialClass3">
        <source>Base class '{0}' specified for class '{1}' cannot be different from the base class '{2}' of one of its other partial types.</source>
        <target state="translated">為類別 '{1}' 指定的基底類別 '{0}'，不可與其任一其他部分類型的基底類別 '{2}' 不相同。</target>
        <note />
      </trans-unit>
      <trans-unit id="ERR_PartialTypeTypeParamNameMismatch3">
        <source>Type parameter name '{0}' does not match the name '{1}' of the corresponding type parameter defined on one of the other partial types of '{2}'.</source>
        <target state="translated">對於 '{2}' 的某個其他部分類型所定義之對應類型參數的 '{1}' 名稱而言，類型參數名稱 '{0}' 不相符。</target>
        <note />
      </trans-unit>
      <trans-unit id="ERR_PartialTypeConstraintMismatch1">
        <source>Constraints for this type parameter do not match the constraints on the corresponding type parameter defined on one of the other partial types of '{0}'.</source>
        <target state="translated">對於 '{0}' 的某個其他部分類型所定義之相對應類型參數的條件約束而言，此類型參數的條件約束不相符。</target>
        <note />
      </trans-unit>
      <trans-unit id="ERR_LateBoundOverloadInterfaceCall1">
        <source>Late bound overload resolution cannot be applied to '{0}' because the accessing instance is an interface type.</source>
        <target state="translated">因為進行存取的執行個體為介面類型，所以晚期繫結多載解析無法套用至 '{0}'。</target>
        <note />
      </trans-unit>
      <trans-unit id="ERR_RequiredAttributeConstConversion2">
        <source>Conversion from '{0}' to '{1}' cannot occur in a constant expression used as an argument to an attribute.</source>
        <target state="translated">用做為屬性的引數之常數運算式中，不可進行從 '{0}' 到 '{1}' 的轉換。</target>
        <note />
      </trans-unit>
      <trans-unit id="ERR_AmbiguousOverrides3">
        <source>Member '{0}' that matches this signature cannot be overridden because the class '{1}' contains multiple members with this same name and signature: {2}</source>
        <target state="translated">無法覆寫與此簽章相符的成員 '{0}'，因為類別 '{1}' 包含多位具有此相同名稱與簽章的成員: {2}</target>
        <note />
      </trans-unit>
      <trans-unit id="ERR_OverriddenCandidate1">
        <source>
   '{0}'</source>
        <target state="translated">
   '{0}'</target>
        <note />
      </trans-unit>
      <trans-unit id="ERR_AmbiguousImplements3">
        <source>Member '{0}.{1}' that matches this signature cannot be implemented because the interface '{2}' contains multiple members with this same name and signature:
   '{3}'
   '{4}'</source>
        <target state="translated">無法實作與此簽章相符的成員 '{0}.{1}'，因為介面 '{2}' 包含多位具有此相同名稱與簽章的成員:
   '{3}'
   '{4}'</target>
        <note />
      </trans-unit>
      <trans-unit id="ERR_AddressOfNotCreatableDelegate1">
        <source>'AddressOf' expression cannot be converted to '{0}' because type '{0}' is declared 'MustInherit' and cannot be created.</source>
        <target state="translated">'因為類型 '{0}' 宣告為 'MustInherit' 但卻無法建立，所以 'AddressOf' 運算式無法轉換成 '{0}'。</target>
        <note />
      </trans-unit>
      <trans-unit id="ERR_ComClassGenericMethod">
        <source>Generic methods cannot be exposed to COM.</source>
        <target state="translated">泛型方法不可以公開至 COM。</target>
        <note />
      </trans-unit>
      <trans-unit id="ERR_SyntaxInCastOp">
        <source>Syntax error in cast operator; two arguments separated by comma are required.</source>
        <target state="translated">轉型運算子中的語法錯誤; 兩個引數之間必須以逗號分隔。</target>
        <note />
      </trans-unit>
      <trans-unit id="ERR_ArrayInitializerForNonConstDim">
        <source>Array initializer cannot be specified for a non constant dimension; use the empty initializer '{}'.</source>
        <target state="translated">無法指定非常數維度的陣列初始設定式; 請使用空的初始設定式 '{}'。</target>
        <note />
      </trans-unit>
      <trans-unit id="ERR_DelegateBindingFailure3">
        <source>No accessible method '{0}' has a signature compatible with delegate '{1}':{2}</source>
        <target state="translated">沒有任何可存取的方法 '{0}' 具備與委派 '{1}' 相容的簽章: {2}</target>
        <note />
      </trans-unit>
      <trans-unit id="ERR_StructLayoutAttributeNotAllowed">
        <source>Attribute 'StructLayout' cannot be applied to a generic type.</source>
        <target state="translated">屬性 'StructLayout' 不能套用到泛型類型。</target>
        <note />
      </trans-unit>
      <trans-unit id="ERR_IterationVariableShadowLocal1">
        <source>Range variable '{0}' hides a variable in an enclosing block or a range variable previously defined in the query expression.</source>
        <target state="translated">範圍變數 '{0}' 可隱藏封閉區塊中的變數，或查詢運算式中預先定義的範圍變數。</target>
        <note />
      </trans-unit>
      <trans-unit id="ERR_InvalidOptionInfer">
        <source>'Option Infer' can be followed only by 'On' or 'Off'.</source>
        <target state="translated">'Option Infer' 之後只能是 'On' 或 'Off'。</target>
        <note />
      </trans-unit>
      <trans-unit id="ERR_CircularInference1">
        <source>Type of '{0}' cannot be inferred from an expression containing '{0}'.</source>
        <target state="translated">無法從包含 '{0}' 的運算式推斷 '{0}' 的類型。</target>
        <note />
      </trans-unit>
      <trans-unit id="ERR_InAccessibleOverridingMethod5">
        <source>'{0}' in class '{1}' cannot override '{2}' in class '{3}' because an intermediate class '{4}' overrides '{2}' in class '{3}' but is not accessible.</source>
        <target state="translated">'類別 '{1}' 中的 '{0}' 無法覆寫類別 '{3}' 中的 '{2}'，因為中繼類別 '{4}' 會覆寫類別 '{3}' 中的 '{2}'，但無法存取。</target>
        <note />
      </trans-unit>
      <trans-unit id="ERR_NoSuitableWidestType1">
        <source>Type of '{0}' cannot be inferred because the loop bounds and the step clause do not convert to the same type.</source>
        <target state="translated">因為迴圈繫結和 step 子句不會轉換成相同類型，所以無法推斷 '{0}' 的類型。</target>
        <note />
      </trans-unit>
      <trans-unit id="ERR_AmbiguousWidestType3">
        <source>Type of '{0}' is ambiguous because the loop bounds and the step clause do not convert to the same type.</source>
        <target state="translated">類型 '{0}' 模稜兩可，因為迴圈繫結和 step 子句不會轉換成相同的類型。</target>
        <note />
      </trans-unit>
      <trans-unit id="ERR_ExpectedAssignmentOperatorInInit">
        <source>'=' expected (object initializer).</source>
        <target state="translated">'必須是 '=' (物件初始設定式)。</target>
        <note />
      </trans-unit>
      <trans-unit id="ERR_ExpectedQualifiedNameInInit">
        <source>Name of field or property being initialized in an object initializer must start with '.'.</source>
        <target state="translated">在物件初始設定式中初始化的欄位或屬性，其名稱開頭必須是 '.'。</target>
        <note />
      </trans-unit>
      <trans-unit id="ERR_ExpectedLbrace">
        <source>'{' expected.</source>
        <target state="translated">'必須是 '{'。</target>
        <note />
      </trans-unit>
      <trans-unit id="ERR_UnrecognizedTypeOrWith">
        <source>Type or 'With' expected.</source>
        <target state="translated">必須是類型或 'With'。</target>
        <note />
      </trans-unit>
      <trans-unit id="ERR_DuplicateAggrMemberInit1">
        <source>Multiple initializations of '{0}'.  Fields and properties can be initialized only once in an object initializer expression.</source>
        <target state="translated">{0}' 的多個初始設定。欄位和屬性只能在一個物件初始設定式運算式中初始化一次。</target>
        <note />
      </trans-unit>
      <trans-unit id="ERR_NonFieldPropertyAggrMemberInit1">
        <source>Member '{0}' cannot be initialized in an object initializer expression because it is not a field or property.</source>
        <target state="translated">成員 '{0}' 因為不是欄位或屬性，所以無法在物件初始設定式運算式中進行初始化。</target>
        <note />
      </trans-unit>
      <trans-unit id="ERR_SharedMemberAggrMemberInit1">
        <source>Member '{0}' cannot be initialized in an object initializer expression because it is shared.</source>
        <target state="translated">因為成員 '{0}' 為共用成員，所以無法在物件初始設定式運算式中進行初始化。</target>
        <note />
      </trans-unit>
      <trans-unit id="ERR_ParameterizedPropertyInAggrInit1">
        <source>Property '{0}' cannot be initialized in an object initializer expression because it requires arguments.</source>
        <target state="translated">因為屬性 '{0}' 需要有引數，所以無法在物件初始設定式運算式中進行初始化。</target>
        <note />
      </trans-unit>
      <trans-unit id="ERR_NoZeroCountArgumentInitCandidates1">
        <source>Property '{0}' cannot be initialized in an object initializer expression because all accessible overloads require arguments.</source>
        <target state="translated">因為所有可存取的多載都需要有引數，所以屬性 '{0}' 無法在物件初始設定式運算式中進行初始化。</target>
        <note />
      </trans-unit>
      <trans-unit id="ERR_AggrInitInvalidForObject">
        <source>Object initializer syntax cannot be used to initialize an instance of 'System.Object'.</source>
        <target state="translated">物件初始設定式語法無法用來初始化 'System.Object' 的執行個體。</target>
        <note />
      </trans-unit>
      <trans-unit id="ERR_InitializerExpected">
        <source>Initializer expected.</source>
        <target state="translated">必須是初始設定式。</target>
        <note />
      </trans-unit>
      <trans-unit id="ERR_LineContWithCommentOrNoPrecSpace">
        <source>Line continuation character '_' must be preceded by at least one white space and must be the last character on the line.</source>
        <target state="translated">行接續字元 '_' 之前必須搭配至少一個空白字元，而且必須是該行的最後一個字元。</target>
        <note />
      </trans-unit>
      <trans-unit id="ERR_BadModuleFile1">
        <source>Unable to load module file '{0}': {1}</source>
        <target state="translated">無法載入模組檔 '{0}': {1}</target>
        <note />
      </trans-unit>
      <trans-unit id="ERR_BadRefLib1">
        <source>Unable to load referenced library '{0}': {1}</source>
        <target state="translated">無法載入參考的程式庫 '{0}': {1}</target>
        <note />
      </trans-unit>
      <trans-unit id="ERR_EventHandlerSignatureIncompatible2">
        <source>Method '{0}' cannot handle event '{1}' because they do not have a compatible signature.</source>
        <target state="translated">方法 '{0}' 因為沒有相容的簽章，所以無法處理事件 '{1}'。</target>
        <note />
      </trans-unit>
      <trans-unit id="ERR_ConditionalCompilationConstantNotValid">
        <source>Conditional compilation constant '{1}' is not valid: {0}</source>
        <target state="translated">條件式編譯常數 '{1}' 無效: {0}</target>
        <note />
      </trans-unit>
      <trans-unit id="ERR_InterfaceImplementedTwice1">
        <source>Interface '{0}' can be implemented only once by this type.</source>
        <target state="translated">介面 '{0}' 只可由此類型實作一次。</target>
        <note />
      </trans-unit>
      <trans-unit id="ERR_InterfaceImplementedTwiceWithDifferentTupleNames2">
        <source>Interface '{0}' can be implemented only once by this type, but already appears with different tuple element names, as '{1}'.</source>
        <target state="translated">此類型只可在介面 '{0}' 上實作一次，但卻已有不同的 Tuple 項目名稱 ('{1}')。</target>
        <note />
      </trans-unit>
      <trans-unit id="ERR_InterfaceImplementedTwiceWithDifferentTupleNames3">
        <source>Interface '{0}' can be implemented only once by this type, but already appears with different tuple element names, as '{1}' (via '{2}').</source>
        <target state="translated">此類型只可在介面 '{0}' 上實作一次，但卻已有不同的 Tuple 項目名稱 ('{1}'，經由 '{2}')。</target>
        <note />
      </trans-unit>
      <trans-unit id="ERR_InterfaceImplementedTwiceWithDifferentTupleNamesReverse3">
        <source>Interface '{0}' (via '{1}') can be implemented only once by this type, but already appears with different tuple element names, as '{2}'.</source>
        <target state="translated">此類型只可在介面 '{0}' 上實作一次 (經由 '{1}')，但卻已有不同的 Tuple 項目名稱 ('{2}')。</target>
        <note />
      </trans-unit>
      <trans-unit id="ERR_InterfaceImplementedTwiceWithDifferentTupleNames4">
        <source>Interface '{0}' (via '{1}') can be implemented only once by this type, but already appears with different tuple element names, as '{2}' (via '{3}').</source>
        <target state="translated">此類型只可在介面 '{0}' 上實作一次 (經由 '{1}')，但卻已有不同的 Tuple 項目名稱 ('{2}'，經由 '{3}')。</target>
        <note />
      </trans-unit>
      <trans-unit id="ERR_InterfaceInheritedTwiceWithDifferentTupleNames2">
        <source>Interface '{0}' can be inherited only once by this interface, but already appears with different tuple element names, as '{1}'.</source>
        <target state="translated">此介面只可繼承介面 '{0}' 一次，但卻已有不同的 Tuple 項目名稱 ('{1}')。</target>
        <note />
      </trans-unit>
      <trans-unit id="ERR_InterfaceInheritedTwiceWithDifferentTupleNames3">
        <source>Interface '{0}' can be inherited only once by this interface, but already appears with different tuple element names, as '{1}' (via '{2}').</source>
        <target state="translated">此介面只可繼承介面 '{0}' 一次，但卻已有不同的 Tuple 項目名稱 ('{1}'，經由 '{2}')。</target>
        <note />
      </trans-unit>
      <trans-unit id="ERR_InterfaceInheritedTwiceWithDifferentTupleNamesReverse3">
        <source>Interface '{0}' (via '{1}') can be inherited only once by this interface, but already appears with different tuple element names, as '{2}'.</source>
        <target state="translated">此介面只可繼承介面 '{0}' 一次 (經由 '{1}')，但卻已有不同的 Tuple 項目名稱 ('{2}')。</target>
        <note />
      </trans-unit>
      <trans-unit id="ERR_InterfaceInheritedTwiceWithDifferentTupleNames4">
        <source>Interface '{0}' (via '{1}') can be inherited only once by this interface, but already appears with different tuple element names, as '{2}' (via '{3}').</source>
        <target state="translated">此介面只可繼承介面 '{0}' 一次 (經由 '{1}')，但卻已有不同的 Tuple 項目名稱 ('{2}'，經由 '{3}')。</target>
        <note />
      </trans-unit>
      <trans-unit id="ERR_InterfaceNotImplemented1">
        <source>Interface '{0}' is not implemented by this class.</source>
        <target state="translated">介面 '{0}' 尚未由此類別實作。</target>
        <note />
      </trans-unit>
      <trans-unit id="ERR_AmbiguousImplementsMember3">
        <source>'{0}' exists in multiple base interfaces. Use the name of the interface that declares '{0}' in the 'Implements' clause instead of the name of the derived interface.</source>
        <target state="translated">'{0}' 存在於多個基底介面中。請使用 'Implements' 子句中宣告 '{0}' 的介面名稱，來取代衍生介面的名稱。</target>
        <note />
      </trans-unit>
      <trans-unit id="ERR_ImplementsOnNew">
        <source>'Sub New' cannot implement interface members.</source>
        <target state="translated">'Sub New' 無法實作介面成員。</target>
        <note />
      </trans-unit>
      <trans-unit id="ERR_ArrayInitInStruct">
        <source>Arrays declared as structure members cannot be declared with an initial size.</source>
        <target state="translated">宣告為結構成員的陣列無法以初始大小宣告。</target>
        <note />
      </trans-unit>
      <trans-unit id="ERR_EventTypeNotDelegate">
        <source>Events declared with an 'As' clause must have a delegate type.</source>
        <target state="translated">使用 'As' 子句宣告的事件必須有委派類型。</target>
        <note />
      </trans-unit>
      <trans-unit id="ERR_ProtectedTypeOutsideClass">
        <source>Protected types can only be declared inside of a class.</source>
        <target state="translated">只可以在類別內宣告 Protected 類型。</target>
        <note />
      </trans-unit>
      <trans-unit id="ERR_DefaultPropertyWithNoParams">
        <source>Properties with no required parameters cannot be declared 'Default'.</source>
        <target state="translated">沒有必要參數的屬性不可以宣告為 'Default'。</target>
        <note />
      </trans-unit>
      <trans-unit id="ERR_InitializerInStruct">
        <source>Initializers on structure members are valid only for 'Shared' members and constants.</source>
        <target state="translated">結構成員上的初始設定式只有對 'Shared' 成員和常數有效。</target>
        <note />
      </trans-unit>
      <trans-unit id="ERR_DuplicateImport1">
        <source>Namespace or type '{0}' has already been imported.</source>
        <target state="translated">命名空間或類型 '{0}' 已經匯入。</target>
        <note />
      </trans-unit>
      <trans-unit id="ERR_BadModuleFlags1">
        <source>Modules cannot be declared '{0}'.</source>
        <target state="translated">模組不可宣告為 '{0}'。</target>
        <note />
      </trans-unit>
      <trans-unit id="ERR_ImplementsStmtWrongOrder">
        <source>'Implements' statements must follow any 'Inherits' statement and precede all declarations in a class.</source>
        <target state="translated">'Implements' 陳述式必須位在所有 'Inherits' 陳述式之後，並且必須在類別中的所有宣告之前。</target>
        <note />
      </trans-unit>
      <trans-unit id="ERR_SynthMemberClashesWithSynth7">
        <source>{0} '{1}' implicitly defines '{2}', which conflicts with a member implicitly declared for {3} '{4}' in {5} '{6}'.</source>
        <target state="translated">{0} '{1}' 隱含定義 '{2}'，其與 {5} '{6}' 中為 {3} '{4}' 所隱含宣告的成員互相衝突。</target>
        <note />
      </trans-unit>
      <trans-unit id="ERR_SynthMemberClashesWithMember5">
        <source>{0} '{1}' implicitly defines '{2}', which conflicts with a member of the same name in {3} '{4}'.</source>
        <target state="translated">{0} '{1}' 隱含定義 '{2}'，其與 {3} '{4}' 中相同名稱的成員互相衝突。</target>
        <note />
      </trans-unit>
      <trans-unit id="ERR_MemberClashesWithSynth6">
        <source>{0} '{1}' conflicts with a member implicitly declared for {2} '{3}' in {4} '{5}'.</source>
        <target state="translated">{0} '{1}' 與 {4} '{5}' 中為 {2} '{3}' 所隱含宣告的成員互相衝突。</target>
        <note />
      </trans-unit>
      <trans-unit id="ERR_TypeClashesWithVbCoreType4">
        <source>{0} '{1}' conflicts with a Visual Basic Runtime {2} '{3}'.</source>
        <target state="translated">{0} '{1}' 與 Visual Basic 執行階段 {2} '{3}' 相衝突。</target>
        <note />
      </trans-unit>
      <trans-unit id="ERR_SecurityAttributeMissingAction">
        <source>First argument to a security attribute must be a valid SecurityAction.</source>
        <target state="translated">安全屬性的第一個引數，必須是有效的 SecurityAction。</target>
        <note />
      </trans-unit>
      <trans-unit id="ERR_SecurityAttributeInvalidAction">
        <source>Security attribute '{0}' has an invalid SecurityAction value '{1}'.</source>
        <target state="translated">安全屬性 '{0}' 的 SecurityAction 值 '{1}' 無效。</target>
        <note />
      </trans-unit>
      <trans-unit id="ERR_SecurityAttributeInvalidActionAssembly">
        <source>SecurityAction value '{0}' is invalid for security attributes applied to an assembly.</source>
        <target state="translated">SecurityAction 值 '{0}' 對套用至組件的安全屬性無效。</target>
        <note />
      </trans-unit>
      <trans-unit id="ERR_SecurityAttributeInvalidActionTypeOrMethod">
        <source>SecurityAction value '{0}' is invalid for security attributes applied to a type or a method.</source>
        <target state="translated">SecurityAction 值 '{0}' 對套用至類型或方法的安全屬性無效。</target>
        <note />
      </trans-unit>
      <trans-unit id="ERR_PrincipalPermissionInvalidAction">
        <source>SecurityAction value '{0}' is invalid for PrincipalPermission attribute.</source>
        <target state="translated">SecurityAction 值 '{0}' 對 PrincipalPermission 屬性無效。</target>
        <note />
      </trans-unit>
      <trans-unit id="ERR_PermissionSetAttributeInvalidFile">
        <source>Unable to resolve file path '{0}' specified for the named argument '{1}' for PermissionSet attribute.</source>
        <target state="translated">無法解析指定給 PermissionSet 屬性之具名引數 '{1}' 的檔案路徑 '{0}'。</target>
        <note />
      </trans-unit>
      <trans-unit id="ERR_PermissionSetAttributeFileReadError">
        <source>Error reading file '{0}' specified for the named argument '{1}' for PermissionSet attribute: '{2}'.</source>
        <target state="translated">讀取指定給 PermissionSet 屬性之具名引數 '{1}' 的檔案 '{0}' 時發生錯誤: '{2}'。</target>
        <note />
      </trans-unit>
      <trans-unit id="ERR_SetHasOnlyOneParam">
        <source>'Set' method cannot have more than one parameter.</source>
        <target state="translated">'Set' 方法不可以有多個參數。</target>
        <note />
      </trans-unit>
      <trans-unit id="ERR_SetValueNotPropertyType">
        <source>'Set' parameter must have the same type as the containing property.</source>
        <target state="translated">'Set' 參數必須和包含的屬性具有相同的類型。</target>
        <note />
      </trans-unit>
      <trans-unit id="ERR_SetHasToBeByVal1">
        <source>'Set' parameter cannot be declared '{0}'.</source>
        <target state="translated">'Set' 參數不可宣告為 '{0}'。</target>
        <note />
      </trans-unit>
      <trans-unit id="ERR_StructureCantUseProtected">
        <source>Method in a structure cannot be declared 'Protected', 'Protected Friend', or 'Private Protected'.</source>
        <target state="translated">在結構中的方法不可宣告為 'Protected'、'Protected Friend' 或 'Private Protected'。</target>
        <note />
      </trans-unit>
      <trans-unit id="ERR_BadInterfaceDelegateSpecifier1">
        <source>Delegate in an interface cannot be declared '{0}'.</source>
        <target state="translated">介面中的委派不可宣告為 '{0}'。</target>
        <note />
      </trans-unit>
      <trans-unit id="ERR_BadInterfaceEnumSpecifier1">
        <source>Enum in an interface cannot be declared '{0}'.</source>
        <target state="translated">介面中的列舉不可宣告為 '{0}'。</target>
        <note />
      </trans-unit>
      <trans-unit id="ERR_BadInterfaceClassSpecifier1">
        <source>Class in an interface cannot be declared '{0}'.</source>
        <target state="translated">介面中的類別不可宣告為 '{0}'。</target>
        <note />
      </trans-unit>
      <trans-unit id="ERR_BadInterfaceStructSpecifier1">
        <source>Structure in an interface cannot be declared '{0}'.</source>
        <target state="translated">介面中的結構不可宣告為 '{0}'。</target>
        <note />
      </trans-unit>
      <trans-unit id="ERR_BadInterfaceInterfaceSpecifier1">
        <source>Interface in an interface cannot be declared '{0}'.</source>
        <target state="translated">介面中的介面不可宣告為 '{0}'。</target>
        <note />
      </trans-unit>
      <trans-unit id="ERR_UseOfObsoleteSymbolNoMessage1">
        <source>'{0}' is obsolete.</source>
        <target state="translated">'{0}' 已經過時。</target>
        <note />
      </trans-unit>
      <trans-unit id="ERR_MetaDataIsNotAssembly">
        <source>'{0}' is a module and cannot be referenced as an assembly.</source>
        <target state="translated">'{0}' 是一個模組，且無法當做組件來參考。</target>
        <note />
      </trans-unit>
      <trans-unit id="ERR_MetaDataIsNotModule">
        <source>'{0}' is an assembly and cannot be referenced as a module.</source>
        <target state="translated">'{0}' 是一個組件，且無法當做模組來參考。</target>
        <note />
      </trans-unit>
      <trans-unit id="ERR_ReferenceComparison3">
        <source>Operator '{0}' is not defined for types '{1}' and '{2}'. Use 'Is' operator to compare two reference types.</source>
        <target state="translated">未定義類型 '{1}' 和 '{2}' 的運算子 '{0}'。請使用 'Is' 運算子比較兩個參考類型。</target>
        <note />
      </trans-unit>
      <trans-unit id="ERR_CatchVariableNotLocal1">
        <source>'{0}' is not a local variable or parameter, and so cannot be used as a 'Catch' variable.</source>
        <target state="translated">'{0}' 不是區域變數或參數，所以不能用做為 'Catch' 變數。</target>
        <note />
      </trans-unit>
      <trans-unit id="ERR_ModuleMemberCantImplement">
        <source>Members in a Module cannot implement interface members.</source>
        <target state="translated">模組中的成員不可以實作介面成員。</target>
        <note />
      </trans-unit>
      <trans-unit id="ERR_EventDelegatesCantBeFunctions">
        <source>Events cannot be declared with a delegate type that has a return type.</source>
        <target state="translated">事件不可以宣告為具有傳回類型的委派類型。</target>
        <note />
      </trans-unit>
      <trans-unit id="ERR_InvalidDate">
        <source>Date constant is not valid.</source>
        <target state="translated">日期常數無效。</target>
        <note />
      </trans-unit>
      <trans-unit id="ERR_CantOverride4">
        <source>'{0}' cannot override '{1}' because it is not declared 'Overridable'.</source>
        <target state="translated">'{0}' 無法覆寫 '{1}'，因為其未宣告為 'Overridable'。</target>
        <note />
      </trans-unit>
      <trans-unit id="ERR_CantSpecifyArraysOnBoth">
        <source>Array modifiers cannot be specified on both a variable and its type.</source>
        <target state="translated">無法同時在變數及其類型上指定陣列修飾詞。</target>
        <note />
      </trans-unit>
      <trans-unit id="ERR_NotOverridableRequiresOverrides">
        <source>'NotOverridable' cannot be specified for methods that do not override another method.</source>
        <target state="translated">'NotOverridable' 無法指定給不覆寫其他方法的方法。</target>
        <note />
      </trans-unit>
      <trans-unit id="ERR_PrivateTypeOutsideType">
        <source>Types declared 'Private' must be inside another type.</source>
        <target state="translated">宣告為 'Private' 的類型必須在另一個類型內。</target>
        <note />
      </trans-unit>
      <trans-unit id="ERR_TypeRefResolutionError3">
        <source>Import of type '{0}' from assembly or module '{1}' failed.</source>
        <target state="translated">從組件或模組 '{1}' 匯入類型 '{0}' 失敗。</target>
        <note />
      </trans-unit>
      <trans-unit id="ERR_ValueTupleTypeRefResolutionError1">
        <source>Predefined type '{0}' is not defined or imported.</source>
        <target state="translated">預先定義的類型 '{0}' 未經定義或匯入。</target>
        <note />
      </trans-unit>
      <trans-unit id="ERR_ParamArrayWrongType">
        <source>ParamArray parameters must have an array type.</source>
        <target state="translated">ParamArray 參數必須有陣列類型。</target>
        <note />
      </trans-unit>
      <trans-unit id="ERR_CoClassMissing2">
        <source>Implementing class '{0}' for interface '{1}' cannot be found.</source>
        <target state="translated">找不到介面 '{1}' 的實作類別 '{0}'。</target>
        <note />
      </trans-unit>
      <trans-unit id="ERR_InvalidCoClass1">
        <source>Type '{0}' cannot be used as an implementing class.</source>
        <target state="translated">類型 '{0}' 無法用做為實作類別。</target>
        <note />
      </trans-unit>
      <trans-unit id="ERR_InvalidMeReference">
        <source>Reference to object under construction is not valid when calling another constructor.</source>
        <target state="translated">呼叫其他建構函式時，參考建構中的物件是無效的。</target>
        <note />
      </trans-unit>
      <trans-unit id="ERR_InvalidImplicitMeReference">
        <source>Implicit reference to object under construction is not valid when calling another constructor.</source>
        <target state="translated">呼叫其他建構函式時，隱含參考建構中的物件是無效的。</target>
        <note />
      </trans-unit>
      <trans-unit id="ERR_RuntimeMemberNotFound2">
        <source>Member '{0}' cannot be found in class '{1}'. This condition is usually the result of a mismatched 'Microsoft.VisualBasic.dll'.</source>
        <target state="translated">在類別 '{1}' 中找不到成員 '{0}'。這種情況通常是 'Microsoft.VisualBasic.dll' 不相符的結果。</target>
        <note />
      </trans-unit>
      <trans-unit id="ERR_BadPropertyAccessorFlags">
        <source>Property accessors cannot be declared '{0}'.</source>
        <target state="translated">屬性存取子不可宣告為 '{0}'。</target>
        <note />
      </trans-unit>
      <trans-unit id="ERR_BadPropertyAccessorFlagsRestrict">
        <source>Access modifier '{0}' is not valid. The access modifier of 'Get' and 'Set' should be more restrictive than the property access level.</source>
        <target state="translated">存取修飾詞 '{0}' 無效。'Get' 和 'Set' 的存取修飾詞，應較屬性存取層級有更多限制。</target>
        <note />
      </trans-unit>
      <trans-unit id="ERR_OnlyOneAccessorForGetSet">
        <source>Access modifier can only be applied to either 'Get' or 'Set', but not both.</source>
        <target state="translated">存取修飾詞只能套用至 'Get' 或 'Set'，但不能同時套用至兩者。</target>
        <note />
      </trans-unit>
      <trans-unit id="ERR_NoAccessibleSet">
        <source>'Set' accessor of property '{0}' is not accessible.</source>
        <target state="translated">'無法存取屬性 '{0}' 的 'Set' 存取子。</target>
        <note />
      </trans-unit>
      <trans-unit id="ERR_NoAccessibleGet">
        <source>'Get' accessor of property '{0}' is not accessible.</source>
        <target state="translated">'無法存取屬性 '{0}' 的 'Get' 存取子。</target>
        <note />
      </trans-unit>
      <trans-unit id="ERR_WriteOnlyNoAccessorFlag">
        <source>'WriteOnly' properties cannot have an access modifier on 'Set'.</source>
        <target state="translated">'WriteOnly' 屬性在 'Set' 上不能有存取修飾詞。</target>
        <note />
      </trans-unit>
      <trans-unit id="ERR_ReadOnlyNoAccessorFlag">
        <source>'ReadOnly' properties cannot have an access modifier on 'Get'.</source>
        <target state="translated">'ReadOnly' 屬性在 'Get' 上不能有存取修飾詞。</target>
        <note />
      </trans-unit>
      <trans-unit id="ERR_BadPropertyAccessorFlags1">
        <source>Property accessors cannot be declared '{0}' in a 'NotOverridable' property.</source>
        <target state="translated">屬性存取子在 'NotOverridable' 屬性中不可宣告為 '{0}'。</target>
        <note />
      </trans-unit>
      <trans-unit id="ERR_BadPropertyAccessorFlags2">
        <source>Property accessors cannot be declared '{0}' in a 'Default' property.</source>
        <target state="translated">屬性存取子在 'Default' 屬性中不可宣告為 '{0}'。</target>
        <note />
      </trans-unit>
      <trans-unit id="ERR_BadPropertyAccessorFlags3">
        <source>Property cannot be declared '{0}' because it contains a 'Private' accessor.</source>
        <target state="translated">屬性不可宣告為 '{0}'，因為它包含 'Private' 存取子。</target>
        <note />
      </trans-unit>
      <trans-unit id="ERR_InAccessibleCoClass3">
        <source>Implementing class '{0}' for interface '{1}' is not accessible in this context because it is '{2}'.</source>
        <target state="translated">無法在此內容中存取介面 '{1}' 的實作類別 '{0}'，因為其為 '{2}'。</target>
        <note />
      </trans-unit>
      <trans-unit id="ERR_MissingValuesForArraysInApplAttrs">
        <source>Arrays used as attribute arguments are required to explicitly specify values for all elements.</source>
        <target state="translated">明確指定所有元素的值時，用做為屬性引數的陣列為必要項目。</target>
        <note />
      </trans-unit>
      <trans-unit id="ERR_ExitEventMemberNotInvalid">
        <source>'Exit AddHandler', 'Exit RemoveHandler' and 'Exit RaiseEvent' are not valid. Use 'Return' to exit from event members.</source>
        <target state="translated">'Exit AddHandler'、'Exit RemoveHandler' 和 'Exit RaiseEvent' 無效。請使用 'Return' 結束事件成員。</target>
        <note />
      </trans-unit>
      <trans-unit id="ERR_InvInsideEndsEvent">
        <source>Statement cannot appear within an event body. End of event assumed.</source>
        <target state="translated">陳述式不能出現在事件主體內。假設是事件結尾。</target>
        <note />
      </trans-unit>
      <trans-unit id="ERR_MissingEndEvent">
        <source>'Custom Event' must end with a matching 'End Event'.</source>
        <target state="translated">'Custom Event' 結尾必須是對應的 'End Event'。</target>
        <note />
      </trans-unit>
      <trans-unit id="ERR_MissingEndAddHandler">
        <source>'AddHandler' declaration must end with a matching 'End AddHandler'.</source>
        <target state="translated">'AddHandler' 宣告之後必須搭配相對應的 'End AddHandler'。</target>
        <note />
      </trans-unit>
      <trans-unit id="ERR_MissingEndRemoveHandler">
        <source>'RemoveHandler' declaration must end with a matching 'End RemoveHandler'.</source>
        <target state="translated">'RemoveHandler' 宣告之後必須搭配相對應的 'End RemoveHandler'。</target>
        <note />
      </trans-unit>
      <trans-unit id="ERR_MissingEndRaiseEvent">
        <source>'RaiseEvent' declaration must end with a matching 'End RaiseEvent'.</source>
        <target state="translated">'RaiseEvent' 宣告之後必須搭配相對應的 'End RaiseEvent'。</target>
        <note />
      </trans-unit>
      <trans-unit id="ERR_CustomEventInvInInterface">
        <source>'Custom' modifier is not valid on events declared in interfaces.</source>
        <target state="translated">'Custom' 修飾詞在以介面宣告的事件中無效。</target>
        <note />
      </trans-unit>
      <trans-unit id="ERR_CustomEventRequiresAs">
        <source>'Custom' modifier is not valid on events declared without explicit delegate types.</source>
        <target state="translated">'Custom' 修飾詞在沒有以明確委派類型宣告的事件中無效。</target>
        <note />
      </trans-unit>
      <trans-unit id="ERR_InvalidEndEvent">
        <source>'End Event' must be preceded by a matching 'Custom Event'.</source>
        <target state="translated">'End Event' 之前必須搭配相對應的 'Custom Event'。</target>
        <note />
      </trans-unit>
      <trans-unit id="ERR_InvalidEndAddHandler">
        <source>'End AddHandler' must be preceded by a matching 'AddHandler' declaration.</source>
        <target state="translated">'End AddHandler' 之前必須搭配相對應的 'AddHandler' 宣告。</target>
        <note />
      </trans-unit>
      <trans-unit id="ERR_InvalidEndRemoveHandler">
        <source>'End RemoveHandler' must be preceded by a matching 'RemoveHandler' declaration.</source>
        <target state="translated">'End RemoveHandler' 之前必須搭配相對應的 'RemoveHandler' 宣告。</target>
        <note />
      </trans-unit>
      <trans-unit id="ERR_InvalidEndRaiseEvent">
        <source>'End RaiseEvent' must be preceded by a matching 'RaiseEvent' declaration.</source>
        <target state="translated">'End RaiseEvent' 之前必須搭配相對應的 'RaiseEvent' 宣告。</target>
        <note />
      </trans-unit>
      <trans-unit id="ERR_DuplicateAddHandlerDef">
        <source>'AddHandler' is already declared.</source>
        <target state="translated">'AddHandler' 已宣告。</target>
        <note />
      </trans-unit>
      <trans-unit id="ERR_DuplicateRemoveHandlerDef">
        <source>'RemoveHandler' is already declared.</source>
        <target state="translated">'RemoveHandler' 已宣告。</target>
        <note />
      </trans-unit>
      <trans-unit id="ERR_DuplicateRaiseEventDef">
        <source>'RaiseEvent' is already declared.</source>
        <target state="translated">'RaiseEvent' 已宣告。</target>
        <note />
      </trans-unit>
      <trans-unit id="ERR_MissingAddHandlerDef1">
        <source>'AddHandler' definition missing for event '{0}'.</source>
        <target state="translated">'事件 '{0}' 遺漏 'AddHandler' 定義。</target>
        <note />
      </trans-unit>
      <trans-unit id="ERR_MissingRemoveHandlerDef1">
        <source>'RemoveHandler' definition missing for event '{0}'.</source>
        <target state="translated">'事件 '{0}' 遺漏 'RemoveHandler' 定義。</target>
        <note />
      </trans-unit>
      <trans-unit id="ERR_MissingRaiseEventDef1">
        <source>'RaiseEvent' definition missing for event '{0}'.</source>
        <target state="translated">'事件 '{0}' 遺漏 'RaiseEvent' 定義。</target>
        <note />
      </trans-unit>
      <trans-unit id="ERR_EventAddRemoveHasOnlyOneParam">
        <source>'AddHandler' and 'RemoveHandler' methods must have exactly one parameter.</source>
        <target state="translated">'AddHandler' 和 'RemoveHandler' 方法必須剛好有一個參數。</target>
        <note />
      </trans-unit>
      <trans-unit id="ERR_EventAddRemoveByrefParamIllegal">
        <source>'AddHandler' and 'RemoveHandler' method parameters cannot be declared 'ByRef'.</source>
        <target state="translated">'AddHandler' 和 'RemoveHandler' 方法參數不可以宣告為 'ByRef'。</target>
        <note />
      </trans-unit>
      <trans-unit id="ERR_SpecifiersInvOnEventMethod">
        <source>Specifiers are not valid on 'AddHandler', 'RemoveHandler' and 'RaiseEvent' methods.</source>
        <target state="translated">AddHandler'、'RemoveHandler' 和 'RaiseEvent' 方法上的規範無效。</target>
        <note />
      </trans-unit>
      <trans-unit id="ERR_AddRemoveParamNotEventType">
        <source>'AddHandler' and 'RemoveHandler' method parameters must have the same delegate type as the containing event.</source>
        <target state="translated">'AddHandler' 和 'RemoveHandler' 方法參數必須與包含事件擁有相同的委派類型。</target>
        <note />
      </trans-unit>
      <trans-unit id="ERR_RaiseEventShapeMismatch1">
        <source>'RaiseEvent' method must have the same signature as the containing event's delegate type '{0}'.</source>
        <target state="translated">'RaiseEvent' 方法必須與包含的事件委派類型 '{0}'，擁有相同的簽章。</target>
        <note />
      </trans-unit>
      <trans-unit id="ERR_EventMethodOptionalParamIllegal1">
        <source>'AddHandler', 'RemoveHandler' and 'RaiseEvent' method parameters cannot be declared '{0}'.</source>
        <target state="translated">'AddHandler'、'RemoveHandler' 和 'RaiseEvent' 方法參數不可宣告為 '{0}'。</target>
        <note />
      </trans-unit>
      <trans-unit id="ERR_CantReferToMyGroupInsideGroupType1">
        <source>'{0}' cannot refer to itself through its default instance; use 'Me' instead.</source>
        <target state="translated">'{0}' 不可透過其預設執行個體參考本身; 請改用 'Me'。</target>
        <note />
      </trans-unit>
      <trans-unit id="ERR_InvalidUseOfCustomModifier">
        <source>'Custom' modifier can only be used immediately before an 'Event' declaration.</source>
        <target state="translated">'Custom' 修飾詞只能緊接地用於 'Event' 宣告的前面。</target>
        <note />
      </trans-unit>
      <trans-unit id="ERR_InvalidOptionStrictCustom">
        <source>Option Strict Custom can only be used as an option to the command-line compiler (vbc.exe).</source>
        <target state="translated">Option Strict Custom 只能當做命令列編譯器 (vbc.exe) 選項使用。</target>
        <note />
      </trans-unit>
      <trans-unit id="ERR_ObsoleteInvalidOnEventMember">
        <source>'{0}' cannot be applied to the 'AddHandler', 'RemoveHandler', or 'RaiseEvent' definitions. If required, apply the attribute directly to the event.</source>
        <target state="translated">'{0}' 無法套用至 'AddHandler'、'RemoveHandler' 或 'RaiseEvent' 定義。必要時，請將屬性直接套用至事件。</target>
        <note />
      </trans-unit>
      <trans-unit id="ERR_DelegateBindingIncompatible2">
        <source>Method '{0}' does not have a signature compatible with delegate '{1}'.</source>
        <target state="translated">方法 '{0}' 沒有與委派 '{1}' 相容的簽章。</target>
        <note />
      </trans-unit>
      <trans-unit id="ERR_ExpectedXmlName">
        <source>XML name expected.</source>
        <target state="translated">必須是 XML 名稱。</target>
        <note />
      </trans-unit>
      <trans-unit id="ERR_UndefinedXmlPrefix">
        <source>XML namespace prefix '{0}' is not defined.</source>
        <target state="translated">XML 命名空間前置詞 '{0}' 未定義。</target>
        <note />
      </trans-unit>
      <trans-unit id="ERR_DuplicateXmlAttribute">
        <source>Duplicate XML attribute '{0}'.</source>
        <target state="translated">重複的 XML 屬性 '{0}'。</target>
        <note />
      </trans-unit>
      <trans-unit id="ERR_MismatchedXmlEndTag">
        <source>End tag &lt;/{0}{1}{2}&gt; expected.</source>
        <target state="translated">必須是結束標記 &lt;/{0}{1}{2}&gt;。</target>
        <note />
      </trans-unit>
      <trans-unit id="ERR_MissingXmlEndTag">
        <source>Element is missing an end tag.</source>
        <target state="translated">項目中遺漏結束標記。</target>
        <note />
      </trans-unit>
      <trans-unit id="ERR_ReservedXmlPrefix">
        <source>XML namespace prefix '{0}' is reserved for use by XML and the namespace URI cannot be changed.</source>
        <target state="translated">XML 命名空間前置詞 '{0}' 已保留供 XML 使用，且不可變更命名空間 URI。</target>
        <note />
      </trans-unit>
      <trans-unit id="ERR_MissingVersionInXmlDecl">
        <source>Required attribute 'version' missing from XML declaration.</source>
        <target state="translated">XML 宣告遺漏必要的屬性 'version'。</target>
        <note />
      </trans-unit>
      <trans-unit id="ERR_IllegalAttributeInXmlDecl">
        <source>XML declaration does not allow attribute '{0}{1}{2}'.</source>
        <target state="translated">XML 宣告不可使用屬性 '{0}{1}{2}'。</target>
        <note />
      </trans-unit>
      <trans-unit id="ERR_QuotedEmbeddedExpression">
        <source>Embedded expression cannot appear inside a quoted attribute value.  Try removing quotes.</source>
        <target state="translated">有引號的屬性值中不能出現內嵌運算式。請移除引號。</target>
        <note />
      </trans-unit>
      <trans-unit id="ERR_VersionMustBeFirstInXmlDecl">
        <source>XML attribute 'version' must be the first attribute in XML declaration.</source>
        <target state="translated">XML 屬性 'version' 必須是 XML 宣告中的第一個屬性。</target>
        <note />
      </trans-unit>
      <trans-unit id="ERR_AttributeOrder">
        <source>XML attribute '{0}' must appear before XML attribute '{1}'.</source>
        <target state="translated">XML 屬性 '{0}' 必須出現在 XML 屬性 '{1}' 之前。</target>
        <note />
      </trans-unit>
      <trans-unit id="ERR_ExpectedXmlEndEmbedded">
        <source>Expected closing '%&gt;' for embedded expression.</source>
        <target state="translated">內嵌運算式必須以 '%&gt;' 結尾</target>
        <note />
      </trans-unit>
      <trans-unit id="ERR_ExpectedXmlEndPI">
        <source>Expected closing '?&gt;' for XML processor instruction.</source>
        <target state="translated">XML 處理器指示必須以 '?&gt;' 結尾。</target>
        <note />
      </trans-unit>
      <trans-unit id="ERR_ExpectedXmlEndComment">
        <source>Expected closing '--&gt;' for XML comment.</source>
        <target state="translated">XML 註解必須以 '--&gt;' 結尾。</target>
        <note />
      </trans-unit>
      <trans-unit id="ERR_ExpectedXmlEndCData">
        <source>Expected closing ']]&gt;' for XML CDATA section.</source>
        <target state="translated">XML CDATA 區段必須以 ']]&gt;' 結尾。</target>
        <note />
      </trans-unit>
      <trans-unit id="ERR_ExpectedSQuote">
        <source>Expected matching closing single quote for XML attribute value.</source>
        <target state="translated">XML 屬性值的結束單引號必須相符。</target>
        <note />
      </trans-unit>
      <trans-unit id="ERR_ExpectedQuote">
        <source>Expected matching closing double quote for XML attribute value.</source>
        <target state="translated">必須是對應的 XML 屬性值右雙引號。</target>
        <note />
      </trans-unit>
      <trans-unit id="ERR_ExpectedLT">
        <source>Expected beginning '&lt;' for an XML tag.</source>
        <target state="translated">XML 標記應以 '&lt;' 開頭。</target>
        <note />
      </trans-unit>
      <trans-unit id="ERR_StartAttributeValue">
        <source>Expected quoted XML attribute value or embedded expression.</source>
        <target state="translated">必須為引號 XML 屬性值或內嵌運算式。</target>
        <note />
      </trans-unit>
      <trans-unit id="ERR_ExpectedDiv">
        <source>Expected '/' for XML end tag.</source>
        <target state="translated">XML 結束標記必須是 '/'。</target>
        <note />
      </trans-unit>
      <trans-unit id="ERR_NoXmlAxesLateBinding">
        <source>XML axis properties do not support late binding.</source>
        <target state="translated">XML 軸屬性不支援晚期繫結。</target>
        <note />
      </trans-unit>
      <trans-unit id="ERR_IllegalXmlStartNameChar">
        <source>Character '{0}' ({1}) is not allowed at the beginning of an XML name.</source>
        <target state="translated">XML 名稱的開頭不可使用字元 '{0}' ({1})。</target>
        <note />
      </trans-unit>
      <trans-unit id="ERR_IllegalXmlNameChar">
        <source>Character '{0}' ({1}) is not allowed in an XML name.</source>
        <target state="translated">XML 名稱中不可使用字元 '{0}' ({1})。</target>
        <note />
      </trans-unit>
      <trans-unit id="ERR_IllegalXmlCommentChar">
        <source>Character sequence '--' is not allowed in an XML comment.</source>
        <target state="translated">XML 註解中不可有字元順序 '--'。</target>
        <note />
      </trans-unit>
      <trans-unit id="ERR_EmbeddedExpression">
        <source>An embedded expression cannot be used here.</source>
        <target state="translated">內嵌運算式不能用在這裡。</target>
        <note />
      </trans-unit>
      <trans-unit id="ERR_ExpectedXmlWhiteSpace">
        <source>Missing required white space.</source>
        <target state="translated">遺漏必要的空白字元。</target>
        <note />
      </trans-unit>
      <trans-unit id="ERR_IllegalProcessingInstructionName">
        <source>XML processing instruction name '{0}' is not valid.</source>
        <target state="translated">XML 處理指示名稱 '{0}' 無效。</target>
        <note />
      </trans-unit>
      <trans-unit id="ERR_DTDNotSupported">
        <source>XML DTDs are not supported.</source>
        <target state="translated">不支援 XML DTD。</target>
        <note />
      </trans-unit>
      <trans-unit id="ERR_IllegalXmlWhiteSpace">
        <source>White space cannot appear here.</source>
        <target state="translated">空白字元不可出現在這裡。</target>
        <note />
      </trans-unit>
      <trans-unit id="ERR_ExpectedSColon">
        <source>Expected closing ';' for XML entity.</source>
        <target state="translated">XML 實體必須以 ';' 結尾</target>
        <note />
      </trans-unit>
      <trans-unit id="ERR_ExpectedXmlBeginEmbedded">
        <source>Expected '%=' at start of an embedded expression.</source>
        <target state="translated">內嵌運算式的開頭必須是 '%='。</target>
        <note />
      </trans-unit>
      <trans-unit id="ERR_XmlEntityReference">
        <source>XML entity references are not supported.</source>
        <target state="translated">不支援 XML 實體參考。</target>
        <note />
      </trans-unit>
      <trans-unit id="ERR_InvalidAttributeValue1">
        <source>Attribute value is not valid; expecting '{0}'.</source>
        <target state="translated">屬性值無效，必須是 '{0}'。</target>
        <note />
      </trans-unit>
      <trans-unit id="ERR_InvalidAttributeValue2">
        <source>Attribute value is not valid; expecting '{0}' or '{1}'.</source>
        <target state="translated">屬性值無效，必須是 '{0}' 或 '{1}'。</target>
        <note />
      </trans-unit>
      <trans-unit id="ERR_ReservedXmlNamespace">
        <source>Prefix '{0}' cannot be bound to namespace name reserved for '{1}'.</source>
        <target state="translated">前置詞 '{0}' 無法繫結至為 '{1}' 保留的命名空間名稱。</target>
        <note />
      </trans-unit>
      <trans-unit id="ERR_IllegalDefaultNamespace">
        <source>Namespace declaration with prefix cannot have an empty value inside an XML literal.</source>
        <target state="translated">具有前置字元的命名空間宣告在 XML 常值中不能有空值。</target>
        <note />
      </trans-unit>
      <trans-unit id="ERR_QualifiedNameNotAllowed">
        <source>':' is not allowed. XML qualified names cannot be used in this context.</source>
        <target state="translated">'不允許 ':'。XML 限定名稱不能用在此內容中。</target>
        <note />
      </trans-unit>
      <trans-unit id="ERR_ExpectedXmlns">
        <source>Namespace declaration must start with 'xmlns'.</source>
        <target state="translated">命名空間宣告必須要使用 'xmlns' 開頭。</target>
        <note />
      </trans-unit>
      <trans-unit id="ERR_IllegalXmlnsPrefix">
        <source>Element names cannot use the 'xmlns' prefix.</source>
        <target state="translated">項目名稱不能使用 'xmlns' 前置字元。</target>
        <note />
      </trans-unit>
      <trans-unit id="ERR_XmlFeaturesNotAvailable">
        <source>XML literals and XML axis properties are not available. Add references to System.Xml, System.Xml.Linq, and System.Core or other assemblies declaring System.Linq.Enumerable, System.Xml.Linq.XElement, System.Xml.Linq.XName, System.Xml.Linq.XAttribute and System.Xml.Linq.XNamespace types.</source>
        <target state="translated">無法使用 XML 常值與 XML 軸屬性。請將參考加入 System.Xml、System.Xml.Linq、System.Core，或其他宣告 System.Linq.Enumerable、System.Xml.Linq.XElement、System.Xml.Linq.XName、System.Xml.Linq.XAttribute 和 System.Xml.Linq.XNamespace 類型的組件。</target>
        <note />
      </trans-unit>
      <trans-unit id="ERR_UnableToReadUacManifest2">
        <source>Unable to open Win32 manifest file '{0}' : {1}</source>
        <target state="translated">無法開啟 Win32 資訊清單檔 '{0}': {1}</target>
        <note />
      </trans-unit>
      <trans-unit id="WRN_UseValueForXmlExpression3">
        <source>Cannot convert '{0}' to '{1}'. You can use the 'Value' property to get the string value of the first element of '{2}'.</source>
        <target state="translated">無法將 '{0}' 轉換成 '{1}'。您可使用 'Value' 屬性來取得 '{2}' 第一個元素之字串值。</target>
        <note />
      </trans-unit>
      <trans-unit id="WRN_UseValueForXmlExpression3_Title">
        <source>Cannot convert IEnumerable(Of XElement) to String</source>
        <target state="translated">無法將 IEnumerable(Of XElement) 轉換成字串</target>
        <note />
      </trans-unit>
      <trans-unit id="ERR_TypeMismatchForXml3">
        <source>Value of type '{0}' cannot be converted to '{1}'. You can use the 'Value' property to get the string value of the first element of '{2}'.</source>
        <target state="translated">類型 '{0}' 的值無法轉換成 '{1}'。您可以使用 'Value' 屬性，取得 '{2}' 第一個元素的字串值。</target>
        <note />
      </trans-unit>
      <trans-unit id="ERR_BinaryOperandsForXml4">
        <source>Operator '{0}' is not defined for types '{1}' and '{2}'. You can use the 'Value' property to get the string value of the first element of '{3}'.</source>
        <target state="translated">未對類型 '{1}' 和 '{2}' 定義運算子 '{0}'。您可使用 'Value' 屬性取得 '{3}' 第一個元素的字串值。</target>
        <note />
      </trans-unit>
      <trans-unit id="ERR_FullWidthAsXmlDelimiter">
        <source>Full width characters are not valid as XML delimiters.</source>
        <target state="translated">全形字元不能做為 XML 分隔符號。</target>
        <note />
      </trans-unit>
      <trans-unit id="ERR_InvalidSubsystemVersion">
        <source>The value '{0}' is not a valid subsystem version. The version must be 6.02 or greater for ARM or AppContainerExe, and 4.00 or greater otherwise.</source>
        <target state="translated">值 '{0}' 不是有效的子系統版本。ARM 或 AppContainerExe 的版本必須是 6.02 (含) 以上，而其他則必須是 4.00 (含) 以上。</target>
        <note />
      </trans-unit>
      <trans-unit id="ERR_InvalidFileAlignment">
        <source>Invalid file section alignment '{0}'</source>
        <target state="translated">無效的檔案區段記憶體對齊 '{0}'</target>
        <note />
      </trans-unit>
      <trans-unit id="ERR_InvalidOutputName">
        <source>Invalid output name: {0}</source>
        <target state="translated">無效的輸出名稱: {0}</target>
        <note />
      </trans-unit>
      <trans-unit id="ERR_InvalidDebugInformationFormat">
        <source>Invalid debug information format: {0}</source>
        <target state="translated">無效的偵錯資訊格式: {0}</target>
        <note />
      </trans-unit>
      <trans-unit id="ERR_LibAnycpu32bitPreferredConflict">
        <source>/platform:anycpu32bitpreferred can only be used with /t:exe, /t:winexe and /t:appcontainerexe.</source>
        <target state="translated">/platform:anycpu32bitpreferred 只能搭配 /t:exe、/t:winexe 和 /t:appcontainerexe 一起使用。</target>
        <note />
      </trans-unit>
      <trans-unit id="ERR_RestrictedAccess">
        <source>Expression has the type '{0}' which is a restricted type and cannot be used to access members inherited from 'Object' or 'ValueType'.</source>
        <target state="translated">運算式的類型為 '{0}'，其為受限制的類型且不可用以存取繼承自 'Object' 或 'ValueType' 的成員。</target>
        <note />
      </trans-unit>
      <trans-unit id="ERR_RestrictedConversion1">
        <source>Expression of type '{0}' cannot be converted to 'Object' or 'ValueType'.</source>
        <target state="translated">類型 '{0}' 的運算式無法轉換成 'Object' 或 'ValueType'。</target>
        <note />
      </trans-unit>
      <trans-unit id="ERR_NoTypecharInLabel">
        <source>Type characters are not allowed in label identifiers.</source>
        <target state="translated">標籤識別項中不允許類型字元。</target>
        <note />
      </trans-unit>
      <trans-unit id="ERR_RestrictedType1">
        <source>'{0}' cannot be made nullable, and cannot be used as the data type of an array element, field, anonymous type member, type argument, 'ByRef' parameter, or return statement.</source>
        <target state="translated">'{0}' 不可為 Null，且不可用做為陣列元素、欄位、匿名類型成員、類型引數、'ByRef' 參數或傳回陳述式的資料類型。</target>
        <note />
      </trans-unit>
      <trans-unit id="ERR_NoTypecharInAlias">
        <source>Type characters are not allowed on Imports aliases.</source>
        <target state="translated">Imports 別名上不允許類型字元。</target>
        <note />
      </trans-unit>
      <trans-unit id="ERR_NoAccessibleConstructorOnBase">
        <source>Class '{0}' has no accessible 'Sub New' and cannot be inherited.</source>
        <target state="translated">類別 '{0}' 沒有可存取的 'Sub New'，且無法被繼承。</target>
        <note />
      </trans-unit>
      <trans-unit id="ERR_BadStaticLocalInStruct">
        <source>Local variables within methods of structures cannot be declared 'Static'.</source>
        <target state="translated">結構方法中的區域變數無法宣告為 'Static'。</target>
        <note />
      </trans-unit>
      <trans-unit id="ERR_DuplicateLocalStatic1">
        <source>Static local variable '{0}' is already declared.</source>
        <target state="translated">靜態區域變數 '{0}' 已宣告。</target>
        <note />
      </trans-unit>
      <trans-unit id="ERR_ImportAliasConflictsWithType2">
        <source>Imports alias '{0}' conflicts with '{1}' declared in the root namespace.</source>
        <target state="translated">Imports 別名 '{0}' 和根命名空間中宣告的 '{1}' 衝突。</target>
        <note />
      </trans-unit>
      <trans-unit id="ERR_CantShadowAMustOverride1">
        <source>'{0}' cannot shadow a method declared 'MustOverride'.</source>
        <target state="translated">'{0}' 不可遮蔽宣告為 'MustOverride' 的方法。</target>
        <note />
      </trans-unit>
      <trans-unit id="ERR_MultipleEventImplMismatch3">
        <source>Event '{0}' cannot implement event '{2}.{1}' because its delegate type does not match the delegate type of another event implemented by '{0}'.</source>
        <target state="translated">事件 '{0}' 無法實作事件 '{2}.{1}'，因為其委派類型與其他以 '{0}' 實作的事件之委派類型不相符。</target>
        <note />
      </trans-unit>
      <trans-unit id="ERR_BadSpecifierCombo2">
        <source>'{0}' and '{1}' cannot be combined.</source>
        <target state="translated">'無法結合 '{0}' 和 '{1}'。</target>
        <note />
      </trans-unit>
      <trans-unit id="ERR_MustBeOverloads2">
        <source>{0} '{1}' must be declared 'Overloads' because another '{1}' is declared 'Overloads' or 'Overrides'.</source>
        <target state="translated">{0} '{1}' 必須宣告為 'Overloads'，因為另一個 '{1}' 已宣告為 'Overloads' 或 'Overrides'。</target>
        <note />
      </trans-unit>
      <trans-unit id="ERR_MustOverridesInClass1">
        <source>'{0}' must be declared 'MustInherit' because it contains methods declared 'MustOverride'.</source>
        <target state="translated">'{0}' 必須宣告為 'MustInherit'，因為其包含宣告為 'MustOverride' 的方法。</target>
        <note />
      </trans-unit>
      <trans-unit id="ERR_HandlesSyntaxInClass">
        <source>'Handles' in classes must specify a 'WithEvents' variable, 'MyBase', 'MyClass' or 'Me' qualified with a single identifier.</source>
        <target state="translated">'類別中的 'Handles' 必須指定以單一識別項限定的 'WithEvents' 變數、'MyBase'、'MyClass' 或 'Me'。</target>
        <note />
      </trans-unit>
      <trans-unit id="ERR_SynthMemberShadowsMustOverride5">
        <source>'{0}', implicitly declared for {1} '{2}', cannot shadow a 'MustOverride' method in the base {3} '{4}'.</source>
        <target state="translated">'為 {1} '{2}' 隱含宣告的 '{0}'，無法遮蔽基底 {3} '{4}' 中的 'MustOverride' 方法。</target>
        <note />
      </trans-unit>
      <trans-unit id="ERR_CannotOverrideInAccessibleMember">
        <source>'{0}' cannot override '{1}' because it is not accessible in this context.</source>
        <target state="translated">'{0}' 無法覆寫 '{1}'，因為在此內容中無法存取它。</target>
        <note />
      </trans-unit>
      <trans-unit id="ERR_HandlesSyntaxInModule">
        <source>'Handles' in modules must specify a 'WithEvents' variable qualified with a single identifier.</source>
        <target state="translated">'模組中的 'Handles' 必須指定以單一識別項限定的 'WithEvents' 變數。</target>
        <note />
      </trans-unit>
      <trans-unit id="ERR_IsNotOpRequiresReferenceTypes1">
        <source>'IsNot' requires operands that have reference types, but this operand has the value type '{0}'.</source>
        <target state="translated">'IsNot' 需要具有參考類型的運算元，但此運算元為實值類型 '{0}'。</target>
        <note />
      </trans-unit>
      <trans-unit id="ERR_ClashWithReservedEnumMember1">
        <source>'{0}' conflicts with the reserved member by this name that is implicitly declared in all enums.</source>
        <target state="translated">'{0}' 與使用此名稱的保留成員互相衝突，此名稱已在所有列舉中隱含宣告。</target>
        <note />
      </trans-unit>
      <trans-unit id="ERR_MultiplyDefinedEnumMember2">
        <source>'{0}' is already declared in this {1}.</source>
        <target state="translated">'在此 {1} 中已宣告 '{0}'。</target>
        <note />
      </trans-unit>
      <trans-unit id="ERR_BadUseOfVoid">
        <source>'System.Void' can only be used in a GetType expression.</source>
        <target state="translated">'System.Void' 只能使用於 GetType 運算式。</target>
        <note />
      </trans-unit>
      <trans-unit id="ERR_EventImplMismatch5">
        <source>Event '{0}' cannot implement event '{1}' on interface '{2}' because their delegate types '{3}' and '{4}' do not match.</source>
        <target state="translated">事件 '{0}' 無法在介面 '{2}' 上實作事件 '{1}'，因為它們的委派類型 '{3}' 和 '{4}' 不相符。</target>
        <note />
      </trans-unit>
      <trans-unit id="ERR_ForwardedTypeUnavailable3">
        <source>Type '{0}' in assembly '{1}' has been forwarded to assembly '{2}'. Either a reference to '{2}' is missing from your project or the type '{0}' is missing from assembly '{2}'.</source>
        <target state="translated">組件 '{1}' 中的類型 '{0}'，已轉送至組件 '{2}'。專案中遺漏對 '{2}' 的參考，或者組件 '{2}' 中遺漏類型 '{0}'。</target>
        <note />
      </trans-unit>
      <trans-unit id="ERR_TypeFwdCycle2">
        <source>'{0}' in assembly '{1}' has been forwarded to itself and so is an unsupported type.</source>
        <target state="translated">'組件 '{1}' 中的 '{0}' 已轉送至其本身，所以不支援該類型。</target>
        <note />
      </trans-unit>
      <trans-unit id="ERR_BadTypeInCCExpression">
        <source>Non-intrinsic type names are not allowed in conditional compilation expressions.</source>
        <target state="translated">條件式編譯運算式中不允許非內建的類型名稱。</target>
        <note />
      </trans-unit>
      <trans-unit id="ERR_BadCCExpression">
        <source>Syntax error in conditional compilation expression.</source>
        <target state="translated">條件式編譯運算式中的語法錯誤。</target>
        <note />
      </trans-unit>
      <trans-unit id="ERR_VoidArrayDisallowed">
        <source>Arrays of type 'System.Void' are not allowed in this expression.</source>
        <target state="translated">此運算式中不允許類型 'System.Void' 的陣列。</target>
        <note />
      </trans-unit>
      <trans-unit id="ERR_MetadataMembersAmbiguous3">
        <source>'{0}' is ambiguous because multiple kinds of members with this name exist in {1} '{2}'.</source>
        <target state="translated">'因為在 {1} '{2}' 中有多種具備此名稱的成員，因而 '{0}' 模稜兩可。</target>
        <note />
      </trans-unit>
      <trans-unit id="ERR_TypeOfExprAlwaysFalse2">
        <source>Expression of type '{0}' can never be of type '{1}'.</source>
        <target state="translated">類型 '{0}' 的運算式不能為類型 '{1}'。</target>
        <note />
      </trans-unit>
      <trans-unit id="ERR_OnlyPrivatePartialMethods1">
        <source>Partial methods must be declared 'Private' instead of '{0}'.</source>
        <target state="translated">部分方法必須宣告為 'Private'，而非 '{0}'。</target>
        <note />
      </trans-unit>
      <trans-unit id="ERR_PartialMethodsMustBePrivate">
        <source>Partial methods must be declared 'Private'.</source>
        <target state="translated">部分方法必須宣告為 'Private'。</target>
        <note />
      </trans-unit>
      <trans-unit id="ERR_OnlyOnePartialMethodAllowed2">
        <source>Method '{0}' cannot be declared 'Partial' because only one method '{1}' can be marked 'Partial'.</source>
        <target state="translated">方法 '{0}' 不可宣告為 'Partial'，因為只有一個方法 '{1}' 可標記為 'Partial'。</target>
        <note />
      </trans-unit>
      <trans-unit id="ERR_OnlyOneImplementingMethodAllowed3">
        <source>Method '{0}' cannot implement partial method '{1}' because '{2}' already implements it. Only one method can implement a partial method.</source>
        <target state="translated">方法 '{0}' 無法實作部分方法 '{1}'，因為 '{2}' 已實作該方法。只有一個方法可實作部分方法。</target>
        <note />
      </trans-unit>
      <trans-unit id="ERR_PartialMethodMustBeEmpty">
        <source>Partial methods must have empty method bodies.</source>
        <target state="translated">部分方法的方法主體必須是空的。</target>
        <note />
      </trans-unit>
      <trans-unit id="ERR_PartialMethodsMustBeSub1">
        <source>'{0}' cannot be declared 'Partial' because partial methods must be Subs.</source>
        <target state="translated">'{0}' 不可宣告為 'Partial'，因為部分方法必須是 Sub。</target>
        <note />
      </trans-unit>
      <trans-unit id="ERR_PartialMethodGenericConstraints2">
        <source>Method '{0}' does not have the same generic constraints as the partial method '{1}'.</source>
        <target state="translated">方法 '{0}' 沒有與部分方法 '{1}' 相同的泛型條件約束。</target>
        <note />
      </trans-unit>
      <trans-unit id="ERR_PartialDeclarationImplements1">
        <source>Partial method '{0}' cannot use the 'Implements' keyword.</source>
        <target state="translated">部分方法 '{0}' 不可使用 'Implements' 關鍵字。</target>
        <note />
      </trans-unit>
      <trans-unit id="ERR_NoPartialMethodInAddressOf1">
        <source>'AddressOf' cannot be applied to '{0}' because '{0}' is a partial method without an implementation.</source>
        <target state="translated">'AddressOf' 無法套用至 '{0}'，因為 '{0}' 是沒有實作的部分方法。</target>
        <note />
      </trans-unit>
      <trans-unit id="ERR_ImplementationMustBePrivate2">
        <source>Method '{0}' must be declared 'Private' in order to implement partial method '{1}'.</source>
        <target state="translated">方法 '{0}' 必須宣告為 'Private'，才能實作部分方法 '{1}'。</target>
        <note />
      </trans-unit>
      <trans-unit id="ERR_PartialMethodParamNamesMustMatch3">
        <source>Parameter name '{0}' does not match the name of the corresponding parameter, '{1}', defined on the partial method declaration '{2}'.</source>
        <target state="translated">參數名稱 '{0}' 與部分方法宣告 '{2}' 中所定義之對應參數 '{1}' 的名稱不相符。</target>
        <note />
      </trans-unit>
      <trans-unit id="ERR_PartialMethodTypeParamNameMismatch3">
        <source>Name of type parameter '{0}' does not match '{1}', the corresponding type parameter defined on the partial method declaration '{2}'.</source>
        <target state="translated">類型參數 '{0}' 的名稱，與部分方法宣告 '{2}' 中所定義的對應類型參數 '{1}' 不相符。</target>
        <note />
      </trans-unit>
      <trans-unit id="ERR_BadAttributeSharedProperty1">
        <source>'Shared' attribute property '{0}' cannot be the target of an assignment.</source>
        <target state="translated">'Shared' 屬性 (Attribute) 的屬性 (Property) '{0}'，不可是指派的目標。</target>
        <note />
      </trans-unit>
      <trans-unit id="ERR_BadAttributeReadOnlyProperty1">
        <source>'ReadOnly' attribute property '{0}' cannot be the target of an assignment.</source>
        <target state="translated">'ReadOnly' 屬性 (Attribute) 的屬性 (Property) '{0}'，不可是指派的目標。</target>
        <note />
      </trans-unit>
      <trans-unit id="ERR_DuplicateResourceName1">
        <source>Resource name '{0}' cannot be used more than once.</source>
        <target state="translated">資源名稱 '{0}' 不可重複使用。</target>
        <note />
      </trans-unit>
      <trans-unit id="ERR_DuplicateResourceFileName1">
        <source>Each linked resource and module must have a unique filename. Filename '{0}' is specified more than once in this assembly.</source>
        <target state="translated">每個連結的資源與模組，都必須要有不重複的檔名。檔名 '{0}' 在此組件中指定了一次以上。</target>
        <note />
      </trans-unit>
      <trans-unit id="ERR_AttributeMustBeClassNotStruct1">
        <source>'{0}' cannot be used as an attribute because it is not a class.</source>
        <target state="translated">'無法將 '{0}' 用做為屬性，因為其非類別。</target>
        <note />
      </trans-unit>
      <trans-unit id="ERR_AttributeMustInheritSysAttr">
        <source>'{0}' cannot be used as an attribute because it does not inherit from 'System.Attribute'.</source>
        <target state="translated">'無法將 '{0}' 用做為屬性，因為其非繼承自 'System.Attribute'。</target>
        <note />
      </trans-unit>
      <trans-unit id="ERR_AttributeCannotBeAbstract">
        <source>'{0}' cannot be used as an attribute because it is declared 'MustInherit'.</source>
        <target state="translated">'無法將 '{0}' 用做為屬性，因為其宣告為 'MustInherit'。</target>
        <note />
      </trans-unit>
      <trans-unit id="ERR_UnableToOpenResourceFile1">
        <source>Unable to open resource file '{0}': {1}</source>
        <target state="translated">無法開啟資源檔 '{0}': {1}</target>
        <note />
      </trans-unit>
      <trans-unit id="ERR_BadAttributeNonPublicProperty1">
        <source>Attribute member '{0}' cannot be the target of an assignment because it is not declared 'Public'.</source>
        <target state="translated">屬性成員 '{0}' 不可是指派的目標，因為其未宣告為 'Public'。</target>
        <note />
      </trans-unit>
      <trans-unit id="ERR_STAThreadAndMTAThread0">
        <source>'System.STAThreadAttribute' and 'System.MTAThreadAttribute' cannot both be applied to the same method.</source>
        <target state="translated">'System.STAThreadAttribute' 和 'System.MTAThreadAttribute' 無法同時套用至同一個方法。</target>
        <note />
      </trans-unit>
      <trans-unit id="ERR_IndirectUnreferencedAssembly4">
        <source>Project '{0}' makes an indirect reference to assembly '{1}', which contains '{2}'. Add a file reference to '{3}' to your project.</source>
        <target state="translated">專案 '{0}' 會間接參考含有 '{2}' 的組件 '{1}'。請在您的專案中加入 '{3}' 的檔案參考。</target>
        <note />
      </trans-unit>
      <trans-unit id="ERR_BadAttributeNonPublicType1">
        <source>Type '{0}' cannot be used in an attribute because it is not declared 'Public'.</source>
        <target state="translated">無法在屬性中使用類型 '{0}'，因為其未宣告為 'Public'。</target>
        <note />
      </trans-unit>
      <trans-unit id="ERR_BadAttributeNonPublicContType2">
        <source>Type '{0}' cannot be used in an attribute because its container '{1}' is not declared 'Public'.</source>
        <target state="translated">無法在屬性中使用類型 '{0}'，因為其容器 '{1}' 未宣告為 'Public'。</target>
        <note />
      </trans-unit>
      <trans-unit id="ERR_DllImportOnNonEmptySubOrFunction">
        <source>'System.Runtime.InteropServices.DllImportAttribute' cannot be applied to a Sub, Function, or Operator with a non-empty body.</source>
        <target state="translated">'System.Runtime.InteropServices.DllImportAttribute' 無法套用至非空白主體的 Sub、Function 或 Operator。</target>
        <note />
      </trans-unit>
      <trans-unit id="ERR_DllImportNotLegalOnDeclare">
        <source>'System.Runtime.InteropServices.DllImportAttribute' cannot be applied to a Declare.</source>
        <target state="translated">'System.Runtime.InteropServices.DllImportAttribute' 無法套用至 Declare。</target>
        <note />
      </trans-unit>
      <trans-unit id="ERR_DllImportNotLegalOnGetOrSet">
        <source>'System.Runtime.InteropServices.DllImportAttribute' cannot be applied to a Get or Set.</source>
        <target state="translated">'System.Runtime.InteropServices.DllImportAttribute' 無法套用至 Get 或 Set。</target>
        <note />
      </trans-unit>
      <trans-unit id="ERR_DllImportOnGenericSubOrFunction">
        <source>'System.Runtime.InteropServices.DllImportAttribute' cannot be applied to a method that is generic or contained in a generic type.</source>
        <target state="translated">'System.Runtime.InteropServices.DllImportAttribute' 無法套用至泛型方法，或套用至包含在泛型類型中的方法。</target>
        <note />
      </trans-unit>
      <trans-unit id="ERR_ComClassOnGeneric">
        <source>'Microsoft.VisualBasic.ComClassAttribute' cannot be applied to a class that is generic or contained inside a generic type.</source>
        <target state="translated">'Microsoft.VisualBasic.ComClassAttribute' 無法套用至泛型類別，或套用至包含在泛型類型內的類別。</target>
        <note />
      </trans-unit>
      <trans-unit id="ERR_DllImportOnInstanceMethod">
        <source>'System.Runtime.InteropServices.DllImportAttribute' cannot be applied to instance method.</source>
        <target state="translated">'System.Runtime.InteropServices.DllImportAttribute' 無法套用至執行個體方法。</target>
        <note />
      </trans-unit>
      <trans-unit id="ERR_DllImportOnInterfaceMethod">
        <source>'System.Runtime.InteropServices.DllImportAttribute' cannot be applied to interface methods.</source>
        <target state="translated">'System.Runtime.InteropServices.DllImportAttribute' 無法套用至介面方法。</target>
        <note />
      </trans-unit>
      <trans-unit id="ERR_DllImportNotLegalOnEventMethod">
        <source>'System.Runtime.InteropServices.DllImportAttribute' cannot be applied to 'AddHandler', 'RemoveHandler' or 'RaiseEvent' method.</source>
        <target state="translated">'System.Runtime.InteropServices.DllImportAttribute' 無法套用至 'AddHandler'、'RemoveHandler' 或 'RaiseEvent' 方法。</target>
        <note />
      </trans-unit>
      <trans-unit id="ERR_FriendAssemblyBadArguments">
        <source>Friend assembly reference '{0}' is invalid. InternalsVisibleTo declarations cannot have a version, culture, public key token, or processor architecture specified.</source>
        <target state="translated">Friend 組件參考 '{0}' 無效。InternalsVisibleTo 宣告不可指定版本、文化特性、公開金鑰語彙基元或處理器架構。</target>
        <note />
      </trans-unit>
      <trans-unit id="ERR_FriendAssemblyStrongNameRequired">
        <source>Friend assembly reference '{0}' is invalid. Strong-name signed assemblies must specify a public key in their InternalsVisibleTo declarations.</source>
        <target state="translated">Friend 組件參考 '{0}' 無效。以強式名稱簽署的組件，在其 InternalsVisibleTo 宣告中必須指定公開金鑰。</target>
        <note />
      </trans-unit>
      <trans-unit id="ERR_FriendAssemblyNameInvalid">
        <source>Friend declaration '{0}' is invalid and cannot be resolved.</source>
        <target state="translated">Friend 宣告 '{0}' 無效，無法解析。</target>
        <note />
      </trans-unit>
      <trans-unit id="ERR_FriendAssemblyBadAccessOverride2">
        <source>Member '{0}' cannot override member '{1}' defined in another assembly/project because the access modifier 'Protected Friend' expands accessibility. Use 'Protected' instead.</source>
        <target state="translated">成員 '{0}' 無法覆寫在另一個組件/專案中定義的成員 '{1}'，因為存取修飾詞 'Protected Friend' 會展開存取範圍。請改用 'Protected'。</target>
        <note />
      </trans-unit>
      <trans-unit id="ERR_UseOfLocalBeforeDeclaration1">
        <source>Local variable '{0}' cannot be referred to before it is declared.</source>
        <target state="translated">在宣告區域變數 '{0}' 之前，無法參考該區域變數。</target>
        <note />
      </trans-unit>
      <trans-unit id="ERR_UseOfKeywordFromModule1">
        <source>'{0}' is not valid within a Module.</source>
        <target state="translated">'{0}' 在 Module 中無效。</target>
        <note />
      </trans-unit>
      <trans-unit id="ERR_BogusWithinLineIf">
        <source>Statement cannot end a block outside of a line 'If' statement.</source>
        <target state="translated">陳述式不能在 'If' 陳述式行之外結束區塊。</target>
        <note />
      </trans-unit>
      <trans-unit id="ERR_CharToIntegralTypeMismatch1">
        <source>'Char' values cannot be converted to '{0}'. Use 'Microsoft.VisualBasic.AscW' to interpret a character as a Unicode value or 'Microsoft.VisualBasic.Val' to interpret it as a digit.</source>
        <target state="translated">'Char' 的值無法轉換成 '{0}'。請使用 'Microsoft.VisualBasic.AscW' 將字元解譯為 Unicode 值，或使用 'Microsoft.VisualBasic.Val' 將其解譯為數字。</target>
        <note />
      </trans-unit>
      <trans-unit id="ERR_IntegralToCharTypeMismatch1">
        <source>'{0}' values cannot be converted to 'Char'. Use 'Microsoft.VisualBasic.ChrW' to interpret a numeric value as a Unicode character or first convert it to 'String' to produce a digit.</source>
        <target state="translated">'{0}' 的值無法轉換成 'Char'。請使用 'Microsoft.VisualBasic.ChrW' 將數值解譯為 Unicode 字元，或先將其轉換成 'String'，以產生數字。</target>
        <note />
      </trans-unit>
      <trans-unit id="ERR_NoDirectDelegateConstruction1">
        <source>Delegate '{0}' requires an 'AddressOf' expression or lambda expression as the only argument to its constructor.</source>
        <target state="translated">委派 '{0}' 必須使用 'AddressOf' 運算式或 Lambda 運算式，做為其建構函式唯一的引數。</target>
        <note />
      </trans-unit>
      <trans-unit id="ERR_MethodMustBeFirstStatementOnLine">
        <source>Method declaration statements must be the first statement on a logical line.</source>
        <target state="translated">方法宣告陳述式必須是邏輯程式敘述行中的第一個陳述式。</target>
        <note />
      </trans-unit>
      <trans-unit id="ERR_AttrAssignmentNotFieldOrProp1">
        <source>'{0}' cannot be named as a parameter in an attribute specifier because it is not a field or property.</source>
        <target state="translated">'{0}' 不是欄位或屬性 (Property)，所以無法命名為屬性 (Attribute) 規範中的參數。</target>
        <note />
      </trans-unit>
      <trans-unit id="ERR_StrictDisallowsObjectComparison1">
        <source>Option Strict On disallows operands of type Object for operator '{0}'. Use the 'Is' operator to test for object identity.</source>
        <target state="translated">Option Strict 為 On 時，不可為運算子 '{0}' 使用 Object 類型的運算元。請使用 'Is' 運算子來測試物件識別。</target>
        <note />
      </trans-unit>
      <trans-unit id="ERR_NoConstituentArraySizes">
        <source>Bounds can be specified only for the top-level array when initializing an array of arrays.</source>
        <target state="translated">在初始化陣列的陣列時，只可以指定最上層陣列的界限。</target>
        <note />
      </trans-unit>
      <trans-unit id="ERR_FileAttributeNotAssemblyOrModule">
        <source>'Assembly' or 'Module' expected.</source>
        <target state="translated">'必須是 'Assembly' 或 'Module'。</target>
        <note />
      </trans-unit>
      <trans-unit id="ERR_FunctionResultCannotBeIndexed1">
        <source>'{0}' has no parameters and its return type cannot be indexed.</source>
        <target state="translated">'{0}' 沒有參數，且無法對其傳回類型編製索引。</target>
        <note />
      </trans-unit>
      <trans-unit id="ERR_ArgumentSyntax">
        <source>Comma, ')', or a valid expression continuation expected.</source>
        <target state="translated">必須是逗號、')' 或有效的運算式接續符號。</target>
        <note />
      </trans-unit>
      <trans-unit id="ERR_ExpectedResumeOrGoto">
        <source>'Resume' or 'GoTo' expected.</source>
        <target state="translated">'必須是 'Resume' 或 'GoTo'。</target>
        <note />
      </trans-unit>
      <trans-unit id="ERR_ExpectedAssignmentOperator">
        <source>'=' expected.</source>
        <target state="translated">'必須有 '='。</target>
        <note />
      </trans-unit>
      <trans-unit id="ERR_NamedArgAlsoOmitted2">
        <source>Parameter '{0}' in '{1}' already has a matching omitted argument.</source>
        <target state="translated">{1}' 中的參數 '{0}' 已有相符的省略引數。</target>
        <note />
      </trans-unit>
      <trans-unit id="ERR_CannotCallEvent1">
        <source>'{0}' is an event, and cannot be called directly. Use a 'RaiseEvent' statement to raise an event.</source>
        <target state="translated">'{0}' 為一事件，不可直接呼叫。請使用 'RaiseEvent' 陳述式引發事件。</target>
        <note />
      </trans-unit>
      <trans-unit id="ERR_ForEachCollectionDesignPattern1">
        <source>Expression is of type '{0}', which is not a collection type.</source>
        <target state="translated">運算式類型為 '{0}'，非集合類型。</target>
        <note />
      </trans-unit>
      <trans-unit id="ERR_DefaultValueForNonOptionalParam">
        <source>Default values cannot be supplied for parameters that are not declared 'Optional'.</source>
        <target state="translated">無法提供預設值給未宣告為 'Optional' 的參數。</target>
        <note />
      </trans-unit>
      <trans-unit id="ERR_ExpectedDotAfterMyBase">
        <source>'MyBase' must be followed by '.' and an identifier.</source>
        <target state="translated">'在 'MyBase' 之後必須接著 '.' 及一個識別項。</target>
        <note />
      </trans-unit>
      <trans-unit id="ERR_ExpectedDotAfterMyClass">
        <source>'MyClass' must be followed by '.' and an identifier.</source>
        <target state="translated">'在 'MyClass' 之後必須接著 '.' 及一個識別項。</target>
        <note />
      </trans-unit>
      <trans-unit id="ERR_StrictArgumentCopyBackNarrowing3">
        <source>Option Strict On disallows narrowing from type '{1}' to type '{2}' in copying the value of 'ByRef' parameter '{0}' back to the matching argument.</source>
        <target state="translated">Option Strict 為 On 時，不可將 'ByRef' 參數 '{0}' 的值複製回相對應的引數，而將類型 '{1}' 縮減為類型 '{2}'。</target>
        <note />
      </trans-unit>
      <trans-unit id="ERR_LbElseifAfterElse">
        <source>'#ElseIf' cannot follow '#Else' as part of a '#If' block.</source>
        <target state="translated">'#ElseIf' 不可以跟隨在 '#Else' 之後做為 '#If' 區塊的一部分。</target>
        <note />
      </trans-unit>
      <trans-unit id="ERR_StandaloneAttribute">
        <source>Attribute specifier is not a complete statement. Use a line continuation to apply the attribute to the following statement.</source>
        <target state="translated">屬性規範不是完整的陳述式。請使用行接續符號將屬性套用至下列陳述式。</target>
        <note />
      </trans-unit>
      <trans-unit id="ERR_NoUniqueConstructorOnBase2">
        <source>Class '{0}' must declare a 'Sub New' because its base class '{1}' has more than one accessible 'Sub New' that can be called with no arguments.</source>
        <target state="translated">類別 '{0}' 必須宣告 'Sub New'，因為其基底類別 '{1}' 有一個以上不用引數即可呼叫的可存取 'Sub New'。</target>
        <note />
      </trans-unit>
      <trans-unit id="ERR_ExtraNextVariable">
        <source>'Next' statement names more variables than there are matching 'For' statements.</source>
        <target state="translated">'Next' 陳述式命名超過符合 'For' 陳述式的變數。</target>
        <note />
      </trans-unit>
      <trans-unit id="ERR_RequiredNewCallTooMany2">
        <source>First statement of this 'Sub New' must be a call to 'MyBase.New' or 'MyClass.New' because base class '{0}' of '{1}' has more than one accessible 'Sub New' that can be called with no arguments.</source>
        <target state="translated">此 'Sub New' 的第一個陳述式，必須呼叫 'MyBase.New' 或 'MyClass.New'，因為 '{1}' 的基底類別 '{0}' 有一個以上不使用引數即可呼叫的可存取 'Sub New'。</target>
        <note />
      </trans-unit>
      <trans-unit id="ERR_ForCtlVarArraySizesSpecified">
        <source>Array declared as for loop control variable cannot be declared with an initial size.</source>
        <target state="translated">宣告為 for 迴圈控制變數的陣列不能宣告它的初始大小。</target>
        <note />
      </trans-unit>
      <trans-unit id="ERR_BadFlagsOnNewOverloads">
        <source>The '{0}' keyword is used to overload inherited members; do not use the '{0}' keyword when overloading 'Sub New'.</source>
        <target state="translated">{0}' 關鍵字是用以多載繼承的成員; 當多載 'Sub New' 時，請勿使用 '{0}' 關鍵字。</target>
        <note />
      </trans-unit>
      <trans-unit id="ERR_TypeCharOnGenericParam">
        <source>Type character cannot be used in a type parameter declaration.</source>
        <target state="translated">類型字元無法在類型參數宣告中使用。</target>
        <note />
      </trans-unit>
      <trans-unit id="ERR_TooFewGenericArguments1">
        <source>Too few type arguments to '{0}'.</source>
        <target state="translated">{0}' 的類型引數太少。</target>
        <note />
      </trans-unit>
      <trans-unit id="ERR_TooManyGenericArguments1">
        <source>Too many type arguments to '{0}'.</source>
        <target state="translated">{0}' 的類型引數太多。</target>
        <note />
      </trans-unit>
      <trans-unit id="ERR_GenericConstraintNotSatisfied2">
        <source>Type argument '{0}' does not inherit from or implement the constraint type '{1}'.</source>
        <target state="translated">類型引數 '{0}' 並未繼承或實作條件約束類型 '{1}'。</target>
        <note />
      </trans-unit>
      <trans-unit id="ERR_TypeOrMemberNotGeneric1">
        <source>'{0}' has no type parameters and so cannot have type arguments.</source>
        <target state="translated">'{0}' 沒有類型參數，因此不可有類型引數。</target>
        <note />
      </trans-unit>
      <trans-unit id="ERR_NewIfNullOnGenericParam">
        <source>'New' cannot be used on a type parameter that does not have a 'New' constraint.</source>
        <target state="translated">'New' 無法在沒有 'New' 條件約束的類型參數上使用。</target>
        <note />
      </trans-unit>
      <trans-unit id="ERR_MultipleClassConstraints1">
        <source>Type parameter '{0}' can only have one constraint that is a class.</source>
        <target state="translated">類型參數 '{0}' 只可有一個為類別的條件約束。</target>
        <note />
      </trans-unit>
      <trans-unit id="ERR_ConstNotClassInterfaceOrTypeParam1">
        <source>Type constraint '{0}' must be either a class, interface or type parameter.</source>
        <target state="translated">類型條件約束 '{0}' 必須是類別、介面或類型參數。</target>
        <note />
      </trans-unit>
      <trans-unit id="ERR_DuplicateTypeParamName1">
        <source>Type parameter already declared with name '{0}'.</source>
        <target state="translated">類型參數已使用名稱 '{0}' 進行宣告。</target>
        <note />
      </trans-unit>
      <trans-unit id="ERR_UnboundTypeParam2">
        <source>Type parameter '{0}' for '{1}' cannot be inferred.</source>
        <target state="translated">無法推斷 '{1}' 的類型參數 '{0}'。</target>
        <note />
      </trans-unit>
      <trans-unit id="ERR_IsOperatorGenericParam1">
        <source>'Is' operand of type '{0}' can be compared only to 'Nothing' because '{0}' is a type parameter with no class constraint.</source>
        <target state="translated">'類型 '{0}' 的 'Is' 運算元只能與 'Nothing' 進行比較，因為 '{0}' 是沒有類別條件約束的類型參數。</target>
        <note />
      </trans-unit>
      <trans-unit id="ERR_ArgumentCopyBackNarrowing3">
        <source>Copying the value of 'ByRef' parameter '{0}' back to the matching argument narrows from type '{1}' to type '{2}'.</source>
        <target state="translated">將 'ByRef' 參數的值 '{0}' 複製回對稱的引數，會從類型 '{1}' 縮減到 '{2}'。</target>
        <note />
      </trans-unit>
      <trans-unit id="ERR_ShadowingGenericParamWithMember1">
        <source>'{0}' has the same name as a type parameter.</source>
        <target state="translated">'{0}' 與類型參數擁有相同的名稱。</target>
        <note />
      </trans-unit>
      <trans-unit id="ERR_GenericParamBase2">
        <source>{0} '{1}' cannot inherit from a type parameter.</source>
        <target state="translated">{0} '{1}' 無法繼承自類型參數。</target>
        <note />
      </trans-unit>
      <trans-unit id="ERR_ImplementsGenericParam">
        <source>Type parameter not allowed in 'Implements' clause.</source>
        <target state="translated">Implements' 子句中不允許類型參數。</target>
        <note />
      </trans-unit>
      <trans-unit id="ERR_OnlyNullLowerBound">
        <source>Array lower bounds can be only '0'.</source>
        <target state="translated">陣列的下限只能是 '0'。</target>
        <note />
      </trans-unit>
      <trans-unit id="ERR_ClassConstraintNotInheritable1">
        <source>Type constraint cannot be a 'NotInheritable' class.</source>
        <target state="translated">類型條件約束不可以為 'NotInheritable' 類別。</target>
        <note />
      </trans-unit>
      <trans-unit id="ERR_ConstraintIsRestrictedType1">
        <source>'{0}' cannot be used as a type constraint.</source>
        <target state="translated">'{0}' 不能用做為類型條件約束。</target>
        <note />
      </trans-unit>
      <trans-unit id="ERR_GenericParamsOnInvalidMember">
        <source>Type parameters cannot be specified on this declaration.</source>
        <target state="translated">不可以在這個宣告上指定類型參數。</target>
        <note />
      </trans-unit>
      <trans-unit id="ERR_GenericArgsOnAttributeSpecifier">
        <source>Type arguments are not valid because attributes cannot be generic.</source>
        <target state="translated">類型引數無效，因為屬性不可以是泛型的。</target>
        <note />
      </trans-unit>
      <trans-unit id="ERR_AttrCannotBeGenerics">
        <source>Type parameters, generic types or types contained in generic types cannot be used as attributes.</source>
        <target state="translated">類型參數、泛型類型或泛型類型中所包含的類型不能當做屬性使用。</target>
        <note />
      </trans-unit>
      <trans-unit id="ERR_BadStaticLocalInGenericMethod">
        <source>Local variables within generic methods cannot be declared 'Static'.</source>
        <target state="translated">泛型方法內的區域變數不可以宣告為 'Static'。</target>
        <note />
      </trans-unit>
      <trans-unit id="ERR_SyntMemberShadowsGenericParam3">
        <source>{0} '{1}' implicitly defines a member '{2}' which has the same name as a type parameter.</source>
        <target state="translated">{0} '{1}' 隱含定義成員 '{2}'，該成員與類型參數擁有相同的名稱。</target>
        <note />
      </trans-unit>
      <trans-unit id="ERR_ConstraintAlreadyExists1">
        <source>Constraint type '{0}' already specified for this type parameter.</source>
        <target state="translated">已為此類型參數指定條件約束類型 '{0}'。</target>
        <note />
      </trans-unit>
      <trans-unit id="ERR_InterfacePossiblyImplTwice2">
        <source>Cannot implement interface '{0}' because its implementation could conflict with the implementation of another implemented interface '{1}' for some type arguments.</source>
        <target state="translated">無法實作介面 '{0}'，因為它的實作可能與某些類型引數的另一個實作介面 '{1}' 之實作互相衝突。</target>
        <note />
      </trans-unit>
      <trans-unit id="ERR_ModulesCannotBeGeneric">
        <source>Modules cannot be generic.</source>
        <target state="translated">模組不可以是泛型的。</target>
        <note />
      </trans-unit>
      <trans-unit id="ERR_GenericClassCannotInheritAttr">
        <source>Classes that are generic or contained in a generic type cannot inherit from an attribute class.</source>
        <target state="translated">泛型類別或包含在泛型類型中的類別不可以繼承自屬性類別。</target>
        <note />
      </trans-unit>
      <trans-unit id="ERR_DeclaresCantBeInGeneric">
        <source>'Declare' statements are not allowed in generic types or types contained in generic types.</source>
        <target state="translated">'泛型類型或包含在泛型類型中的類型，不可使用 'Declare' 陳述式。</target>
        <note />
      </trans-unit>
      <trans-unit id="ERR_OverrideWithConstraintMismatch2">
        <source>'{0}' cannot override '{1}' because they differ by type parameter constraints.</source>
        <target state="translated">'{0}' 無法覆寫 '{1}'，因為其類型參數條件約束不同。</target>
        <note />
      </trans-unit>
      <trans-unit id="ERR_ImplementsWithConstraintMismatch3">
        <source>'{0}' cannot implement '{1}.{2}' because they differ by type parameter constraints.</source>
        <target state="translated">'{0}' 無法實作 '{1}.{2}'，因為它們的類型參數條件約束不同。</target>
        <note />
      </trans-unit>
      <trans-unit id="ERR_OpenTypeDisallowed">
        <source>Type parameters or types constructed with type parameters are not allowed in attribute arguments.</source>
        <target state="translated">屬性引數中不允許類型參數或以類型參數建構的類型。</target>
        <note />
      </trans-unit>
      <trans-unit id="ERR_HandlesInvalidOnGenericMethod">
        <source>Generic methods cannot use 'Handles' clause.</source>
        <target state="translated">泛型方法不可以使用 'Handles' 子句。</target>
        <note />
      </trans-unit>
      <trans-unit id="ERR_MultipleNewConstraints">
        <source>'New' constraint cannot be specified multiple times for the same type parameter.</source>
        <target state="translated">'不能針對相同的類型參數多次指定 'New' 條件約束。</target>
        <note />
      </trans-unit>
      <trans-unit id="ERR_MustInheritForNewConstraint2">
        <source>Type argument '{0}' is declared 'MustInherit' and does not satisfy the 'New' constraint for type parameter '{1}'.</source>
        <target state="translated">類型引數 '{0}' 宣告為 'MustInherit'，且不符合類型參數 '{1}' 的 'New' 條件約束。</target>
        <note />
      </trans-unit>
      <trans-unit id="ERR_NoSuitableNewForNewConstraint2">
        <source>Type argument '{0}' must have a public parameterless instance constructor to satisfy the 'New' constraint for type parameter '{1}'.</source>
        <target state="translated">類型引數 '{0}' 必須擁有公用的無參數執行個體建構函式，才能滿足類型參數 '{1}' 的 'New' 條件約束。</target>
        <note />
      </trans-unit>
      <trans-unit id="ERR_BadGenericParamForNewConstraint2">
        <source>Type parameter '{0}' must have either a 'New' constraint or a 'Structure' constraint to satisfy the 'New' constraint for type parameter '{1}'.</source>
        <target state="translated">類型參數 '{0}' 必須擁有 'New' 條件約束或 'Structure' 條件約束，才能符合類型參數 '{1}' 的 'New' 條件約束。</target>
        <note />
      </trans-unit>
      <trans-unit id="ERR_NewArgsDisallowedForTypeParam">
        <source>Arguments cannot be passed to a 'New' used on a type parameter.</source>
        <target state="translated">引數無法傳遞至類型參數上所使用的 'New'。</target>
        <note />
      </trans-unit>
      <trans-unit id="ERR_DuplicateRawGenericTypeImport1">
        <source>Generic type '{0}' cannot be imported more than once.</source>
        <target state="translated">不可匯入一次以上的泛型類型 '{0}'。</target>
        <note />
      </trans-unit>
      <trans-unit id="ERR_NoTypeArgumentCountOverloadCand1">
        <source>Overload resolution failed because no accessible '{0}' accepts this number of type arguments.</source>
        <target state="translated">因為沒有可存取的 '{0}' 接受此數目的類型引數，所以多載解析失敗。</target>
        <note />
      </trans-unit>
      <trans-unit id="ERR_TypeArgsUnexpected">
        <source>Type arguments unexpected.</source>
        <target state="translated">未預期的類型引數。</target>
        <note />
      </trans-unit>
      <trans-unit id="ERR_NameSameAsMethodTypeParam1">
        <source>'{0}' is already declared as a type parameter of this method.</source>
        <target state="translated">'{0}' 已經宣告為此方法的類型參數。</target>
        <note />
      </trans-unit>
      <trans-unit id="ERR_TypeParamNameFunctionNameCollision">
        <source>Type parameter cannot have the same name as its defining function.</source>
        <target state="translated">類型參數不可以與其定義函式擁有相同的名稱。</target>
        <note />
      </trans-unit>
      <trans-unit id="ERR_BadConstraintSyntax">
        <source>Type or 'New' expected.</source>
        <target state="translated">必須是類型或 'New'。</target>
        <note />
      </trans-unit>
      <trans-unit id="ERR_OfExpected">
        <source>'Of' required when specifying type arguments for a generic type or method.</source>
        <target state="translated">'為泛型類型或方法指定類型引數時需要 'Of'。</target>
        <note />
      </trans-unit>
      <trans-unit id="ERR_ArrayOfRawGenericInvalid">
        <source>'(' unexpected. Arrays of uninstantiated generic types are not allowed.</source>
        <target state="translated">'出現未預期的 '('。不可使用未執行個體化的泛型類型陣列。</target>
        <note />
      </trans-unit>
      <trans-unit id="ERR_ForEachAmbiguousIEnumerable1">
        <source>'For Each' on type '{0}' is ambiguous because the type implements multiple instantiations of 'System.Collections.Generic.IEnumerable(Of T)'.</source>
        <target state="translated">'類型 '{0}' 上的 'For Each' 模稜兩可，因為該類型實作了多個 'System.Collections.Generic.IEnumerable(Of T)' 具現化。</target>
        <note />
      </trans-unit>
      <trans-unit id="ERR_IsNotOperatorGenericParam1">
        <source>'IsNot' operand of type '{0}' can be compared only to 'Nothing' because '{0}' is a type parameter with no class constraint.</source>
        <target state="translated">'類型 '{0}' 的 'IsNot' 運算元只能與 'Nothing' 進行比較，因為 '{0}' 是沒有類別條件約束的類型參數。</target>
        <note />
      </trans-unit>
      <trans-unit id="ERR_TypeParamQualifierDisallowed">
        <source>Type parameters cannot be used as qualifiers.</source>
        <target state="translated">類型參數不能當做限定詞使用。</target>
        <note />
      </trans-unit>
      <trans-unit id="ERR_TypeParamMissingCommaOrRParen">
        <source>Comma or ')' expected.</source>
        <target state="translated">必須是逗號或 ')'。</target>
        <note />
      </trans-unit>
      <trans-unit id="ERR_TypeParamMissingAsCommaOrRParen">
        <source>'As', comma or ')' expected.</source>
        <target state="translated">'必須是 'As'、逗號或 ')'。</target>
        <note />
      </trans-unit>
      <trans-unit id="ERR_MultipleReferenceConstraints">
        <source>'Class' constraint cannot be specified multiple times for the same type parameter.</source>
        <target state="translated">'不能針對相同的類型參數多次指定 'Class' 條件約束。</target>
        <note />
      </trans-unit>
      <trans-unit id="ERR_MultipleValueConstraints">
        <source>'Structure' constraint cannot be specified multiple times for the same type parameter.</source>
        <target state="translated">'不能針對相同的類型參數多次指定 'Structure' 條件約束。</target>
        <note />
      </trans-unit>
      <trans-unit id="ERR_NewAndValueConstraintsCombined">
        <source>'New' constraint and 'Structure' constraint cannot be combined.</source>
        <target state="translated">'無法合併 'New' 條件約束和 'Structure' 條件約束。</target>
        <note />
      </trans-unit>
      <trans-unit id="ERR_RefAndValueConstraintsCombined">
        <source>'Class' constraint and 'Structure' constraint cannot be combined.</source>
        <target state="translated">'無法合併 'Class' 條件約束和 'Structure' 條件約束。</target>
        <note />
      </trans-unit>
      <trans-unit id="ERR_BadTypeArgForStructConstraint2">
        <source>Type argument '{0}' does not satisfy the 'Structure' constraint for type parameter '{1}'.</source>
        <target state="translated">類型引數 '{0}' 不符合類型參數 '{1}' 的 'Structure' 條件約束。</target>
        <note />
      </trans-unit>
      <trans-unit id="ERR_BadTypeArgForRefConstraint2">
        <source>Type argument '{0}' does not satisfy the 'Class' constraint for type parameter '{1}'.</source>
        <target state="translated">類型引數 '{0}' 不符合類型參數 '{1}' 的 'Class' 條件約束。</target>
        <note />
      </trans-unit>
      <trans-unit id="ERR_RefAndClassTypeConstrCombined">
        <source>'Class' constraint and a specific class type constraint cannot be combined.</source>
        <target state="translated">'無法合併 'Class' 條件約束和特定類別的類型條件約束。</target>
        <note />
      </trans-unit>
      <trans-unit id="ERR_ValueAndClassTypeConstrCombined">
        <source>'Structure' constraint and a specific class type constraint cannot be combined.</source>
        <target state="translated">'無法合併 'Structure' 條件約束和特定類別的類型條件約束。</target>
        <note />
      </trans-unit>
      <trans-unit id="ERR_ConstraintClashIndirectIndirect4">
        <source>Indirect constraint '{0}' obtained from the type parameter constraint '{1}' conflicts with the indirect constraint '{2}' obtained from the type parameter constraint '{3}'.</source>
        <target state="translated">從類型參數條件約束 '{1}' 取得的間接條件約束 '{0}'，與從類型參數條件約束 '{3}' 取得的間接條件約束 '{2}'，互相衝突。</target>
        <note />
      </trans-unit>
      <trans-unit id="ERR_ConstraintClashDirectIndirect3">
        <source>Constraint '{0}' conflicts with the indirect constraint '{1}' obtained from the type parameter constraint '{2}'.</source>
        <target state="translated">條件約束 '{0}' 與從類型參數條件約束 '{2}' 取得的間接條件約束 '{1}' 互相衝突。</target>
        <note />
      </trans-unit>
      <trans-unit id="ERR_ConstraintClashIndirectDirect3">
        <source>Indirect constraint '{0}' obtained from the type parameter constraint '{1}' conflicts with the constraint '{2}'.</source>
        <target state="translated">從類型參數條件約束 '{1}' 取得的間接條件約束 '{0}'，與條件約束 '{2}' 互相衝突。</target>
        <note />
      </trans-unit>
      <trans-unit id="ERR_ConstraintCycleLink2">
        <source>
    '{0}' is constrained to '{1}'.</source>
        <target state="translated">
    '{0}' 已限制為 '{1}'。</target>
        <note />
      </trans-unit>
      <trans-unit id="ERR_ConstraintCycle2">
        <source>Type parameter '{0}' cannot be constrained to itself: {1}</source>
        <target state="translated">類型參數 '{0}' 不可限制為其本身: {1}</target>
        <note />
      </trans-unit>
      <trans-unit id="ERR_TypeParamWithStructConstAsConst">
        <source>Type parameter with a 'Structure' constraint cannot be used as a constraint.</source>
        <target state="translated">具有 'Structure' 條件約束的類型參數不可以當做條件約束使用。</target>
        <note />
      </trans-unit>
      <trans-unit id="ERR_NullableDisallowedForStructConstr1">
        <source>'System.Nullable' does not satisfy the 'Structure' constraint for type parameter '{0}'. Only non-nullable 'Structure' types are allowed.</source>
        <target state="translated">'System.Nullable' 不符合類型參數 '{0}' 的 'Structure' 條件約束。只可使用不可為 null 的 'Structure' 類型。</target>
        <note />
      </trans-unit>
      <trans-unit id="ERR_ConflictingDirectConstraints3">
        <source>Constraint '{0}' conflicts with the constraint '{1}' already specified for type parameter '{2}'.</source>
        <target state="translated">條件約束 '{0}' 與已經指定給類型參數 '{2}' 的條件約束 '{1}' 互相衝突。</target>
        <note />
      </trans-unit>
      <trans-unit id="ERR_InterfaceUnifiesWithInterface2">
        <source>Cannot inherit interface '{0}' because it could be identical to interface '{1}' for some type arguments.</source>
        <target state="translated">無法繼承介面 '{0}'，因為它可能與某些類型引數的介面 '{1}' 相同。</target>
        <note />
      </trans-unit>
      <trans-unit id="ERR_BaseUnifiesWithInterfaces3">
        <source>Cannot inherit interface '{0}' because the interface '{1}' from which it inherits could be identical to interface '{2}' for some type arguments.</source>
        <target state="translated">無法繼承介面 '{0}'，因為它所繼承的介面 '{1}' 可能與某些類型引數之介面 '{2}' 相同。</target>
        <note />
      </trans-unit>
      <trans-unit id="ERR_InterfaceBaseUnifiesWithBase4">
        <source>Cannot inherit interface '{0}' because the interface '{1}' from which it inherits could be identical to interface '{2}' from which the interface '{3}' inherits for some type arguments.</source>
        <target state="translated">無法繼承介面 '{0}'，因為它所繼承的介面 '{1}' 可能與某些類型引數的介面 '{3}' 所繼承之介面 '{2}' 相同。</target>
        <note />
      </trans-unit>
      <trans-unit id="ERR_InterfaceUnifiesWithBase3">
        <source>Cannot inherit interface '{0}' because it could be identical to interface '{1}' from which the interface '{2}' inherits for some type arguments.</source>
        <target state="translated">無法繼承介面 '{0}'，因為它可能與某些類型引數的介面 '{2}' 所繼承之介面 '{1}' 相同。</target>
        <note />
      </trans-unit>
      <trans-unit id="ERR_ClassInheritsBaseUnifiesWithInterfaces3">
        <source>Cannot implement interface '{0}' because the interface '{1}' from which it inherits could be identical to implemented interface '{2}' for some type arguments.</source>
        <target state="translated">無法實作介面 '{0}'，因為它所繼承的介面 '{1}' 可能與某些類型引數之實作介面 '{2}' 相同。</target>
        <note />
      </trans-unit>
      <trans-unit id="ERR_ClassInheritsInterfaceBaseUnifiesWithBase4">
        <source>Cannot implement interface '{0}' because the interface '{1}' from which it inherits could be identical to interface '{2}' from which the implemented interface '{3}' inherits for some type arguments.</source>
        <target state="translated">無法實作介面 '{0}'，因為它所繼承的介面 '{1}' 可能與某些類型引數的實作介面 '{3}' 所繼承之介面 '{2}' 相同。</target>
        <note />
      </trans-unit>
      <trans-unit id="ERR_ClassInheritsInterfaceUnifiesWithBase3">
        <source>Cannot implement interface '{0}' because it could be identical to interface '{1}' from which the implemented interface '{2}' inherits for some type arguments.</source>
        <target state="translated">無法實作介面 '{0}'，因為它可能與某些類型引數的實作介面 '{2}' 所繼承之介面 '{1}' 相同。</target>
        <note />
      </trans-unit>
      <trans-unit id="ERR_OptionalsCantBeStructGenericParams">
        <source>Generic parameters used as optional parameter types must be class constrained.</source>
        <target state="translated">用以做為選擇性參數類型的泛型參數，必須受到類別條件約束。</target>
        <note />
      </trans-unit>
      <trans-unit id="ERR_AddressOfNullableMethod">
        <source>Methods of 'System.Nullable(Of T)' cannot be used as operands of the 'AddressOf' operator.</source>
        <target state="translated">System.Nullable(Of T)' 的方法無法做為 'AddressOf' 運算子的運算元</target>
        <note />
      </trans-unit>
      <trans-unit id="ERR_IsOperatorNullable1">
        <source>'Is' operand of type '{0}' can be compared only to 'Nothing' because '{0}' is a nullable type.</source>
        <target state="translated">'類型 '{0}' 的 'Is' 運算元只能與 'Nothing' 進行比較，因為 '{0}' 是可為 Null 的類型。</target>
        <note />
      </trans-unit>
      <trans-unit id="ERR_IsNotOperatorNullable1">
        <source>'IsNot' operand of type '{0}' can be compared only to 'Nothing' because '{0}' is a nullable type.</source>
        <target state="translated">'類型 '{0}' 的 'IsNot' 運算元只能與 'Nothing' 進行比較，因為 '{0}' 是可為 Null 的類型。</target>
        <note />
      </trans-unit>
      <trans-unit id="ERR_ShadowingTypeOutsideClass1">
        <source>'{0}' cannot be declared 'Shadows' outside of a class, structure, or interface.</source>
        <target state="translated">'{0}' 不可在類別、結構或介面外部宣告為 'Shadows'。</target>
        <note />
      </trans-unit>
      <trans-unit id="ERR_PropertySetParamCollisionWithValue">
        <source>Property parameters cannot have the name 'Value'.</source>
        <target state="translated">屬性參數的名稱不可為 'Value'。</target>
        <note />
      </trans-unit>
      <trans-unit id="ERR_SxSIndirectRefHigherThanDirectRef3">
        <source>The project currently contains references to more than one version of '{0}', a direct reference to version {2} and an indirect reference to version {1}. Change the direct reference to use version {1} (or higher) of {0}.</source>
        <target state="translated">專案目前包含一個以上版本之 '{0}' 的參考、版本 {2} 的直接參考，以及版本 {1} 的間接參考。請變更直接參考以使用 {0} 的版本 {1} (或更新版本)。</target>
        <note />
      </trans-unit>
      <trans-unit id="ERR_DuplicateReferenceStrong">
        <source>Multiple assemblies with equivalent identity have been imported: '{0}' and '{1}'. Remove one of the duplicate references.</source>
        <target state="translated">已匯入具有相同識別的多個組件: '{0}' 和 '{1}'。請移除其中一個重複的參考。</target>
        <note />
      </trans-unit>
      <trans-unit id="ERR_DuplicateReference2">
        <source>Project already has a reference to assembly '{0}'. A second reference to '{1}' cannot be added.</source>
        <target state="translated">專案已經有組件 '{0}' 的參考。無法對 '{1}' 加入第二個參考。</target>
        <note />
      </trans-unit>
      <trans-unit id="ERR_IllegalCallOrIndex">
        <source>Illegal call expression or index expression.</source>
        <target state="translated">不合法的呼叫運算式或索引運算式。</target>
        <note />
      </trans-unit>
      <trans-unit id="ERR_ConflictDefaultPropertyAttribute">
        <source>Conflict between the default property and the 'DefaultMemberAttribute' defined on '{0}'.</source>
        <target state="translated">預設屬性與 '{0}' 上定義的 'DefaultMemberAttribute' 相衝突。</target>
        <note />
      </trans-unit>
      <trans-unit id="ERR_BadAttributeUuid2">
        <source>'{0}' cannot be applied because the format of the GUID '{1}' is not correct.</source>
        <target state="translated">'無法套用 '{0}'，因為 GUID '{1}' 的格式不正確。</target>
        <note />
      </trans-unit>
      <trans-unit id="ERR_ComClassAndReservedAttribute1">
        <source>'Microsoft.VisualBasic.ComClassAttribute' and '{0}' cannot both be applied to the same class.</source>
        <target state="translated">'無法將 'Microsoft.VisualBasic.ComClassAttribute' 和 '{0}' 同時套用至相同的類別。</target>
        <note />
      </trans-unit>
      <trans-unit id="ERR_ComClassRequiresPublicClass2">
        <source>'Microsoft.VisualBasic.ComClassAttribute' cannot be applied to '{0}' because its container '{1}' is not declared 'Public'.</source>
        <target state="translated">'Microsoft.VisualBasic.ComClassAttribute' 無法套用至 '{0}'，因為其容器 '{1}' 未宣告為 'Public'。</target>
        <note />
      </trans-unit>
      <trans-unit id="ERR_ComClassReservedDispIdZero1">
        <source>'System.Runtime.InteropServices.DispIdAttribute' cannot be applied to '{0}' because 'Microsoft.VisualBasic.ComClassAttribute' reserves zero for the default property.</source>
        <target state="translated">'System.Runtime.InteropServices.DispIdAttribute' 無法套用至 '{0}'，因為 'Microsoft.VisualBasic.ComClassAttribute' 為預設屬性保留的值為零。</target>
        <note />
      </trans-unit>
      <trans-unit id="ERR_ComClassReservedDispId1">
        <source>'System.Runtime.InteropServices.DispIdAttribute' cannot be applied to '{0}' because 'Microsoft.VisualBasic.ComClassAttribute' reserves values less than zero.</source>
        <target state="translated">'System.Runtime.InteropServices.DispIdAttribute' 無法套用至 '{0}'，因為 'Microsoft.VisualBasic.ComClassAttribute' 保留的值小於零。</target>
        <note />
      </trans-unit>
      <trans-unit id="ERR_ComClassDuplicateGuids1">
        <source>'InterfaceId' and 'EventsId' parameters for 'Microsoft.VisualBasic.ComClassAttribute' on '{0}' cannot have the same value.</source>
        <target state="translated">'位於 '{0}' 的 'Microsoft.VisualBasic.ComClassAttribute' 之 'InterfaceId' 與 'EventsId' 參數，不可有相同的值。</target>
        <note />
      </trans-unit>
      <trans-unit id="ERR_ComClassCantBeAbstract0">
        <source>'Microsoft.VisualBasic.ComClassAttribute' cannot be applied to a class that is declared 'MustInherit'.</source>
        <target state="translated">'Microsoft.VisualBasic.ComClassAttribute' 無法套用至宣告為 'MustInherit' 的類別。</target>
        <note />
      </trans-unit>
      <trans-unit id="ERR_ComClassRequiresPublicClass1">
        <source>'Microsoft.VisualBasic.ComClassAttribute' cannot be applied to '{0}' because it is not declared 'Public'.</source>
        <target state="translated">'Microsoft.VisualBasic.ComClassAttribute' 無法套用至 '{0}'，因為其未宣告為 'Public'。</target>
        <note />
      </trans-unit>
      <trans-unit id="ERR_UnknownOperator">
        <source>Operator declaration must be one of:  +, -, *, \, /, ^, &amp;, Like, Mod, And, Or, Xor, Not, &lt;&lt;, &gt;&gt;, =, &lt;&gt;, &lt;, &lt;=, &gt;, &gt;=, CType, IsTrue, IsFalse.</source>
        <target state="translated">運算子宣告必須為下列其中之一: +、-、*、\、/、^、&amp;、Like、Mod、And、Or、Xor、Not、&lt;&lt;、&gt;&gt;、=、&lt;&gt;、&lt;、&lt;=、&gt;、&gt;=、CType、IsTrue、IsFalse。</target>
        <note />
      </trans-unit>
      <trans-unit id="ERR_DuplicateConversionCategoryUsed">
        <source>'Widening' and 'Narrowing' cannot be combined.</source>
        <target state="translated">'無法合併 'Widening' 和 'Narrowing'。</target>
        <note />
      </trans-unit>
      <trans-unit id="ERR_OperatorNotOverloadable">
        <source>Operator is not overloadable. Operator declaration must be one of:  +, -, *, \, /, ^, &amp;, Like, Mod, And, Or, Xor, Not, &lt;&lt;, &gt;&gt;, =, &lt;&gt;, &lt;, &lt;=, &gt;, &gt;=, CType, IsTrue, IsFalse.</source>
        <target state="translated">運算子不可多載。運算子宣告必須為下列其中之一: +、-、*、\、/、^、&amp;、Like、Mod、And、Or、Xor、Not、&lt;&lt;、&gt;&gt;、=、&lt;&gt;、&lt;、&lt;=、&gt;、&gt;=、CType、IsTrue、IsFalse。</target>
        <note />
      </trans-unit>
      <trans-unit id="ERR_InvalidHandles">
        <source>'Handles' is not valid on operator declarations.</source>
        <target state="translated">'Handles' 在運算子宣告中無效。</target>
        <note />
      </trans-unit>
      <trans-unit id="ERR_InvalidImplements">
        <source>'Implements' is not valid on operator declarations.</source>
        <target state="translated">'Implements' 在運算子宣告中無效。</target>
        <note />
      </trans-unit>
      <trans-unit id="ERR_EndOperatorExpected">
        <source>'End Operator' expected.</source>
        <target state="translated">'必須是 'End Operator'。</target>
        <note />
      </trans-unit>
      <trans-unit id="ERR_EndOperatorNotAtLineStart">
        <source>'End Operator' must be the first statement on a line.</source>
        <target state="translated">'End Operator' 必須是該行的第一個陳述式。</target>
        <note />
      </trans-unit>
      <trans-unit id="ERR_InvalidEndOperator">
        <source>'End Operator' must be preceded by a matching 'Operator'.</source>
        <target state="translated">'End Operator' 之前必須搭配相對應的 'Operator'。</target>
        <note />
      </trans-unit>
      <trans-unit id="ERR_ExitOperatorNotValid">
        <source>'Exit Operator' is not valid. Use 'Return' to exit an operator.</source>
        <target state="translated">'Exit Operator' 無效。請使用 'Return' 結束運算子。</target>
        <note />
      </trans-unit>
      <trans-unit id="ERR_ParamArrayIllegal1">
        <source>'{0}' parameters cannot be declared 'ParamArray'.</source>
        <target state="translated">'{0}' 參數不可宣告為 'ParamArray'。</target>
        <note />
      </trans-unit>
      <trans-unit id="ERR_OptionalIllegal1">
        <source>'{0}' parameters cannot be declared 'Optional'.</source>
        <target state="translated">'{0}' 參數不可宣告為 'Optional'。</target>
        <note />
      </trans-unit>
      <trans-unit id="ERR_OperatorMustBePublic">
        <source>Operators must be declared 'Public'.</source>
        <target state="translated">運算子必須宣告為 'Public'。</target>
        <note />
      </trans-unit>
      <trans-unit id="ERR_OperatorMustBeShared">
        <source>Operators must be declared 'Shared'.</source>
        <target state="translated">運算子必須宣告為 'Shared'。</target>
        <note />
      </trans-unit>
      <trans-unit id="ERR_BadOperatorFlags1">
        <source>Operators cannot be declared '{0}'.</source>
        <target state="translated">運算子不可宣告為 '{0}'。</target>
        <note />
      </trans-unit>
      <trans-unit id="ERR_OneParameterRequired1">
        <source>Operator '{0}' must have one parameter.</source>
        <target state="translated">運算子 '{0}' 必須要有一個參數。</target>
        <note />
      </trans-unit>
      <trans-unit id="ERR_TwoParametersRequired1">
        <source>Operator '{0}' must have two parameters.</source>
        <target state="translated">運算子 '{0}' 必須要有兩個參數。</target>
        <note />
      </trans-unit>
      <trans-unit id="ERR_OneOrTwoParametersRequired1">
        <source>Operator '{0}' must have either one or two parameters.</source>
        <target state="translated">運算子 '{0}' 必須要有一個或兩個參數。</target>
        <note />
      </trans-unit>
      <trans-unit id="ERR_ConvMustBeWideningOrNarrowing">
        <source>Conversion operators must be declared either 'Widening' or 'Narrowing'.</source>
        <target state="translated">轉換運算子必須宣告為 'Widening' 或 'Narrowing'。</target>
        <note />
      </trans-unit>
      <trans-unit id="ERR_OperatorDeclaredInModule">
        <source>Operators cannot be declared in modules.</source>
        <target state="translated">不能在模組中宣告運算子。</target>
        <note />
      </trans-unit>
      <trans-unit id="ERR_InvalidSpecifierOnNonConversion1">
        <source>Only conversion operators can be declared '{0}'.</source>
        <target state="translated">只有轉換運算子可宣告為 '{0}'。</target>
        <note />
      </trans-unit>
      <trans-unit id="ERR_UnaryParamMustBeContainingType1">
        <source>Parameter of this unary operator must be of the containing type '{0}'.</source>
        <target state="translated">此一元運算子的參數必須屬於包含類型 '{0}'。</target>
        <note />
      </trans-unit>
      <trans-unit id="ERR_BinaryParamMustBeContainingType1">
        <source>At least one parameter of this binary operator must be of the containing type '{0}'.</source>
        <target state="translated">此二元運算子至少必須要有一個參數屬於包含類型 '{0}'。</target>
        <note />
      </trans-unit>
      <trans-unit id="ERR_ConvParamMustBeContainingType1">
        <source>Either the parameter type or the return type of this conversion operator must be of the containing type '{0}'.</source>
        <target state="translated">此轉換運算子的參數類型或傳回類型，必須屬於包含類型 '{0}'。</target>
        <note />
      </trans-unit>
      <trans-unit id="ERR_OperatorRequiresBoolReturnType1">
        <source>Operator '{0}' must have a return type of Boolean.</source>
        <target state="translated">運算子 '{0}' 必須要有布林的傳回類型。</target>
        <note />
      </trans-unit>
      <trans-unit id="ERR_ConversionToSameType">
        <source>Conversion operators cannot convert from a type to the same type.</source>
        <target state="translated">轉換運算子無法從類型轉換為相同的類型。</target>
        <note />
      </trans-unit>
      <trans-unit id="ERR_ConversionToInterfaceType">
        <source>Conversion operators cannot convert to an interface type.</source>
        <target state="translated">轉換運算子無法轉換為介面類型。</target>
        <note />
      </trans-unit>
      <trans-unit id="ERR_ConversionToBaseType">
        <source>Conversion operators cannot convert from a type to its base type.</source>
        <target state="translated">轉換運算子無法從類型轉換為其基底類型。</target>
        <note />
      </trans-unit>
      <trans-unit id="ERR_ConversionToDerivedType">
        <source>Conversion operators cannot convert from a type to its derived type.</source>
        <target state="translated">轉換運算子無法從類型轉換為其衍生類型。</target>
        <note />
      </trans-unit>
      <trans-unit id="ERR_ConversionToObject">
        <source>Conversion operators cannot convert to Object.</source>
        <target state="translated">轉換運算子無法轉換為物件。</target>
        <note />
      </trans-unit>
      <trans-unit id="ERR_ConversionFromInterfaceType">
        <source>Conversion operators cannot convert from an interface type.</source>
        <target state="translated">轉換運算子無法從介面類型進行轉換。</target>
        <note />
      </trans-unit>
      <trans-unit id="ERR_ConversionFromBaseType">
        <source>Conversion operators cannot convert from a base type.</source>
        <target state="translated">轉換運算子無法從基底類型進行轉換。</target>
        <note />
      </trans-unit>
      <trans-unit id="ERR_ConversionFromDerivedType">
        <source>Conversion operators cannot convert from a derived type.</source>
        <target state="translated">轉換運算子無法從衍生類型進行轉換。</target>
        <note />
      </trans-unit>
      <trans-unit id="ERR_ConversionFromObject">
        <source>Conversion operators cannot convert from Object.</source>
        <target state="translated">轉換運算子無法從物件進行轉換。</target>
        <note />
      </trans-unit>
      <trans-unit id="ERR_MatchingOperatorExpected2">
        <source>Matching '{0}' operator is required for '{1}'.</source>
        <target state="translated">{1}' 必須要有對稱的 '{0}' 運算子。</target>
        <note />
      </trans-unit>
      <trans-unit id="ERR_UnacceptableLogicalOperator3">
        <source>Return and parameter types of '{0}' must be '{1}' to be used in a '{2}' expression.</source>
        <target state="translated">{0}' 的傳回類型與參數類型必須是 '{1}'，才可用在 '{2}' 運算式中。</target>
        <note />
      </trans-unit>
      <trans-unit id="ERR_ConditionOperatorRequired3">
        <source>Type '{0}' must define operator '{1}' to be used in a '{2}' expression.</source>
        <target state="translated">類型 '{0}' 必須定義要用於 '{2}' 運算式中的運算子 '{1}'。</target>
        <note />
      </trans-unit>
      <trans-unit id="ERR_CopyBackTypeMismatch3">
        <source>Cannot copy the value of 'ByRef' parameter '{0}' back to the matching argument because type '{1}' cannot be converted to type '{2}'.</source>
        <target state="translated">無法將 'ByRef' 參數的值 '{0}' 複製回相對應的引數，因為類型 '{1}' 無法轉換成類型 '{2}'。</target>
        <note />
      </trans-unit>
      <trans-unit id="ERR_ForLoopOperatorRequired2">
        <source>Type '{0}' must define operator '{1}' to be used in a 'For' statement.</source>
        <target state="translated">類型 '{0}' 必須定義要用於 'For' 陳述式中的運算子 '{1}'。</target>
        <note />
      </trans-unit>
      <trans-unit id="ERR_UnacceptableForLoopOperator2">
        <source>Return and parameter types of '{0}' must be '{1}' to be used in a 'For' statement.</source>
        <target state="translated">{0}' 的傳回類型與參數類型必須是 '{1}'，才可用在 'For' 陳述式中。</target>
        <note />
      </trans-unit>
      <trans-unit id="ERR_UnacceptableForLoopRelOperator2">
        <source>Parameter types of '{0}' must be '{1}' to be used in a 'For' statement.</source>
        <target state="translated">{0}' 的參數類型必須是 '{1}'，才可用在 'For' 陳述式中。</target>
        <note />
      </trans-unit>
      <trans-unit id="ERR_OperatorRequiresIntegerParameter1">
        <source>Operator '{0}' must have a second parameter of type 'Integer' or 'Integer?'.</source>
        <target state="translated">運算子 '{0}' 的第二個參數類型必須為 'Integer' 或 'Integer?'。</target>
        <note />
      </trans-unit>
      <trans-unit id="ERR_CantSpecifyNullableOnBoth">
        <source>Nullable modifier cannot be specified on both a variable and its type.</source>
        <target state="translated">無法同時在變數及其類型上指定可為 Null 的修飾詞。</target>
        <note />
      </trans-unit>
      <trans-unit id="ERR_BadTypeArgForStructConstraintNull">
        <source>Type '{0}' must be a value type or a type argument constrained to 'Structure' in order to be used with 'Nullable' or nullable modifier '?'.</source>
        <target state="translated">類型 '{0}' 必須是實值類型或已限制為 'Structure' 的類型引數，才可與 'Nullable' 或可為 Null 的修飾詞 '?' 搭配使用。</target>
        <note />
      </trans-unit>
      <trans-unit id="ERR_CantSpecifyArrayAndNullableOnBoth">
        <source>Nullable modifier '?' and array modifiers '(' and ')' cannot be specified on both a variable and its type.</source>
        <target state="translated">無法同時在變數及其類型上指定可為 Null 的修飾詞 '?' 以及陣列修飾詞 '(' 和 ')'。</target>
        <note />
      </trans-unit>
      <trans-unit id="ERR_CantSpecifyTypeCharacterOnIIF">
        <source>Expressions used with an 'If' expression cannot contain type characters.</source>
        <target state="translated">與 'If' 運算式一併使用的運算式，不可包含類型字元。</target>
        <note />
      </trans-unit>
      <trans-unit id="ERR_IllegalOperandInIIFName">
        <source>'If' operands cannot be named arguments.</source>
        <target state="translated">'If' 運算元不能是具名引數。</target>
        <note />
      </trans-unit>
      <trans-unit id="ERR_IllegalOperandInIIFConversion">
        <source>Cannot infer a common type for the second and third operands of the 'If' operator. One must have a widening conversion to the other.</source>
        <target state="translated">無法推斷 'If' 運算子的第二個和第三個運算元之一般類型。一個運算元必須要能夠擴展轉換成另一個運算元。</target>
        <note />
      </trans-unit>
      <trans-unit id="ERR_IllegalCondTypeInIIF">
        <source>First operand in a binary 'If' expression must be nullable or a reference type.</source>
        <target state="translated">二進位 'If' 運算式的第一個運算元必須是可為 Null 或是參考類型。</target>
        <note />
      </trans-unit>
      <trans-unit id="ERR_CantCallIIF">
        <source>'If' operator cannot be used in a 'Call' statement.</source>
        <target state="translated">'If' 運算子無法用於 'Call' 陳述式中。</target>
        <note />
      </trans-unit>
      <trans-unit id="ERR_CantSpecifyAsNewAndNullable">
        <source>Nullable modifier cannot be specified in variable declarations with 'As New'.</source>
        <target state="translated">包含 'As New' 的變數宣告中不能指定可為 Null 的修飾詞。</target>
        <note />
      </trans-unit>
      <trans-unit id="ERR_IllegalOperandInIIFConversion2">
        <source>Cannot infer a common type for the first and second operands of the binary 'If' operator. One must have a widening conversion to the other.</source>
        <target state="translated">無法推斷二元 'If' 運算子的第一個和第二個運算元之一般類型。一個運算元必須要能夠擴展轉換成另一個運算元。</target>
        <note />
      </trans-unit>
      <trans-unit id="ERR_BadNullTypeInCCExpression">
        <source>Nullable types are not allowed in conditional compilation expressions.</source>
        <target state="translated">條件式編譯運算式中不可使用可為 Null 的類型。</target>
        <note />
      </trans-unit>
      <trans-unit id="ERR_NullableImplicit">
        <source>Nullable modifier cannot be used with a variable whose implicit type is 'Object'.</source>
        <target state="translated">可為 Null 的修飾詞不能用於隱含類型為 'Object' 的變數。</target>
        <note />
      </trans-unit>
      <trans-unit id="ERR_MissingRuntimeHelper">
        <source>Requested operation is not available because the runtime library function '{0}' is not defined.</source>
        <target state="translated">因為未定義執行階段程式庫函式 '{0}'，所以無法進行要求的作業。</target>
        <note />
      </trans-unit>
      <trans-unit id="ERR_ExpectedDotAfterGlobalNameSpace">
        <source>'Global' must be followed by '.' and an identifier.</source>
        <target state="translated">'在 'Global' 之後必須接著 '.' 及一個識別項。</target>
        <note />
      </trans-unit>
      <trans-unit id="ERR_NoGlobalExpectedIdentifier">
        <source>'Global' not allowed in this context; identifier expected.</source>
        <target state="translated">'此內容中不允許 'Global'; 必須是識別項。</target>
        <note />
      </trans-unit>
      <trans-unit id="ERR_NoGlobalInHandles">
        <source>'Global' not allowed in handles; local name expected.</source>
        <target state="translated">'控制代碼中不允許 'Global'; 必須是區域名稱。</target>
        <note />
      </trans-unit>
      <trans-unit id="ERR_ElseIfNoMatchingIf">
        <source>'ElseIf' must be preceded by a matching 'If' or 'ElseIf'.</source>
        <target state="translated">'ElseIf' 之前必須搭配相對應的 'If' 或 'ElseIf'。</target>
        <note />
      </trans-unit>
      <trans-unit id="ERR_BadAttributeConstructor2">
        <source>Attribute constructor has a 'ByRef' parameter of type '{0}'; cannot use constructors with byref parameters to apply the attribute.</source>
        <target state="translated">屬性建構函式的 'ByRef' 參數類型為 '{0}'; 不可使用具有 byref 參數的建構函式來套用屬性。</target>
        <note />
      </trans-unit>
      <trans-unit id="ERR_EndUsingWithoutUsing">
        <source>'End Using' must be preceded by a matching 'Using'.</source>
        <target state="translated">'End Using' 之前必須搭配相對應的 'Using'。</target>
        <note />
      </trans-unit>
      <trans-unit id="ERR_ExpectedEndUsing">
        <source>'Using' must end with a matching 'End Using'.</source>
        <target state="translated">'Using' 之後必須搭配相對應的 'End Using'。</target>
        <note />
      </trans-unit>
      <trans-unit id="ERR_GotoIntoUsing">
        <source>'GoTo {0}' is not valid because '{0}' is inside a 'Using' statement that does not contain this statement.</source>
        <target state="translated">'GoTo {0}' 無效，因為 '{0}' 位於不包含此陳述式的 'Using' 陳述式中。</target>
        <note />
      </trans-unit>
      <trans-unit id="ERR_UsingRequiresDisposePattern">
        <source>'Using' operand of type '{0}' must implement 'System.IDisposable'.</source>
        <target state="translated">'類型 '{0}' 的 'Using' 運算元必須實作 'System.IDisposable'。</target>
        <note />
      </trans-unit>
      <trans-unit id="ERR_UsingResourceVarNeedsInitializer">
        <source>'Using' resource variable must have an explicit initialization.</source>
        <target state="translated">'Using' 資源變數必須擁有明確的初始設定。</target>
        <note />
      </trans-unit>
      <trans-unit id="ERR_UsingResourceVarCantBeArray">
        <source>'Using' resource variable type can not be array type.</source>
        <target state="translated">'Using' 資源變數類型不能是陣列類型。</target>
        <note />
      </trans-unit>
      <trans-unit id="ERR_OnErrorInUsing">
        <source>'On Error' statements are not valid within 'Using' statements.</source>
        <target state="translated">'On Error' 陳述式在 'Using' 陳述式內無效。</target>
        <note />
      </trans-unit>
      <trans-unit id="ERR_PropertyNameConflictInMyCollection">
        <source>'{0}' has the same name as a member used for type '{1}' exposed in a 'My' group. Rename the type or its enclosing namespace.</source>
        <target state="translated">'{0}' 與用在 'My' 群組中所公開之類型 '{1}' 的成員，有相同的名稱。請重新命名類型或其內含的命名空間。</target>
        <note />
      </trans-unit>
      <trans-unit id="ERR_InvalidImplicitVar">
        <source>Implicit variable '{0}' is invalid because of '{1}'.</source>
        <target state="translated">隱含變數 '{0}' 無效，原因為 '{1}'。</target>
        <note />
      </trans-unit>
      <trans-unit id="ERR_ObjectInitializerRequiresFieldName">
        <source>Object initializers require a field name to initialize.</source>
        <target state="translated">物件初始設定式需要欄位名稱，才可進行初始化。</target>
        <note />
      </trans-unit>
      <trans-unit id="ERR_ExpectedFrom">
        <source>'From' expected.</source>
        <target state="translated">'必須是 'From'。</target>
        <note />
      </trans-unit>
      <trans-unit id="ERR_LambdaBindingMismatch1">
        <source>Nested function does not have the same signature as delegate '{0}'.</source>
        <target state="translated">巢狀函式與委派 '{0}' 沒有相同的簽章。</target>
        <note />
      </trans-unit>
      <trans-unit id="ERR_LambdaBindingMismatch2">
        <source>Nested sub does not have a signature that is compatible with delegate '{0}'.</source>
        <target state="translated">巢狀 Sub 沒有與委派 '{0}' 相容的簽章。</target>
        <note />
      </trans-unit>
      <trans-unit id="ERR_CannotLiftByRefParamQuery1">
        <source>'ByRef' parameter '{0}' cannot be used in a query expression.</source>
        <target state="translated">'ByRef' 參數 '{0}' 不可用在查詢運算式中。</target>
        <note />
      </trans-unit>
      <trans-unit id="ERR_ExpressionTreeNotSupported">
        <source>Expression cannot be converted into an expression tree.</source>
        <target state="translated">運算式不可轉換成運算式樹狀結構。</target>
        <note />
      </trans-unit>
      <trans-unit id="ERR_CannotLiftStructureMeQuery">
        <source>Instance members and 'Me' cannot be used within query expressions in structures.</source>
        <target state="translated">執行個體成員和 'Me' 不能用在結構的查詢運算式中。</target>
        <note />
      </trans-unit>
      <trans-unit id="ERR_InferringNonArrayType1">
        <source>Variable cannot be initialized with non-array type '{0}'.</source>
        <target state="translated">不能以非陣列類型 '{0}' 初始化變數。</target>
        <note />
      </trans-unit>
      <trans-unit id="ERR_ByRefParamInExpressionTree">
        <source>References to 'ByRef' parameters cannot be converted to an expression tree.</source>
        <target state="translated">ByRef' 參數的參考不可轉換成運算式樹狀結構。</target>
        <note />
      </trans-unit>
      <trans-unit id="ERR_DuplicateAnonTypeMemberName1">
        <source>Anonymous type member or property '{0}' is already declared.</source>
        <target state="translated">匿名類型成員或屬性 '{0}' 已宣告。</target>
        <note />
      </trans-unit>
      <trans-unit id="ERR_BadAnonymousTypeForExprTree">
        <source>Cannot convert anonymous type to an expression tree because a property of the type is used to initialize another property.</source>
        <target state="translated">無法將匿名類型轉換成運算式樹狀結構，因為類型的屬性會用以初始化另一個屬性。</target>
        <note />
      </trans-unit>
      <trans-unit id="ERR_CannotLiftAnonymousType1">
        <source>Anonymous type property '{0}' cannot be used in the definition of a lambda expression within the same initialization list.</source>
        <target state="translated">匿名類型屬性 '{0}' 不可用在同一個初始設定清單中之 Lambda 運算式的定義內。</target>
        <note />
      </trans-unit>
      <trans-unit id="ERR_ExtensionOnlyAllowedOnModuleSubOrFunction">
        <source>'Extension' attribute can be applied only to 'Module', 'Sub', or 'Function' declarations.</source>
        <target state="translated">'Extension' 屬性只能套用到 'Module'、'Sub' 或 'Function' 宣告。</target>
        <note />
      </trans-unit>
      <trans-unit id="ERR_ExtensionMethodNotInModule">
        <source>Extension methods can be defined only in modules.</source>
        <target state="translated">擴充方法只能在模組內定義。</target>
        <note />
      </trans-unit>
      <trans-unit id="ERR_ExtensionMethodNoParams">
        <source>Extension methods must declare at least one parameter. The first parameter specifies which type to extend.</source>
        <target state="translated">擴充方法必須宣告至少一個參數。第一個參數會指定要擴充的類型。</target>
        <note />
      </trans-unit>
      <trans-unit id="ERR_ExtensionMethodOptionalFirstArg">
        <source>'Optional' cannot be applied to the first parameter of an extension method. The first parameter specifies which type to extend.</source>
        <target state="translated">'Optional' 不能套用至擴充方法的第一個參數。第一個參數會指定要擴充的類型。</target>
        <note />
      </trans-unit>
      <trans-unit id="ERR_ExtensionMethodParamArrayFirstArg">
        <source>'ParamArray' cannot be applied to the first parameter of an extension method. The first parameter specifies which type to extend.</source>
        <target state="translated">'ParamArray' 不能套用至擴充方法的第一個參數。第一個參數會指定要擴充的類型。</target>
        <note />
      </trans-unit>
      <trans-unit id="ERR_AnonymousTypeFieldNameInference">
        <source>Anonymous type member name can be inferred only from a simple or qualified name with no arguments.</source>
        <target state="translated">只能從不含引數的簡單或限定名稱來推斷匿名類型成員名稱。</target>
        <note />
      </trans-unit>
      <trans-unit id="ERR_NameNotMemberOfAnonymousType2">
        <source>'{0}' is not a member of '{1}'; it does not exist in the current context.</source>
        <target state="translated">'{0}' 不是 '{1}' 的成員，其不存在於目前的內容中。</target>
        <note />
      </trans-unit>
      <trans-unit id="ERR_ExtensionAttributeInvalid">
        <source>The custom-designed version of 'System.Runtime.CompilerServices.ExtensionAttribute' found by the compiler is not valid. Its attribute usage flags must be set to allow assemblies, classes, and methods.</source>
        <target state="translated">這個由編譯器所發現的 'System.Runtime.CompilerServices.ExtensionAttribute' 自訂版本無效。它的屬性使用方式旗標必須設定成允許組件、類別和方法。</target>
        <note />
      </trans-unit>
      <trans-unit id="ERR_AnonymousTypePropertyOutOfOrder1">
        <source>Anonymous type member property '{0}' cannot be used to infer the type of another member property because the type of '{0}' is not yet established.</source>
        <target state="translated">匿名類型成員屬性 '{0}' 無法用以推斷另一個成員屬性的類型，因為尚未建立類型 '{0}'。</target>
        <note />
      </trans-unit>
      <trans-unit id="ERR_AnonymousTypeDisallowsTypeChar">
        <source>Type characters cannot be used in anonymous type declarations.</source>
        <target state="translated">匿名類型宣告中不能使用類型字元。</target>
        <note />
      </trans-unit>
      <trans-unit id="ERR_TupleLiteralDisallowsTypeChar">
        <source>Type characters cannot be used in tuple literals.</source>
        <target state="translated">元組常值中不得使用類型字元。</target>
        <note />
      </trans-unit>
      <trans-unit id="ERR_NewWithTupleTypeSyntax">
        <source>'New' cannot be used with tuple type. Use a tuple literal expression instead.</source>
        <target state="translated">'Tuple 類型不得使用 'New'。請改用 Tuple 常值運算式。</target>
        <note />
      </trans-unit>
      <trans-unit id="ERR_PredefinedValueTupleTypeMustBeStruct">
        <source>Predefined type '{0}' must be a structure.</source>
        <target state="translated">預先定義的類型 '{0}' 必須是結構。</target>
        <note />
      </trans-unit>
      <trans-unit id="ERR_ExtensionMethodUncallable1">
        <source>Extension method '{0}' has type constraints that can never be satisfied.</source>
        <target state="translated">擴充方法 '{0}' 有一直無法滿足的類型條件約束。</target>
        <note />
      </trans-unit>
      <trans-unit id="ERR_ExtensionMethodOverloadCandidate3">
        <source>
    Extension method '{0}' defined in '{1}': {2}</source>
        <target state="translated">
    定義於 '{1}' 中的擴充方法 '{0}': {2}</target>
        <note />
      </trans-unit>
      <trans-unit id="ERR_DelegateBindingMismatch">
        <source>Method does not have a signature compatible with the delegate.</source>
        <target state="translated">方法沒有與委派相容的簽章。</target>
        <note />
      </trans-unit>
      <trans-unit id="ERR_DelegateBindingTypeInferenceFails">
        <source>Type arguments could not be inferred from the delegate.</source>
        <target state="translated">無法從委派推斷類型引數。</target>
        <note />
      </trans-unit>
      <trans-unit id="ERR_TooManyArgs">
        <source>Too many arguments.</source>
        <target state="translated">引數太多。</target>
        <note />
      </trans-unit>
      <trans-unit id="ERR_NamedArgAlsoOmitted1">
        <source>Parameter '{0}' already has a matching omitted argument.</source>
        <target state="translated">參數 '{0}' 已有相符的省略引數。</target>
        <note />
      </trans-unit>
      <trans-unit id="ERR_NamedArgUsedTwice1">
        <source>Parameter '{0}' already has a matching argument.</source>
        <target state="translated">參數 '{0}' 已有相符的引數。</target>
        <note />
      </trans-unit>
      <trans-unit id="ERR_NamedParamNotFound1">
        <source>'{0}' is not a method parameter.</source>
        <target state="translated">'{0}' 不是方法參數。</target>
        <note />
      </trans-unit>
      <trans-unit id="ERR_OmittedArgument1">
        <source>Argument not specified for parameter '{0}'.</source>
        <target state="translated">參數 '{0}' 未指定引數。</target>
        <note />
      </trans-unit>
      <trans-unit id="ERR_UnboundTypeParam1">
        <source>Type parameter '{0}' cannot be inferred.</source>
        <target state="translated">無法推斷類型參數 '{0}'。</target>
        <note />
      </trans-unit>
      <trans-unit id="ERR_ExtensionMethodOverloadCandidate2">
        <source>
    Extension method '{0}' defined in '{1}'.</source>
        <target state="translated">
    定義於 '{1}' 中的擴充方法 '{0}'。</target>
        <note />
      </trans-unit>
      <trans-unit id="ERR_AnonymousTypeNeedField">
        <source>Anonymous type must contain at least one member.</source>
        <target state="translated">匿名類型必須至少有一名成員。</target>
        <note />
      </trans-unit>
      <trans-unit id="ERR_AnonymousTypeNameWithoutPeriod">
        <source>Anonymous type member name must be preceded by a period.</source>
        <target state="translated">匿名類型成員名稱前面必須有一個句號。</target>
        <note />
      </trans-unit>
      <trans-unit id="ERR_AnonymousTypeExpectedIdentifier">
        <source>Identifier expected, preceded with a period.</source>
        <target state="translated">必須是識別項，前面加上句號。</target>
        <note />
      </trans-unit>
      <trans-unit id="ERR_TooManyArgs2">
        <source>Too many arguments to extension method '{0}' defined in '{1}'.</source>
        <target state="translated">在 '{1}' 中定義的擴充方法 '{0}'，有太多引數。</target>
        <note />
      </trans-unit>
      <trans-unit id="ERR_NamedArgAlsoOmitted3">
        <source>Parameter '{0}' in extension method '{1}' defined in '{2}' already has a matching omitted argument.</source>
        <target state="translated">{2}' 中定義之擴充方法 '{1}' 內的參數 '{0}'，已有相符的省略引數。</target>
        <note />
      </trans-unit>
      <trans-unit id="ERR_NamedArgUsedTwice3">
        <source>Parameter '{0}' of extension method '{1}' defined in '{2}' already has a matching argument.</source>
        <target state="translated">{2}' 中定義之擴充方法 '{1}' 的參數 '{0}'，已有相符的引數。</target>
        <note />
      </trans-unit>
      <trans-unit id="ERR_NamedParamNotFound3">
        <source>'{0}' is not a parameter of extension method '{1}' defined in '{2}'.</source>
        <target state="translated">'{0}' 不是 '{2}' 中定義之擴充方法 '{1}' 的參數。</target>
        <note />
      </trans-unit>
      <trans-unit id="ERR_OmittedArgument3">
        <source>Argument not specified for parameter '{0}' of extension method '{1}' defined in '{2}'.</source>
        <target state="translated">未對 '{2}' 中定義的擴充方法 '{1}' 之參數 '{0}' 指定引數。</target>
        <note />
      </trans-unit>
      <trans-unit id="ERR_UnboundTypeParam3">
        <source>Type parameter '{0}' for extension method '{1}' defined in '{2}' cannot be inferred.</source>
        <target state="translated">無法推斷在 '{2}' 中定義之擴充方法 '{1}' 的類型參數 '{0}'。</target>
        <note />
      </trans-unit>
      <trans-unit id="ERR_TooFewGenericArguments2">
        <source>Too few type arguments to extension method '{0}' defined in '{1}'.</source>
        <target state="translated">在 '{1}' 中定義的擴充方法 '{0}'，類型引數太少。</target>
        <note />
      </trans-unit>
      <trans-unit id="ERR_TooManyGenericArguments2">
        <source>Too many type arguments to extension method '{0}' defined in '{1}'.</source>
        <target state="translated">在 '{1}' 中定義的擴充方法 '{0}'，有太多類型引數。</target>
        <note />
      </trans-unit>
      <trans-unit id="ERR_ExpectedInOrEq">
        <source>'In' or '=' expected.</source>
        <target state="translated">'必須是 'In' 或 '='。</target>
        <note />
      </trans-unit>
      <trans-unit id="ERR_ExpectedQueryableSource">
        <source>Expression of type '{0}' is not queryable. Make sure you are not missing an assembly reference and/or namespace import for the LINQ provider.</source>
        <target state="translated">類型 '{0}' 的運算式無法查詢。請確定您沒有遺漏組件參考及 (或) LINQ 提供者的命名空間匯入。</target>
        <note />
      </trans-unit>
      <trans-unit id="ERR_QueryOperatorNotFound">
        <source>Definition of method '{0}' is not accessible in this context.</source>
        <target state="translated">在此內容中無法存取方法 '{0}' 的定義。</target>
        <note />
      </trans-unit>
      <trans-unit id="ERR_CannotUseOnErrorGotoWithClosure">
        <source>Method cannot contain both a '{0}' statement and a definition of a variable that is used in a lambda or query expression.</source>
        <target state="translated">方法不可同時包含 '{0}' 陳述式以及用於 Lambda 或查詢運算式中的變數定義。</target>
        <note />
      </trans-unit>
      <trans-unit id="ERR_CannotGotoNonScopeBlocksWithClosure">
        <source>'{0}{1}' is not valid because '{2}' is inside a scope that defines a variable that is used in a lambda or query expression.</source>
        <target state="translated">'{0}{1}' 無效，因為 '{2}' 所在的範圍內，定義了用於 Lambda 或查詢運算式中的變數。</target>
        <note />
      </trans-unit>
      <trans-unit id="ERR_CannotLiftRestrictedTypeQuery">
        <source>Instance of restricted type '{0}' cannot be used in a query expression.</source>
        <target state="translated">受限制的類型 '{0}' 之執行個體，不能用在查詢運算式中。</target>
        <note />
      </trans-unit>
      <trans-unit id="ERR_QueryAnonymousTypeFieldNameInference">
        <source>Range variable name can be inferred only from a simple or qualified name with no arguments.</source>
        <target state="translated">只能從不含引數的簡單或限定名稱來推斷範圍變數名稱。</target>
        <note />
      </trans-unit>
      <trans-unit id="ERR_QueryDuplicateAnonTypeMemberName1">
        <source>Range variable '{0}' is already declared.</source>
        <target state="translated">範圍變數 '{0}' 已宣告。</target>
        <note />
      </trans-unit>
      <trans-unit id="ERR_QueryAnonymousTypeDisallowsTypeChar">
        <source>Type characters cannot be used in range variable declarations.</source>
        <target state="translated">範圍變數宣告中不能使用類型字元。</target>
        <note />
      </trans-unit>
      <trans-unit id="ERR_ReadOnlyInClosure">
        <source>'ReadOnly' variable cannot be the target of an assignment in a lambda expression inside a constructor.</source>
        <target state="translated">'ReadOnly' 變數不能做為建構函式內 Lambda 運算式中的指派目標。</target>
        <note />
      </trans-unit>
      <trans-unit id="ERR_ExprTreeNoMultiDimArrayCreation">
        <source>Multi-dimensional array cannot be converted to an expression tree.</source>
        <target state="translated">多維陣列不可轉換成運算式樹狀結構。</target>
        <note />
      </trans-unit>
      <trans-unit id="ERR_ExprTreeNoLateBind">
        <source>Late binding operations cannot be converted to an expression tree.</source>
        <target state="translated">晚期繫結作業無法轉換成運算式樹狀結構。</target>
        <note />
      </trans-unit>
      <trans-unit id="ERR_ExpectedBy">
        <source>'By' expected.</source>
        <target state="translated">'必須是 'By'。</target>
        <note />
      </trans-unit>
      <trans-unit id="ERR_QueryInvalidControlVariableName1">
        <source>Range variable name cannot match the name of a member of the 'Object' class.</source>
        <target state="translated">範圍變數名稱無法符合 'Object' 類別成員的名稱。</target>
        <note />
      </trans-unit>
      <trans-unit id="ERR_ExpectedIn">
        <source>'In' expected.</source>
        <target state="translated">'必須是 'In'。</target>
        <note />
      </trans-unit>
      <trans-unit id="ERR_QueryNameNotDeclared">
        <source>Name '{0}' is either not declared or not in the current scope.</source>
        <target state="translated">名稱 '{0}' 未宣告或不在目前的範圍內。</target>
        <note />
      </trans-unit>
      <trans-unit id="ERR_NestedFunctionArgumentNarrowing3">
        <source>Return type of nested function matching parameter '{0}' narrows from '{1}' to '{2}'.</source>
        <target state="translated">與參數 '{0}' 相對應的巢狀函式之傳回類型，從 '{1}' 縮減到 '{2}'。</target>
        <note />
      </trans-unit>
      <trans-unit id="ERR_AnonTypeFieldXMLNameInference">
        <source>Anonymous type member name cannot be inferred from an XML identifier that is not a valid Visual Basic identifier.</source>
        <target state="translated">無法從非有效 Visual Basic 識別項的 XML 識別項來推斷匿名類型成員名稱。</target>
        <note />
      </trans-unit>
      <trans-unit id="ERR_QueryAnonTypeFieldXMLNameInference">
        <source>Range variable name cannot be inferred from an XML identifier that is not a valid Visual Basic identifier.</source>
        <target state="translated">無法從非有效 Visual Basic 識別項的 XML 識別項來推斷範圍變數名稱。</target>
        <note />
      </trans-unit>
      <trans-unit id="ERR_ExpectedInto">
        <source>'Into' expected.</source>
        <target state="translated">'必須是 'Into'。</target>
        <note />
      </trans-unit>
      <trans-unit id="ERR_TypeCharOnAggregation">
        <source>Aggregate function name cannot be used with a type character.</source>
        <target state="translated">彙總函式名稱不能與類型字元一起使用。</target>
        <note />
      </trans-unit>
      <trans-unit id="ERR_ExpectedOn">
        <source>'On' expected.</source>
        <target state="translated">'必須是 'On'。</target>
        <note />
      </trans-unit>
      <trans-unit id="ERR_ExpectedEquals">
        <source>'Equals' expected.</source>
        <target state="translated">'必須是 'Equals'。</target>
        <note />
      </trans-unit>
      <trans-unit id="ERR_ExpectedAnd">
        <source>'And' expected.</source>
        <target state="translated">'必須是 'And'。</target>
        <note />
      </trans-unit>
      <trans-unit id="ERR_EqualsTypeMismatch">
        <source>'Equals' cannot compare a value of type '{0}' with a value of type '{1}'.</source>
        <target state="translated">'Equals' 無法比較類型 '{0}' 的值與類型 '{1}' 的值。</target>
        <note />
      </trans-unit>
      <trans-unit id="ERR_EqualsOperandIsBad">
        <source>You must reference at least one range variable on both sides of the 'Equals' operator. Range variable(s) {0} must appear on one side of the 'Equals' operator, and range variable(s) {1} must appear on the other.</source>
        <target state="translated">在 'Equals' 運算子的兩端，至少都必須都要參考一個範圍變數。範圍變數 {0} 必須出現在 'Equals' 運算子的一端，而範圍變數 {1} 則必須出現在另一端。</target>
        <note />
      </trans-unit>
      <trans-unit id="ERR_LambdaNotDelegate1">
        <source>Lambda expression cannot be converted to '{0}' because '{0}' is not a delegate type.</source>
        <target state="translated">Lambda 運算式無法轉換成 '{0}'，因為 '{0}' 不是委派類型。</target>
        <note />
      </trans-unit>
      <trans-unit id="ERR_LambdaNotCreatableDelegate1">
        <source>Lambda expression cannot be converted to '{0}' because type '{0}' is declared 'MustInherit' and cannot be created.</source>
        <target state="translated">Lambda 運算式無法轉換成 '{0}'，因為類型 '{0}' 宣告為 'MustInherit' 但卻無法建立。</target>
        <note />
      </trans-unit>
      <trans-unit id="ERR_CannotInferNullableForVariable1">
        <source>A nullable type cannot be inferred for variable '{0}'.</source>
        <target state="translated">無法為變數 '{0}' 推斷可為 Null 的類型。</target>
        <note />
      </trans-unit>
      <trans-unit id="ERR_NullableTypeInferenceNotSupported">
        <source>Nullable type inference is not supported in this context.</source>
        <target state="translated">此處不支援可為 Null 的類型推斷。</target>
        <note />
      </trans-unit>
      <trans-unit id="ERR_ExpectedJoin">
        <source>'Join' expected.</source>
        <target state="translated">'必須是 'Join'。</target>
        <note />
      </trans-unit>
      <trans-unit id="ERR_NullableParameterMustSpecifyType">
        <source>Nullable parameters must specify a type.</source>
        <target state="translated">可為 Null 的參數必須指定類型。</target>
        <note />
      </trans-unit>
      <trans-unit id="ERR_IterationVariableShadowLocal2">
        <source>Range variable '{0}' hides a variable in an enclosing block, a previously defined range variable, or an implicitly declared variable in a query expression.</source>
        <target state="translated">範圍變數 '{0}' 可隱藏封閉區塊中的變數、預先定義的範圍變數，或查詢運算式中隱含宣告的變數。</target>
        <note />
      </trans-unit>
      <trans-unit id="ERR_LambdasCannotHaveAttributes">
        <source>Attributes cannot be applied to parameters of lambda expressions.</source>
        <target state="translated">屬性無法套用到 Lambda 運算式的參數。</target>
        <note />
      </trans-unit>
      <trans-unit id="ERR_LambdaInSelectCaseExpr">
        <source>Lambda expressions are not valid in the first expression of a 'Select Case' statement.</source>
        <target state="translated">Lambda 運算式在 'Select Case' 陳述式的第一個運算式中無效。</target>
        <note />
      </trans-unit>
      <trans-unit id="ERR_AddressOfInSelectCaseExpr">
        <source>'AddressOf' expressions are not valid in the first expression of a 'Select Case' statement.</source>
        <target state="translated">'AddressOf' 運算式在 'Select Case' 陳述式的第一個運算式中無效。</target>
        <note />
      </trans-unit>
      <trans-unit id="ERR_NullableCharNotSupported">
        <source>The '?' character cannot be used here.</source>
        <target state="translated">?' 字元不能用在這裡。</target>
        <note />
      </trans-unit>
      <trans-unit id="ERR_CannotLiftStructureMeLambda">
        <source>Instance members and 'Me' cannot be used within a lambda expression in structures.</source>
        <target state="translated">執行個體成員和 'Me' 不能用在結構的 Lambda 運算式中。</target>
        <note />
      </trans-unit>
      <trans-unit id="ERR_CannotLiftByRefParamLambda1">
        <source>'ByRef' parameter '{0}' cannot be used in a lambda expression.</source>
        <target state="translated">'ByRef' 參數 '{0}' 不可用在 Lambda 運算式中。</target>
        <note />
      </trans-unit>
      <trans-unit id="ERR_CannotLiftRestrictedTypeLambda">
        <source>Instance of restricted type '{0}' cannot be used in a lambda expression.</source>
        <target state="translated">受限制的類型 '{0}' 之執行個體，不能用在 Lambda 運算式中。</target>
        <note />
      </trans-unit>
      <trans-unit id="ERR_LambdaParamShadowLocal1">
        <source>Lambda parameter '{0}' hides a variable in an enclosing block, a previously defined range variable, or an implicitly declared variable in a query expression.</source>
        <target state="translated">Lambda 參數 '{0}' 隱藏了封閉區塊中的變數、預先定義的範圍變數，或查詢運算式中隱含宣告的變數。</target>
        <note />
      </trans-unit>
      <trans-unit id="ERR_StrictDisallowImplicitObjectLambda">
        <source>Option Strict On requires each lambda expression parameter to be declared with an 'As' clause if its type cannot be inferred.</source>
        <target state="translated">Option Strict 為 On 時，要求如果無法推斷每個 Lambda 運算式參數的類型，就必須以 'As' 子句宣告該參數。</target>
        <note />
      </trans-unit>
      <trans-unit id="ERR_CantSpecifyParamsOnLambdaParamNoType">
        <source>Array modifiers cannot be specified on lambda expression parameter name. They must be specified on its type.</source>
        <target state="translated">不能在 Lambda 運算式參數名稱上指定陣列修飾詞，而必須在其類型上指定。</target>
        <note />
      </trans-unit>
      <trans-unit id="ERR_TypeInferenceFailure1">
        <source>Data type(s) of the type parameter(s) cannot be inferred from these arguments. Specifying the data type(s) explicitly might correct this error.</source>
        <target state="translated">無法從這些引數推斷類型參數的資料類型。明確指定資料類型或許可以改正這項錯誤。</target>
        <note />
      </trans-unit>
      <trans-unit id="ERR_TypeInferenceFailure2">
        <source>Data type(s) of the type parameter(s) in method '{0}' cannot be inferred from these arguments. Specifying the data type(s) explicitly might correct this error.</source>
        <target state="translated">無法從這些引數推斷方法 '{0}' 中類型參數的資料類型。明確指定資料類型或許可更正此項錯誤。</target>
        <note />
      </trans-unit>
      <trans-unit id="ERR_TypeInferenceFailure3">
        <source>Data type(s) of the type parameter(s) in extension method '{0}' defined in '{1}' cannot be inferred from these arguments. Specifying the data type(s) explicitly might correct this error.</source>
        <target state="translated">無法從這些引數推斷定義在 '{1}' 中擴充方法 '{0}' 內類型參數的資料類型。明確指定資料類型或許可更正此項錯誤。</target>
        <note />
      </trans-unit>
      <trans-unit id="ERR_TypeInferenceFailureNoExplicit1">
        <source>Data type(s) of the type parameter(s) cannot be inferred from these arguments.</source>
        <target state="translated">無法從這些引數推斷類型參數的資料類型。</target>
        <note />
      </trans-unit>
      <trans-unit id="ERR_TypeInferenceFailureNoExplicit2">
        <source>Data type(s) of the type parameter(s) in method '{0}' cannot be inferred from these arguments.</source>
        <target state="translated">無法從這些引數推斷方法 '{0}' 中類型參數的資料類型。</target>
        <note />
      </trans-unit>
      <trans-unit id="ERR_TypeInferenceFailureNoExplicit3">
        <source>Data type(s) of the type parameter(s) in extension method '{0}' defined in '{1}' cannot be inferred from these arguments.</source>
        <target state="translated">無法從這些引數推斷定義在 '{1}' 中擴充方法 '{0}' 內類型參數的資料類型。</target>
        <note />
      </trans-unit>
      <trans-unit id="ERR_TypeInferenceFailureAmbiguous1">
        <source>Data type(s) of the type parameter(s) cannot be inferred from these arguments because more than one type is possible. Specifying the data type(s) explicitly might correct this error.</source>
        <target state="translated">無法從這些引數推斷類型參數的資料類型，因為可能的類型不止一種。明確指定資料類型或許可以改正這項錯誤。</target>
        <note />
      </trans-unit>
      <trans-unit id="ERR_TypeInferenceFailureAmbiguous2">
        <source>Data type(s) of the type parameter(s) in method '{0}' cannot be inferred from these arguments because more than one type is possible. Specifying the data type(s) explicitly might correct this error.</source>
        <target state="translated">因為可能的類型不只一種，所以無法從這些引數推斷方法 '{0}' 中類型參數的資料類型。明確指定資料類型或許可更正此項錯誤。</target>
        <note />
      </trans-unit>
      <trans-unit id="ERR_TypeInferenceFailureAmbiguous3">
        <source>Data type(s) of the type parameter(s) in extension method '{0}' defined in '{1}' cannot be inferred from these arguments because more than one type is possible. Specifying the data type(s) explicitly might correct this error.</source>
        <target state="translated">因為可能的類型不只一種，所以無法從這些引數推斷定義在 '{1}' 中擴充方法 '{0}' 內類型參數的資料類型。明確指定資料類型或許可更正此項錯誤。</target>
        <note />
      </trans-unit>
      <trans-unit id="ERR_TypeInferenceFailureNoExplicitAmbiguous1">
        <source>Data type(s) of the type parameter(s) cannot be inferred from these arguments because more than one type is possible.</source>
        <target state="translated">無法從這些引數推斷類型參數的資料類型，因為可能會有一個以上的類型。</target>
        <note />
      </trans-unit>
      <trans-unit id="ERR_TypeInferenceFailureNoExplicitAmbiguous2">
        <source>Data type(s) of the type parameter(s) in method '{0}' cannot be inferred from these arguments because more than one type is possible.</source>
        <target state="translated">因為可能的類型不只一種，所以無法從這些引數推斷方法 '{0}' 中類型參數的資料類型。</target>
        <note />
      </trans-unit>
      <trans-unit id="ERR_TypeInferenceFailureNoExplicitAmbiguous3">
        <source>Data type(s) of the type parameter(s) in extension method '{0}' defined in '{1}' cannot be inferred from these arguments because more than one type is possible.</source>
        <target state="translated">因為可能的類型不只一種，所以無法從這些引數推斷定義在 '{1}' 中擴充方法 '{0}' 內類型參數的資料類型。</target>
        <note />
      </trans-unit>
      <trans-unit id="ERR_TypeInferenceFailureNoBest1">
        <source>Data type(s) of the type parameter(s) cannot be inferred from these arguments because they do not convert to the same type. Specifying the data type(s) explicitly might correct this error.</source>
        <target state="translated">無法從這些引數推斷類型參數的資料類型，因為它們不會轉換成相同類型。明確指定資料類型或許可以改正這項錯誤。</target>
        <note />
      </trans-unit>
      <trans-unit id="ERR_TypeInferenceFailureNoBest2">
        <source>Data type(s) of the type parameter(s) in method '{0}' cannot be inferred from these arguments because they do not convert to the same type. Specifying the data type(s) explicitly might correct this error.</source>
        <target state="translated">因為引數不會轉換成相同類型，所以無法從這些引數推斷方法 '{0}' 中類型參數的資料類型。明確指定資料類型或許可更正此項錯誤。</target>
        <note />
      </trans-unit>
      <trans-unit id="ERR_TypeInferenceFailureNoBest3">
        <source>Data type(s) of the type parameter(s) in extension method '{0}' defined in '{1}' cannot be inferred from these arguments because they do not convert to the same type. Specifying the data type(s) explicitly might correct this error.</source>
        <target state="translated">因為引數不會轉換成相同類型，所以無法從這些引數推斷定義在 '{1}' 中擴充方法 '{0}' 內類型參數的資料類型。明確指定資料類型或許可更正此項錯誤。</target>
        <note />
      </trans-unit>
      <trans-unit id="ERR_TypeInferenceFailureNoExplicitNoBest1">
        <source>Data type(s) of the type parameter(s) cannot be inferred from these arguments because they do not convert to the same type.</source>
        <target state="translated">無法從這些引數推斷類型參數的資料類型，因為它們不會轉換成相同類型。</target>
        <note />
      </trans-unit>
      <trans-unit id="ERR_TypeInferenceFailureNoExplicitNoBest2">
        <source>Data type(s) of the type parameter(s) in method '{0}' cannot be inferred from these arguments because they do not convert to the same type.</source>
        <target state="translated">因為引數不會轉換成相同類型，所以無法從這些引數推斷方法 '{0}' 中類型參數的資料類型。</target>
        <note />
      </trans-unit>
      <trans-unit id="ERR_TypeInferenceFailureNoExplicitNoBest3">
        <source>Data type(s) of the type parameter(s) in extension method '{0}' defined in '{1}' cannot be inferred from these arguments because they do not convert to the same type.</source>
        <target state="translated">因為引數不會轉換成相同類型，所以無法從這些引數推斷定義在 '{1}' 中擴充方法 '{0}' 內類型參數的資料類型。</target>
        <note />
      </trans-unit>
      <trans-unit id="ERR_DelegateBindingMismatchStrictOff2">
        <source>Option Strict On does not allow narrowing in implicit type conversions between method '{0}' and delegate '{1}'.</source>
        <target state="translated">Option Strict 為 On 時，不可縮減方法 '{0}' 與委派 '{1}' 之間隱含的類型轉換。</target>
        <note />
      </trans-unit>
      <trans-unit id="ERR_InaccessibleReturnTypeOfMember2">
        <source>'{0}' is not accessible in this context because the return type is not accessible.</source>
        <target state="translated">'無法在此內容中存取 '{0}'，因為無法存取傳回類型。</target>
        <note />
      </trans-unit>
      <trans-unit id="ERR_ExpectedIdentifierOrGroup">
        <source>'Group' or an identifier expected.</source>
        <target state="translated">'必須是 'Group' 或識別項。</target>
        <note />
      </trans-unit>
      <trans-unit id="ERR_UnexpectedGroup">
        <source>'Group' not allowed in this context; identifier expected.</source>
        <target state="translated">'此內容中不允許 'Group'; 必須是識別項。</target>
        <note />
      </trans-unit>
      <trans-unit id="ERR_DelegateBindingMismatchStrictOff3">
        <source>Option Strict On does not allow narrowing in implicit type conversions between extension method '{0}' defined in '{2}' and delegate '{1}'.</source>
        <target state="translated">Option Strict 為 On 時，不可縮減 '{2}' 中定義的擴充方法 '{0}' 與委派 '{1}' 之間隱含的類型轉換。</target>
        <note />
      </trans-unit>
      <trans-unit id="ERR_DelegateBindingIncompatible3">
        <source>Extension Method '{0}' defined in '{2}' does not have a signature compatible with delegate '{1}'.</source>
        <target state="translated">{2}' 中定義的擴充方法 '{0}'，沒有與委派 '{1}' 相容的簽章。</target>
        <note />
      </trans-unit>
      <trans-unit id="ERR_ArgumentNarrowing2">
        <source>Argument matching parameter '{0}' narrows to '{1}'.</source>
        <target state="translated">與參數 '{0}' 對應的引數，縮減到 '{1}'。</target>
        <note />
      </trans-unit>
      <trans-unit id="ERR_OverloadCandidate1">
        <source>
    {0}</source>
        <target state="translated">
    {0}</target>
        <note />
      </trans-unit>
      <trans-unit id="ERR_AutoPropertyInitializedInStructure">
        <source>Auto-implemented Properties contained in Structures cannot have initializers unless they are marked 'Shared'.</source>
        <target state="translated">結構中包含的自動實作屬性不能有初始設定式，除非標記為 'Shared'。</target>
        <note />
      </trans-unit>
      <trans-unit id="ERR_TypeDisallowsElements">
        <source>XML elements cannot be selected from type '{0}'.</source>
        <target state="translated">無法從類型 '{0}' 選取 XML 元素。</target>
        <note />
      </trans-unit>
      <trans-unit id="ERR_TypeDisallowsAttributes">
        <source>XML attributes cannot be selected from type '{0}'.</source>
        <target state="translated">無法從類型 '{0}' 選取 XML 屬性。</target>
        <note />
      </trans-unit>
      <trans-unit id="ERR_TypeDisallowsDescendants">
        <source>XML descendant elements cannot be selected from type '{0}'.</source>
        <target state="translated">無法從類型 '{0}' 選取 XML 子元素。</target>
        <note />
      </trans-unit>
      <trans-unit id="ERR_TypeOrMemberNotGeneric2">
        <source>Extension method '{0}' defined in '{1}' is not generic (or has no free type parameters) and so cannot have type arguments.</source>
        <target state="translated">在 '{1}' 中定義的擴充方法 '{0}' 不是泛型 (或沒有不受限的類型參數)，因此不可有類型引數。</target>
        <note />
      </trans-unit>
      <trans-unit id="ERR_ExtensionMethodCannotBeLateBound">
        <source>Late-bound extension methods are not supported.</source>
        <target state="translated">不支援晚期繫結擴充方法。</target>
        <note />
      </trans-unit>
      <trans-unit id="ERR_TypeInferenceArrayRankMismatch1">
        <source>Cannot infer a data type for '{0}' because the array dimensions do not match.</source>
        <target state="translated">因為陣列維度不相符，所以無法推斷 '{0}' 的資料類型。</target>
        <note />
      </trans-unit>
      <trans-unit id="ERR_QueryStrictDisallowImplicitObject">
        <source>Type of the range variable cannot be inferred, and late binding is not allowed with Option Strict on. Use an 'As' clause to specify the type.</source>
        <target state="translated">無法推斷範圍變數的類型，Option Strict 為 On 時不可使用晚期繫結。請使用 'As' 子句指定類型。</target>
        <note />
      </trans-unit>
      <trans-unit id="ERR_CannotEmbedInterfaceWithGeneric">
        <source>Type '{0}' cannot be embedded because it has generic argument. Consider disabling the embedding of interop types.</source>
        <target state="translated">無法內嵌類型 '{0}'，因為它有泛型引數。請考慮停用內嵌 Interop 類型。</target>
        <note />
      </trans-unit>
      <trans-unit id="ERR_CannotUseGenericTypeAcrossAssemblyBoundaries">
        <source>Type '{0}' cannot be used across assembly boundaries because it has a generic type argument that is an embedded interop type.</source>
        <target state="translated">因為類型 '{0}' 有內嵌 Interop 類型的泛型類型引數，所以不可跨組件的界限使用。</target>
        <note />
      </trans-unit>
      <trans-unit id="WRN_UseOfObsoleteSymbol2">
        <source>'{0}' is obsolete: '{1}'.</source>
        <target state="translated">'{0}' 已經過時: '{1}'。</target>
        <note />
      </trans-unit>
      <trans-unit id="WRN_UseOfObsoleteSymbol2_Title">
        <source>Type or member is obsolete</source>
        <target state="translated">類型或成員已經過時</target>
        <note />
      </trans-unit>
      <trans-unit id="WRN_MustOverloadBase4">
        <source>{0} '{1}' shadows an overloadable member declared in the base {2} '{3}'.  If you want to overload the base method, this method must be declared 'Overloads'.</source>
        <target state="translated">{0} '{1}' 會遮蔽基底 {2} '{3}' 中宣告的可多載成員。若要多載基底方法，必須將此方法宣告為 'Overloads'。</target>
        <note />
      </trans-unit>
      <trans-unit id="WRN_MustOverloadBase4_Title">
        <source>Member shadows an overloadable member declared in the base type</source>
        <target state="translated">成員遮蔽了基底類型中所宣告的可多載成員</target>
        <note />
      </trans-unit>
      <trans-unit id="WRN_OverrideType5">
        <source>{0} '{1}' conflicts with {2} '{1}' in the base {3} '{4}' and should be declared 'Shadows'.</source>
        <target state="translated">{0} '{1}' 與基底 {3} '{4}' 中的 {2} '{1}' 互相衝突，因此應宣告為 'Shadows'。</target>
        <note />
      </trans-unit>
      <trans-unit id="WRN_OverrideType5_Title">
        <source>Member conflicts with member in the base type and should be declared 'Shadows'</source>
        <target state="translated">成員與基底類型中的成員互相衝突，因此應該宣告為 'Shadows'</target>
        <note />
      </trans-unit>
      <trans-unit id="WRN_MustOverride2">
        <source>{0} '{1}' shadows an overridable method in the base {2} '{3}'. To override the base method, this method must be declared 'Overrides'.</source>
        <target state="translated">{0} '{1}' 會遮蔽基底 {2} '{3}' 中可覆寫的方法。若要覆寫基底方法，必須將此方法宣告為 'Overrides'。</target>
        <note />
      </trans-unit>
      <trans-unit id="WRN_MustOverride2_Title">
        <source>Member shadows an overridable method in the base type</source>
        <target state="translated">成員遮蔽了基底類型中可覆寫的方法</target>
        <note />
      </trans-unit>
      <trans-unit id="WRN_DefaultnessShadowed4">
        <source>Default property '{0}' conflicts with the default property '{1}' in the base {2} '{3}'. '{0}' will be the default property. '{0}' should be declared 'Shadows'.</source>
        <target state="translated">預設屬性 '{0}' 與基底 {2} '{3}' 中的預設屬性 '{1}' 相互衝突。'{0}' 將成為預設屬性。'{0}' 應該宣告為 'Shadows'。</target>
        <note />
      </trans-unit>
      <trans-unit id="WRN_DefaultnessShadowed4_Title">
        <source>Default property conflicts with the default property in the base type</source>
        <target state="translated">預設屬性與基底類型中的預設屬性互相衝突</target>
        <note />
      </trans-unit>
      <trans-unit id="WRN_UseOfObsoleteSymbolNoMessage1">
        <source>'{0}' is obsolete.</source>
        <target state="translated">'{0}' 已經過時。</target>
        <note />
      </trans-unit>
      <trans-unit id="WRN_UseOfObsoleteSymbolNoMessage1_Title">
        <source>Type or member is obsolete</source>
        <target state="translated">類型或成員已經過時</target>
        <note />
      </trans-unit>
      <trans-unit id="WRN_AssemblyGeneration0">
        <source>Possible problem detected while building assembly: {0}</source>
        <target state="translated">建置組件時偵測到的可能問題: {0}</target>
        <note />
      </trans-unit>
      <trans-unit id="WRN_AssemblyGeneration0_Title">
        <source>Possible problem detected while building assembly</source>
        <target state="translated">建置組件時偵測的可能問題</target>
        <note />
      </trans-unit>
      <trans-unit id="WRN_AssemblyGeneration1">
        <source>Possible problem detected while building assembly '{0}': {1}</source>
        <target state="translated">建置組件 '{0}' 時偵測到的可能問題: {1}</target>
        <note />
      </trans-unit>
      <trans-unit id="WRN_AssemblyGeneration1_Title">
        <source>Possible problem detected while building assembly</source>
        <target state="translated">建置組件時偵測的可能問題</target>
        <note />
      </trans-unit>
      <trans-unit id="WRN_ComClassNoMembers1">
        <source>'Microsoft.VisualBasic.ComClassAttribute' is specified for class '{0}' but '{0}' has no public members that can be exposed to COM; therefore, no COM interfaces are generated.</source>
        <target state="translated">'為類別 '{0}' 指定了 'Microsoft.VisualBasic.ComClassAttribute'，但 '{0}' 沒有可公開至 COM 的公用成員。因此，未產生 COM 介面。</target>
        <note />
      </trans-unit>
      <trans-unit id="WRN_ComClassNoMembers1_Title">
        <source>'Microsoft.VisualBasic.ComClassAttribute' is specified for class but class has no public members that can be exposed to COM</source>
        <target state="translated">'為類別指定了 'Microsoft.VisualBasic.ComClassAttribute'，但類別沒有可對 COM 公開的 Public 成員</target>
        <note />
      </trans-unit>
      <trans-unit id="WRN_SynthMemberShadowsMember5">
        <source>{0} '{1}' implicitly declares '{2}', which conflicts with a member in the base {3} '{4}', and so the {0} should be declared 'Shadows'.</source>
        <target state="translated">{0} '{1}' 隱含宣告 '{2}'，其與基底 {3} '{4}' 中的成員相衝突，因此 {0} 應宣告為 'Shadows'。</target>
        <note />
      </trans-unit>
      <trans-unit id="WRN_SynthMemberShadowsMember5_Title">
        <source>Property or event implicitly declares type or member that conflicts with a member in the base type</source>
        <target state="translated">屬性或事件隱含宣告了與基底類型中的成員互相衝突的類型或成員</target>
        <note />
      </trans-unit>
      <trans-unit id="WRN_MemberShadowsSynthMember6">
        <source>{0} '{1}' conflicts with a member implicitly declared for {2} '{3}' in the base {4} '{5}' and should be declared 'Shadows'.</source>
        <target state="translated">{0} '{1}' 與基底 {4} '{5}' 中對 {2} '{3}' 隱含宣告的成員互相衝突，所以應宣告為 'Shadows'。</target>
        <note />
      </trans-unit>
      <trans-unit id="WRN_MemberShadowsSynthMember6_Title">
        <source>Member conflicts with a member implicitly declared for property or event in the base type</source>
        <target state="translated">成員與針對基底類型中屬性或事件進行隱含宣告的成員互相衝突</target>
        <note />
      </trans-unit>
      <trans-unit id="WRN_SynthMemberShadowsSynthMember7">
        <source>{0} '{1}' implicitly declares '{2}', which conflicts with a member implicitly declared for {3} '{4}' in the base {5} '{6}'. {0} should be declared 'Shadows'.</source>
        <target state="translated">{0} '{1}' 隱含宣告 '{2}'，其與基底 {5} '{6}' 中為 {3} '{4}' 所隱含宣告的成員相衝突。{0} 應宣告為 'Shadows'。</target>
        <note />
      </trans-unit>
      <trans-unit id="WRN_SynthMemberShadowsSynthMember7_Title">
        <source>Property or event implicitly declares member, which conflicts with a member implicitly declared for property or event in the base type</source>
        <target state="translated">屬性或事件所隱含宣告的成員，與基底類型中為屬性或事件隱含宣告的成員互相衝突</target>
        <note />
      </trans-unit>
      <trans-unit id="WRN_UseOfObsoletePropertyAccessor3">
        <source>'{0}' accessor of '{1}' is obsolete: '{2}'.</source>
        <target state="translated">'{1}' 的 '{0}' 存取子已經過時: '{2}'。</target>
        <note />
      </trans-unit>
      <trans-unit id="WRN_UseOfObsoletePropertyAccessor3_Title">
        <source>Property accessor is obsolete</source>
        <target state="translated">屬性存取子已過時</target>
        <note />
      </trans-unit>
      <trans-unit id="WRN_UseOfObsoletePropertyAccessor2">
        <source>'{0}' accessor of '{1}' is obsolete.</source>
        <target state="translated">'{1}' 的 '{0}' 存取子已經過時。</target>
        <note />
      </trans-unit>
      <trans-unit id="WRN_UseOfObsoletePropertyAccessor2_Title">
        <source>Property accessor is obsolete</source>
        <target state="translated">屬性存取子已過時</target>
        <note />
      </trans-unit>
      <trans-unit id="WRN_FieldNotCLSCompliant1">
        <source>Type of member '{0}' is not CLS-compliant.</source>
        <target state="translated">成員 '{0}' 的類型不符合 CLS 規範。</target>
        <note />
      </trans-unit>
      <trans-unit id="WRN_FieldNotCLSCompliant1_Title">
        <source>Type of member is not CLS-compliant</source>
        <target state="translated">成員的類型不符合 CLS 規範</target>
        <note />
      </trans-unit>
      <trans-unit id="WRN_BaseClassNotCLSCompliant2">
        <source>'{0}' is not CLS-compliant because it derives from '{1}', which is not CLS-compliant.</source>
        <target state="translated">'{0}' 不符合 CLS 規範，因為其衍生自不符合 CLS 規範的 '{1}'。</target>
        <note />
      </trans-unit>
      <trans-unit id="WRN_BaseClassNotCLSCompliant2_Title">
        <source>Type is not CLS-compliant because it derives from base type that is not CLS-compliant</source>
        <target state="translated">類型不符合 CLS 規範，因為它是衍生自不符合 CLS 規範的基底類型</target>
        <note />
      </trans-unit>
      <trans-unit id="WRN_ProcTypeNotCLSCompliant1">
        <source>Return type of function '{0}' is not CLS-compliant.</source>
        <target state="translated">函式 '{0}' 的傳回類型不符合 CLS 規範。</target>
        <note />
      </trans-unit>
      <trans-unit id="WRN_ProcTypeNotCLSCompliant1_Title">
        <source>Return type of function is not CLS-compliant</source>
        <target state="translated">函式的傳回類型不符合 CLS 規範</target>
        <note />
      </trans-unit>
      <trans-unit id="WRN_ParamNotCLSCompliant1">
        <source>Type of parameter '{0}' is not CLS-compliant.</source>
        <target state="translated">參數 '{0}' 的類型不符合 CLS 規範。</target>
        <note />
      </trans-unit>
      <trans-unit id="WRN_ParamNotCLSCompliant1_Title">
        <source>Type of parameter is not CLS-compliant</source>
        <target state="translated">參數的類型不符合 CLS 規範</target>
        <note />
      </trans-unit>
      <trans-unit id="WRN_InheritedInterfaceNotCLSCompliant2">
        <source>'{0}' is not CLS-compliant because the interface '{1}' it inherits from is not CLS-compliant.</source>
        <target state="translated">'{0}' 不符合 CLS 規範，因為其繼承的介面 '{1}' 不符合 CLS 規範。</target>
        <note />
      </trans-unit>
      <trans-unit id="WRN_InheritedInterfaceNotCLSCompliant2_Title">
        <source>Type is not CLS-compliant because the interface it inherits from is not CLS-compliant</source>
        <target state="translated">類型不符合 CLS 規範，因為它所繼承的介面不符合 CLS 規範</target>
        <note />
      </trans-unit>
      <trans-unit id="WRN_CLSMemberInNonCLSType3">
        <source>{0} '{1}' cannot be marked CLS-compliant because its containing type '{2}' is not CLS-compliant.</source>
        <target state="translated">{0} '{1}' 無法標記為符合 CLS 規範，因為其包含類型 '{2}' 不符合 CLS 規範。</target>
        <note />
      </trans-unit>
      <trans-unit id="WRN_CLSMemberInNonCLSType3_Title">
        <source>Member cannot be marked CLS-compliant because its containing type is not CLS-compliant</source>
        <target state="translated">無法將成員標記為符合 CLS 規範，因為其包含類型並不符合 CLS 規範</target>
        <note />
      </trans-unit>
      <trans-unit id="WRN_NameNotCLSCompliant1">
        <source>Name '{0}' is not CLS-compliant.</source>
        <target state="translated">名稱 '{0}' 不符合 CLS 規範。</target>
        <note />
      </trans-unit>
      <trans-unit id="WRN_NameNotCLSCompliant1_Title">
        <source>Name is not CLS-compliant</source>
        <target state="translated">名稱不符合 CLS 規範</target>
        <note />
      </trans-unit>
      <trans-unit id="WRN_EnumUnderlyingTypeNotCLS1">
        <source>Underlying type '{0}' of Enum is not CLS-compliant.</source>
        <target state="translated">列舉的基礎類型 '{0}' 不符合 CLS 規範。</target>
        <note />
      </trans-unit>
      <trans-unit id="WRN_EnumUnderlyingTypeNotCLS1_Title">
        <source>Underlying type of Enum is not CLS-compliant</source>
        <target state="translated">列舉的基礎類型不符合 CLS 規範</target>
        <note />
      </trans-unit>
      <trans-unit id="WRN_NonCLSMemberInCLSInterface1">
        <source>Non CLS-compliant '{0}' is not allowed in a CLS-compliant interface.</source>
        <target state="translated">符合 CLS 規範的介面中，不可出現不符合 CLS 規範的 '{0}'。</target>
        <note />
      </trans-unit>
      <trans-unit id="WRN_NonCLSMemberInCLSInterface1_Title">
        <source>Non CLS-compliant member is not allowed in a CLS-compliant interface</source>
        <target state="translated">符合 CLS 規範的介面中不得有不符合 CLS 規範的成員</target>
        <note />
      </trans-unit>
      <trans-unit id="WRN_NonCLSMustOverrideInCLSType1">
        <source>Non CLS-compliant 'MustOverride' member is not allowed in CLS-compliant type '{0}'.</source>
        <target state="translated">符合 CLS 規範的類型 '{0}' 中不能有不符合 CLS 規範的 'MustOverride' 成員。</target>
        <note />
      </trans-unit>
      <trans-unit id="WRN_NonCLSMustOverrideInCLSType1_Title">
        <source>Non CLS-compliant 'MustOverride' member is not allowed in CLS-compliant type</source>
        <target state="translated">符合 CLS 規範的類型中不得有不符合 CLS 規範的 'MustOverride' 成員</target>
        <note />
      </trans-unit>
      <trans-unit id="WRN_ArrayOverloadsNonCLS2">
        <source>'{0}' is not CLS-compliant because it overloads '{1}' which differs from it only by array of array parameter types or by the rank of the array parameter types.</source>
        <target state="translated">'{0}' 不符合 CLS 規範，因為其多載了 '{1}'，兩者的差別只在於陣列參數類型的陣列，或是陣列參數類型的陣序。</target>
        <note />
      </trans-unit>
      <trans-unit id="WRN_ArrayOverloadsNonCLS2_Title">
        <source>Method is not CLS-compliant because it overloads method which differs from it only by array of array parameter types or by the rank of the array parameter types</source>
        <target state="translated">方法不符合 CLS 規範，因為它所多載的方法與其本身之間只有陣列參數類型的陣列或陣列參數類型的順位方面的差異</target>
        <note />
      </trans-unit>
      <trans-unit id="WRN_RootNamespaceNotCLSCompliant1">
        <source>Root namespace '{0}' is not CLS-compliant.</source>
        <target state="translated">根命名空間 '{0}' 不符合 CLS 規範。</target>
        <note />
      </trans-unit>
      <trans-unit id="WRN_RootNamespaceNotCLSCompliant1_Title">
        <source>Root namespace is not CLS-compliant</source>
        <target state="translated">根命名空間不符合 CLS 規範</target>
        <note />
      </trans-unit>
      <trans-unit id="WRN_RootNamespaceNotCLSCompliant2">
        <source>Name '{0}' in the root namespace '{1}' is not CLS-compliant.</source>
        <target state="translated">根命名空間 '{1}' 中的名稱 '{0}' 不符合 CLS 規範。</target>
        <note />
      </trans-unit>
      <trans-unit id="WRN_RootNamespaceNotCLSCompliant2_Title">
        <source>Part of the root namespace is not CLS-compliant</source>
        <target state="translated">根命名空間有部分不符合 CLS 規範</target>
        <note />
      </trans-unit>
      <trans-unit id="WRN_GenericConstraintNotCLSCompliant1">
        <source>Generic parameter constraint type '{0}' is not CLS-compliant.</source>
        <target state="translated">泛型參數條件約束類型 '{0}' 不符合 CLS 規範。</target>
        <note />
      </trans-unit>
      <trans-unit id="WRN_GenericConstraintNotCLSCompliant1_Title">
        <source>Generic parameter constraint type is not CLS-compliant</source>
        <target state="translated">泛型參數條件約束類型不符合 CLS 規範</target>
        <note />
      </trans-unit>
      <trans-unit id="WRN_TypeNotCLSCompliant1">
        <source>Type '{0}' is not CLS-compliant.</source>
        <target state="translated">類型 '{0}' 不符合 CLS 規範。</target>
        <note />
      </trans-unit>
      <trans-unit id="WRN_TypeNotCLSCompliant1_Title">
        <source>Type is not CLS-compliant</source>
        <target state="translated">類型不符合 CLS 規範</target>
        <note />
      </trans-unit>
      <trans-unit id="WRN_OptionalValueNotCLSCompliant1">
        <source>Type of optional value for optional parameter '{0}' is not CLS-compliant.</source>
        <target state="translated">選擇性參數 '{0}' 的選擇性值類型不符合 CLS 規範。</target>
        <note />
      </trans-unit>
      <trans-unit id="WRN_OptionalValueNotCLSCompliant1_Title">
        <source>Type of optional value for optional parameter is not CLS-compliant</source>
        <target state="translated">選用參數的選用值類型不符合 CLS 規範</target>
        <note />
      </trans-unit>
      <trans-unit id="WRN_CLSAttrInvalidOnGetSet">
        <source>System.CLSCompliantAttribute cannot be applied to property 'Get' or 'Set'.</source>
        <target state="translated">System.CLSCompliantAttribute 無法套用至屬性 'Get' 或 'Set'。</target>
        <note />
      </trans-unit>
      <trans-unit id="WRN_CLSAttrInvalidOnGetSet_Title">
        <source>System.CLSCompliantAttribute cannot be applied to property 'Get' or 'Set'</source>
        <target state="translated">System.CLSCompliantAttribute 無法套用至屬性 'Get' 或 'Set'</target>
        <note />
      </trans-unit>
      <trans-unit id="WRN_TypeConflictButMerged6">
        <source>{0} '{1}' and partial {2} '{3}' conflict in {4} '{5}', but are being merged because one of them is declared partial.</source>
        <target state="translated">{0} '{1}' 和部分 {2} '{3}' 在 {4} '{5}' 中互相衝突，但是因為其中一個宣告為部分，所以已合併。</target>
        <note />
      </trans-unit>
      <trans-unit id="WRN_TypeConflictButMerged6_Title">
        <source>Type and partial type conflict, but are being merged because one of them is declared partial</source>
        <target state="translated">類型與部分類型相衝突，但將予以合併，因為其中一個已宣告為部分</target>
        <note />
      </trans-unit>
      <trans-unit id="WRN_ShadowingGenericParamWithParam1">
        <source>Type parameter '{0}' has the same name as a type parameter of an enclosing type. Enclosing type's type parameter will be shadowed.</source>
        <target state="translated">類型參數 '{0}' 與封入類型的類型參數，擁有相同的名稱。將會遮蔽封入類型的類型參數。</target>
        <note />
      </trans-unit>
      <trans-unit id="WRN_ShadowingGenericParamWithParam1_Title">
        <source>Type parameter has the same name as a type parameter of an enclosing type</source>
        <target state="translated">類型參數與封入類型的類型參數擁有相同的名稱</target>
        <note />
      </trans-unit>
      <trans-unit id="WRN_CannotFindStandardLibrary1">
        <source>Could not find standard library '{0}'.</source>
        <target state="translated">找不到標準程式庫 '{0}'。</target>
        <note />
      </trans-unit>
      <trans-unit id="WRN_CannotFindStandardLibrary1_Title">
        <source>Could not find standard library</source>
        <target state="translated">找不到標準程式庫</target>
        <note />
      </trans-unit>
      <trans-unit id="WRN_EventDelegateTypeNotCLSCompliant2">
        <source>Delegate type '{0}' of event '{1}' is not CLS-compliant.</source>
        <target state="translated">事件 '{1}' 的委派類型 '{0}' 不符合 CLS 規範。</target>
        <note />
      </trans-unit>
      <trans-unit id="WRN_EventDelegateTypeNotCLSCompliant2_Title">
        <source>Delegate type of event is not CLS-compliant</source>
        <target state="translated">事件的委派類型不符合 CLS 規範</target>
        <note />
      </trans-unit>
      <trans-unit id="WRN_DebuggerHiddenIgnoredOnProperties">
        <source>System.Diagnostics.DebuggerHiddenAttribute does not affect 'Get' or 'Set' when applied to the Property definition.  Apply the attribute directly to the 'Get' and 'Set' procedures as appropriate.</source>
        <target state="translated">當 System.Diagnostics.DebuggerHiddenAttribute 套用至屬性 (Property) 定義時，它並不會影響 'Get' 或 'Set'。請依適當的情況直接將屬性 (Attribute) 套用至 'Get' 和 'Set' 程序。</target>
        <note />
      </trans-unit>
      <trans-unit id="WRN_DebuggerHiddenIgnoredOnProperties_Title">
        <source>System.Diagnostics.DebuggerHiddenAttribute does not affect 'Get' or 'Set' when applied to the Property definition</source>
        <target state="translated">System.Diagnostics.DebuggerHiddenAttribute 在套用至 Property 定義時，並不會影響 'Get' 或 'Set'</target>
        <note />
      </trans-unit>
      <trans-unit id="WRN_SelectCaseInvalidRange">
        <source>Range specified for 'Case' statement is not valid. Make sure that the lower bound is less than or equal to the upper bound.</source>
        <target state="translated">Case' 陳述式的指定範圍無效。請確定下限小於或等於上限。</target>
        <note />
      </trans-unit>
      <trans-unit id="WRN_SelectCaseInvalidRange_Title">
        <source>Range specified for 'Case' statement is not valid</source>
        <target state="translated">Case' 陳述式的指定範圍無效</target>
        <note />
      </trans-unit>
      <trans-unit id="WRN_CLSEventMethodInNonCLSType3">
        <source>'{0}' method for event '{1}' cannot be marked CLS compliant because its containing type '{2}' is not CLS compliant.</source>
        <target state="translated">'事件 '{1}' 的 '{0}' 方法無法標記為符合 CLS 規範，因為其包含類型 '{2}' 不符合 CLS 規範。</target>
        <note />
      </trans-unit>
      <trans-unit id="WRN_CLSEventMethodInNonCLSType3_Title">
        <source>AddHandler or RemoveHandler method for event cannot be marked CLS compliant because its containing type is not CLS compliant</source>
        <target state="translated">無法將事件的 AddHandler 或 RemoveHandler 方法標記為符合 CLS 規範，因為其包含類型並不符合 CLS 規範</target>
        <note />
      </trans-unit>
      <trans-unit id="WRN_ExpectedInitComponentCall2">
        <source>'{0}' in designer-generated type '{1}' should call InitializeComponent method.</source>
        <target state="translated">'設計工具所產生的類型 '{1}' 之 '{0}'，應呼叫 InitializeComponent 方法。</target>
        <note />
      </trans-unit>
      <trans-unit id="WRN_ExpectedInitComponentCall2_Title">
        <source>Constructor in designer-generated type should call InitializeComponent method</source>
        <target state="translated">設計工具產生的類型中的建構函式，應該呼叫 InitializeComponent 方法</target>
        <note />
      </trans-unit>
      <trans-unit id="WRN_NamespaceCaseMismatch3">
        <source>Casing of namespace name '{0}' does not match casing of namespace name '{1}' in '{2}'.</source>
        <target state="translated">命名空間名稱 '{0}' 的大小寫，與 '{2}' 中命名空間名稱 '{1}' 的大小寫不相符。</target>
        <note />
      </trans-unit>
      <trans-unit id="WRN_NamespaceCaseMismatch3_Title">
        <source>Casing of namespace name does not match</source>
        <target state="translated">命名空間名稱大小寫不相符</target>
        <note />
      </trans-unit>
      <trans-unit id="WRN_UndefinedOrEmptyNamespaceOrClass1">
        <source>Namespace or type specified in the Imports '{0}' doesn't contain any public member or cannot be found. Make sure the namespace or the type is defined and contains at least one public member. Make sure the imported element name doesn't use any aliases.</source>
        <target state="translated">Imports '{0}' 中指定的命名空間或類型，不包含任何 Public 成員，或是找不到該命名空間或類型。請確定已定義該命名空間或類型，且至少包含一個 Public 成員。請確定匯入的元素名稱沒有使用任何別名。</target>
        <note />
      </trans-unit>
      <trans-unit id="WRN_UndefinedOrEmptyNamespaceOrClass1_Title">
        <source>Namespace or type specified in Imports statement doesn't contain any public member or cannot be found</source>
        <target state="translated">Imports 陳述式中指定的命名空間或類型，不包含任何 Public 成員，或找不到該命名空間或類型</target>
        <note />
      </trans-unit>
      <trans-unit id="WRN_UndefinedOrEmptyProjectNamespaceOrClass1">
        <source>Namespace or type specified in the project-level Imports '{0}' doesn't contain any public member or cannot be found. Make sure the namespace or the type is defined and contains at least one public member. Make sure the imported element name doesn't use any aliases.</source>
        <target state="translated">在專案層級 Imports '{0}' 中指定的命名空間或類型不包含任何 Public 成員，或是找不到該命名空間或類型。請確定已定義命名空間或類型，而且其中包含至少一個 Public 成員。請確定匯入的項目名稱未使用任何別名。</target>
        <note />
      </trans-unit>
      <trans-unit id="WRN_UndefinedOrEmptyProjectNamespaceOrClass1_Title">
        <source>Namespace or type imported at project level doesn't contain any public member or cannot be found</source>
        <target state="translated">在專案層級匯入的命名空間或類型不包含任何 Public 成員，或是找不到該命名空間或類型</target>
        <note />
      </trans-unit>
      <trans-unit id="WRN_IndirectRefToLinkedAssembly2">
        <source>A reference was created to embedded interop assembly '{0}' because of an indirect reference to that assembly from assembly '{1}'. Consider changing the 'Embed Interop Types' property on either assembly.</source>
        <target state="translated">已建立內嵌 Interop 組件 '{0}' 的參考，因為該組件的間接參考來自組件 '{1}'。請考慮變更其中任一組件上的 [內嵌 Interop 類型] 屬性。</target>
        <note />
      </trans-unit>
      <trans-unit id="WRN_IndirectRefToLinkedAssembly2_Title">
        <source>A reference was created to embedded interop assembly because of an indirect reference to that assembly</source>
        <target state="translated">已建立內嵌 Interop 組件的參考，因為對該組件已有間接參考</target>
        <note />
      </trans-unit>
      <trans-unit id="WRN_NoNonObsoleteConstructorOnBase3">
        <source>Class '{0}' should declare a 'Sub New' because the '{1}' in its base class '{2}' is marked obsolete.</source>
        <target state="translated">類別 '{0}' 應宣告 'Sub New'，因為其基底類別 '{2}' 中的 '{1}' 已標記為過時。</target>
        <note />
      </trans-unit>
      <trans-unit id="WRN_NoNonObsoleteConstructorOnBase3_Title">
        <source>Class should declare a 'Sub New' because the constructor in its base class is marked obsolete</source>
        <target state="translated">類別應該宣告 'Sub New'，因為其基底類別中的建構函式已標記為過時</target>
        <note />
      </trans-unit>
      <trans-unit id="WRN_NoNonObsoleteConstructorOnBase4">
        <source>Class '{0}' should declare a 'Sub New' because the '{1}' in its base class '{2}' is marked obsolete: '{3}'.</source>
        <target state="translated">類別 '{0}' 應宣告 'Sub New'，因為其基底類別 '{2}' 中的 '{1}' 已標記為過時: '{3}'。</target>
        <note />
      </trans-unit>
      <trans-unit id="WRN_NoNonObsoleteConstructorOnBase4_Title">
        <source>Class should declare a 'Sub New' because the constructor in its base class is marked obsolete</source>
        <target state="translated">類別應該宣告 'Sub New'，因為其基底類別中的建構函式已標記為過時</target>
        <note />
      </trans-unit>
      <trans-unit id="WRN_RequiredNonObsoleteNewCall3">
        <source>First statement of this 'Sub New' should be an explicit call to 'MyBase.New' or 'MyClass.New' because the '{0}' in the base class '{1}' of '{2}' is marked obsolete.</source>
        <target state="translated">此 'Sub New' 的第一個陳述式，必須是對 'MyBase.New' 或 'MyClass.New' 的明確呼叫，因為 '{2}' 的基底類別 '{1}' 中之 '{0}' 已標記為過時。</target>
        <note />
      </trans-unit>
      <trans-unit id="WRN_RequiredNonObsoleteNewCall3_Title">
        <source>First statement of this 'Sub New' should be an explicit call to 'MyBase.New' or 'MyClass.New' because the constructor in the base class is marked obsolete</source>
        <target state="translated">這個 'Sub New' 的第一個陳述式應明確呼叫 'MyBase.New' 或 'MyClass.New'，因為基底類別中的建構函式已標記為過時</target>
        <note />
      </trans-unit>
      <trans-unit id="WRN_RequiredNonObsoleteNewCall4">
        <source>First statement of this 'Sub New' should be an explicit call to 'MyBase.New' or 'MyClass.New' because the '{0}' in the base class '{1}' of '{2}' is marked obsolete: '{3}'</source>
        <target state="translated">此 'Sub New' 的第一個陳述式，必須是對 'MyBase.New' 或 'MyClass.New' 的明確呼叫，因為 '{2}' 的基底類別 '{1}' 中之 '{0}' 已標記為過時: '{3}'</target>
        <note />
      </trans-unit>
      <trans-unit id="WRN_RequiredNonObsoleteNewCall4_Title">
        <source>First statement of this 'Sub New' should be an explicit call to 'MyBase.New' or 'MyClass.New' because the constructor in the base class is marked obsolete</source>
        <target state="translated">這個 'Sub New' 的第一個陳述式應明確呼叫 'MyBase.New' 或 'MyClass.New'，因為基底類別中的建構函式已標記為過時</target>
        <note />
      </trans-unit>
      <trans-unit id="WRN_MissingAsClauseinOperator">
        <source>Operator without an 'As' clause; type of Object assumed.</source>
        <target state="translated">沒有 'As' 子句的運算子; 假設是 Object 的類型。</target>
        <note />
      </trans-unit>
      <trans-unit id="WRN_MissingAsClauseinOperator_Title">
        <source>Operator without an 'As' clause</source>
        <target state="translated">運算子沒有 'As' 子句</target>
        <note />
      </trans-unit>
      <trans-unit id="WRN_ConstraintsFailedForInferredArgs2">
        <source>Type arguments inferred for method '{0}' result in the following warnings :{1}</source>
        <target state="translated">方法 '{0}' 的推斷類型引數，導致下列錯誤 :{1}</target>
        <note />
      </trans-unit>
      <trans-unit id="WRN_ConstraintsFailedForInferredArgs2_Title">
        <source>Type arguments inferred for method result in warnings</source>
        <target state="translated">為方法推斷的類型引數引發了警告</target>
        <note />
      </trans-unit>
      <trans-unit id="WRN_ConditionalNotValidOnFunction">
        <source>Attribute 'Conditional' is only valid on 'Sub' declarations.</source>
        <target state="translated">屬性 'Conditional' 只在 'Sub' 宣告中有效。</target>
        <note />
      </trans-unit>
      <trans-unit id="WRN_ConditionalNotValidOnFunction_Title">
        <source>Attribute 'Conditional' is only valid on 'Sub' declarations</source>
        <target state="translated">屬性 'Conditional' 只在 'Sub' 宣告中有效</target>
        <note />
      </trans-unit>
      <trans-unit id="WRN_UseSwitchInsteadOfAttribute">
        <source>Use command-line option '{0}' or appropriate project settings instead of '{1}'.</source>
        <target state="translated">使用命令列選項 '{0}' 或適當的專案設定代替 '{1}'。</target>
        <note />
      </trans-unit>
      <trans-unit id="WRN_UseSwitchInsteadOfAttribute_Title">
        <source>Use command-line option /keyfile, /keycontainer, or /delaysign instead of AssemblyKeyFileAttribute, AssemblyKeyNameAttribute, or AssemblyDelaySignAttribute</source>
        <target state="translated">使用命令列選項 /keyfile、/keycontainer 或 /delaysign 而非 AssemblyKeyFileAttribute、AssemblyKeyNameAttribute 或 AssemblyDelaySignAttribute</target>
        <note />
      </trans-unit>
      <trans-unit id="WRN_RecursiveAddHandlerCall">
        <source>Statement recursively calls the containing '{0}' for event '{1}'.</source>
        <target state="translated">陳述式遞迴呼叫事件 '{1}' 的包含 '{0}'。</target>
        <note />
      </trans-unit>
      <trans-unit id="WRN_RecursiveAddHandlerCall_Title">
        <source>Statement recursively calls the event's containing AddHandler</source>
        <target state="translated">陳述式會遞迴呼叫事件的包含 AddHandler</target>
        <note />
      </trans-unit>
      <trans-unit id="WRN_ImplicitConversionCopyBack">
        <source>Implicit conversion from '{1}' to '{2}' in copying the value of 'ByRef' parameter '{0}' back to the matching argument.</source>
        <target state="translated">在將 'ByRef' 參數的值 '{0}' 複製回相對應的引數時，將 '{1}' 隱含轉換至 '{2}'。</target>
        <note />
      </trans-unit>
      <trans-unit id="WRN_ImplicitConversionCopyBack_Title">
        <source>Implicit conversion in copying the value of 'ByRef' parameter back to the matching argument</source>
        <target state="translated">將 'ByRef' 參數的值複製回相符引數時的隱含轉換</target>
        <note />
      </trans-unit>
      <trans-unit id="WRN_MustShadowOnMultipleInheritance2">
        <source>{0} '{1}' conflicts with other members of the same name across the inheritance hierarchy and so should be declared 'Shadows'.</source>
        <target state="translated">{0} '{1}' 與其他跨繼承階層的同名成員互相衝突，所以應宣告為 'Shadows'。</target>
        <note />
      </trans-unit>
      <trans-unit id="WRN_MustShadowOnMultipleInheritance2_Title">
        <source>Method conflicts with other members of the same name across the inheritance hierarchy and so should be declared 'Shadows'</source>
        <target state="translated">方法與繼承階層中的其他同名成員互相衝突，因此應該宣告為 'Shadows'</target>
        <note />
      </trans-unit>
      <trans-unit id="WRN_RecursiveOperatorCall">
        <source>Expression recursively calls the containing Operator '{0}'.</source>
        <target state="translated">運算式遞迴呼叫包含運算子 '{0}'。</target>
        <note />
      </trans-unit>
      <trans-unit id="WRN_RecursiveOperatorCall_Title">
        <source>Expression recursively calls the containing Operator</source>
        <target state="translated">運算式會遞迴呼叫包含運算子</target>
        <note />
      </trans-unit>
      <trans-unit id="WRN_ImplicitConversion2">
        <source>Implicit conversion from '{0}' to '{1}'.</source>
        <target state="translated">從 '{0}' 隱含轉換至 '{1}'。</target>
        <note />
      </trans-unit>
      <trans-unit id="WRN_ImplicitConversion2_Title">
        <source>Implicit conversion</source>
        <target state="translated">隱含轉換</target>
        <note />
      </trans-unit>
      <trans-unit id="WRN_MutableStructureInUsing">
        <source>Local variable '{0}' is read-only and its type is a structure. Invoking its members or passing it ByRef does not change its content and might lead to unexpected results. Consider declaring this variable outside of the 'Using' block.</source>
        <target state="translated">區域變數 '{0}' 是唯讀變數，且其類型為結構。叫用其成員或將 ByRef 傳遞給它，並不會變更其內容，但可能導致非預期的結果。請考慮在 'Using' 區塊外宣告此變數。</target>
        <note />
      </trans-unit>
      <trans-unit id="WRN_MutableStructureInUsing_Title">
        <source>Local variable declared by Using statement is read-only and its type is a structure</source>
        <target state="translated">Using 陳述式所宣告的區域變數是唯讀變數，且其類型為一結構</target>
        <note />
      </trans-unit>
      <trans-unit id="WRN_MutableGenericStructureInUsing">
        <source>Local variable '{0}' is read-only. When its type is a structure, invoking its members or passing it ByRef does not change its content and might lead to unexpected results. Consider declaring this variable outside of the 'Using' block.</source>
        <target state="translated">區域變數 '{0}' 是唯讀變數。當其類型為結構時，叫用它的成員或將 ByRef 傳遞給它，並不會變更其內容，但可能導致非預期的結果。請考慮在 'Using' 區塊外宣告此變數。</target>
        <note />
      </trans-unit>
      <trans-unit id="WRN_MutableGenericStructureInUsing_Title">
        <source>Local variable declared by Using statement is read-only and its type may be a structure</source>
        <target state="translated">Using 陳述式所宣告的區域變數是唯讀變數，且其類型可能為一結構</target>
        <note />
      </trans-unit>
      <trans-unit id="WRN_ImplicitConversionSubst1">
        <source>{0}</source>
        <target state="translated">{0}</target>
        <note />
      </trans-unit>
      <trans-unit id="WRN_ImplicitConversionSubst1_Title">
        <source>Implicit conversion</source>
        <target state="translated">隱含轉換</target>
        <note />
      </trans-unit>
      <trans-unit id="WRN_LateBindingResolution">
        <source>Late bound resolution; runtime errors could occur.</source>
        <target state="translated">晚期繫結解析; 可能發生執行階段錯誤。</target>
        <note />
      </trans-unit>
      <trans-unit id="WRN_LateBindingResolution_Title">
        <source>Late bound resolution</source>
        <target state="translated">晚期繫結解析</target>
        <note />
      </trans-unit>
      <trans-unit id="WRN_ObjectMath1">
        <source>Operands of type Object used for operator '{0}'; use the 'Is' operator to test object identity.</source>
        <target state="translated">供運算子 '{0}' 使用之 Object 類型的運算元; 請使用 'Is' 運算子測試物件識別。</target>
        <note />
      </trans-unit>
      <trans-unit id="WRN_ObjectMath1_Title">
        <source>Operands of type Object used for operator</source>
        <target state="translated">對運算子使用了 Object 類型的運算元</target>
        <note />
      </trans-unit>
      <trans-unit id="WRN_ObjectMath2">
        <source>Operands of type Object used for operator '{0}'; runtime errors could occur.</source>
        <target state="translated">供運算子 '{0}' 使用之 Object 類型的運算元; 可能會發生執行階段錯誤。</target>
        <note />
      </trans-unit>
      <trans-unit id="WRN_ObjectMath2_Title">
        <source>Operands of type Object used for operator</source>
        <target state="translated">對運算子使用了 Object 類型的運算元</target>
        <note />
      </trans-unit>
      <trans-unit id="WRN_ObjectAssumedVar1">
        <source>{0}</source>
        <target state="translated">{0}</target>
        <note />
      </trans-unit>
      <trans-unit id="WRN_ObjectAssumedVar1_Title">
        <source>Variable declaration without an 'As' clause</source>
        <target state="translated">變數宣告沒有 'As' 子句</target>
        <note />
      </trans-unit>
      <trans-unit id="WRN_ObjectAssumed1">
        <source>{0}</source>
        <target state="translated">{0}</target>
        <note />
      </trans-unit>
      <trans-unit id="WRN_ObjectAssumed1_Title">
        <source>Function without an 'As' clause</source>
        <target state="translated">函式沒有 'As' 子句</target>
        <note />
      </trans-unit>
      <trans-unit id="WRN_ObjectAssumedProperty1">
        <source>{0}</source>
        <target state="translated">{0}</target>
        <note />
      </trans-unit>
      <trans-unit id="WRN_ObjectAssumedProperty1_Title">
        <source>Property without an 'As' clause</source>
        <target state="translated">屬性沒有 'As' 子句</target>
        <note />
      </trans-unit>
      <trans-unit id="WRN_MissingAsClauseinVarDecl">
        <source>Variable declaration without an 'As' clause; type of Object assumed.</source>
        <target state="translated">沒有 'As' 子句的變數宣告; 假設是 Object 的類型。</target>
        <note />
      </trans-unit>
      <trans-unit id="WRN_MissingAsClauseinVarDecl_Title">
        <source>Variable declaration without an 'As' clause</source>
        <target state="translated">變數宣告沒有 'As' 子句</target>
        <note />
      </trans-unit>
      <trans-unit id="WRN_MissingAsClauseinFunction">
        <source>Function without an 'As' clause; return type of Object assumed.</source>
        <target state="translated">沒有 'As' 子句的函式; 假設是 Object 的傳回類型。</target>
        <note />
      </trans-unit>
      <trans-unit id="WRN_MissingAsClauseinFunction_Title">
        <source>Function without an 'As' clause</source>
        <target state="translated">函式沒有 'As' 子句</target>
        <note />
      </trans-unit>
      <trans-unit id="WRN_MissingAsClauseinProperty">
        <source>Property without an 'As' clause; type of Object assumed.</source>
        <target state="translated">沒有 'As' 子句的屬性; 假設是 Object 的類型。</target>
        <note />
      </trans-unit>
      <trans-unit id="WRN_MissingAsClauseinProperty_Title">
        <source>Property without an 'As' clause</source>
        <target state="translated">屬性沒有 'As' 子句</target>
        <note />
      </trans-unit>
      <trans-unit id="WRN_UnusedLocal">
        <source>Unused local variable: '{0}'.</source>
        <target state="translated">未使用的區域變數: '{0}'。</target>
        <note />
      </trans-unit>
      <trans-unit id="WRN_UnusedLocal_Title">
        <source>Unused local variable</source>
        <target state="translated">未使用的區域變數</target>
        <note />
      </trans-unit>
      <trans-unit id="WRN_SharedMemberThroughInstance">
        <source>Access of shared member, constant member, enum member or nested type through an instance; qualifying expression will not be evaluated.</source>
        <target state="translated">透過執行個體存取共用成員、常數成員、列舉成員或巢狀類型。將不會評估合格的運算式。</target>
        <note />
      </trans-unit>
      <trans-unit id="WRN_SharedMemberThroughInstance_Title">
        <source>Access of shared member, constant member, enum member or nested type through an instance</source>
        <target state="translated">透過執行個體存取共用成員、常數成員、列舉成員或巢狀類型</target>
        <note />
      </trans-unit>
      <trans-unit id="WRN_RecursivePropertyCall">
        <source>Expression recursively calls the containing property '{0}'.</source>
        <target state="translated">運算式遞迴呼叫包含屬性 '{0}'。</target>
        <note />
      </trans-unit>
      <trans-unit id="WRN_RecursivePropertyCall_Title">
        <source>Expression recursively calls the containing property</source>
        <target state="translated">運算式會遞迴呼叫包含屬性</target>
        <note />
      </trans-unit>
      <trans-unit id="WRN_OverlappingCatch">
        <source>'Catch' block never reached, because '{0}' inherits from '{1}'.</source>
        <target state="translated">'因為 '{0}' 繼承自 '{1}'，所以一律不會執行到 'Catch' 區塊。</target>
        <note />
      </trans-unit>
      <trans-unit id="WRN_OverlappingCatch_Title">
        <source>'Catch' block never reached; exception type's base type handled above in the same Try statement</source>
        <target state="translated">'一律不會執行到 'Catch' 區塊; 例外狀況類型的基底類型已在相同的 Try 陳述式中處理過此項</target>
        <note />
      </trans-unit>
      <trans-unit id="WRN_DefAsgUseNullRefByRef">
        <source>Variable '{0}' is passed by reference before it has been assigned a value. A null reference exception could result at runtime.</source>
        <target state="translated">為變數 '{0}' 指派值之前，已用參考方式傳遞該數數。可能會在執行階段產生 null 參考例外狀況。</target>
        <note />
      </trans-unit>
      <trans-unit id="WRN_DefAsgUseNullRefByRef_Title">
        <source>Variable is passed by reference before it has been assigned a value</source>
        <target state="translated">變數在獲派值之前就已用參考方式傳遞</target>
        <note />
      </trans-unit>
      <trans-unit id="WRN_DuplicateCatch">
        <source>'Catch' block never reached; '{0}' handled above in the same Try statement.</source>
        <target state="translated">'{0}' 已在相同的 Try 陳述式中處理過上述項目，所以一律不會進行到 'Catch' 區塊。</target>
        <note />
      </trans-unit>
      <trans-unit id="WRN_DuplicateCatch_Title">
        <source>'Catch' block never reached; exception type handled above in the same Try statement</source>
        <target state="translated">'一律不會執行到 'Catch' 區塊; 例外狀況類型會在相同 Try 陳述式的上方處理</target>
        <note />
      </trans-unit>
      <trans-unit id="WRN_ObjectMath1Not">
        <source>Operands of type Object used for operator '{0}'; use the 'IsNot' operator to test object identity.</source>
        <target state="translated">供運算子 '{0}' 使用之 Object 類型的運算元; 請使用 'IsNot' 運算子測試物件識別。</target>
        <note />
      </trans-unit>
      <trans-unit id="WRN_ObjectMath1Not_Title">
        <source>Operands of type Object used for operator &lt;&gt;</source>
        <target state="translated">對運算子 &lt;&gt; 使用了 Object 類型的運算元</target>
        <note />
      </trans-unit>
      <trans-unit id="WRN_BadChecksumValExtChecksum">
        <source>Bad checksum value, non hex digits or odd number of hex digits.</source>
        <target state="translated">錯誤的總和檢查碼值、非十六進位數字或奇數的十六進位數字。</target>
        <note />
      </trans-unit>
      <trans-unit id="WRN_BadChecksumValExtChecksum_Title">
        <source>Bad checksum value, non hex digits or odd number of hex digits</source>
        <target state="translated">錯誤的總和檢查碼值，非十六進位數字或奇數的十六進位數字</target>
        <note />
      </trans-unit>
      <trans-unit id="WRN_MultipleDeclFileExtChecksum">
        <source>File name already declared with a different GUID and checksum value.</source>
        <target state="translated">已使用不同 GUID 與總和檢查碼宣告的檔名。</target>
        <note />
      </trans-unit>
      <trans-unit id="WRN_MultipleDeclFileExtChecksum_Title">
        <source>File name already declared with a different GUID and checksum value</source>
        <target state="translated">已使用不同的 GUID 與總和檢查碼值宣告的檔名</target>
        <note />
      </trans-unit>
      <trans-unit id="WRN_BadGUIDFormatExtChecksum">
        <source>Bad GUID format.</source>
        <target state="translated">GUID 格式錯誤。</target>
        <note />
      </trans-unit>
      <trans-unit id="WRN_BadGUIDFormatExtChecksum_Title">
        <source>Bad GUID format</source>
        <target state="translated">GUID 格式錯誤</target>
        <note />
      </trans-unit>
      <trans-unit id="WRN_ObjectMathSelectCase">
        <source>Operands of type Object used in expressions for 'Select', 'Case' statements; runtime errors could occur.</source>
        <target state="translated">Select'、'Case' 陳述式的運算式中所使用的類型 Object 的運算元; 可能發生執行階段錯誤。</target>
        <note />
      </trans-unit>
      <trans-unit id="WRN_ObjectMathSelectCase_Title">
        <source>Operands of type Object used in expressions for 'Select', 'Case' statements</source>
        <target state="translated">Select'、'Case' 陳述式的運算式中使用了 Object 類型的運算元</target>
        <note />
      </trans-unit>
      <trans-unit id="WRN_EqualToLiteralNothing">
        <source>This expression will always evaluate to Nothing (due to null propagation from the equals operator). To check if the value is null consider using 'Is Nothing'.</source>
        <target state="translated">這個運算式永遠會評估為 Nothing (由於等號運算子的 null 傳播所造成)。若要檢查此值是否為 null，請考慮使用 'Is Nothing'。</target>
        <note />
      </trans-unit>
      <trans-unit id="WRN_EqualToLiteralNothing_Title">
        <source>This expression will always evaluate to Nothing</source>
        <target state="translated">這個運算式一律會評估為 Nothing</target>
        <note />
      </trans-unit>
      <trans-unit id="WRN_NotEqualToLiteralNothing">
        <source>This expression will always evaluate to Nothing (due to null propagation from the equals operator). To check if the value is not null consider using 'IsNot Nothing'.</source>
        <target state="translated">這個運算式永遠會評估為 Nothing (由於等號運算子的 null 傳播所造成)。若要檢查此值是否並非為 null，請考慮使用 'IsNot Nothing'。</target>
        <note />
      </trans-unit>
      <trans-unit id="WRN_NotEqualToLiteralNothing_Title">
        <source>This expression will always evaluate to Nothing</source>
        <target state="translated">這個運算式一律會評估為 Nothing</target>
        <note />
      </trans-unit>
      <trans-unit id="WRN_UnusedLocalConst">
        <source>Unused local constant: '{0}'.</source>
        <target state="translated">未使用的區域常數: '{0}'。</target>
        <note />
      </trans-unit>
      <trans-unit id="WRN_UnusedLocalConst_Title">
        <source>Unused local constant</source>
        <target state="translated">未使用的區域常數</target>
        <note />
      </trans-unit>
      <trans-unit id="WRN_ComClassInterfaceShadows5">
        <source>'Microsoft.VisualBasic.ComClassAttribute' on class '{0}' implicitly declares {1} '{2}', which conflicts with a member of the same name in {3} '{4}'. Use 'Microsoft.VisualBasic.ComClassAttribute(InterfaceShadows:=True)' if you want to hide the name on the base {4}.</source>
        <target state="translated">'在類別 '{0}' 上的 'Microsoft.VisualBasic.ComClassAttribute' 隱含宣告的 {1} '{2}'，與 {3} '{4}' 中的同名成員互相衝突。若要隱藏基底 {4} 上的名稱，請使用 'Microsoft.VisualBasic.ComClassAttribute(InterfaceShadows:=True)'。</target>
        <note />
      </trans-unit>
      <trans-unit id="WRN_ComClassInterfaceShadows5_Title">
        <source>'Microsoft.VisualBasic.ComClassAttribute' on class implicitly declares member, which conflicts with a member of the same name</source>
        <target state="translated">'類別上的 'Microsoft.VisualBasic.ComClassAttribute' 隱含宣告了與同名成員互相衝突的成員</target>
        <note />
      </trans-unit>
      <trans-unit id="WRN_ComClassPropertySetObject1">
        <source>'{0}' cannot be exposed to COM as a property 'Let'. You will not be able to assign non-object values (such as numbers or strings) to this property from Visual Basic 6.0 using a 'Let' statement.</source>
        <target state="translated">'{0}' 無法以屬性 'Let' 公開給 COM。您無法從 Visual Basic 6.0 使用 'Let' 陳述式，將非物件值 (例如數值或字串) 指定給此屬性。</target>
        <note />
      </trans-unit>
      <trans-unit id="WRN_ComClassPropertySetObject1_Title">
        <source>Property cannot be exposed to COM as a property 'Let'</source>
        <target state="translated">無法以屬性 'Let' 的形式將屬性公開給 COM</target>
        <note />
      </trans-unit>
      <trans-unit id="WRN_DefAsgUseNullRef">
        <source>Variable '{0}' is used before it has been assigned a value. A null reference exception could result at runtime.</source>
        <target state="translated">為變數 '{0}' 指派值之前，已使用該變數。可能會在執行階段產生 null 參考例外狀況。</target>
        <note />
      </trans-unit>
      <trans-unit id="WRN_DefAsgUseNullRef_Title">
        <source>Variable is used before it has been assigned a value</source>
        <target state="translated">變數在獲派值之前就已使用</target>
        <note />
      </trans-unit>
      <trans-unit id="WRN_DefAsgNoRetValFuncRef1">
        <source>Function '{0}' doesn't return a value on all code paths. A null reference exception could occur at run time when the result is used.</source>
        <target state="translated">函式 '{0}' 並未傳回有關所有程式碼路徑的值。使用該結果時，可能會在執行階段發生 null 參考例外狀況。</target>
        <note />
      </trans-unit>
      <trans-unit id="WRN_DefAsgNoRetValFuncRef1_Title">
        <source>Function doesn't return a value on all code paths</source>
        <target state="translated">函式在所有程式碼路徑上皆不會傳回值</target>
        <note />
      </trans-unit>
      <trans-unit id="WRN_DefAsgNoRetValOpRef1">
        <source>Operator '{0}' doesn't return a value on all code paths. A null reference exception could occur at run time when the result is used.</source>
        <target state="translated">運算子 '{0}' 並未傳回有關所有程式碼路徑的值。使用該結果時，可能會在執行階段發生 null 參考例外狀況。</target>
        <note />
      </trans-unit>
      <trans-unit id="WRN_DefAsgNoRetValOpRef1_Title">
        <source>Operator doesn't return a value on all code paths</source>
        <target state="translated">運算子在所有程式碼路徑上皆不會傳回值</target>
        <note />
      </trans-unit>
      <trans-unit id="WRN_DefAsgNoRetValPropRef1">
        <source>Property '{0}' doesn't return a value on all code paths. A null reference exception could occur at run time when the result is used.</source>
        <target state="translated">屬性 '{0}' 並未傳回有關所有程式碼路徑的值。使用該結果時，可能會在執行階段發生 null 參考例外狀況。</target>
        <note />
      </trans-unit>
      <trans-unit id="WRN_DefAsgNoRetValPropRef1_Title">
        <source>Property doesn't return a value on all code paths</source>
        <target state="translated">屬性在所有程式碼路徑上皆不會傳回值</target>
        <note />
      </trans-unit>
      <trans-unit id="WRN_DefAsgUseNullRefByRefStr">
        <source>Variable '{0}' is passed by reference before it has been assigned a value. A null reference exception could result at runtime. Make sure the structure or all the reference members are initialized before use</source>
        <target state="translated">為變數 '{0}' 指派值之前，已用參考方式傳遞該變數。可能會在執行階段產生 null 參考例外狀況。請確定結構或所有的參考成員，都在使用前進行過初始化。</target>
        <note />
      </trans-unit>
      <trans-unit id="WRN_DefAsgUseNullRefByRefStr_Title">
        <source>Variable is passed by reference before it has been assigned a value</source>
        <target state="translated">變數在獲派值之前就已用參考方式傳遞</target>
        <note />
      </trans-unit>
      <trans-unit id="WRN_DefAsgUseNullRefStr">
        <source>Variable '{0}' is used before it has been assigned a value. A null reference exception could result at runtime. Make sure the structure or all the reference members are initialized before use</source>
        <target state="translated">為變數 '{0}' 指派值之前，已使用該變數。可能會在執行階段產生 null 參考例外狀況。請確定結構或所有的參考成員，都在使用前進行過初始化。</target>
        <note />
      </trans-unit>
      <trans-unit id="WRN_DefAsgUseNullRefStr_Title">
        <source>Variable is used before it has been assigned a value</source>
        <target state="translated">變數在獲派值之前就已使用</target>
        <note />
      </trans-unit>
      <trans-unit id="WRN_StaticLocalNoInference">
        <source>Static variable declared without an 'As' clause; type of Object assumed.</source>
        <target state="translated">沒有 'As' 子句的靜態變數宣告; 假設是 Object 的類型。</target>
        <note />
      </trans-unit>
      <trans-unit id="WRN_StaticLocalNoInference_Title">
        <source>Static variable declared without an 'As' clause</source>
        <target state="translated">宣告的靜態變數沒有 'As' 子句</target>
        <note />
      </trans-unit>
      <trans-unit id="WRN_InvalidAssemblyName">
        <source>Assembly reference '{0}' is invalid and cannot be resolved.</source>
        <target state="translated">組件參考 '{0}' 無效，無法解析。</target>
        <note />
      </trans-unit>
      <trans-unit id="WRN_InvalidAssemblyName_Title">
        <source>Assembly reference is invalid and cannot be resolved</source>
        <target state="translated">組件參考無效，無法進行解析</target>
        <note />
      </trans-unit>
      <trans-unit id="WRN_XMLDocBadXMLLine">
        <source>XML comment block must immediately precede the language element to which it applies. XML comment will be ignored.</source>
        <target state="translated">XML 註解區塊必須緊接在所套用的語言元素之前。將會忽略 XML 註解。</target>
        <note />
      </trans-unit>
      <trans-unit id="WRN_XMLDocBadXMLLine_Title">
        <source>XML comment block must immediately precede the language element to which it applies</source>
        <target state="translated">XML 註解區塊必須緊接在所套用的語言項目之前</target>
        <note />
      </trans-unit>
      <trans-unit id="WRN_XMLDocMoreThanOneCommentBlock">
        <source>Only one XML comment block is allowed per language element.</source>
        <target state="translated">每個語言項目只允許一個 XML 註解區塊。</target>
        <note />
      </trans-unit>
      <trans-unit id="WRN_XMLDocMoreThanOneCommentBlock_Title">
        <source>Only one XML comment block is allowed per language element</source>
        <target state="translated">每個語言項目只允許一個 XML 註解區塊</target>
        <note />
      </trans-unit>
      <trans-unit id="WRN_XMLDocNotFirstOnLine">
        <source>XML comment must be the first statement on a line. XML comment will be ignored.</source>
        <target state="translated">XML 註解必須是該行的第一個陳述式。將會忽略 XML 註解。</target>
        <note />
      </trans-unit>
      <trans-unit id="WRN_XMLDocNotFirstOnLine_Title">
        <source>XML comment must be the first statement on a line</source>
        <target state="translated">XML 註解必須是該行的第一個陳述式</target>
        <note />
      </trans-unit>
      <trans-unit id="WRN_XMLDocInsideMethod">
        <source>XML comment cannot appear within a method or a property. XML comment will be ignored.</source>
        <target state="translated">XML 註解不可出現在方法或屬性中。將會忽略 XML 註解。</target>
        <note />
      </trans-unit>
      <trans-unit id="WRN_XMLDocInsideMethod_Title">
        <source>XML comment cannot appear within a method or a property</source>
        <target state="translated">XML 註解不得出現在方法或屬性中</target>
        <note />
      </trans-unit>
      <trans-unit id="WRN_XMLDocParseError1">
        <source>XML documentation parse error: {0} XML comment will be ignored.</source>
        <target state="translated">XML 文件剖析錯誤: {0} 將會忽略 XML 註解。</target>
        <note />
      </trans-unit>
      <trans-unit id="WRN_XMLDocParseError1_Title">
        <source>XML documentation parse error</source>
        <target state="translated">XML 文件剖析錯誤</target>
        <note />
      </trans-unit>
      <trans-unit id="WRN_XMLDocDuplicateXMLNode1">
        <source>XML comment tag '{0}' appears with identical attributes more than once in the same XML comment block.</source>
        <target state="translated">在同一個 XML 註解區塊中，XML 註解標記 '{0}' 使用相同的屬性出現多次。</target>
        <note />
      </trans-unit>
      <trans-unit id="WRN_XMLDocDuplicateXMLNode1_Title">
        <source>XML comment tag appears with identical attributes more than once in the same XML comment block</source>
        <target state="translated">在相同的 XML 註解區塊中，XML 註解標記以相同的屬性出現多次</target>
        <note />
      </trans-unit>
      <trans-unit id="WRN_XMLDocIllegalTagOnElement2">
        <source>XML comment tag '{0}' is not permitted on a '{1}' language element.</source>
        <target state="translated">{1}' 語言元素上不可使用 XML 註解標記 '{0}'。</target>
        <note />
      </trans-unit>
      <trans-unit id="WRN_XMLDocIllegalTagOnElement2_Title">
        <source>XML comment tag is not permitted on language element</source>
        <target state="translated">語言項目上不得有 XML 註解標記</target>
        <note />
      </trans-unit>
      <trans-unit id="WRN_XMLDocBadParamTag2">
        <source>XML comment parameter '{0}' does not match a parameter on the corresponding '{1}' statement.</source>
        <target state="translated">XML 註解參數 '{0}' 與對應的 '{1}' 陳述式上之參數不相符。</target>
        <note />
      </trans-unit>
      <trans-unit id="WRN_XMLDocBadParamTag2_Title">
        <source>XML comment parameter does not match a parameter on the corresponding declaration statement</source>
        <target state="translated">XML 註解參數與對應的宣告陳述式上的參數不相符</target>
        <note />
      </trans-unit>
      <trans-unit id="WRN_XMLDocParamTagWithoutName">
        <source>XML comment parameter must have a 'name' attribute.</source>
        <target state="translated">XML 註解參數必須要有 'name' 屬性。</target>
        <note />
      </trans-unit>
      <trans-unit id="WRN_XMLDocParamTagWithoutName_Title">
        <source>XML comment parameter must have a 'name' attribute</source>
        <target state="translated">XML 註解參數必須要有 'name' 屬性</target>
        <note />
      </trans-unit>
      <trans-unit id="WRN_XMLDocCrefAttributeNotFound1">
        <source>XML comment has a tag with a 'cref' attribute '{0}' that could not be resolved.</source>
        <target state="translated">XML 註解的標記具有無法解析的 'cref' 屬性 '{0}'。</target>
        <note />
      </trans-unit>
      <trans-unit id="WRN_XMLDocCrefAttributeNotFound1_Title">
        <source>XML comment has a tag with a 'cref' attribute that could not be resolved</source>
        <target state="translated">XML 註解的標記具有無法解析的 'cref' 屬性</target>
        <note />
      </trans-unit>
      <trans-unit id="WRN_XMLMissingFileOrPathAttribute1">
        <source>XML comment tag 'include' must have a '{0}' attribute. XML comment will be ignored.</source>
        <target state="translated">XML 註解標記 'include' 必須要有 '{0}' 屬性。將會忽略 XML 註解。</target>
        <note />
      </trans-unit>
      <trans-unit id="WRN_XMLMissingFileOrPathAttribute1_Title">
        <source>XML comment tag 'include' must have 'file' and 'path' attributes</source>
        <target state="translated">XML 註解標記 'include' 必須要有 'file' 和 'path' 屬性</target>
        <note />
      </trans-unit>
      <trans-unit id="WRN_XMLCannotWriteToXMLDocFile2">
        <source>Unable to create XML documentation file '{0}': {1}</source>
        <target state="translated">無法建立 XML 文件檔 '{0}': {1}</target>
        <note />
      </trans-unit>
      <trans-unit id="WRN_XMLCannotWriteToXMLDocFile2_Title">
        <source>Unable to create XML documentation file</source>
        <target state="translated">無法建立 XML 文件檔</target>
        <note />
      </trans-unit>
      <trans-unit id="WRN_XMLDocWithoutLanguageElement">
        <source>XML documentation comments must precede member or type declarations.</source>
        <target state="translated">XML 文件註解必須在成員或類型宣告之前。</target>
        <note />
      </trans-unit>
      <trans-unit id="WRN_XMLDocWithoutLanguageElement_Title">
        <source>XML documentation comments must precede member or type declarations</source>
        <target state="translated">XML 文件註解必須在成員或類型宣告之前</target>
        <note />
      </trans-unit>
      <trans-unit id="WRN_XMLDocReturnsOnWriteOnlyProperty">
        <source>XML comment tag 'returns' is not permitted on a 'WriteOnly' Property.</source>
        <target state="translated">WriteOnly' 屬性上不可使用 XML 註解標記 'returns'。</target>
        <note />
      </trans-unit>
      <trans-unit id="WRN_XMLDocReturnsOnWriteOnlyProperty_Title">
        <source>XML comment tag 'returns' is not permitted on a 'WriteOnly' Property</source>
        <target state="translated">WriteOnly' 屬性上不得使用 XML 註解標記 'returns'</target>
        <note />
      </trans-unit>
      <trans-unit id="WRN_XMLDocOnAPartialType">
        <source>XML comment cannot be applied more than once on a partial {0}. XML comments for this {0} will be ignored.</source>
        <target state="translated">在部分 {0} 上不可套用多次 XML 註解。將會忽略此 {0} 的 XML 註解。</target>
        <note />
      </trans-unit>
      <trans-unit id="WRN_XMLDocOnAPartialType_Title">
        <source>XML comment cannot be applied more than once on a partial type</source>
        <target state="translated">在部分類型上不可套用多次 XML 註解</target>
        <note />
      </trans-unit>
      <trans-unit id="WRN_XMLDocReturnsOnADeclareSub">
        <source>XML comment tag 'returns' is not permitted on a 'declare sub' language element.</source>
        <target state="translated">declare sub' 語言元素上不可使用 XML 註解標記 'returns'。</target>
        <note />
      </trans-unit>
      <trans-unit id="WRN_XMLDocReturnsOnADeclareSub_Title">
        <source>XML comment tag 'returns' is not permitted on a 'declare sub' language element</source>
        <target state="translated">declare sub' 語言項目上不可使用 XML 註解標記 'returns'</target>
        <note />
      </trans-unit>
      <trans-unit id="WRN_XMLDocStartTagWithNoEndTag">
        <source>XML documentation parse error: Start tag '{0}' doesn't have a matching end tag. XML comment will be ignored.</source>
        <target state="translated">XML 文件剖析錯誤: 起始標記 '{0}' 並沒有對稱的結束標記。將會忽略 XML 註解。</target>
        <note />
      </trans-unit>
      <trans-unit id="WRN_XMLDocStartTagWithNoEndTag_Title">
        <source>XML documentation parse error: Start tag doesn't have a matching end tag</source>
        <target state="translated">XML 文件剖析錯誤: 起始標記並沒有對稱的結束標記</target>
        <note />
      </trans-unit>
      <trans-unit id="WRN_XMLDocBadGenericParamTag2">
        <source>XML comment type parameter '{0}' does not match a type parameter on the corresponding '{1}' statement.</source>
        <target state="translated">XML 註解類型參數 '{0}' 與對應的 '{1}' 陳述式上之類型參數不相符。</target>
        <note />
      </trans-unit>
      <trans-unit id="WRN_XMLDocBadGenericParamTag2_Title">
        <source>XML comment type parameter does not match a type parameter on the corresponding declaration statement</source>
        <target state="translated">XML 註解類型參數與對應的宣告陳述式上的類型參數不相符</target>
        <note />
      </trans-unit>
      <trans-unit id="WRN_XMLDocGenericParamTagWithoutName">
        <source>XML comment type parameter must have a 'name' attribute.</source>
        <target state="translated">XML 註解類型參數必須要有 'name' 屬性。</target>
        <note />
      </trans-unit>
      <trans-unit id="WRN_XMLDocGenericParamTagWithoutName_Title">
        <source>XML comment type parameter must have a 'name' attribute</source>
        <target state="translated">XML 註解類型參數必須要有 'name' 屬性</target>
        <note />
      </trans-unit>
      <trans-unit id="WRN_XMLDocExceptionTagWithoutCRef">
        <source>XML comment exception must have a 'cref' attribute.</source>
        <target state="translated">XML 註解例外狀況必須要有 'cref' 屬性。</target>
        <note />
      </trans-unit>
      <trans-unit id="WRN_XMLDocExceptionTagWithoutCRef_Title">
        <source>XML comment exception must have a 'cref' attribute</source>
        <target state="translated">XML 註解例外狀況必須要有 'cref' 屬性</target>
        <note />
      </trans-unit>
      <trans-unit id="WRN_XMLDocInvalidXMLFragment">
        <source>Unable to include XML fragment '{0}' of file '{1}'.</source>
        <target state="translated">無法包含檔案 '{1}' 的 XML 片段 '{0}'。</target>
        <note />
      </trans-unit>
      <trans-unit id="WRN_XMLDocInvalidXMLFragment_Title">
        <source>Unable to include XML fragment</source>
        <target state="translated">無法包含 XML 片段</target>
        <note />
      </trans-unit>
      <trans-unit id="WRN_XMLDocBadFormedXML">
        <source>Unable to include XML fragment '{1}' of file '{0}'. {2}</source>
        <target state="translated">無法包含檔案 '{0}' 的 XML 片段 '{1}'。{2}</target>
        <note />
      </trans-unit>
      <trans-unit id="WRN_XMLDocBadFormedXML_Title">
        <source>Unable to include XML fragment</source>
        <target state="translated">無法包含 XML 片段</target>
        <note />
      </trans-unit>
      <trans-unit id="WRN_InterfaceConversion2">
        <source>Runtime errors might occur when converting '{0}' to '{1}'.</source>
        <target state="translated">從 '{0}' 轉換至 '{1}' 時，可能會發生執行階段錯誤。</target>
        <note />
      </trans-unit>
      <trans-unit id="WRN_InterfaceConversion2_Title">
        <source>Runtime errors might occur when converting to or from interface type</source>
        <target state="translated">對介面類型進行來回轉換時可能發生執行階段錯誤</target>
        <note />
      </trans-unit>
      <trans-unit id="WRN_LiftControlVariableLambda">
        <source>Using the iteration variable in a lambda expression may have unexpected results.  Instead, create a local variable within the loop and assign it the value of the iteration variable.</source>
        <target state="translated">在 Lambda 運算式中使用反覆運算變數可能會產生非預期的結果，請改成在迴圈中建立區域變數，並將反覆運算變數的值指派給它。</target>
        <note />
      </trans-unit>
      <trans-unit id="WRN_LiftControlVariableLambda_Title">
        <source>Using the iteration variable in a lambda expression may have unexpected results</source>
        <target state="translated">在 Lambda 運算式中使用反覆運算變數可能會產生非預期的結果</target>
        <note />
      </trans-unit>
      <trans-unit id="WRN_LambdaPassedToRemoveHandler">
        <source>Lambda expression will not be removed from this event handler. Assign the lambda expression to a variable and use the variable to add and remove the event.</source>
        <target state="translated">Lambda 運算式將不會從這個事件處理常式中移除。請將 Lambda 運算式指派給變數，然後使用該變數來加入和移除事件。</target>
        <note />
      </trans-unit>
      <trans-unit id="WRN_LambdaPassedToRemoveHandler_Title">
        <source>Lambda expression will not be removed from this event handler</source>
        <target state="translated">將不會從這個事件處理常式中移除 Lambda 運算式</target>
        <note />
      </trans-unit>
      <trans-unit id="WRN_LiftControlVariableQuery">
        <source>Using the iteration variable in a query expression may have unexpected results.  Instead, create a local variable within the loop and assign it the value of the iteration variable.</source>
        <target state="translated">在查詢運算式中使用反覆運算變數可能會產生非預期的結果，請改成在迴圈中建立區域變數，並將反覆運算變數的值指派給它。</target>
        <note />
      </trans-unit>
      <trans-unit id="WRN_LiftControlVariableQuery_Title">
        <source>Using the iteration variable in a query expression may have unexpected results</source>
        <target state="translated">在查詢運算式中使用反覆運算變數可能會產生非預期的結果</target>
        <note />
      </trans-unit>
      <trans-unit id="WRN_RelDelegatePassedToRemoveHandler">
        <source>The 'AddressOf' expression has no effect in this context because the method argument to 'AddressOf' requires a relaxed conversion to the delegate type of the event. Assign the 'AddressOf' expression to a variable, and use the variable to add or remove the method as the handler.</source>
        <target state="translated">AddressOf' 運算式在此內容中沒有作用，因為 'AddressOf' 的方法引數必須以寬鬆的方式轉換成事件的委派類型。請將 'AddressOf' 運算式指派給變數，然後使用該變數來加入或移除做為處理常式的方法。</target>
        <note />
      </trans-unit>
      <trans-unit id="WRN_RelDelegatePassedToRemoveHandler_Title">
        <source>The 'AddressOf' expression has no effect in this context because the method argument to 'AddressOf' requires a relaxed conversion to the delegate type of the event</source>
        <target state="translated">AddressOf' 運算式在這個內容中沒有作用，因為 'AddressOf' 的方法引數必須以寬鬆的方式轉換成事件的委派類型</target>
        <note />
      </trans-unit>
      <trans-unit id="WRN_QueryMissingAsClauseinVarDecl">
        <source>Range variable is assumed to be of type Object because its type cannot be inferred. Use an 'As' clause to specify a different type.</source>
        <target state="translated">因為無法推斷範圍變數的類型，所以會將其假設為 Object 類型。請使用 'As' 子句指定不同的類型。</target>
        <note />
      </trans-unit>
      <trans-unit id="WRN_QueryMissingAsClauseinVarDecl_Title">
        <source>Range variable is assumed to be of type Object because its type cannot be inferred</source>
        <target state="translated">範圍變數已假設為 Object 類型，因為無法推斷其類型</target>
        <note />
      </trans-unit>
      <trans-unit id="ERR_MultilineLambdaMissingFunction">
        <source>Multiline lambda expression is missing 'End Function'.</source>
        <target state="translated">多行 Lambda 運算式遺漏 'End Function'。</target>
        <note />
      </trans-unit>
      <trans-unit id="ERR_MultilineLambdaMissingSub">
        <source>Multiline lambda expression is missing 'End Sub'.</source>
        <target state="translated">多行 Lambda 運算式遺漏 'End Sub'。</target>
        <note />
      </trans-unit>
      <trans-unit id="ERR_AttributeOnLambdaReturnType">
        <source>Attributes cannot be applied to return types of lambda expressions.</source>
        <target state="translated">屬性無法套用至 Lambda 運算式的傳回類型。</target>
        <note />
      </trans-unit>
      <trans-unit id="ERR_SubDisallowsStatement">
        <source>Statement is not valid inside a single-line statement lambda.</source>
        <target state="translated">單行陳述式 Lambda 內的陳述式無效。</target>
        <note />
      </trans-unit>
      <trans-unit id="ERR_SubRequiresParenthesesBang">
        <source>This single-line statement lambda must be enclosed in parentheses. For example: (Sub() &lt;statement&gt;)!key</source>
        <target state="translated">這個單行陳述式 Lambda 必須放在括號之中。例如: (Sub() &lt;statement&gt;)!key</target>
        <note />
      </trans-unit>
      <trans-unit id="ERR_SubRequiresParenthesesDot">
        <source>This single-line statement lambda must be enclosed in parentheses. For example: (Sub() &lt;statement&gt;).Invoke()</source>
        <target state="translated">這個單行陳述式 Lambda 必須放在括號之中。例如: (Sub() &lt;statement&gt;).Invoke()</target>
        <note />
      </trans-unit>
      <trans-unit id="ERR_SubRequiresParenthesesLParen">
        <source>This single-line statement lambda must be enclosed in parentheses. For example: Call (Sub() &lt;statement&gt;) ()</source>
        <target state="translated">這個單行陳述式 Lambda 必須放在括號之中。例如: Call (Sub() &lt;statement&gt;) ()</target>
        <note />
      </trans-unit>
      <trans-unit id="ERR_SubRequiresSingleStatement">
        <source>Single-line statement lambdas must include exactly one statement.</source>
        <target state="translated">單行陳述式 Lambda 只能有一個陳述式。</target>
        <note />
      </trans-unit>
      <trans-unit id="ERR_StaticInLambda">
        <source>Static local variables cannot be declared inside lambda expressions.</source>
        <target state="translated">Lambda 運算式中不能宣告靜態區域變數。</target>
        <note />
      </trans-unit>
      <trans-unit id="ERR_InitializedExpandedProperty">
        <source>Expanded Properties cannot be initialized.</source>
        <target state="translated">無法初始化展開的屬性。</target>
        <note />
      </trans-unit>
      <trans-unit id="ERR_AutoPropertyCantHaveParams">
        <source>Auto-implemented properties cannot have parameters.</source>
        <target state="translated">自動實作的屬性不能有參數。</target>
        <note />
      </trans-unit>
      <trans-unit id="ERR_AutoPropertyCantBeWriteOnly">
        <source>Auto-implemented properties cannot be WriteOnly.</source>
        <target state="translated">自動實作的屬性不可為 WriteOnly。</target>
        <note />
      </trans-unit>
      <trans-unit id="ERR_IllegalOperandInIIFCount">
        <source>'If' operator requires either two or three operands.</source>
        <target state="translated">'If' 運算子需要兩個或三個運算元。</target>
        <note />
      </trans-unit>
      <trans-unit id="ERR_NotACollection1">
        <source>Cannot initialize the type '{0}' with a collection initializer because it is not a collection type.</source>
        <target state="translated">因為類型 '{0}' 並非集合類型，所以無法利用集合初始設定式初始化該類型。</target>
        <note />
      </trans-unit>
      <trans-unit id="ERR_NoAddMethod1">
        <source>Cannot initialize the type '{0}' with a collection initializer because it does not have an accessible 'Add' method.</source>
        <target state="translated">無法初始化具有集合初始設定式的類型 '{0}'，因為它沒有可存取的 'Add' 方法。</target>
        <note />
      </trans-unit>
      <trans-unit id="ERR_CantCombineInitializers">
        <source>An Object Initializer and a Collection Initializer cannot be combined in the same initialization.</source>
        <target state="translated">物件初始設定式和集合初始設定式不能合併在相同的初始設定中。</target>
        <note />
      </trans-unit>
      <trans-unit id="ERR_EmptyAggregateInitializer">
        <source>An aggregate collection initializer entry must contain at least one element.</source>
        <target state="translated">彙總集合初始設定式項目 (Entry) 至少必須包含一個項目 (Element)。</target>
        <note />
      </trans-unit>
      <trans-unit id="ERR_XmlEndElementNoMatchingStart">
        <source>XML end element must be preceded by a matching start element.</source>
        <target state="translated">XML 結束元素之前必須搭配對稱的起始元素。</target>
        <note />
      </trans-unit>
      <trans-unit id="ERR_MultilineLambdasCannotContainOnError">
        <source>'On Error' and 'Resume' cannot appear inside a lambda expression.</source>
        <target state="translated">'On Error' 和 'Resume' 不能出現在 Lambda 運算式內。</target>
        <note />
      </trans-unit>
      <trans-unit id="ERR_VarianceDisallowedHere">
        <source>Keywords 'Out' and 'In' can only be used in interface and delegate declarations.</source>
        <target state="translated">關鍵字 'Out' 和 'In' 只能用於介面和委派宣告中。</target>
        <note />
      </trans-unit>
      <trans-unit id="ERR_XmlEndCDataNotAllowedInContent">
        <source>The literal string ']]&gt;' is not allowed in element content.</source>
        <target state="translated">常值字串 ']]&gt;' 不可用在元素內容中。</target>
        <note />
      </trans-unit>
      <trans-unit id="ERR_OverloadsModifierInModule">
        <source>Inappropriate use of '{0}' keyword in a module.</source>
        <target state="translated">在模組中使用 '{0}' 關鍵字的方法不適當。</target>
        <note />
      </trans-unit>
      <trans-unit id="ERR_UndefinedTypeOrNamespace1">
        <source>Type or namespace '{0}' is not defined.</source>
        <target state="translated">未定義類型或命名空間 '{0}'。</target>
        <note />
      </trans-unit>
      <trans-unit id="ERR_IdentityDirectCastForFloat">
        <source>Using DirectCast operator to cast a floating-point value to the same type is not supported.</source>
        <target state="translated">不支援使用 DirectCast 運算子將浮點值轉型為相同類型。</target>
        <note />
      </trans-unit>
      <trans-unit id="WRN_ObsoleteIdentityDirectCastForValueType">
        <source>Using DirectCast operator to cast a value-type to the same type is obsolete.</source>
        <target state="translated">使用 DirectCast 運算子將實值類型轉型為相同類型的做法已過時。</target>
        <note />
      </trans-unit>
      <trans-unit id="WRN_ObsoleteIdentityDirectCastForValueType_Title">
        <source>Using DirectCast operator to cast a value-type to the same type is obsolete</source>
        <target state="translated">使用 DirectCast 運算子將實值類型轉型為相同類型的做法已過時</target>
        <note />
      </trans-unit>
      <trans-unit id="WRN_UnreachableCode">
        <source>Unreachable code detected.</source>
        <target state="translated">偵測到無法執行到的程式碼。</target>
        <note />
      </trans-unit>
      <trans-unit id="WRN_UnreachableCode_Title">
        <source>Unreachable code detected</source>
        <target state="translated">偵測到執行不到的程式碼</target>
        <note />
      </trans-unit>
      <trans-unit id="WRN_DefAsgNoRetValFuncVal1">
        <source>Function '{0}' doesn't return a value on all code paths. Are you missing a 'Return' statement?</source>
        <target state="translated">函式 '{0}' 並未傳回有關所有程式碼路徑的值。是否遺漏了 'Return' 陳述式?</target>
        <note />
      </trans-unit>
      <trans-unit id="WRN_DefAsgNoRetValFuncVal1_Title">
        <source>Function doesn't return a value on all code paths</source>
        <target state="translated">函式在所有程式碼路徑上皆不會傳回值</target>
        <note />
      </trans-unit>
      <trans-unit id="WRN_DefAsgNoRetValOpVal1">
        <source>Operator '{0}' doesn't return a value on all code paths. Are you missing a 'Return' statement?</source>
        <target state="translated">運算子 '{0}' 並未傳回有關所有程式碼路徑的值。是否遺漏了 'Return' 陳述式?</target>
        <note />
      </trans-unit>
      <trans-unit id="WRN_DefAsgNoRetValOpVal1_Title">
        <source>Operator doesn't return a value on all code paths</source>
        <target state="translated">運算子在所有程式碼路徑上皆不會傳回值</target>
        <note />
      </trans-unit>
      <trans-unit id="WRN_DefAsgNoRetValPropVal1">
        <source>Property '{0}' doesn't return a value on all code paths. Are you missing a 'Return' statement?</source>
        <target state="translated">屬性 '{0}' 並未傳回有關所有程式碼路徑的值。是否遺漏了 'Return' 陳述式?</target>
        <note />
      </trans-unit>
      <trans-unit id="WRN_DefAsgNoRetValPropVal1_Title">
        <source>Property doesn't return a value on all code paths</source>
        <target state="translated">屬性在所有程式碼路徑上皆不會傳回值</target>
        <note />
      </trans-unit>
      <trans-unit id="ERR_NestedGlobalNamespace">
        <source>Global namespace may not be nested in another namespace.</source>
        <target state="translated">全域命名空間不能以巢狀方式放在另一個命名空間中。</target>
        <note />
      </trans-unit>
      <trans-unit id="ERR_AccessMismatch6">
        <source>'{0}' cannot expose type '{1}' in {2} '{3}' through {4} '{5}'.</source>
        <target state="translated">'{0}' 無法經由 {4} '{5}'，在 {2} '{3}' 中公開類型 '{1}'。</target>
        <note />
      </trans-unit>
      <trans-unit id="ERR_BadMetaDataReference1">
        <source>'{0}' cannot be referenced because it is not a valid assembly.</source>
        <target state="translated">'無法參考 '{0}'，因為它不是有效的組件。</target>
        <note />
      </trans-unit>
      <trans-unit id="ERR_PropertyDoesntImplementAllAccessors">
        <source>'{0}' cannot be implemented by a {1} property.</source>
        <target state="translated">'{1} 屬性無法實作 '{0}'。</target>
        <note />
      </trans-unit>
      <trans-unit id="ERR_UnimplementedMustOverride">
        <source>
    {0}: {1}</source>
        <target state="translated">
    {0}: {1}</target>
        <note />
      </trans-unit>
      <trans-unit id="ERR_IfTooManyTypesObjectDisallowed">
        <source>Cannot infer a common type because more than one type is possible.</source>
        <target state="translated">無法推斷一般類型，因為可能的類型不止一種。</target>
        <note />
      </trans-unit>
      <trans-unit id="WRN_IfTooManyTypesObjectAssumed">
        <source>Cannot infer a common type because more than one type is possible; 'Object' assumed.</source>
        <target state="translated">無法推斷一般類型，因為可能的類型不止一種; 假設是 'Object'。</target>
        <note />
      </trans-unit>
      <trans-unit id="WRN_IfTooManyTypesObjectAssumed_Title">
        <source>Cannot infer a common type because more than one type is possible</source>
        <target state="translated">無法推斷一般類型，因為可能的類型不止一種</target>
        <note />
      </trans-unit>
      <trans-unit id="ERR_IfNoTypeObjectDisallowed">
        <source>Cannot infer a common type, and Option Strict On does not allow 'Object' to be assumed.</source>
        <target state="translated">無法推斷一般類型，而 Option Strict 為 On 不允許假設為 'Object'。</target>
        <note />
      </trans-unit>
      <trans-unit id="WRN_IfNoTypeObjectAssumed">
        <source>Cannot infer a common type; 'Object' assumed.</source>
        <target state="translated">無法推斷一般類型; 已假設是 'Object'。</target>
        <note />
      </trans-unit>
      <trans-unit id="WRN_IfNoTypeObjectAssumed_Title">
        <source>Cannot infer a common type</source>
        <target state="translated">無法推斷一般類型</target>
        <note />
      </trans-unit>
      <trans-unit id="ERR_IfNoType">
        <source>Cannot infer a common type.</source>
        <target state="translated">無法推斷一般類型。</target>
        <note />
      </trans-unit>
      <trans-unit id="ERR_PublicKeyFileFailure">
        <source>Error extracting public key from file '{0}': {1}</source>
        <target state="translated">從檔案 '{0}' 擷取公開金鑰時發生錯誤: {1}</target>
        <note />
      </trans-unit>
      <trans-unit id="ERR_PublicKeyContainerFailure">
        <source>Error extracting public key from container '{0}': {1}</source>
        <target state="translated">從容器 '{0}' 擷取公開金鑰時發生錯誤: {1}</target>
        <note />
      </trans-unit>
      <trans-unit id="ERR_FriendRefNotEqualToThis">
        <source>Friend access was granted by '{0}', but the public key of the output assembly does not match that specified by the attribute in the granting assembly.</source>
        <target state="translated">{0}' 已授與 Friend 存取權限，但輸出組件的公開金鑰不符合授與之組件中屬性所指定的公開金鑰。</target>
        <note />
      </trans-unit>
      <trans-unit id="ERR_FriendRefSigningMismatch">
        <source>Friend access was granted by '{0}', but the strong name signing state of the output assembly does not match that of the granting assembly.</source>
        <target state="translated">{0}' 已授與 Friend 存取權限，但輸出組件的強式名稱簽署狀態不符合授與組件的強式名稱簽署狀態。</target>
        <note />
      </trans-unit>
      <trans-unit id="ERR_PublicSignNoKey">
        <source>Public sign was specified and requires a public key, but no public key was specified</source>
        <target state="translated">公用符號已指定並需要公開金鑰，但未指定公開金鑰</target>
        <note />
      </trans-unit>
      <trans-unit id="ERR_PublicSignNetModule">
        <source>Public signing is not supported for netmodules.</source>
        <target state="translated">對 netmodule 不支援公開簽署。</target>
        <note />
      </trans-unit>
      <trans-unit id="WRN_AttributeIgnoredWhenPublicSigning">
        <source>Attribute '{0}' is ignored when public signing is specified.</source>
        <target state="translated">如有指定公用簽章，屬性 '{0}' 將予忽略。</target>
        <note />
      </trans-unit>
      <trans-unit id="WRN_AttributeIgnoredWhenPublicSigning_Title">
        <source>Attribute is ignored when public signing is specified.</source>
        <target state="translated">如有指定公用簽章，屬性將予忽略。</target>
        <note />
      </trans-unit>
      <trans-unit id="WRN_DelaySignButNoKey">
        <source>Delay signing was specified and requires a public key, but no public key was specified.</source>
        <target state="translated">已指定延遲簽署，並需要一個公開金鑰，但並未指定任何公開金鑰。</target>
        <note />
      </trans-unit>
      <trans-unit id="WRN_DelaySignButNoKey_Title">
        <source>Delay signing was specified and requires a public key, but no public key was specified</source>
        <target state="translated">指定了延遲簽署且需要公開金鑰，但未指定任何公開金鑰。</target>
        <note />
      </trans-unit>
      <trans-unit id="ERR_SignButNoPrivateKey">
        <source>Key file '{0}' is missing the private key needed for signing.</source>
        <target state="translated">金鑰檔 '{0}' 遺漏簽署所需的私密金鑰。</target>
        <note />
      </trans-unit>
      <trans-unit id="ERR_FailureSigningAssembly">
        <source>Error signing assembly '{0}': {1}</source>
        <target state="translated">簽署組件 '{0}' 時發生錯誤: {1}</target>
        <note />
      </trans-unit>
      <trans-unit id="ERR_InvalidVersionFormat">
        <source>The specified version string does not conform to the required format - major[.minor[.build|*[.revision|*]]]</source>
        <target state="translated">指定的版本字串不符合所需的格式 - major[.minor[.build|*[.revision|*]]]</target>
        <note />
      </trans-unit>
      <trans-unit id="WRN_InvalidVersionFormat">
        <source>The specified version string does not conform to the recommended format - major.minor.build.revision</source>
        <target state="translated">指定的版本字串不符合建議的格式 - major.minor.build.revision</target>
        <note />
      </trans-unit>
      <trans-unit id="WRN_InvalidVersionFormat_Title">
        <source>The specified version string does not conform to the recommended format</source>
        <target state="translated">指定的版本字串不符合建議的格式</target>
        <note />
      </trans-unit>
      <trans-unit id="ERR_InvalidVersionFormat2">
        <source>The specified version string does not conform to the recommended format - major.minor.build.revision</source>
        <target state="translated">指定的版本字串不符合建議的格式 - major.minor.build.revision</target>
        <note />
      </trans-unit>
      <trans-unit id="ERR_InvalidAssemblyCultureForExe">
        <source>Executables cannot be satellite assemblies; culture should always be empty</source>
        <target state="translated">可執行檔不可為附屬組件; 文化特性需保留為空白。</target>
        <note />
      </trans-unit>
      <trans-unit id="WRN_MainIgnored">
        <source>The entry point of the program is global script code; ignoring '{0}' entry point.</source>
        <target state="translated">程式的進入點為全域指令碼; 將略過 '{0}' 進入點。</target>
        <note />
      </trans-unit>
      <trans-unit id="WRN_MainIgnored_Title">
        <source>The entry point of the program is global script code; ignoring entry point</source>
        <target state="translated">程式的進入點是全域指令碼; 將忽略進入點</target>
        <note />
      </trans-unit>
      <trans-unit id="WRN_EmptyPrefixAndXmlnsLocalName">
        <source>The xmlns attribute has special meaning and should not be written with a prefix.</source>
        <target state="translated">xmlns 屬性具有特殊意義，寫入時不應該有前置詞。</target>
        <note />
      </trans-unit>
      <trans-unit id="WRN_EmptyPrefixAndXmlnsLocalName_Title">
        <source>The xmlns attribute has special meaning and should not be written with a prefix</source>
        <target state="translated">xmlns 屬性具有特殊意義，寫入時不應該有前置詞</target>
        <note />
      </trans-unit>
      <trans-unit id="WRN_PrefixAndXmlnsLocalName">
        <source>It is not recommended to have attributes named xmlns. Did you mean to write 'xmlns:{0}' to define a prefix named '{0}'?</source>
        <target state="translated">不建議使用名為 xmlns 的屬性。是否原本希望寫入 'xmlns:{0}' 以定義名為 '{0}' 的前置詞?</target>
        <note />
      </trans-unit>
      <trans-unit id="WRN_PrefixAndXmlnsLocalName_Title">
        <source>It is not recommended to have attributes named xmlns</source>
        <target state="translated">不建議將屬性命名為 xmlns</target>
        <note />
      </trans-unit>
      <trans-unit id="ERR_ExpectedSingleScript">
        <source>Expected a single script (.vbx file)</source>
        <target state="translated">必須是單一指令碼 (.vbx 檔)</target>
        <note />
      </trans-unit>
      <trans-unit id="ERR_ReservedAssemblyName">
        <source>The assembly name '{0}' is reserved and cannot be used as a reference in an interactive session</source>
        <target state="translated">組件名稱 '{0}' 已保留，不可用做為互動工作階段中的參考。</target>
        <note />
      </trans-unit>
      <trans-unit id="ERR_ReferenceDirectiveOnlyAllowedInScripts">
        <source>#R is only allowed in scripts</source>
        <target state="translated">#R 只可用於指令碼中</target>
        <note />
      </trans-unit>
      <trans-unit id="ERR_NamespaceNotAllowedInScript">
        <source>You cannot declare Namespace in script code</source>
        <target state="translated">您無法在指令碼中宣告 Namespace</target>
        <note />
      </trans-unit>
      <trans-unit id="ERR_KeywordNotAllowedInScript">
        <source>You cannot use '{0}' in top-level script code</source>
        <target state="translated">您無法在最上層指令碼中使用 '{0}'</target>
        <note />
      </trans-unit>
      <trans-unit id="ERR_LambdaNoType">
        <source>Cannot infer a return type.  Consider adding an 'As' clause to specify the return type.</source>
        <target state="translated">無法推斷傳回類型。請考慮加入 'As' 子句來指定傳回類型。</target>
        <note />
      </trans-unit>
      <trans-unit id="WRN_LambdaNoTypeObjectAssumed">
        <source>Cannot infer a return type; 'Object' assumed.</source>
        <target state="translated">無法推斷傳回類型; 假設是 'Object'。</target>
        <note />
      </trans-unit>
      <trans-unit id="WRN_LambdaNoTypeObjectAssumed_Title">
        <source>Cannot infer a return type</source>
        <target state="translated">無法推斷傳回類型</target>
        <note />
      </trans-unit>
      <trans-unit id="WRN_LambdaTooManyTypesObjectAssumed">
        <source>Cannot infer a return type because more than one type is possible; 'Object' assumed.</source>
        <target state="translated">無法推斷傳回類型，因為可能有一個以上的類型; 假設是 'Object'。</target>
        <note />
      </trans-unit>
      <trans-unit id="WRN_LambdaTooManyTypesObjectAssumed_Title">
        <source>Cannot infer a return type because more than one type is possible</source>
        <target state="translated">無法推斷傳回類型，因為可能的類型不止一種</target>
        <note />
      </trans-unit>
      <trans-unit id="ERR_LambdaNoTypeObjectDisallowed">
        <source>Cannot infer a return type. Consider adding an 'As' clause to specify the return type.</source>
        <target state="translated">無法推斷傳回類型。請考慮加上 'As' 子句來指定傳回類型。</target>
        <note />
      </trans-unit>
      <trans-unit id="ERR_LambdaTooManyTypesObjectDisallowed">
        <source>Cannot infer a return type because more than one type is possible. Consider adding an 'As' clause to specify the return type.</source>
        <target state="translated">無法推斷傳回類型，因為可能的類型不止一種。請考慮加上 'As' 子句來指定傳回類型。</target>
        <note />
      </trans-unit>
      <trans-unit id="WRN_UnimplementedCommandLineSwitch">
        <source>The command line switch '{0}' is not yet implemented and was ignored.</source>
        <target state="translated">命令列參數 '{0}' 尚未獲實作，已忽略。</target>
        <note />
      </trans-unit>
      <trans-unit id="WRN_UnimplementedCommandLineSwitch_Title">
        <source>Command line switch is not yet implemented</source>
        <target state="translated">尚未實作命令列參數</target>
        <note />
      </trans-unit>
      <trans-unit id="ERR_ArrayInitNoTypeObjectDisallowed">
        <source>Cannot infer an element type, and Option Strict On does not allow 'Object' to be assumed. Specifying the type of the array might correct this error.</source>
        <target state="translated">無法推斷項目類型，而且 Option Strict 為 On 則不允許假設為 'Object'。指定陣列類型或許可以改正這項錯誤。</target>
        <note />
      </trans-unit>
      <trans-unit id="ERR_ArrayInitNoType">
        <source>Cannot infer an element type. Specifying the type of the array might correct this error.</source>
        <target state="translated">無法推斷項目類型。指定陣列類型或許可以改正這項錯誤。</target>
        <note />
      </trans-unit>
      <trans-unit id="ERR_ArrayInitTooManyTypesObjectDisallowed">
        <source>Cannot infer an element type because more than one type is possible. Specifying the type of the array might correct this error.</source>
        <target state="translated">無法推斷項目類型，因為可能有一種以上的類型。指定陣列類型或許可以改正這項錯誤。</target>
        <note />
      </trans-unit>
      <trans-unit id="WRN_ArrayInitNoTypeObjectAssumed">
        <source>Cannot infer an element type; 'Object' assumed.</source>
        <target state="translated">無法推斷項目類型; 假設是 'Object'。</target>
        <note />
      </trans-unit>
      <trans-unit id="WRN_ArrayInitNoTypeObjectAssumed_Title">
        <source>Cannot infer an element type</source>
        <target state="translated">無法推斷項目類型</target>
        <note />
      </trans-unit>
      <trans-unit id="WRN_ArrayInitTooManyTypesObjectAssumed">
        <source>Cannot infer an element type because more than one type is possible; 'Object' assumed.</source>
        <target state="translated">無法推斷項目類型，因為可能有一種以上的類型; 假設是 'Object'。</target>
        <note />
      </trans-unit>
      <trans-unit id="WRN_ArrayInitTooManyTypesObjectAssumed_Title">
        <source>Cannot infer an element type because more than one type is possible</source>
        <target state="translated">無法推斷項目類型，因為可能的類型不止一種</target>
        <note />
      </trans-unit>
      <trans-unit id="WRN_TypeInferenceAssumed3">
        <source>Data type of '{0}' in '{1}' could not be inferred. '{2}' assumed.</source>
        <target state="translated">無法推斷 '{1}' 中 '{0}' 的資料類型。已假設是 '{2}'。</target>
        <note />
      </trans-unit>
      <trans-unit id="WRN_TypeInferenceAssumed3_Title">
        <source>Data type could not be inferred</source>
        <target state="translated">無法推斷資料類型</target>
        <note />
      </trans-unit>
      <trans-unit id="ERR_AmbiguousCastConversion2">
        <source>Option Strict On does not allow implicit conversions from '{0}' to '{1}' because the conversion is ambiguous.</source>
        <target state="translated">Option Strict 為 On 時，不可從 '{0}' 隱含轉換至 '{1}'，因為轉換模稜兩可。</target>
        <note />
      </trans-unit>
      <trans-unit id="WRN_AmbiguousCastConversion2">
        <source>Conversion from '{0}' to '{1}' may be ambiguous.</source>
        <target state="translated">從 '{0}' 至 '{1}' 的轉換可能模稜兩可。</target>
        <note />
      </trans-unit>
      <trans-unit id="WRN_AmbiguousCastConversion2_Title">
        <source>Conversion may be ambiguous</source>
        <target state="translated">轉換可能模稜兩可</target>
        <note />
      </trans-unit>
      <trans-unit id="ERR_VarianceIEnumerableSuggestion3">
        <source>'{0}' cannot be converted to '{1}'. Consider using '{2}' instead.</source>
        <target state="translated">'{0}' 無法轉換成 '{1}'。請考慮改用 '{2}'。</target>
        <note />
      </trans-unit>
      <trans-unit id="WRN_VarianceIEnumerableSuggestion3">
        <source>'{0}' cannot be converted to '{1}'. Consider using '{2}' instead.</source>
        <target state="translated">'{0}' 無法轉換成 '{1}'。請考慮改用 '{2}'。</target>
        <note />
      </trans-unit>
      <trans-unit id="WRN_VarianceIEnumerableSuggestion3_Title">
        <source>Type cannot be converted to target collection type</source>
        <target state="translated">無法將類型轉換成目標集合類型</target>
        <note />
      </trans-unit>
      <trans-unit id="ERR_VarianceConversionFailedIn6">
        <source>'{4}' cannot be converted to '{5}' because '{0}' is not derived from '{1}', as required for the 'In' generic parameter '{2}' in '{3}'.</source>
        <target state="translated">'{4}' 無法轉換成 '{5}'，因為依 '{3}' 中 'In' 泛型參數 '{2}' 的需求，'{0}' 並非衍生自 '{1}'。</target>
        <note />
      </trans-unit>
      <trans-unit id="ERR_VarianceConversionFailedOut6">
        <source>'{4}' cannot be converted to '{5}' because '{0}' is not derived from '{1}', as required for the 'Out' generic parameter '{2}' in '{3}'.</source>
        <target state="translated">'{4}' 無法轉換成 '{5}'，因為依 '{3}' 中 'Out' 泛型參數 '{2}' 的需求，'{0}' 並非衍生自 '{1}'。</target>
        <note />
      </trans-unit>
      <trans-unit id="WRN_VarianceConversionFailedIn6">
        <source>Implicit conversion from '{4}' to '{5}'; this conversion may fail because '{0}' is not derived from '{1}', as required for the 'In' generic parameter '{2}' in '{3}'.</source>
        <target state="translated">從 '{4}' 隱含轉換成 '{5}'; 此轉換可能會失敗，因為依 '{3}' 中 'In' 泛型參數 '{2}' 之需求，'{0}' 並非衍生自 '{1}'。</target>
        <note />
      </trans-unit>
      <trans-unit id="WRN_VarianceConversionFailedIn6_Title">
        <source>Implicit conversion; this conversion may fail because the target type is not derived from the source type, as required for 'In' generic parameter</source>
        <target state="translated">隱含轉換; 這個轉換可能會失敗，因為目標類型並非衍生自來源類型，如此不符合 'In' 泛型參數的要求</target>
        <note />
      </trans-unit>
      <trans-unit id="WRN_VarianceConversionFailedOut6">
        <source>Implicit conversion from '{4}' to '{5}'; this conversion may fail because '{0}' is not derived from '{1}', as required for the 'Out' generic parameter '{2}' in '{3}'.</source>
        <target state="translated">從 '{4}' 隱含轉換成 '{5}'; 此轉換可能會失敗，因為依 '{3}' 中 'Out' 泛型參數 '{2}' 之需求，'{0}' 並非衍生自 '{1}'。</target>
        <note />
      </trans-unit>
      <trans-unit id="WRN_VarianceConversionFailedOut6_Title">
        <source>Implicit conversion; this conversion may fail because the target type is not derived from the source type, as required for 'Out' generic parameter</source>
        <target state="translated">隱含轉換; 這個轉換可能失敗，因為目標類型並非衍生自來源類型，如此不符合 'Out' 泛型參數的要求</target>
        <note />
      </trans-unit>
      <trans-unit id="ERR_VarianceConversionFailedTryIn4">
        <source>'{0}' cannot be converted to '{1}'. Consider changing the '{2}' in the definition of '{3}' to an In type parameter, 'In {2}'.</source>
        <target state="translated">'{0}' 無法轉換成 '{1}'。請考慮將 '{3}' 之定義中的 '{2}'，變更為 In 類型參數 'In {2}'。</target>
        <note />
      </trans-unit>
      <trans-unit id="ERR_VarianceConversionFailedTryOut4">
        <source>'{0}' cannot be converted to '{1}'. Consider changing the '{2}' in the definition of '{3}' to an Out type parameter, 'Out {2}'.</source>
        <target state="translated">'{0}' 無法轉換成 '{1}'。請考慮將 '{3}' 之定義中的 '{2}'，變更為 Out 類型參數 'Out {2}'。</target>
        <note />
      </trans-unit>
      <trans-unit id="WRN_VarianceConversionFailedTryIn4">
        <source>'{0}' cannot be converted to '{1}'. Consider changing the '{2}' in the definition of '{3}' to an In type parameter, 'In {2}'.</source>
        <target state="translated">'{0}' 無法轉換成 '{1}'。請考慮將 '{3}' 之定義中的 '{2}'，變更為 In 類型參數 'In {2}'。</target>
        <note />
      </trans-unit>
      <trans-unit id="WRN_VarianceConversionFailedTryIn4_Title">
        <source>Type cannot be converted to target type</source>
        <target state="translated">無法將類型轉換成目標類型</target>
        <note />
      </trans-unit>
      <trans-unit id="WRN_VarianceConversionFailedTryOut4">
        <source>'{0}' cannot be converted to '{1}'. Consider changing the '{2}' in the definition of '{3}' to an Out type parameter, 'Out {2}'.</source>
        <target state="translated">'{0}' 無法轉換成 '{1}'。請考慮將 '{3}' 之定義中的 '{2}'，變更為 Out 類型參數 'Out {2}'。</target>
        <note />
      </trans-unit>
      <trans-unit id="WRN_VarianceConversionFailedTryOut4_Title">
        <source>Type cannot be converted to target type</source>
        <target state="translated">無法將類型轉換成目標類型</target>
        <note />
      </trans-unit>
      <trans-unit id="WRN_VarianceDeclarationAmbiguous3">
        <source>Interface '{0}' is ambiguous with another implemented interface '{1}' due to the 'In' and 'Out' parameters in '{2}'.</source>
        <target state="translated">因為 '{2}' 中 'In' 和 'Out' 參數而造成介面 '{0}' 與另一個實作介面 '{1}' 之間模稜兩可。</target>
        <note />
      </trans-unit>
      <trans-unit id="WRN_VarianceDeclarationAmbiguous3_Title">
        <source>Interface is ambiguous with another implemented interface due to 'In' and 'Out' parameters</source>
        <target state="translated">因為 'In' 和 'Out' 參數的關係，介面與另一個已實作的介面之間模稜兩可</target>
        <note />
      </trans-unit>
      <trans-unit id="ERR_VarianceInterfaceNesting">
        <source>Enumerations, classes, and structures cannot be declared in an interface that has an 'In' or 'Out' type parameter.</source>
        <target state="translated">無法在有 'In' 或 'Out' 類型參數的介面中宣告列舉、類別和結構。</target>
        <note />
      </trans-unit>
      <trans-unit id="ERR_VariancePreventsSynthesizedEvents2">
        <source>Event definitions with parameters are not allowed in an interface such as '{0}' that has 'In' or 'Out' type parameters. Consider declaring the event by using a delegate type which is not defined within '{0}'. For example, 'Event {1} As Action(Of ...)'.</source>
        <target state="translated">具有 'In' 或 'Out' 類型參數的介面 (例如 '{0}') 中，不可使用參數進行事件定義。請考慮使用未定義於 '{0}' 內的委派類型，來宣告事件。例如 'Event {1} As Action(Of ...)'。</target>
        <note />
      </trans-unit>
      <trans-unit id="ERR_VarianceInByRefDisallowed1">
        <source>Type '{0}' cannot be used in this context because 'In' and 'Out' type parameters cannot be used for ByRef parameter types, and '{0}' is an 'In' type parameter.</source>
        <target state="translated">類型 '{0}' 無法用於此內容中，因為 'In' 和 'Out' 類型參數無法用於 ByRef 參數類型，且 '{0}' 是 'In' 類型參數。</target>
        <note />
      </trans-unit>
      <trans-unit id="ERR_VarianceInNullableDisallowed2">
        <source>Type '{0}' cannot be used in '{1}' because 'In' and 'Out' type parameters cannot be made nullable, and '{0}' is an 'In' type parameter.</source>
        <target state="translated">類型 '{0}' 無法用於 '{1}' 中，因為 'In' 和 'Out' 類型參數不可變成可為 Null，且 '{0}' 是 'In' 類型參數。</target>
        <note />
      </trans-unit>
      <trans-unit id="ERR_VarianceInParamDisallowed1">
        <source>Type '{0}' cannot be used in this context because '{0}' is an 'In' type parameter.</source>
        <target state="translated">類型 '{0}' 無法用在此內容中，因為 '{0}' 是 'In' 類型參數。</target>
        <note />
      </trans-unit>
      <trans-unit id="ERR_VarianceInParamDisallowedForGeneric3">
        <source>Type '{0}' cannot be used for the '{1}' in '{2}' in this context because '{0}' is an 'In' type parameter.</source>
        <target state="translated">類型 '{0}' 在此內容中無法用於 '{2}' 中的 '{1}'，因為 '{0}' 是 'In' 類型參數。</target>
        <note />
      </trans-unit>
      <trans-unit id="ERR_VarianceInParamDisallowedHere2">
        <source>Type '{0}' cannot be used in '{1}' in this context because '{0}' is an 'In' type parameter.</source>
        <target state="translated">類型 '{0}' 在此內容中無法用於 '{1}'，因為 '{0}' 是 'In' 類型參數。</target>
        <note />
      </trans-unit>
      <trans-unit id="ERR_VarianceInParamDisallowedHereForGeneric4">
        <source>Type '{0}' cannot be used for the '{2}' of '{3}' in '{1}' in this context because '{0}' is an 'In' type parameter.</source>
        <target state="translated">類型 '{0}' 在此內容中無法用於 '{1}' 中 '{3}' 的 '{2}'，因為 '{0}' 是 'In' 類型參數。</target>
        <note />
      </trans-unit>
      <trans-unit id="ERR_VarianceInPropertyDisallowed1">
        <source>Type '{0}' cannot be used as a property type in this context because '{0}' is an 'In' type parameter and the property is not marked WriteOnly.</source>
        <target state="translated">類型 '{0}' 在此內容中不能用做為屬性類型，因為 '{0}' 是 'In' 類型參數且屬性未標記為 WriteOnly。</target>
        <note />
      </trans-unit>
      <trans-unit id="ERR_VarianceInReadOnlyPropertyDisallowed1">
        <source>Type '{0}' cannot be used as a ReadOnly property type because '{0}' is an 'In' type parameter.</source>
        <target state="translated">類型 '{0}' 不能用做為 ReadOnly 屬性類型，因為 '{0}' 是 'In' 類型參數。</target>
        <note />
      </trans-unit>
      <trans-unit id="ERR_VarianceInReturnDisallowed1">
        <source>Type '{0}' cannot be used as a return type because '{0}' is an 'In' type parameter.</source>
        <target state="translated">類型 '{0}' 不能用做為傳回類型，因為 '{0}' 是 'In' 類型參數。</target>
        <note />
      </trans-unit>
      <trans-unit id="ERR_VarianceOutByRefDisallowed1">
        <source>Type '{0}' cannot be used in this context because 'In' and 'Out' type parameters cannot be used for ByRef parameter types, and '{0}' is an 'Out' type parameter.</source>
        <target state="translated">類型 '{0}' 無法用於此內容中，因為 'In' 和 'Out' 類型參數無法用於 ByRef 參數類型，且 '{0}' 是 'Out' 類型參數。</target>
        <note />
      </trans-unit>
      <trans-unit id="ERR_VarianceOutByValDisallowed1">
        <source>Type '{0}' cannot be used as a ByVal parameter type because '{0}' is an 'Out' type parameter.</source>
        <target state="translated">類型 '{0}' 不能用做為 ByVal 參數類型，因為 '{0}' 是 'Out' 類型參數。</target>
        <note />
      </trans-unit>
      <trans-unit id="ERR_VarianceOutConstraintDisallowed1">
        <source>Type '{0}' cannot be used as a generic type constraint because '{0}' is an 'Out' type parameter.</source>
        <target state="translated">類型 '{0}' 不能用做為泛型類型條件約束，因為 '{0}' 是 'Out' 類型參數。</target>
        <note />
      </trans-unit>
      <trans-unit id="ERR_VarianceOutNullableDisallowed2">
        <source>Type '{0}' cannot be used in '{1}' because 'In' and 'Out' type parameters cannot be made nullable, and '{0}' is an 'Out' type parameter.</source>
        <target state="translated">類型 '{0}' 無法用於 '{1}'，因為 'In' 和 'Out' 類型參數不能變成可為 Null，且 '{0}' 是 'Out' 類型參數。</target>
        <note />
      </trans-unit>
      <trans-unit id="ERR_VarianceOutParamDisallowed1">
        <source>Type '{0}' cannot be used in this context because '{0}' is an 'Out' type parameter.</source>
        <target state="translated">類型 '{0}' 無法用於此內容中，因為 '{0}' 是 'Out' 類型參數。</target>
        <note />
      </trans-unit>
      <trans-unit id="ERR_VarianceOutParamDisallowedForGeneric3">
        <source>Type '{0}' cannot be used for the '{1}' in '{2}' in this context because '{0}' is an 'Out' type parameter.</source>
        <target state="translated">類型 '{0}' 在此內容中無法用於 '{2}' 中的 '{1}'，因為 '{0}' 是 'Out' 類型參數。</target>
        <note />
      </trans-unit>
      <trans-unit id="ERR_VarianceOutParamDisallowedHere2">
        <source>Type '{0}' cannot be used in '{1}' in this context because '{0}' is an 'Out' type parameter.</source>
        <target state="translated">類型 '{0}' 在此內容中無法用於 '{1}'，因為 '{0}' 是 'Out' 類型參數。</target>
        <note />
      </trans-unit>
      <trans-unit id="ERR_VarianceOutParamDisallowedHereForGeneric4">
        <source>Type '{0}' cannot be used for the '{2}' of '{3}' in '{1}' in this context because '{0}' is an 'Out' type parameter.</source>
        <target state="translated">類型 '{0}' 在此內容中無法用於 '{1}' 中 '{3}' 的 '{2}'，因為 '{0}' 是 'Out' 類型參數。</target>
        <note />
      </trans-unit>
      <trans-unit id="ERR_VarianceOutPropertyDisallowed1">
        <source>Type '{0}' cannot be used as a property type in this context because '{0}' is an 'Out' type parameter and the property is not marked ReadOnly.</source>
        <target state="translated">類型 '{0}' 在此內容中不能用做為屬性類型，因為 '{0}' 是 'Out' 類型參數，且屬性未標記為 ReadOnly。</target>
        <note />
      </trans-unit>
      <trans-unit id="ERR_VarianceOutWriteOnlyPropertyDisallowed1">
        <source>Type '{0}' cannot be used as a WriteOnly property type because '{0}' is an 'Out' type parameter.</source>
        <target state="translated">類型 '{0}' 不能用做為 WriteOnly 屬性類型，因為 '{0}' 是 'Out' 類型參數。</target>
        <note />
      </trans-unit>
      <trans-unit id="ERR_VarianceTypeDisallowed2">
        <source>Type '{0}' cannot be used in this context because both the context and the definition of '{0}' are nested within interface '{1}', and '{1}' has 'In' or 'Out' type parameters. Consider moving the definition of '{0}' outside of '{1}'.</source>
        <target state="translated">類型 '{0}' 無法用於此內容中，因為該內容和 '{0}' 的定義都位於介面 '{1}' 的巢狀內，且 '{1}' 具有 'In' 或 'Out' 類型參數。請考慮將 '{0}' 的定義移到 '{1}' 之外。</target>
        <note />
      </trans-unit>
      <trans-unit id="ERR_VarianceTypeDisallowedForGeneric4">
        <source>Type '{0}' cannot be used for the '{2}' in '{3}' in this context because both the context and the definition of '{0}' are nested within interface '{1}', and '{1}' has 'In' or 'Out' type parameters. Consider moving the definition of '{0}' outside of '{1}'.</source>
        <target state="translated">類型 '{0}' 在此內容中無法用於 '{3}' 中之 '{2}'，因為該內容和 '{0}' 的定義都位於介面 '{1}' 的巢狀內，且 '{1}' 具有 'In' 或 'Out' 類型參數。請考慮將 '{0}' 的定義移到 '{1}' 之外。</target>
        <note />
      </trans-unit>
      <trans-unit id="ERR_VarianceTypeDisallowedHere3">
        <source>Type '{0}' cannot be used in '{2}' in this context because both the context and the definition of '{0}' are nested within interface '{1}', and '{1}' has 'In' or 'Out' type parameters. Consider moving the definition of '{0}' outside of '{1}'.</source>
        <target state="translated">類型 '{0}' 在此內容中無法用於 '{2}'，因為該內容和 '{0}' 的定義都位於介面 '{1}' 的巢狀內，且 '{1}' 具有 'In' 或 'Out' 類型參數。請考慮將 '{0}' 的定義移到 '{1}' 之外。</target>
        <note />
      </trans-unit>
      <trans-unit id="ERR_VarianceTypeDisallowedHereForGeneric5">
        <source>Type '{0}' cannot be used for the '{3}' of '{4}' in '{2}' in this context because both the context and the definition of '{0}' are nested within interface '{1}', and '{1}' has 'In' or 'Out' type parameters. Consider moving the definition of '{0}' outside of '{1}'.</source>
        <target state="translated">類型 '{0}' 在此內容中無法用於 '{2}' 中 '{4}' 的 '{3}'，因為該內容和 '{0}' 的定義都位於介面 '{1}' 的巢狀內，且 '{1}' 具有 'In' 或 'Out' 類型參數。請考慮將 '{0}' 的定義移到 '{1}' 之外。</target>
        <note />
      </trans-unit>
      <trans-unit id="ERR_ParameterNotValidForType">
        <source>Parameter not valid for the specified unmanaged type.</source>
        <target state="translated">參數對於指定的 Unmanaged 類型無效。</target>
        <note />
      </trans-unit>
      <trans-unit id="ERR_MarshalUnmanagedTypeNotValidForFields">
        <source>Unmanaged type '{0}' not valid for fields.</source>
        <target state="translated">Unmanaged 類型 '{0}' 對欄位無效。</target>
        <note />
      </trans-unit>
      <trans-unit id="ERR_MarshalUnmanagedTypeOnlyValidForFields">
        <source>Unmanaged type '{0}' is only valid for fields.</source>
        <target state="translated">Unmanaged 類型 '{0}' 只對欄位有效。</target>
        <note />
      </trans-unit>
      <trans-unit id="ERR_AttributeParameterRequired1">
        <source>Attribute parameter '{0}' must be specified.</source>
        <target state="translated">必須指定屬性參數 '{0}'。</target>
        <note />
      </trans-unit>
      <trans-unit id="ERR_AttributeParameterRequired2">
        <source>Attribute parameter '{0}' or '{1}' must be specified.</source>
        <target state="translated">必須指定屬性參數 '{0}' 或 '{1}'。</target>
        <note />
      </trans-unit>
      <trans-unit id="ERR_MemberConflictWithSynth4">
        <source>Conflicts with '{0}', which is implicitly declared for '{1}' in {2} '{3}'.</source>
        <target state="translated">與 {2} '{3}' 中為 '{1}' 所隱含宣告的 '{0}' 互相衝突。</target>
        <note />
      </trans-unit>
      <trans-unit id="IDS_ProjectSettingsLocationName">
        <source>&lt;project settings&gt;</source>
        <target state="translated">&lt;專案設定&gt;</target>
        <note />
      </trans-unit>
      <trans-unit id="WRN_ReturnTypeAttributeOnWriteOnlyProperty">
        <source>Attributes applied on a return type of a WriteOnly Property have no effect.</source>
        <target state="translated">在 WriteOnly 屬性的傳回類型上套用之屬性沒有作用。</target>
        <note />
      </trans-unit>
      <trans-unit id="WRN_ReturnTypeAttributeOnWriteOnlyProperty_Title">
        <source>Attributes applied on a return type of a WriteOnly Property have no effect</source>
        <target state="translated">在 WriteOnly 屬性的傳回類型上套用的屬性沒有作用</target>
        <note />
      </trans-unit>
      <trans-unit id="ERR_SecurityAttributeInvalidTarget">
        <source>Security attribute '{0}' is not valid on this declaration type. Security attributes are only valid on assembly, type and method declarations.</source>
        <target state="translated">安全屬性 '{0}' 在此宣告類型上無效。安全屬性只有在組件、類型和方法宣告上才有效。</target>
        <note />
      </trans-unit>
      <trans-unit id="ERR_AbsentReferenceToPIA1">
        <source>Cannot find the interop type that matches the embedded type '{0}'. Are you missing an assembly reference?</source>
        <target state="translated">找不到符合內嵌類型 '{0}' 的 Interop 類型。是否遺漏組件參考?</target>
        <note />
      </trans-unit>
      <trans-unit id="ERR_CannotLinkClassWithNoPIA1">
        <source>Reference to class '{0}' is not allowed when its assembly is configured to embed interop types.</source>
        <target state="translated">在類別 '{0}' 的組件設定為內嵌 Interop 類型時，不可使用該類別的參考。</target>
        <note />
      </trans-unit>
      <trans-unit id="ERR_InvalidStructMemberNoPIA1">
        <source>Embedded interop structure '{0}' can contain only public instance fields.</source>
        <target state="translated">內嵌的 Interop 結構 '{0}' 只可包含公用執行個體欄位。</target>
        <note />
      </trans-unit>
      <trans-unit id="ERR_NoPIAAttributeMissing2">
        <source>Interop type '{0}' cannot be embedded because it is missing the required '{1}' attribute.</source>
        <target state="translated">無法內嵌 Interop 類型 '{0}'，因為其遺漏必要的 '{1}' 屬性。</target>
        <note />
      </trans-unit>
      <trans-unit id="ERR_PIAHasNoAssemblyGuid1">
        <source>Cannot embed interop types from assembly '{0}' because it is missing the '{1}' attribute.</source>
        <target state="translated">無法從組件 '{0}' 內嵌 Interop 類型，因為其遺漏了 '{1}' 屬性。</target>
        <note />
      </trans-unit>
      <trans-unit id="ERR_DuplicateLocalTypes3">
        <source>Cannot embed interop type '{0}' found in both assembly '{1}' and '{2}'. Consider disabling the embedding of interop types.</source>
        <target state="translated">無法內嵌在組件 '{1}' 和 '{2}' 中所找到的 Interop 類型 '{0}'。請考慮停用內嵌 Interop 類型。</target>
        <note />
      </trans-unit>
      <trans-unit id="ERR_PIAHasNoTypeLibAttribute1">
        <source>Cannot embed interop types from assembly '{0}' because it is missing either the '{1}' attribute or the '{2}' attribute.</source>
        <target state="translated">無法從組件 '{0}' 內嵌 Interop 類型，因為其遺漏了 '{1}' 屬性或 '{2}' 屬性。</target>
        <note />
      </trans-unit>
      <trans-unit id="ERR_SourceInterfaceMustBeInterface">
        <source>Interface '{0}' has an invalid source interface which is required to embed event '{1}'.</source>
        <target state="translated">介面 '{0}' 的來源介面無效，但內嵌事件 '{1}' 需要該介面。</target>
        <note />
      </trans-unit>
      <trans-unit id="ERR_EventNoPIANoBackingMember">
        <source>Source interface '{0}' is missing method '{1}', which is required to embed event '{2}'.</source>
        <target state="translated">來源介面 '{0}' 遺漏內嵌事件 '{2}' 所需的方法 '{1}'。</target>
        <note />
      </trans-unit>
      <trans-unit id="ERR_NestedInteropType">
        <source>Nested type '{0}' cannot be embedded.</source>
        <target state="translated">無法內嵌巢狀類型 '{0}'。</target>
        <note />
      </trans-unit>
      <trans-unit id="ERR_LocalTypeNameClash2">
        <source>Embedding the interop type '{0}' from assembly '{1}' causes a name clash in the current assembly. Consider disabling the embedding of interop types.</source>
        <target state="translated">從組件 '{1}' 內嵌 Interop 類型 '{0}'，會造成目前組件中的名稱衝突。請考慮停用內嵌 Interop 類型。</target>
        <note />
      </trans-unit>
      <trans-unit id="ERR_InteropMethodWithBody1">
        <source>Embedded interop method '{0}' contains a body.</source>
        <target state="translated">內嵌 Interop 方法 '{0}' 包含主體。</target>
        <note />
      </trans-unit>
      <trans-unit id="ERR_BadAsyncInQuery">
        <source>'Await' may only be used in a query expression within the first collection expression of the initial 'From' clause or within the collection expression of a 'Join' clause.</source>
        <target state="translated">'Await' 只能使用於初始 'From' 子句第一個集合運算式內的查詢運算式，或 'Join' 子句集合運算式內的查詢運算式。</target>
        <note />
      </trans-unit>
      <trans-unit id="ERR_BadGetAwaiterMethod1">
        <source>'Await' requires that the type '{0}' have a suitable GetAwaiter method.</source>
        <target state="translated">'Await' 要求類型 '{0}' 必須具有合適的 GetAwaiter 方法。</target>
        <note />
      </trans-unit>
      <trans-unit id="ERR_BadIsCompletedOnCompletedGetResult2">
        <source>'Await' requires that the return type '{0}' of '{1}.GetAwaiter()' have suitable IsCompleted, OnCompleted and GetResult members, and implement INotifyCompletion or ICriticalNotifyCompletion.</source>
        <target state="translated">'Await' 要求 '{1}.GetAwaiter()' 的傳回類型 '{0}'，必須具有合適的 IsCompleted、OnCompleted 和 GetResult 成員，且實作 INotifyCompletion 或 ICriticalNotifyCompletion。</target>
        <note />
      </trans-unit>
      <trans-unit id="ERR_DoesntImplementAwaitInterface2">
        <source>'{0}' does not implement '{1}'.</source>
        <target state="translated">'{0}' 未實作 '{1}'。</target>
        <note />
      </trans-unit>
      <trans-unit id="ERR_BadAwaitNothing">
        <source>Cannot await Nothing. Consider awaiting 'Task.Yield()' instead.</source>
        <target state="translated">無法等候 Nothing。請考慮改為等候 'Task.Yield()'。</target>
        <note />
      </trans-unit>
      <trans-unit id="ERR_BadAsyncByRefParam">
        <source>Async methods cannot have ByRef parameters.</source>
        <target state="translated">Async 方法不可以有 ByRef 參數。</target>
        <note />
      </trans-unit>
      <trans-unit id="ERR_InvalidAsyncIteratorModifiers">
        <source>'Async' and 'Iterator' modifiers cannot be used together.</source>
        <target state="translated">'Async' 和 'Iterator' 修飾詞不可以同時使用。</target>
        <note />
      </trans-unit>
      <trans-unit id="ERR_BadResumableAccessReturnVariable">
        <source>The implicit return variable of an Iterator or Async method cannot be accessed.</source>
        <target state="translated">無法存取 Iterator 或 Async 方法的隱含傳回變數。</target>
        <note />
      </trans-unit>
      <trans-unit id="ERR_ReturnFromNonGenericTaskAsync">
        <source>'Return' statements in this Async method cannot return a value since the return type of the function is 'Task'. Consider changing the function's return type to 'Task(Of T)'.</source>
        <target state="translated">'這個 Async 方法中的 'Return' 陳述式無法傳回值，因為函式的傳回類型為 'Task'。請考慮將函式的傳回類型變更為 'Task(Of T)'。</target>
        <note />
      </trans-unit>
      <trans-unit id="ERR_BadAsyncReturnOperand1">
        <source>Since this is an async method, the return expression must be of type '{0}' rather than 'Task(Of {0})'.</source>
        <target state="translated">因為此為 Async 方法，所以傳回運算式必須是 '{0}' 類型，而非 'Task(Of {0})'。</target>
        <note />
      </trans-unit>
      <trans-unit id="ERR_BadAsyncReturn">
        <source>The 'Async' modifier can only be used on Subs, or on Functions that return Task or Task(Of T).</source>
        <target state="translated">Async' 修飾詞只能用在傳回 Task 或 Task(Of T) 的子函數或函式上。</target>
        <note />
      </trans-unit>
      <trans-unit id="ERR_CantAwaitAsyncSub1">
        <source>'{0}' does not return a Task and cannot be awaited. Consider changing it to an Async Function.</source>
        <target state="translated">'{0}' 不會傳回 Task 且無法等候。請考慮將其變更為 Async 函式。</target>
        <note />
      </trans-unit>
      <trans-unit id="ERR_InvalidLambdaModifier">
        <source>'Only the 'Async' or 'Iterator' modifier is valid on a lambda.</source>
        <target state="translated">'Lambda 上只有 'Async' 或 'Iterator' 修飾詞有效。</target>
        <note />
      </trans-unit>
      <trans-unit id="ERR_BadAwaitInNonAsyncMethod">
        <source>'Await' can only be used within an Async method. Consider marking this method with the 'Async' modifier and changing its return type to 'Task(Of {0})'.</source>
        <target state="translated">'Await' 只可用於 Async 方法中。請考慮以 'Async' 修飾詞標記此方法，並將其傳回類型變更為 'Task(Of {0})'。</target>
        <note />
      </trans-unit>
      <trans-unit id="ERR_BadAwaitInNonAsyncVoidMethod">
        <source>'Await' can only be used within an Async method. Consider marking this method with the 'Async' modifier and changing its return type to 'Task'.</source>
        <target state="translated">'Await' 只能在非同步方法使用。請考慮以 'Async' 修飾詞標記此方法，並將它的傳回類型變更為 'Task'。</target>
        <note />
      </trans-unit>
      <trans-unit id="ERR_BadAwaitInNonAsyncLambda">
        <source>'Await' can only be used within an Async lambda expression. Consider marking this lambda expression with the 'Async' modifier.</source>
        <target state="translated">'Await' 只能在非同步 Lambda 運算式使用。請考慮以 'Async' 修飾詞標記此 Lambda 運算式。</target>
        <note />
      </trans-unit>
      <trans-unit id="ERR_BadAwaitNotInAsyncMethodOrLambda">
        <source>'Await' can only be used when contained within a method or lambda expression marked with the 'Async' modifier.</source>
        <target state="translated">'Await' 只有在包含於以 'Async' 修飾詞標記的方法或 Lambda 運算式時才能使用。</target>
        <note />
      </trans-unit>
      <trans-unit id="ERR_StatementLambdaInExpressionTree">
        <source>Statement lambdas cannot be converted to expression trees.</source>
        <target state="translated">陳述式 Lambda 無法轉換成運算式樹狀結構。</target>
        <note />
      </trans-unit>
      <trans-unit id="WRN_UnobservedAwaitableExpression">
        <source>Because this call is not awaited, execution of the current method continues before the call is completed. Consider applying the Await operator to the result of the call.</source>
        <target state="translated">因為未等候此呼叫，所以在呼叫完成之前會繼續執行目前方法。請考慮將 Await 運算子套用至呼叫的結果。</target>
        <note />
      </trans-unit>
      <trans-unit id="WRN_UnobservedAwaitableExpression_Title">
        <source>Because this call is not awaited, execution of the current method continues before the call is completed</source>
        <target state="translated">因為未等待此呼叫，所以在完成呼叫之前會繼續執行目前方法</target>
        <note />
      </trans-unit>
      <trans-unit id="ERR_LoopControlMustNotAwait">
        <source>Loop control variable cannot include an 'Await'.</source>
        <target state="translated">迴圈控制變數不可包含 'Await'。</target>
        <note />
      </trans-unit>
      <trans-unit id="ERR_BadStaticInitializerInResumable">
        <source>Static variables cannot appear inside Async or Iterator methods.</source>
        <target state="translated">靜態變數不可出現在 Async 或 Iterator 方法中。</target>
        <note />
      </trans-unit>
      <trans-unit id="ERR_RestrictedResumableType1">
        <source>'{0}' cannot be used as a parameter type for an Iterator or Async method.</source>
        <target state="translated">'{0}' 不能用做為 Iterator 或 Async 方法的參數類型。</target>
        <note />
      </trans-unit>
      <trans-unit id="ERR_ConstructorAsync">
        <source>Constructor must not have the 'Async' modifier.</source>
        <target state="translated">建構函式不可以有 'Async' 修飾詞。</target>
        <note />
      </trans-unit>
      <trans-unit id="ERR_PartialMethodsMustNotBeAsync1">
        <source>'{0}' cannot be declared 'Partial' because it has the 'Async' modifier.</source>
        <target state="translated">'{0}' 不可宣告為 'Partial'，因為其具有 'Async' 修飾詞。</target>
        <note />
      </trans-unit>
      <trans-unit id="ERR_ResumablesCannotContainOnError">
        <source>'On Error' and 'Resume' cannot appear inside async or iterator methods.</source>
        <target state="translated">'On Error' 和 'Resume' 不可以出現在 async 或 iterator 方法內。</target>
        <note />
      </trans-unit>
      <trans-unit id="ERR_ResumableLambdaInExpressionTree">
        <source>Lambdas with the 'Async' or 'Iterator' modifiers cannot be converted to expression trees.</source>
        <target state="translated">具有 'Async' 或 'Iterator' 修飾詞的 Lambda，無法轉換為運算式樹狀結構。</target>
        <note />
      </trans-unit>
      <trans-unit id="ERR_CannotLiftRestrictedTypeResumable1">
        <source>Variable of restricted type '{0}' cannot be declared in an Async or Iterator method.</source>
        <target state="translated">無法在 Async 或 Iterator 方法中宣告受限制之類型 '{0}' 的變數。</target>
        <note />
      </trans-unit>
      <trans-unit id="ERR_BadAwaitInTryHandler">
        <source>'Await' cannot be used inside a 'Catch' statement, a 'Finally' statement, or a 'SyncLock' statement.</source>
        <target state="translated">'Await' 不能用在 'Catch' 陳述式、'Finally' 陳述式或 'SyncLock' 陳述式內。</target>
        <note />
      </trans-unit>
      <trans-unit id="WRN_AsyncLacksAwaits">
        <source>This async method lacks 'Await' operators and so will run synchronously. Consider using the 'Await' operator to await non-blocking API calls, or 'Await Task.Run(...)' to do CPU-bound work on a background thread.</source>
        <target state="translated">這個 async 方法缺少 'Await' 運算子，因此將以同步方式執行。請考慮使用 'Await' 運算子等候未封鎖的應用程式開發介面呼叫，或使用 'Await Task.Run(...)' 在背景執行緒上執行 CPU-bound 工作。</target>
        <note />
      </trans-unit>
      <trans-unit id="WRN_AsyncLacksAwaits_Title">
        <source>This async method lacks 'Await' operators and so will run synchronously</source>
        <target state="translated">這個 async 方法缺少 'Await' 運算子，因此將以同步方式執行</target>
        <note />
      </trans-unit>
      <trans-unit id="WRN_UnobservedAwaitableDelegate">
        <source>The Task returned from this Async Function will be dropped, and any exceptions in it ignored. Consider changing it to an Async Sub so its exceptions are propagated.</source>
        <target state="translated">將刪除從這個 Async 函式傳回的 Task，並且忽略其中的任何例外狀況。請考慮將它變更為 Async 子函數，以便傳播例外狀況。</target>
        <note />
      </trans-unit>
      <trans-unit id="WRN_UnobservedAwaitableDelegate_Title">
        <source>The Task returned from this Async Function will be dropped, and any exceptions in it ignored</source>
        <target state="translated">將會卸除從這個 Async 函式傳回的 Task，且會忽略其中的所有例外狀況</target>
        <note />
      </trans-unit>
      <trans-unit id="ERR_SecurityCriticalAsyncInClassOrStruct">
        <source>Async and Iterator methods are not allowed in a [Class|Structure|Interface|Module] that has the 'SecurityCritical' or 'SecuritySafeCritical' attribute.</source>
        <target state="translated">具有 'SecurityCritical' 或 'SecuritySafeCritical' 屬性的 [Class|Structure|Interface|Module] 中，不可使用 Async 和 Iterator 方法。</target>
        <note />
      </trans-unit>
      <trans-unit id="ERR_SecurityCriticalAsync">
        <source>Security attribute '{0}' cannot be applied to an Async or Iterator method.</source>
        <target state="translated">安全屬性 '{0}' 無法套用至 Async 或 Iterator 方法。</target>
        <note />
      </trans-unit>
      <trans-unit id="ERR_DllImportOnResumableMethod">
        <source>'System.Runtime.InteropServices.DllImportAttribute' cannot be applied to an Async or Iterator method.</source>
        <target state="translated">'System.Runtime.InteropServices.DllImportAttribute' 無法套用至 Async 或 Iterator 方法。</target>
        <note />
      </trans-unit>
      <trans-unit id="ERR_SynchronizedAsyncMethod">
        <source>'MethodImplOptions.Synchronized' cannot be applied to an Async method.</source>
        <target state="translated">'MethodImplOptions.Synchronized' 無法套用至 Async 方法。</target>
        <note />
      </trans-unit>
      <trans-unit id="ERR_AsyncSubMain">
        <source>The 'Main' method cannot be marked 'Async'.</source>
        <target state="translated">Main' 方法不能標記為 'Async。</target>
        <note />
      </trans-unit>
      <trans-unit id="WRN_AsyncSubCouldBeFunction">
        <source>Some overloads here take an Async Function rather than an Async Sub. Consider either using an Async Function, or casting this Async Sub explicitly to the desired type.</source>
        <target state="translated">這裡的有些多載會接受 Async 函式，而非 Async 子函數。請考慮使用 Async 函式，或者將這個 Async 子函數明確地轉型為想要的類型。</target>
        <note />
      </trans-unit>
      <trans-unit id="WRN_AsyncSubCouldBeFunction_Title">
        <source>Some overloads here take an Async Function rather than an Async Sub</source>
        <target state="translated">有些此處的多載接受 Async 函式但不接受 Async 子函式</target>
        <note />
      </trans-unit>
      <trans-unit id="ERR_MyGroupCollectionAttributeCycle">
        <source>MyGroupCollectionAttribute cannot be applied to itself.</source>
        <target state="translated">MyGroupCollectionAttribute 無法套用至本身。</target>
        <note />
      </trans-unit>
      <trans-unit id="ERR_LiteralExpected">
        <source>Literal expected.</source>
        <target state="translated">必須是常值。</target>
        <note />
      </trans-unit>
      <trans-unit id="ERR_WinRTEventWithoutDelegate">
        <source>Event declarations that target WinMD must specify a delegate type.  Add an As clause to the event declaration.</source>
        <target state="translated">目標為 WinMD 的事件宣告必須指定委派類型。請將 As 子句加入至事件宣告。</target>
        <note />
      </trans-unit>
      <trans-unit id="ERR_MixingWinRTAndNETEvents">
        <source>Event '{0}' cannot implement a Windows Runtime event '{1}' and a regular .NET event '{2}'</source>
        <target state="translated">事件 '{0}' 無法實作 Windows 執行階段事件 '{1}' 和一般 .NET 事件 '{2}'</target>
        <note />
      </trans-unit>
      <trans-unit id="ERR_EventImplRemoveHandlerParamWrong">
        <source>Event '{0}' cannot implement event '{1}' on interface '{2}' because the parameters of their 'RemoveHandler' methods do not match.</source>
        <target state="translated">事件 '{0}' 無法在介面 '{2}' 上實作事件 '{1}'，因為其 'RemoveHandler' 方法的參數不相符。</target>
        <note />
      </trans-unit>
      <trans-unit id="ERR_AddParamWrongForWinRT">
        <source>The type of the 'AddHandler' method's parameter must be the same as the type of the event.</source>
        <target state="translated">AddHandler' 方法參數的類型必須與事件的類型相同。</target>
        <note />
      </trans-unit>
      <trans-unit id="ERR_RemoveParamWrongForWinRT">
        <source>In a Windows Runtime event, the type of the 'RemoveHandler' method parameter must be 'EventRegistrationToken'</source>
        <target state="translated">在 Windows 執行階段事件中，'RemoveHandler' 方法參數的類型必須是 'EventRegistrationToken'</target>
        <note />
      </trans-unit>
      <trans-unit id="ERR_ReImplementingWinRTInterface5">
        <source>'{0}.{1}' from 'implements {2}' is already implemented by the base class '{3}'. Re-implementation of Windows Runtime Interface '{4}' is not allowed</source>
        <target state="translated">'基底類別 '{3}' 已實作 'implements {2}' 中的 '{0}.{1}'。不允許重新實作 Windows 執行階段介面 '{4}'</target>
        <note />
      </trans-unit>
      <trans-unit id="ERR_ReImplementingWinRTInterface4">
        <source>'{0}.{1}' is already implemented by the base class '{2}'. Re-implementation of Windows Runtime Interface '{3}' is not allowed</source>
        <target state="translated">'基底類別 '{2}' 已實作 '{0}.{1}'。不允許重新實作 Windows 執行階段介面 '{3}'</target>
        <note />
      </trans-unit>
      <trans-unit id="ERR_BadIteratorByRefParam">
        <source>Iterator methods cannot have ByRef parameters.</source>
        <target state="translated">Iterator 方法不可有 ByRef 參數。</target>
        <note />
      </trans-unit>
      <trans-unit id="ERR_BadIteratorExpressionLambda">
        <source>Single-line lambdas cannot have the 'Iterator' modifier. Use a multiline lambda instead.</source>
        <target state="translated">單行 Lambda 不能有 'Iterator' 修飾詞。請改用多行 Lambda。</target>
        <note />
      </trans-unit>
      <trans-unit id="ERR_BadIteratorReturn">
        <source>Iterator functions must return either IEnumerable(Of T), or IEnumerator(Of T), or the non-generic forms IEnumerable or IEnumerator.</source>
        <target state="translated">Iterator 函式必須傳回 IEnumerable(Of T) 或 IEnumerator(Of T)，或是非泛型表單 IEnumerable 或 IEnumerator。</target>
        <note />
      </trans-unit>
      <trans-unit id="ERR_BadReturnValueInIterator">
        <source>To return a value from an Iterator function, use 'Yield' rather than 'Return'.</source>
        <target state="translated">若要從 Iterator 函式傳回值，請使用 'Yield' 而不要使用 'Return'。</target>
        <note />
      </trans-unit>
      <trans-unit id="ERR_BadYieldInNonIteratorMethod">
        <source>'Yield' can only be used in a method marked with the 'Iterator' modifier.</source>
        <target state="translated">'Yield' 只能用在標記為 'Iterator' 修飾詞的方法中。</target>
        <note />
      </trans-unit>
      <trans-unit id="ERR_BadYieldInTryHandler">
        <source>'Yield' cannot be used inside a 'Catch' statement or a 'Finally' statement.</source>
        <target state="translated">'Yield' 不能用在 'Catch' 陳述式或 'Finally' 陳述式內。</target>
        <note />
      </trans-unit>
      <trans-unit id="WRN_DefAsgNoRetValWinRtEventVal1">
        <source>The AddHandler for Windows Runtime event '{0}' doesn't return a value on all code paths. Are you missing a 'Return' statement?</source>
        <target state="translated">Windows 執行階段事件 '{0}' 的 AddHandler，並未傳回有關所有程式碼路徑的值。是否遺漏了 'Return' 陳述式?</target>
        <note />
      </trans-unit>
      <trans-unit id="WRN_DefAsgNoRetValWinRtEventVal1_Title">
        <source>The AddHandler for Windows Runtime event doesn't return a value on all code paths</source>
        <target state="translated">Windows 執行階段事件的 AddHandler 在所有程式碼路徑上皆不會傳回值</target>
        <note />
      </trans-unit>
      <trans-unit id="ERR_PartialMethodDefaultParameterValueMismatch2">
        <source>Optional parameter of a method '{0}' does not have the same default value as the corresponding parameter of the partial method '{1}'.</source>
        <target state="translated">方法 '{0}' 的選擇性參數，與部分方法 '{1}' 的對應參數沒有相同的預設值。</target>
        <note />
      </trans-unit>
      <trans-unit id="ERR_PartialMethodParamArrayMismatch2">
        <source>Parameter of a method '{0}' differs by ParamArray modifier from the corresponding parameter of the partial method '{1}'.</source>
        <target state="translated">方法 '{0}' 的參數與部分方法 '{1}' 的對應參數間之差異，在於 ParamArray 的修飾詞不同。</target>
        <note />
      </trans-unit>
      <trans-unit id="ERR_NetModuleNameMismatch">
        <source>Module name '{0}' stored in '{1}' must match its filename.</source>
        <target state="translated">儲存在 '{1}' 中的模組名稱 '{0}'，必須符合其檔案名稱。</target>
        <note />
      </trans-unit>
      <trans-unit id="ERR_BadModuleName">
        <source>Invalid module name: {0}</source>
        <target state="translated">模組名稱 {0} 無效</target>
        <note />
      </trans-unit>
      <trans-unit id="WRN_AssemblyAttributeFromModuleIsOverridden">
        <source>Attribute '{0}' from module '{1}' will be ignored in favor of the instance appearing in source.</source>
        <target state="translated">將會忽略模組 '{1}' 中的屬性 '{0}'，改用出現在來源中的執行個體。</target>
        <note />
      </trans-unit>
      <trans-unit id="WRN_AssemblyAttributeFromModuleIsOverridden_Title">
        <source>Attribute from module will be ignored in favor of the instance appearing in source</source>
        <target state="translated">將會忽略模組中的屬性，改用出現在來源中的執行個體</target>
        <note />
      </trans-unit>
      <trans-unit id="ERR_CmdOptionConflictsSource">
        <source>Attribute '{0}' given in a source file conflicts with option '{1}'.</source>
        <target state="translated">原始程式檔中所提供的屬性 '{0}'，與選項 '{1}' 相衝突。</target>
        <note />
      </trans-unit>
      <trans-unit id="WRN_ReferencedAssemblyDoesNotHaveStrongName">
        <source>Referenced assembly '{0}' does not have a strong name.</source>
        <target state="translated">參考組件 '{0}' 沒有強式名稱。</target>
        <note />
      </trans-unit>
      <trans-unit id="WRN_ReferencedAssemblyDoesNotHaveStrongName_Title">
        <source>Referenced assembly does not have a strong name</source>
        <target state="translated">參考的組件沒有強式名稱</target>
        <note />
      </trans-unit>
      <trans-unit id="ERR_InvalidSignaturePublicKey">
        <source>Invalid signature public key specified in AssemblySignatureKeyAttribute.</source>
        <target state="translated">AssemblySignatureKeyAttribute 中指定的簽章公開金鑰無效。</target>
        <note />
      </trans-unit>
      <trans-unit id="ERR_CollisionWithPublicTypeInModule">
        <source>Type '{0}' conflicts with public type defined in added module '{1}'.</source>
        <target state="translated">類型 '{0}' 與加入的模組 '{1}' 中所定義的公用類型相衝突。</target>
        <note />
      </trans-unit>
      <trans-unit id="ERR_ExportedTypeConflictsWithDeclaration">
        <source>Type '{0}' exported from module '{1}' conflicts with type declared in primary module of this assembly.</source>
        <target state="translated">從模組 '{1}' 匯出的類型 '{0}' 與此組件的主要模組中所宣告之類型相衝突。</target>
        <note />
      </trans-unit>
      <trans-unit id="ERR_ExportedTypesConflict">
        <source>Type '{0}' exported from module '{1}' conflicts with type '{2}' exported from module '{3}'.</source>
        <target state="translated">從模組 '{1}' 匯出的類型 '{0}' 與從模組 '{3}' 匯出的類型 '{2}' 相衝突。</target>
        <note />
      </trans-unit>
      <trans-unit id="WRN_RefCultureMismatch">
        <source>Referenced assembly '{0}' has different culture setting of '{1}'.</source>
        <target state="translated">參考組件 '{0}' 有不同的文化特性設定 '{1}'。</target>
        <note />
      </trans-unit>
      <trans-unit id="WRN_RefCultureMismatch_Title">
        <source>Referenced assembly has different culture setting</source>
        <target state="translated">參考的組件具有不同文化特性設定</target>
        <note />
      </trans-unit>
      <trans-unit id="ERR_AgnosticToMachineModule">
        <source>Agnostic assembly cannot have a processor specific module '{0}'.</source>
        <target state="translated">無從驗證的組件不可有處理器專屬的模組 '{0}'。</target>
        <note />
      </trans-unit>
      <trans-unit id="ERR_ConflictingMachineModule">
        <source>Assembly and module '{0}' cannot target different processors.</source>
        <target state="translated">組件與模組 '{0}' 的目標處理器不可不同。</target>
        <note />
      </trans-unit>
      <trans-unit id="WRN_ConflictingMachineAssembly">
        <source>Referenced assembly '{0}' targets a different processor.</source>
        <target state="translated">參考組件 '{0}' 以不同的處理器為目標。</target>
        <note />
      </trans-unit>
      <trans-unit id="WRN_ConflictingMachineAssembly_Title">
        <source>Referenced assembly targets a different processor</source>
        <target state="translated">參考的組件以不同的處理器為目標</target>
        <note />
      </trans-unit>
      <trans-unit id="ERR_CryptoHashFailed">
        <source>Cryptographic failure while creating hashes.</source>
        <target state="translated">建立雜湊時密碼編譯失敗。</target>
        <note />
      </trans-unit>
      <trans-unit id="ERR_CantHaveWin32ResAndManifest">
        <source>Conflicting options specified: Win32 resource file; Win32 manifest.</source>
        <target state="translated">指定的選項相衝突: Win32 資源檔; Win32 資訊清單。</target>
        <note />
      </trans-unit>
      <trans-unit id="ERR_ForwardedTypeConflictsWithDeclaration">
        <source>Forwarded type '{0}' conflicts with type declared in primary module of this assembly.</source>
        <target state="translated">轉送的類型 '{0}' 與此組件主要模組中所宣告的類型相衝突。</target>
        <note />
      </trans-unit>
      <trans-unit id="ERR_ForwardedTypesConflict">
        <source>Type '{0}' forwarded to assembly '{1}' conflicts with type '{2}' forwarded to assembly '{3}'.</source>
        <target state="translated">轉送到組件 '{1}' 的類型 '{0}' 與轉送到組件 '{3}' 的類型 '{2}' 相衝突。</target>
        <note />
      </trans-unit>
      <trans-unit id="ERR_TooLongMetadataName">
        <source>Name '{0}' exceeds the maximum length allowed in metadata.</source>
        <target state="translated">名稱 '{0}' 超過中繼資料內所允許的長度上限。</target>
        <note />
      </trans-unit>
      <trans-unit id="ERR_MissingNetModuleReference">
        <source>Reference to '{0}' netmodule missing.</source>
        <target state="translated">遺漏 '{0}' netmodule 的參考。</target>
        <note />
      </trans-unit>
      <trans-unit id="ERR_NetModuleNameMustBeUnique">
        <source>Module '{0}' is already defined in this assembly. Each module must have a unique filename.</source>
        <target state="translated">模組 '{0}' 已定義在此組件中。每個模組都必須要有不重複的檔案名稱。</target>
        <note />
      </trans-unit>
      <trans-unit id="ERR_ForwardedTypeConflictsWithExportedType">
        <source>Type '{0}' forwarded to assembly '{1}' conflicts with type '{2}' exported from module '{3}'.</source>
        <target state="translated">轉送到組件 '{1}' 的類型 '{0}' 與從模組 '{3}' 匯出的類型 '{2}' 相衝突。</target>
        <note />
      </trans-unit>
      <trans-unit id="IDS_MSG_ADDREFERENCE">
        <source>Adding assembly reference '{0}'</source>
        <target state="translated">正在加入組件參考 '{0}'</target>
        <note />
      </trans-unit>
      <trans-unit id="IDS_MSG_ADDLINKREFERENCE">
        <source>Adding embedded assembly reference '{0}'</source>
        <target state="translated">正在加入內嵌組件參考 '{0}'</target>
        <note />
      </trans-unit>
      <trans-unit id="IDS_MSG_ADDMODULE">
        <source>Adding module reference '{0}'</source>
        <target state="translated">正在加入模組參考 '{0}'</target>
        <note />
      </trans-unit>
      <trans-unit id="ERR_NestingViolatesCLS1">
        <source>Type '{0}' does not inherit the generic type parameters of its container.</source>
        <target state="translated">類型 '{0}' 沒有繼承其容器的泛型類型參數。</target>
        <note />
      </trans-unit>
      <trans-unit id="ERR_PDBWritingFailed">
        <source>Failure writing debug information: {0}</source>
        <target state="translated">寫入偵錯資訊時失敗: {0}</target>
        <note />
      </trans-unit>
      <trans-unit id="ERR_ParamDefaultValueDiffersFromAttribute">
        <source>The parameter has multiple distinct default values.</source>
        <target state="translated">此參數有多個相異的預設值。</target>
        <note />
      </trans-unit>
      <trans-unit id="ERR_FieldHasMultipleDistinctConstantValues">
        <source>The field has multiple distinct constant values.</source>
        <target state="translated">此欄位有多個相異的常數值。</target>
        <note />
      </trans-unit>
      <trans-unit id="ERR_EncNoPIAReference">
        <source>Cannot continue since the edit includes a reference to an embedded type: '{0}'.</source>
        <target state="translated">無法繼續，因為編輯包含內嵌類型的參考: '{0}'。</target>
        <note />
      </trans-unit>
      <trans-unit id="ERR_EncReferenceToAddedMember">
        <source>Member '{0}' added during the current debug session can only be accessed from within its declaring assembly '{1}'.</source>
        <target state="translated">在目前偵錯工作階段期間加入的成員 '{0}'，只能從其宣告組件中 '{1}' 存取。</target>
        <note />
      </trans-unit>
      <trans-unit id="ERR_UnsupportedModule1">
        <source>'{0}' is an unsupported .NET module.</source>
        <target state="translated">'{0}' 不是支援的 .NET 模組。</target>
        <note />
      </trans-unit>
      <trans-unit id="ERR_UnsupportedEvent1">
        <source>'{0}' is an unsupported event.</source>
        <target state="translated">'{0}' 是不支援的事件。</target>
        <note />
      </trans-unit>
      <trans-unit id="PropertiesCanNotHaveTypeArguments">
        <source>Properties can not have type arguments</source>
        <target state="translated">屬性不可有類型引數</target>
        <note />
      </trans-unit>
      <trans-unit id="IdentifierSyntaxNotWithinSyntaxTree">
        <source>IdentifierSyntax not within syntax tree</source>
        <target state="translated">IdentifierSyntax 不在語法樹狀結構中</target>
        <note />
      </trans-unit>
      <trans-unit id="AnonymousObjectCreationExpressionSyntaxNotWithinTree">
        <source>AnonymousObjectCreationExpressionSyntax not within syntax tree</source>
        <target state="translated">AnonymousObjectCreationExpressionSyntax 不在語法樹狀結構中</target>
        <note />
      </trans-unit>
      <trans-unit id="FieldInitializerSyntaxNotWithinSyntaxTree">
        <source>FieldInitializerSyntax not within syntax tree</source>
        <target state="translated">FieldInitializerSyntax 不在語法樹狀結構中</target>
        <note />
      </trans-unit>
      <trans-unit id="IDS_TheSystemCannotFindThePathSpecified">
        <source>The system cannot find the path specified</source>
        <target state="translated">系統找不到指定的路徑</target>
        <note />
      </trans-unit>
      <trans-unit id="ThereAreNoPointerTypesInVB">
        <source>There are no pointer types in VB.</source>
        <target state="translated">VB 中沒有指標類型。</target>
        <note />
      </trans-unit>
      <trans-unit id="ThereIsNoDynamicTypeInVB">
        <source>There is no dynamic type in VB.</source>
        <target state="translated">VB 中沒有動態類型。</target>
        <note />
      </trans-unit>
      <trans-unit id="VariableSyntaxNotWithinSyntaxTree">
        <source>variableSyntax not within syntax tree</source>
        <target state="translated">variableSyntax 不在語法樹狀結構中</target>
        <note />
      </trans-unit>
      <trans-unit id="AggregateSyntaxNotWithinSyntaxTree">
        <source>AggregateSyntax not within syntax tree</source>
        <target state="translated">AggregateSyntax 不在語法樹狀結構中</target>
        <note />
      </trans-unit>
      <trans-unit id="FunctionSyntaxNotWithinSyntaxTree">
        <source>FunctionSyntax not within syntax tree</source>
        <target state="translated">FunctionSyntax 不在語法樹狀結構中</target>
        <note />
      </trans-unit>
      <trans-unit id="PositionIsNotWithinSyntax">
        <source>Position is not within syntax tree</source>
        <target state="translated">Position 不在語法樹狀結構中</target>
        <note />
      </trans-unit>
      <trans-unit id="RangeVariableSyntaxNotWithinSyntaxTree">
        <source>RangeVariableSyntax not within syntax tree</source>
        <target state="translated">RangeVariableSyntax 不在語法樹狀結構中</target>
        <note />
      </trans-unit>
      <trans-unit id="DeclarationSyntaxNotWithinSyntaxTree">
        <source>DeclarationSyntax not within syntax tree</source>
        <target state="translated">DeclarationSyntax 不在語法樹狀結構中</target>
        <note />
      </trans-unit>
      <trans-unit id="StatementOrExpressionIsNotAValidType">
        <source>StatementOrExpression is not an ExecutableStatementSyntax or an ExpressionSyntax</source>
        <target state="translated">StatementOrExpression 不是 ExecutableStatementSyntax 或 ExpressionSyntax</target>
        <note />
      </trans-unit>
      <trans-unit id="DeclarationSyntaxNotWithinTree">
        <source>DeclarationSyntax not within tree</source>
        <target state="translated">DeclarationSyntax 不在樹狀結構中</target>
        <note />
      </trans-unit>
      <trans-unit id="TypeParameterNotWithinTree">
        <source>TypeParameter not within tree</source>
        <target state="translated">TypeParameter 不在樹狀結構中</target>
        <note />
      </trans-unit>
      <trans-unit id="NotWithinTree">
        <source> not within tree</source>
        <target state="translated"> 不在樹狀結構中</target>
        <note />
      </trans-unit>
      <trans-unit id="LocationMustBeProvided">
        <source>Location must be provided in order to provide minimal type qualification.</source>
        <target state="translated">必須提供位置，才可提供最基本的類型限定性條件。</target>
        <note />
      </trans-unit>
      <trans-unit id="SemanticModelMustBeProvided">
        <source>SemanticModel must be provided in order to provide minimal type qualification.</source>
        <target state="translated">必須提供 SemanticModel，才可提供最基本的類型限定性條件。</target>
        <note />
      </trans-unit>
      <trans-unit id="NumberOfTypeParametersAndArgumentsMustMatch">
        <source>the number of type parameters and arguments should be the same</source>
        <target state="translated">類型參數和引數的數目應相同</target>
        <note />
      </trans-unit>
      <trans-unit id="ERR_ResourceInModule">
        <source>Cannot link resource files when building a module</source>
        <target state="translated">建立模組時無法連結資源檔案</target>
        <note />
      </trans-unit>
      <trans-unit id="NotAVbSymbol">
        <source>Not a VB symbol.</source>
        <target state="translated">不是 VB 符號。</target>
        <note />
      </trans-unit>
      <trans-unit id="ElementsCannotBeNull">
        <source>Elements cannot be null.</source>
        <target state="translated">項目不可為 null。</target>
        <note />
      </trans-unit>
      <trans-unit id="HDN_UnusedImportClause">
        <source>Unused import clause.</source>
        <target state="translated">未使用的匯入子句。</target>
        <note />
      </trans-unit>
      <trans-unit id="HDN_UnusedImportStatement">
        <source>Unused import statement.</source>
        <target state="translated">未使用的匯入陳述式。</target>
        <note />
      </trans-unit>
      <trans-unit id="WrongSemanticModelType">
        <source>Expected a {0} SemanticModel.</source>
        <target state="translated">必須是 {0} SemanticModel。</target>
        <note />
      </trans-unit>
      <trans-unit id="PositionNotWithinTree">
        <source>Position must be within span of the syntax tree.</source>
        <target state="translated">位置必須在語法樹狀結構的範圍內。</target>
        <note />
      </trans-unit>
      <trans-unit id="SpeculatedSyntaxNodeCannotBelongToCurrentCompilation">
        <source>Syntax node to be speculated cannot belong to a syntax tree from the current compilation.</source>
        <target state="translated">要推測的語法節點，不可屬於目前編譯的語法樹狀結構。</target>
        <note />
      </trans-unit>
      <trans-unit id="ChainingSpeculativeModelIsNotSupported">
        <source>Chaining speculative semantic model is not supported. You should create a speculative model from the non-speculative ParentModel.</source>
        <target state="translated">不支援鏈結理論式語意模型。應從非理論式 ParentModel 建立理論式模型。</target>
        <note />
      </trans-unit>
      <trans-unit id="IDS_ToolName">
        <source>Microsoft (R) Visual Basic Compiler</source>
        <target state="translated">Microsoft (R) Visual Basic 編譯器</target>
        <note />
      </trans-unit>
      <trans-unit id="IDS_LogoLine1">
        <source>{0} version {1}</source>
        <target state="translated">{0} 版 {1}</target>
        <note />
      </trans-unit>
      <trans-unit id="IDS_LogoLine2">
        <source>Copyright (C) Microsoft Corporation. All rights reserved.</source>
        <target state="translated">Copyright (C) Microsoft Corporation. 著作權所有，並保留一切權利。</target>
        <note />
      </trans-unit>
      <trans-unit id="IDS_LangVersions">
        <source>Supported language versions:</source>
        <target state="translated">支援的語言版本:</target>
        <note />
      </trans-unit>
      <trans-unit id="IDS_VBCHelp">
        <source>                  Visual Basic Compiler Options

                                  - OUTPUT FILE -
-out:&lt;file&gt;                       Specifies the output file name.
-target:exe                       Create a console application (default).
                                  (Short form: -t)
-target:winexe                    Create a Windows application.
-target:library                   Create a library assembly.
-target:module                    Create a module that can be added to an
                                  assembly.
-target:appcontainerexe           Create a Windows application that runs in
                                  AppContainer.
-target:winmdobj                  Create a Windows Metadata intermediate file
-doc[+|-]                         Generates XML documentation file.
-doc:&lt;file&gt;                       Generates XML documentation file to &lt;file&gt;.
-refout:&lt;file&gt;                    Reference assembly output to generate

                                  - INPUT FILES -
-addmodule:&lt;file_list&gt;            Reference metadata from the specified modules
-link:&lt;file_list&gt;                 Embed metadata from the specified interop
                                  assembly. (Short form: -l)
-recurse:&lt;wildcard&gt;               Include all files in the current directory
                                  and subdirectories according to the
                                  wildcard specifications.
-reference:&lt;file_list&gt;            Reference metadata from the specified
                                  assembly. (Short form: -r)
-analyzer:&lt;file_list&gt;             Run the analyzers from this assembly
                                  (Short form: -a)
-additionalfile:&lt;file list&gt;       Additional files that don't directly affect code
                                  generation but may be used by analyzers for producing
                                  errors or warnings.

                                  - RESOURCES -
-linkresource:&lt;resinfo&gt;           Links the specified file as an external
                                  assembly resource.
                                  resinfo:&lt;file&gt;[,&lt;name&gt;[,public|private]]
                                  (Short form: -linkres)
-nowin32manifest                  The default manifest should not be embedded
                                  in the manifest section of the output PE.
-resource:&lt;resinfo&gt;               Adds the specified file as an embedded
                                  assembly resource.
                                  resinfo:&lt;file&gt;[,&lt;name&gt;[,public|private]]
                                  (Short form: -res)
-win32icon:&lt;file&gt;                 Specifies a Win32 icon file (.ico) for the
                                  default Win32 resources.
-win32manifest:&lt;file&gt;             The provided file is embedded in the manifest
                                  section of the output PE.
-win32resource:&lt;file&gt;             Specifies a Win32 resource file (.res).

                                  - CODE GENERATION -
-optimize[+|-]                    Enable optimizations.
-removeintchecks[+|-]             Remove integer checks. Default off.
-debug[+|-]                       Emit debugging information.
-debug:full                       Emit full debugging information (default).
-debug:pdbonly                    Emit full debugging information.
-debug:portable                   Emit cross-platform debugging information.
-debug:embedded                   Emit cross-platform debugging information into
                                  the target .dll or .exe.
-deterministic                    Produce a deterministic assembly
                                  (including module version GUID and timestamp)
-refonly                          Produce a reference assembly in place of the main output
-instrument:TestCoverage          Produce an assembly instrumented to collect
                                  coverage information
-sourcelink:&lt;file&gt;                Source link info to embed into PDB.

                                  - ERRORS AND WARNINGS -
-nowarn                           Disable all warnings.
-nowarn:&lt;number_list&gt;             Disable a list of individual warnings.
-warnaserror[+|-]                 Treat all warnings as errors.
-warnaserror[+|-]:&lt;number_list&gt;   Treat a list of warnings as errors.
-ruleset:&lt;file&gt;                   Specify a ruleset file that disables specific
                                  diagnostics.
-errorlog:&lt;file&gt;                  Specify a file to log all compiler and analyzer
                                  diagnostics.
-reportanalyzer                   Report additional analyzer information, such as
                                  execution time.

                                  - LANGUAGE -
-define:&lt;symbol_list&gt;             Declare global conditional compilation
                                  symbol(s). symbol_list:name=value,...
                                  (Short form: -d)
-imports:&lt;import_list&gt;            Declare global Imports for namespaces in
                                  referenced metadata files.
                                  import_list:namespace,...
-langversion:?                    Display the allowed values for language version
-langversion:&lt;string&gt;             Specify language version such as
                                  `default` (latest major version), or
                                  `latest` (latest version, including minor versions),
                                  or specific versions like `14` or `15.3`
-optionexplicit[+|-]              Require explicit declaration of variables.
-optioninfer[+|-]                 Allow type inference of variables.
-rootnamespace:&lt;string&gt;           Specifies the root Namespace for all type
                                  declarations.
-optionstrict[+|-]                Enforce strict language semantics.
-optionstrict:custom              Warn when strict language semantics are not
                                  respected.
-optioncompare:binary             Specifies binary-style string comparisons.
                                  This is the default.
-optioncompare:text               Specifies text-style string comparisons.

                                  - MISCELLANEOUS -
-help                             Display this usage message. (Short form: -?)
-noconfig                         Do not auto-include VBC.RSP file.
-nologo                           Do not display compiler copyright banner.
-quiet                            Quiet output mode.
-verbose                          Display verbose messages.
-parallel[+|-]                    Concurrent build.
-version                          Display the compiler version number and exit.

                                  - ADVANCED -
-baseaddress:&lt;number&gt;             The base address for a library or module
                                  (hex).
-checksumalgorithm:&lt;alg&gt;          Specify algorithm for calculating source file
                                  checksum stored in PDB. Supported values are:
                                  SHA1 (default) or SHA256.
-codepage:&lt;number&gt;                Specifies the codepage to use when opening
                                  source files.
-delaysign[+|-]                   Delay-sign the assembly using only the public
                                  portion of the strong name key.
-publicsign[+|-]                  Public-sign the assembly using only the public
                                  portion of the strong name key.
-errorreport:&lt;string&gt;             Specifies how to handle internal compiler
                                  errors; must be prompt, send, none, or queue
                                  (default).
-filealign:&lt;number&gt;               Specify the alignment used for output file
                                  sections.
-highentropyva[+|-]               Enable high-entropy ASLR.
-keycontainer:&lt;string&gt;            Specifies a strong name key container.
-keyfile:&lt;file&gt;                   Specifies a strong name key file.
-libpath:&lt;path_list&gt;              List of directories to search for metadata
                                  references. (Semi-colon delimited.)
-main:&lt;class&gt;                     Specifies the Class or Module that contains
                                  Sub Main. It can also be a Class that
                                  inherits from System.Windows.Forms.Form.
                                  (Short form: -m)
-moduleassemblyname:&lt;string&gt;      Name of the assembly which this module will
                                  be a part of.
-netcf                            Target the .NET Compact Framework.
-nostdlib                         Do not reference standard libraries
                                  (system.dll and VBC.RSP file).
-pathmap:&lt;K1&gt;=&lt;V1&gt;,&lt;K2&gt;=&lt;V2&gt;,...
                                  Specify a mapping for source path names output by
                                  the compiler.
-platform:&lt;string&gt;                Limit which platforms this code can run on;
                                  must be x86, x64, Itanium, arm, arm64
                                  AnyCPU32BitPreferred or anycpu (default).
-preferreduilang                  Specify the preferred output language name.
-sdkpath:&lt;path&gt;                   Location of the .NET Framework SDK directory
                                  (mscorlib.dll).
-subsystemversion:&lt;version&gt;       Specify subsystem version of the output PE.
                                  version:&lt;number&gt;[.&lt;number&gt;]
-utf8output[+|-]                  Emit compiler output in UTF8 character
                                  encoding.
@&lt;file&gt;                           Insert command-line settings from a text file
-vbruntime[+|-|*]                 Compile with/without the default Visual Basic
                                  runtime.
-vbruntime:&lt;file&gt;                 Compile with the alternate Visual Basic
                                  runtime in &lt;file&gt;.
</source>
        <target state="translated">                  Visual Basic 編譯器選項

                                  - 輸出檔案 -
/out:&lt;檔案&gt;                       指定輸出檔案名稱。
/target:exe                       建立主控台應用程式 (預設)。 
                                  (簡短形式: /t)
/target:winexe                    建立 Windows 應用程式。
/target:library                   建立程式庫組件。
/target:module                    建立可新增至組件的
                                  模組。
/target:appcontainerexe           建立可在 AppContainer 中執行的
                                  Windows 應用程式。
/target:winmdobj                  建立 Windows 中繼資料中繼檔案
/doc[+|-]                         產生 XML 文件檔案。
/doc:&lt;檔案&gt;                       將產生的 XML 文件檔案儲存至 &lt;檔案&gt;。
/refout:&lt;檔案&gt;                    要產生的參考組件輸出

                                  - 輸入檔案 -
/addmodule:&lt;檔案清單&gt;            從指定的模組參考中繼資料
/link:&lt;檔案清單&gt;                 從指定的 Interop 組件內嵌 
                                  中繼資料。(簡短形式: /l)
/recurse:&lt;萬用字元&gt;               依據萬用字元規格， 
                                  併入目前的目錄及
                                  子目錄中的所有檔案。
/reference:&lt;檔案清單&gt;            從指定的組件參考 
                                  中繼資料。(簡短形式: /r)
/analyzer:&lt;檔案清單&gt;             從此組件執行分析器
                                  (簡短形式: /a)
/additionalfile:&lt;檔案清單&gt;       不會直接影響程式碼產生，
                                  但分析器可用以產生錯誤或警告的
                                  其他檔案。

                                  - 資源 -
/linkresource:&lt;資源資訊&gt;           連結指定的檔案作為外部
                                  組件資源。
                                  resinfo:&lt;檔案&gt;[,&lt;名稱&gt;[,public|private]] 
                                  (簡短形式: /linkres)
/nowin32manifest                  預設資訊清單不應內嵌在輸出 PE 的
                                  資訊清單區段中。
/resource:&lt;資源資訊&gt;               新增指定的檔案作為內嵌的
                                  組件資源。
                                  resinfo:&lt;檔案&gt;[,&lt;名稱&gt;[,public|private]] 
                                  (簡短形式: /res)
/win32icon:&lt;檔案&gt;                 為預設的 Win32 資源，
                                  指定 Win32 圖示檔 (.ico)。
/win32manifest:&lt;檔案&gt;             提供的檔案會內嵌在輸出 PE 的
                                  資訊清單區段中。
/win32resource:&lt;檔案&gt;             指定 Win32 資源檔 (.res)。

                                  - 產生程式碼 -
/optimize[+|-]                    啟用最佳化。
/removeintchecks[+|-]             移除整數檢查。預設為關閉。
/debug[+|-]                       發出偵錯資訊。
/debug:full                       發出完整偵錯資訊 (預設)。
/debug:pdbonly                    發出完整偵錯資訊。
/debug:portable                   發出跨平台偵錯資訊。
/debug:embedded                   將跨平台偵錯資訊發到
                                  目標 .dll 或 .exe 中。
/deterministic                    產生確定性組件
                                  (包括模組版本 GUID 與時間戳記)
/refonly                          產生參考組件以代替主要輸出
/instrument:TestCoverage          產生檢測組件，以收集
                                  涵蓋範圍資訊
/sourcelink:&lt;檔案&gt;                要內嵌至 PDB 中的來源連結資訊。

                                  - 錯誤與警告 -
/nowarn                           停用所有警告。
/nowarn:&lt;編號清單&gt;             停用個別警告的清單。
/warnaserror[+|-]                 將所有警告視為錯誤。
/warnaserror[+|-]:&lt;編號清單&gt;   將警告清單視為錯誤。
/ruleset:&lt;檔案&gt;                   指定會停用特定診斷的規則集
                                  檔案。
/errorlog:&lt;檔案&gt;                  指定要記錄所有編譯器和分析器診斷的
                                  檔案。
/reportanalyzer                   回報其他分析器資訊，例如
                                  執行時間。

                                  - 語言 -
/define:&lt;符號清單&gt;             宣告全域條件式編譯
                                  符號。 symbol_list:name=value,... 
                                  (簡短形式: /d)
/imports:&lt;匯入清單&gt;            在參考的中繼資料檔中宣告命名空間的
                                  全域匯入。 
                                  import_list:namespace,...
/langversion:?                    顯示語言版本允許的值
/langversion:&lt;字串&gt;             指定語言版本，例如 
                                  `default` (最新的主要版本)、
                                  `latest` (最新版本，包含次要版本) 
                                  或特定版本，例如 `14` 或 `15.3`
/optionexplicit[+|-]              必須明確宣告變數。
/optioninfer[+|-]                 允許變數的型別推斷。
/rootnamespace:&lt;字串&gt;           指定所有型別宣告的
                                  根命名空間。
/optionstrict[+|-]                強制採用嚴格語意。
/optionstrict:custom              在未遵守嚴格的語意時
                                  發出警告。
/optioncompare:binary             指定二進位樣式字串比較。
                                  此為預設。
/optioncompare:text               指定文字樣式字串比較。

                                  - 其他 -
/help                             顯示此使用訊息。 (簡短形式: /?)
/noconfig                         不要自動包含 VBC.RSP 檔。
/nologo                           不顯示編譯器著作權橫幅。
/quiet                            無對話輸出模式。
/verbose                          顯示詳細資訊訊息。
/parallel[+|-]                    並行建置。 
/version                          顯示編譯器的版本號碼並結束。

                                  - 進階 -
/baseaddress:&lt;號碼&gt;             程式庫或模組的基底位址 
                                  (十六進位)。
/checksumalgorithm:&lt;演算法&gt;          為計算儲存在 PDB 中的來源檔案總和檢查碼
                                  指定演算法。支援的值為:
                                  SHA1 (預設) 或 SHA256。
/codepage:&lt;編號&gt;                指定開啟來源檔案時要使用的
                                  字碼頁。
/delaysign[+|-]                   只使用強式名稱金鑰的公開部分
                                  延遲簽署組件。
/publicsign[+|-]                  只使用強式名稱金鑰的公開部分
                                  公開簽署組件。
/errorreport:&lt;字串&gt;             指定如何處理內部編譯器
                                  錯誤; 必須是 prompt、send、none 或 queue
                                  (預設)。
/filealign:&lt;數字&gt;               指定用於輸出檔區段的
                                  對齊。
/highentropyva[+|-]               啟用高熵 ASLR。
/keycontainer:&lt;字串&gt;            指定強式名稱金鑰容器。
/keyfile:&lt;檔案&gt;                   指定強勢名稱金鑰檔案。
/libpath:&lt;路徑清單&gt;              要在其中搜尋中繼資料參考的目錄清單
                                  (以分號分隔)。
/main:&lt;類別&gt;                     指定包含 Sub Main 的類別或模組。
                                  也可以是繼承自
                                  System.Windows.Forms.Form 的類別。
                                  (簡短形式: /m)
/moduleassemblyname:&lt;字串&gt;      此模組要加入其中的
                                  組件名稱。
/netcf                            以 .NET Compact Framework 為目標。
/nostdlib                         不要參考標準程式庫
                                  (system.dll 和 VBC.RSP 檔)。
/pathmap:&lt;K1&gt;=&lt;V1&gt;,&lt;K2&gt;=&lt;V2&gt;,...
                                  為編譯器輸出的來源路徑名稱
                                  指定對應。
/platform:&lt;字串&gt;                限制這個程式碼可以在哪些平台執行; 
                                  必須是 x86、x64、Itanium、arm、arm64、
                                  AnyCPU32BitPreferred 或 anycpu (預設)。
/preferreduilang                  指定慣用的輸出語言名稱。
/sdkpath:&lt;路徑&gt;                   .NET Framework SDK 目錄的位置
                                  (mscorlib.dll)。
/subsystemversion:&lt;版本&gt;       指定輸出 PE 的子系統版本。
                                  version:&lt;號碼&gt;[.&lt;號碼&gt;]
/utf8output[+|-]                  以 UTF8 字元編碼發出編譯器
                                  輸出。
@&lt;檔案&gt;                           從文字檔插入命令列設定
/vbruntime[+|-|*]                 使用 (或不使用) 預設 Visual Basic 執行階段
                                  進行編譯。
/vbruntime:&lt;檔案&gt;                 使用 &lt;檔案&gt; 中的其他 Visual Basic 執行階段
                                  進行編譯。
</target>
        <note />
      </trans-unit>
      <trans-unit id="WRN_PdbLocalNameTooLong">
        <source>Local name '{0}' is too long for PDB.  Consider shortening or compiling without /debug.</source>
        <target state="translated">區域變數名稱 '{0}' 對 PDB 而言太長。請考慮將其縮短，或在編譯時不要使用 /debug。</target>
        <note />
      </trans-unit>
      <trans-unit id="WRN_PdbLocalNameTooLong_Title">
        <source>Local name is too long for PDB</source>
        <target state="translated">PDB 的本機名稱太長</target>
        <note />
      </trans-unit>
      <trans-unit id="WRN_PdbUsingNameTooLong">
        <source>Import string '{0}' is too long for PDB.  Consider shortening or compiling without /debug.</source>
        <target state="translated">匯入字串 '{0}' 對 PDB 而言太長。請考慮縮短長度或不使用 /debug 進行編譯。</target>
        <note />
      </trans-unit>
      <trans-unit id="WRN_PdbUsingNameTooLong_Title">
        <source>Import string is too long for PDB</source>
        <target state="translated">Import 字串對於 PDB 而言太長</target>
        <note />
      </trans-unit>
      <trans-unit id="WRN_XMLDocCrefToTypeParameter">
        <source>XML comment has a tag with a 'cref' attribute '{0}' that bound to a type parameter.  Use the &lt;typeparamref&gt; tag instead.</source>
        <target state="translated">XML 註解的標記具有繫結至類型參數的 'cref' 屬性 '{0}'。請改用 &lt;typeparamref&gt; 標記。</target>
        <note />
      </trans-unit>
      <trans-unit id="WRN_XMLDocCrefToTypeParameter_Title">
        <source>XML comment has a tag with a 'cref' attribute that bound to a type parameter</source>
        <target state="translated">XML 註解的標記具有與類型參數繫結的 'cref' 屬性</target>
        <note />
      </trans-unit>
      <trans-unit id="ERR_LinkedNetmoduleMetadataMustProvideFullPEImage">
        <source>Linked netmodule metadata must provide a full PE image: '{0}'.</source>
        <target state="translated">連結的 netmodule 中繼資料必須提供完整的 PE 影像: '{0}'。</target>
        <note />
      </trans-unit>
      <trans-unit id="WRN_AnalyzerCannotBeCreated">
        <source>An instance of analyzer {0} cannot be created from {1} : {2}.</source>
        <target state="translated">不可從 {1} 建立分析器 {0} 的執行個體: {2}。</target>
        <note />
      </trans-unit>
      <trans-unit id="WRN_AnalyzerCannotBeCreated_Title">
        <source>Instance of analyzer cannot be created</source>
        <target state="translated">無法建立分析器的執行個體</target>
        <note />
      </trans-unit>
      <trans-unit id="WRN_NoAnalyzerInAssembly">
        <source>The assembly {0} does not contain any analyzers.</source>
        <target state="translated">組件 {0} 不包含任何分析器。</target>
        <note />
      </trans-unit>
      <trans-unit id="WRN_NoAnalyzerInAssembly_Title">
        <source>Assembly does not contain any analyzers</source>
        <target state="translated">組件不包含任何分析器</target>
        <note />
      </trans-unit>
      <trans-unit id="WRN_UnableToLoadAnalyzer">
        <source>Unable to load analyzer assembly {0} : {1}.</source>
        <target state="translated">無法載入分析器組件 {0} : {1}。</target>
        <note />
      </trans-unit>
      <trans-unit id="WRN_UnableToLoadAnalyzer_Title">
        <source>Unable to load analyzer assembly</source>
        <target state="translated">無法載入分析器組件</target>
        <note />
      </trans-unit>
      <trans-unit id="INF_UnableToLoadSomeTypesInAnalyzer">
        <source>Skipping some types in analyzer assembly {0} due to a ReflectionTypeLoadException : {1}.</source>
        <target state="translated">因為 ReflectionTypeLoadException 之故，所以略過分析器組件 {0} 中的某些類型: {1}。</target>
        <note />
      </trans-unit>
      <trans-unit id="INF_UnableToLoadSomeTypesInAnalyzer_Title">
        <source>Skip loading types in analyzer assembly that fail due to a ReflectionTypeLoadException</source>
        <target state="translated">跳過載入分析器組件中因 ReflectionTypeLoadException 而失敗的類型</target>
        <note />
      </trans-unit>
      <trans-unit id="ERR_CantReadRulesetFile">
        <source>Error reading ruleset file {0} - {1}</source>
        <target state="translated">讀取規則集檔案 {0} 時發生錯誤 - {1}</target>
        <note />
      </trans-unit>
      <trans-unit id="ERR_PlatformDoesntSupport">
        <source>{0} is not supported in current project type.</source>
        <target state="translated">目前的專案類型不支援 {0}。</target>
        <note />
      </trans-unit>
      <trans-unit id="ERR_CantUseRequiredAttribute">
        <source>The RequiredAttribute attribute is not permitted on Visual Basic types.</source>
        <target state="translated">Visual Basic 類型上不可出現 RequiredAttribute 屬性。</target>
        <note />
      </trans-unit>
      <trans-unit id="ERR_EncodinglessSyntaxTree">
        <source>Cannot emit debug information for a source text without encoding.</source>
        <target state="translated">無法在不編碼的情況下，對原始程式文字發出偵錯資訊。</target>
        <note />
      </trans-unit>
      <trans-unit id="ERR_InvalidFormatSpecifier">
        <source>'{0}' is not a valid format specifier</source>
        <target state="translated">'{0}' 不是有效的格式規範</target>
        <note />
      </trans-unit>
      <trans-unit id="ERR_InvalidPreprocessorConstantType">
        <source>Preprocessor constant '{0}' of type '{1}' is not supported, only primitive types are allowed.</source>
        <target state="translated">不支援類型為 '{1}' 的前置處理器常數 '{0}'，只可使用基本類型。</target>
        <note />
      </trans-unit>
      <trans-unit id="ERR_ExpectedWarningKeyword">
        <source>'Warning' expected.</source>
        <target state="translated">'必須是 'Warning'。</target>
        <note />
      </trans-unit>
      <trans-unit id="ERR_CannotBeMadeNullable1">
        <source>'{0}' cannot be made nullable.</source>
        <target state="translated">'{0}' 不可為 Null。</target>
        <note />
      </trans-unit>
      <trans-unit id="ERR_BadConditionalWithRef">
        <source>Leading '?' can only appear inside a 'With' statement, but not inside an object member initializer.</source>
        <target state="translated">前置的 '?' 只可出現在 'With' 陳述式中，但不能出現在物件成員初始設定式。</target>
        <note />
      </trans-unit>
      <trans-unit id="ERR_NullPropagatingOpInExpressionTree">
        <source>A null propagating operator cannot be converted into an expression tree.</source>
        <target state="translated">Null 散佈運算子無法轉換為運算式樹狀結構。</target>
        <note />
      </trans-unit>
      <trans-unit id="ERR_TooLongOrComplexExpression">
        <source>An expression is too long or complex to compile</source>
        <target state="translated">運算式太長或太複雜，造成編譯困難</target>
        <note />
      </trans-unit>
      <trans-unit id="ERR_ExpressionDoesntHaveName">
        <source>This expression does not have a name.</source>
        <target state="translated">此運算式沒有名稱。</target>
        <note />
      </trans-unit>
      <trans-unit id="ERR_InvalidNameOfSubExpression">
        <source>This sub-expression cannot be used inside NameOf argument.</source>
        <target state="translated">NameOf 引數中不可使用這個子運算式。</target>
        <note />
      </trans-unit>
      <trans-unit id="ERR_MethodTypeArgsUnexpected">
        <source>Method type arguments unexpected.</source>
        <target state="translated">未預期的方法類型引數。</target>
        <note />
      </trans-unit>
      <trans-unit id="NoNoneSearchCriteria">
        <source>SearchCriteria is expected.</source>
        <target state="translated">必須是 SearchCriteria。</target>
        <note />
      </trans-unit>
      <trans-unit id="ERR_InvalidAssemblyCulture">
        <source>Assembly culture strings may not contain embedded NUL characters.</source>
        <target state="translated">組件文化特性字串可能不包含內嵌的 NUL 字元。</target>
        <note />
      </trans-unit>
      <trans-unit id="ERR_InReferencedAssembly">
        <source>There is an error in a referenced assembly '{0}'.</source>
        <target state="translated">參考組件 '{0}' 中有錯誤。</target>
        <note />
      </trans-unit>
      <trans-unit id="ERR_InterpolationFormatWhitespace">
        <source>Format specifier may not contain trailing whitespace.</source>
        <target state="translated">格式指定器尾端不得有空格。</target>
        <note />
      </trans-unit>
      <trans-unit id="ERR_InterpolationAlignmentOutOfRange">
        <source>Alignment value is outside of the supported range.</source>
        <target state="translated">對齊值超出支援的範圍。</target>
        <note />
      </trans-unit>
      <trans-unit id="ERR_InterpolatedStringFactoryError">
        <source>There were one or more errors emitting a call to {0}.{1}. Method or its return type may be missing or malformed.</source>
        <target state="translated">對 {0}.{1} 發出呼叫時發生一或多項錯誤。方法或其傳回類型可能遺漏或格式錯誤。</target>
        <note />
      </trans-unit>
      <trans-unit id="HDN_UnusedImportClause_Title">
        <source>Unused import clause</source>
        <target state="translated">未使用的匯入子句</target>
        <note />
      </trans-unit>
      <trans-unit id="HDN_UnusedImportStatement_Title">
        <source>Unused import statement</source>
        <target state="translated">未使用的匯入陳述式</target>
        <note />
      </trans-unit>
      <trans-unit id="ERR_ConstantStringTooLong">
        <source>Length of String constant exceeds current memory limit.  Try splitting the string into multiple constants.</source>
        <target state="translated">字串常數的長度超過目前的記憶體限制。請嘗試將字串分割成多個常數。</target>
        <note />
      </trans-unit>
      <trans-unit id="ERR_LanguageVersion">
        <source>Visual Basic {0} does not support {1}.</source>
        <target state="translated">Visual Basic {0} 不支援 {1}。</target>
        <note />
      </trans-unit>
      <trans-unit id="ERR_BadPdbData">
        <source>Error reading debug information for '{0}'</source>
        <target state="translated">讀取 '{0}' 的偵錯資訊時發生錯誤</target>
        <note />
      </trans-unit>
      <trans-unit id="FEATURE_ArrayLiterals">
        <source>array literal expressions</source>
        <target state="translated">陣列常值運算式</target>
        <note />
      </trans-unit>
      <trans-unit id="FEATURE_AsyncExpressions">
        <source>async methods or lambdas</source>
        <target state="translated">async 方法或 Lambda</target>
        <note />
      </trans-unit>
      <trans-unit id="FEATURE_AutoProperties">
        <source>auto-implemented properties</source>
        <target state="translated">自動實作的屬性</target>
        <note />
      </trans-unit>
      <trans-unit id="FEATURE_ReadonlyAutoProperties">
        <source>readonly auto-implemented properties</source>
        <target state="translated">自動實作的唯讀屬性</target>
        <note />
      </trans-unit>
      <trans-unit id="FEATURE_CoContraVariance">
        <source>variance</source>
        <target state="translated">變異數</target>
        <note />
      </trans-unit>
      <trans-unit id="FEATURE_CollectionInitializers">
        <source>collection initializers</source>
        <target state="translated">集合初始設定式</target>
        <note />
      </trans-unit>
      <trans-unit id="FEATURE_GlobalNamespace">
        <source>declaring a Global namespace</source>
        <target state="translated">宣告全域命名空間</target>
        <note />
      </trans-unit>
      <trans-unit id="FEATURE_Iterators">
        <source>iterators</source>
        <target state="translated">迭代器</target>
        <note />
      </trans-unit>
      <trans-unit id="FEATURE_LineContinuation">
        <source>implicit line continuation</source>
        <target state="translated">隱含行接續符號</target>
        <note />
      </trans-unit>
      <trans-unit id="FEATURE_StatementLambdas">
        <source>multi-line lambda expressions</source>
        <target state="translated">多行 Lambda 運算式</target>
        <note />
      </trans-unit>
      <trans-unit id="FEATURE_SubLambdas">
        <source>'Sub' lambda expressions</source>
        <target state="translated">'Sub' Lambda 運算式</target>
        <note />
      </trans-unit>
      <trans-unit id="FEATURE_NullPropagatingOperator">
        <source>null conditional operations</source>
        <target state="translated">null 條件運算</target>
        <note />
      </trans-unit>
      <trans-unit id="FEATURE_NameOfExpressions">
        <source>'nameof' expressions</source>
        <target state="translated">'nameof' 運算式</target>
        <note />
      </trans-unit>
      <trans-unit id="FEATURE_RegionsEverywhere">
        <source>region directives within method bodies or regions crossing boundaries of declaration blocks</source>
        <target state="translated">方法主體內的區域指示詞，或跨宣告區塊界限的區域</target>
        <note />
      </trans-unit>
      <trans-unit id="FEATURE_MultilineStringLiterals">
        <source>multiline string literals</source>
        <target state="translated">多行字串常值</target>
        <note />
      </trans-unit>
      <trans-unit id="FEATURE_CObjInAttributeArguments">
        <source>CObj in attribute arguments</source>
        <target state="translated">屬性引數中的 CObj</target>
        <note />
      </trans-unit>
      <trans-unit id="FEATURE_LineContinuationComments">
        <source>line continuation comments</source>
        <target state="translated">行接續符號註解</target>
        <note />
      </trans-unit>
      <trans-unit id="FEATURE_TypeOfIsNot">
        <source>TypeOf IsNot expression</source>
        <target state="translated">TypeOf IsNot 運算式</target>
        <note />
      </trans-unit>
      <trans-unit id="FEATURE_YearFirstDateLiterals">
        <source>year-first date literals</source>
        <target state="translated">以年起始的日期常值</target>
        <note />
      </trans-unit>
      <trans-unit id="FEATURE_WarningDirectives">
        <source>warning directives</source>
        <target state="translated">警告指示詞</target>
        <note />
      </trans-unit>
      <trans-unit id="FEATURE_PartialModules">
        <source>partial modules</source>
        <target state="translated">部分模組</target>
        <note />
      </trans-unit>
      <trans-unit id="FEATURE_PartialInterfaces">
        <source>partial interfaces</source>
        <target state="translated">部分介面</target>
        <note />
      </trans-unit>
      <trans-unit id="FEATURE_ImplementingReadonlyOrWriteonlyPropertyWithReadwrite">
        <source>implementing read-only or write-only property with read-write property</source>
        <target state="translated">實作唯讀或唯寫屬性以及讀寫屬性</target>
        <note />
      </trans-unit>
      <trans-unit id="FEATURE_DigitSeparators">
        <source>digit separators</source>
        <target state="translated">數字分隔符號</target>
        <note />
      </trans-unit>
      <trans-unit id="FEATURE_BinaryLiterals">
        <source>binary literals</source>
        <target state="translated">二進位常值</target>
        <note />
      </trans-unit>
      <trans-unit id="FEATURE_Tuples">
        <source>tuples</source>
        <target state="translated">元組</target>
        <note />
      </trans-unit>
      <trans-unit id="FEATURE_PrivateProtected">
        <source>Private Protected</source>
        <target state="translated">Private Protected</target>
        <note />
      </trans-unit>
      <trans-unit id="ERR_DebugEntryPointNotSourceMethodDefinition">
        <source>Debug entry point must be a definition of a method declared in the current compilation.</source>
        <target state="translated">偵錯進入點必須是目前編譯中所宣告方法的定義。</target>
        <note />
      </trans-unit>
      <trans-unit id="ERR_InvalidPathMap">
        <source>The pathmap option was incorrectly formatted.</source>
        <target state="translated">pathmap 選項格式不正確。</target>
        <note />
      </trans-unit>
      <trans-unit id="SyntaxTreeIsNotASubmission">
        <source>Syntax tree should be created from a submission.</source>
        <target state="translated">提交時就應該建立語法樹狀結構。</target>
        <note />
      </trans-unit>
      <trans-unit id="ERR_TooManyUserStrings">
        <source>Combined length of user strings used by the program exceeds allowed limit. Try to decrease use of string or XML literals.</source>
        <target state="translated">程式所使用的使用者字串加起來長度超過允許限制。請嘗試減少使用字串或 XML 常值。</target>
        <note />
      </trans-unit>
      <trans-unit id="ERR_PeWritingFailure">
        <source>An error occurred while writing the output file: {0}</source>
        <target state="translated">寫入輸出檔案時發生錯誤: {0}</target>
        <note />
      </trans-unit>
      <trans-unit id="ERR_OptionMustBeAbsolutePath">
        <source>Option '{0}' must be an absolute path.</source>
        <target state="translated">選項 '{0}' 必須是絕對路徑。</target>
        <note />
      </trans-unit>
      <trans-unit id="ERR_SourceLinkRequiresPdb">
        <source>/sourcelink switch is only supported when emitting PDB.</source>
        <target state="translated">只有在發出 PDB 時才支援 /sourcelink 參數。</target>
        <note />
      </trans-unit>
      <trans-unit id="ERR_TupleDuplicateElementName">
        <source>Tuple element names must be unique.</source>
        <target state="translated">元組元素名稱不得重複。</target>
        <note />
      </trans-unit>
      <trans-unit id="WRN_TupleLiteralNameMismatch">
        <source>The tuple element name '{0}' is ignored because a different name or no name is specified by the target type '{1}'.</source>
        <target state="translated">因為目標類型 '{1}' 指定了不同的名稱或未指定名稱，所以會忽略元組項目名稱 '{0}'。</target>
        <note />
      </trans-unit>
      <trans-unit id="WRN_TupleLiteralNameMismatch_Title">
        <source>The tuple element name is ignored because a different name or no name is specified by the assignment target.</source>
        <target state="translated">因為指派目標指定了不同的名稱或未指定名稱，所以會忽略元組項目名稱。</target>
        <note />
      </trans-unit>
      <trans-unit id="ERR_TupleReservedElementName">
        <source>Tuple element name '{0}' is only allowed at position {1}.</source>
        <target state="translated">只有位置 {1} 允許元組元素名稱 '{0}'。</target>
        <note />
      </trans-unit>
      <trans-unit id="ERR_TupleReservedElementNameAnyPosition">
        <source>Tuple element name '{0}' is disallowed at any position.</source>
        <target state="translated">任何位置都不允許元組元素名稱 '{0}'。</target>
        <note />
      </trans-unit>
      <trans-unit id="ERR_TupleTooFewElements">
        <source>Tuple must contain at least two elements.</source>
        <target state="translated">元組必須包含至少兩個項目。</target>
        <note />
      </trans-unit>
      <trans-unit id="ERR_TupleElementNamesAttributeMissing">
        <source>Cannot define a class or member that utilizes tuples because the compiler required type '{0}' cannot be found. Are you missing a reference?</source>
        <target state="translated">因為找不到編譯器所需的類型 '{0}'，所以無法定義利用元組的類別或成員。是否遺漏參考?</target>
        <note />
      </trans-unit>
      <trans-unit id="ERR_ExplicitTupleElementNamesAttribute">
        <source>Cannot reference 'System.Runtime.CompilerServices.TupleElementNamesAttribute' explicitly. Use the tuple syntax to define tuple names.</source>
        <target state="translated">無法明確參考 'System.Runtime.CompilerServices.TupleElementNamesAttribute'。請使用元組語法定義元組名稱。</target>
        <note />
      </trans-unit>
      <trans-unit id="ERR_RefReturningCallInExpressionTree">
        <source>An expression tree may not contain a call to a method or property that returns by reference.</source>
        <target state="translated">運算式樹狀架構不能包含依據參考所傳回的方法或屬性呼叫。</target>
        <note />
      </trans-unit>
      <trans-unit id="ERR_CannotEmbedWithoutPdb">
        <source>/embed switch is only supported when emitting a PDB.</source>
        <target state="translated">只有在發出 PDB 時才支援 /embed 參數。</target>
        <note />
      </trans-unit>
      <trans-unit id="ERR_InvalidInstrumentationKind">
        <source>Invalid instrumentation kind: {0}</source>
        <target state="translated">檢測設備種類無效: {0}</target>
        <note />
      </trans-unit>
      <trans-unit id="ERR_DocFileGen">
        <source>Error writing to XML documentation file: {0}</source>
        <target state="translated">寫入 XML 文件檔案時發生錯誤: {0}</target>
        <note />
      </trans-unit>
      <trans-unit id="ERR_BadAssemblyName">
        <source>Invalid assembly name: {0}</source>
        <target state="translated">組件名稱 {0} 無效</target>
        <note />
      </trans-unit>
      <trans-unit id="ERR_TypeForwardedToMultipleAssemblies">
        <source>Module '{0}' in assembly '{1}' is forwarding the type '{2}' to multiple assemblies: '{3}' and '{4}'.</source>
        <target state="translated">組件 '{1}' 中的模組 '{0}' 正在將類型 '{2}' 轉送給多個組件: '{3}' 及 '{4}'。</target>
        <note />
      </trans-unit>
      <trans-unit id="ERR_Merge_conflict_marker_encountered">
        <source>Merge conflict marker encountered</source>
        <target state="translated">偵測到合併衝突標記</target>
        <note />
      </trans-unit>
      <trans-unit id="ERR_NoRefOutWhenRefOnly">
        <source>Do not use refout when using refonly.</source>
        <target state="translated">使用 refonly 時，請勿使用 refout。</target>
        <note />
      </trans-unit>
      <trans-unit id="ERR_NoNetModuleOutputWhenRefOutOrRefOnly">
        <source>Cannot compile net modules when using /refout or /refonly.</source>
        <target state="translated">使用 /refout 或 /refonly 時無法編譯網路模組。</target>
        <note />
      </trans-unit>
      <trans-unit id="ERR_BadNonTrailingNamedArgument">
        <source>Named argument '{0}' is used out-of-position but is followed by an unnamed argument</source>
        <target state="translated">具名引數 '{0}' 未用在正確的位置，但後面接著未命名引數</target>
        <note />
      </trans-unit>
      <trans-unit id="ERR_BadDocumentationMode">
        <source>Provided documentation mode is unsupported or invalid: '{0}'.</source>
        <target state="translated">提供的文件模式不受支援或無效: '{0}'。</target>
        <note />
      </trans-unit>
      <trans-unit id="ERR_BadLanguageVersion">
        <source>Provided language version is unsupported or invalid: '{0}'.</source>
        <target state="translated">提供的語言版本不受支援或無效: '{0}'。</target>
        <note />
      </trans-unit>
      <trans-unit id="ERR_BadSourceCodeKind">
        <source>Provided source code kind is unsupported or invalid: '{0}'</source>
        <target state="translated">提供的原始程式碼類型不受支援或無效: '{0}'</target>
        <note />
      </trans-unit>
      <trans-unit id="ERR_TupleInferredNamesNotAvailable">
        <source>Tuple element name '{0}' is inferred. Please use language version {1} or greater to access an element by its inferred name.</source>
        <target state="translated">元組項目名稱 '{0}' 從推斷而來。請使用語言版本 {1} 或更新版本，依推斷名稱存取項目。</target>
        <note />
      </trans-unit>
      <trans-unit id="WRN_Experimental">
        <source>'{0}' is for evaluation purposes only and is subject to change or removal in future updates.</source>
        <target state="translated">'{0}' 僅供評估之用。後續更新時可能會有所變更或移除。</target>
        <note />
      </trans-unit>
      <trans-unit id="WRN_Experimental_Title">
        <source>Type is for evaluation purposes only and is subject to change or removal in future updates.</source>
        <target state="translated">類型僅供評估之用。後續更新時可能會有所變更或移除。</target>
        <note />
      </trans-unit>
      <trans-unit id="ERR_InvalidDebugInfo">
        <source>Unable to read debug information of method '{0}' (token 0x{1}) from assembly '{2}'</source>
        <target state="translated">無法從組件 '{2}' 讀取方法 '{0}' 的偵錯資訊 (權杖 0x{1})</target>
        <note />
      </trans-unit>
      <trans-unit id="IConversionExpressionIsNotVisualBasicConversion">
        <source>{0} is not a valid Visual Basic conversion expression</source>
        <target state="translated">{0} 不是有效的 Visual Basic 轉換運算式</target>
        <note />
      </trans-unit>
      <trans-unit id="IArgumentIsNotVisualBasicArgument">
        <source>{0} is not a valid Visual Basic argument</source>
        <target state="translated">{0} 不是有效的 Visual Basic 引數</target>
        <note />
      </trans-unit>
      <trans-unit id="FEATURE_LeadingDigitSeparator">
        <source>leading digit separator</source>
        <target state="translated">前置數字分隔符號</target>
        <note />
      </trans-unit>
      <trans-unit id="ERR_ValueTupleResolutionAmbiguous3">
        <source>Predefined type '{0}' is declared in multiple referenced assemblies: '{1}' and '{2}'</source>
        <target state="translated">在多個參考組件中宣告了預先定義的類型 '{0}': '{1}' 與 '{2}'</target>
        <note />
      </trans-unit>
      <trans-unit id="ICompoundAssignmentOperationIsNotVisualBasicCompoundAssignment">
        <source>{0} is not a valid Visual Basic compound assignment operation</source>
        <target state="translated">{0} 不是有效的 Visual Basic 複合指派作業</target>
        <note />
      </trans-unit>
      <trans-unit id="ERR_InvalidHashAlgorithmName">
        <source>Invalid hash algorithm name: '{0}'</source>
        <target state="translated">雜湊演算法名稱無效: '{0}'</target>
        <note />
      </trans-unit>
      <trans-unit id="FEATURE_InterpolatedStrings">
        <source>interpolated strings</source>
        <target state="translated">內插字串</target>
<<<<<<< HEAD
        <note />
      </trans-unit>
      <trans-unit id="FTL_InvalidInputFileName">
        <source>File name '{0}' is empty, contains invalid characters, has a drive specification without an absolute path, or is too long</source>
        <target state="new">File name '{0}' is empty, contains invalid characters, has a drive specification without an absolute path, or is too long</target>
=======
>>>>>>> 7aafab56
        <note />
      </trans-unit>
    </body>
  </file>
</xliff><|MERGE_RESOLUTION|>--- conflicted
+++ resolved
@@ -8390,7 +8390,7 @@
 -vbruntime:&lt;file&gt;                 Compile with the alternate Visual Basic
                                   runtime in &lt;file&gt;.
 </source>
-        <target state="translated">                  Visual Basic 編譯器選項
+        <target state="needs-review-translation">                  Visual Basic 編譯器選項
 
                                   - 輸出檔案 -
 /out:&lt;檔案&gt;                       指定輸出檔案名稱。
@@ -9079,14 +9079,11 @@
       <trans-unit id="FEATURE_InterpolatedStrings">
         <source>interpolated strings</source>
         <target state="translated">內插字串</target>
-<<<<<<< HEAD
         <note />
       </trans-unit>
       <trans-unit id="FTL_InvalidInputFileName">
         <source>File name '{0}' is empty, contains invalid characters, has a drive specification without an absolute path, or is too long</source>
         <target state="new">File name '{0}' is empty, contains invalid characters, has a drive specification without an absolute path, or is too long</target>
-=======
->>>>>>> 7aafab56
         <note />
       </trans-unit>
     </body>
