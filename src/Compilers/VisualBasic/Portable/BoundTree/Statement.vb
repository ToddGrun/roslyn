﻿' Copyright (c) Microsoft.  All Rights Reserved.  Licensedf under the Apache License, Version 2.0.  See License.txt in the project root for license information.

Imports System.Collections.Immutable
Imports Microsoft.CodeAnalysis.Semantics
Imports Microsoft.CodeAnalysis.VisualBasic.Symbols

Namespace Microsoft.CodeAnalysis.VisualBasic

    Partial Friend Class BoundStatement
        Implements IOperation

        Private ReadOnly Property IOperation_Kind As OperationKind Implements IOperation.Kind
            Get
                Return Me.StatementKind()
            End Get
        End Property

        Private ReadOnly Property IOperation_IsInvalid As Boolean Implements IOperation.IsInvalid
            Get
                Return Me.HasErrors
            End Get
        End Property

        Private ReadOnly Property IOperation_Syntax As SyntaxNode Implements IOperation.Syntax
            Get
                Return Me.Syntax
            End Get
        End Property

        Private ReadOnly Property IOperation_Type As ITypeSymbol Implements IOperation.Type
            Get
                Return Nothing
            End Get
        End Property

        Private ReadOnly Property IOperation_ConstantValue As [Optional](Of Object) Implements IOperation.ConstantValue
            Get
                Return New [Optional](Of Object)()
            End Get
        End Property

        Protected MustOverride Function StatementKind() As OperationKind

        Public MustOverride Overloads Sub Accept(visitor As OperationVisitor) Implements IOperation.Accept

        Public MustOverride Overloads Function Accept(Of TArgument, TResult)(visitor As OperationVisitor(Of TArgument, TResult), argument As TArgument) As TResult Implements IOperation.Accept
    End Class

    Partial Friend Class BoundIfStatement
        Implements IIfStatement

        Private ReadOnly Property IOperation_Condition As IOperation Implements IIfStatement.Condition
            Get
                Return Me.Condition
            End Get
        End Property

        Private ReadOnly Property IIfStatement_IfTrueStatement As IOperation Implements IIfStatement.IfTrueStatement
            Get
                Return Me.Consequence
            End Get
        End Property

        Private ReadOnly Property IIfStatement_IfFalseStatement As IOperation Implements IIfStatement.IfFalseStatement
            Get
                Return Me.AlternativeOpt
            End Get
        End Property

        Protected Overrides Function StatementKind() As OperationKind
            Return OperationKind.IfStatement
        End Function

        Public Overrides Sub Accept(visitor As OperationVisitor)
            visitor.VisitIfStatement(Me)
        End Sub

        Public Overrides Function Accept(Of TArgument, TResult)(visitor As OperationVisitor(Of TArgument, TResult), argument As TArgument) As TResult
            Return visitor.VisitIfStatement(Me, argument)
        End Function
    End Class

    Partial Friend Class BoundSelectStatement
        Implements ISwitchStatement

        Private Shared ReadOnly s_caseBlocksMappings As New System.Runtime.CompilerServices.ConditionalWeakTable(Of BoundSelectStatement, Object)

        Private ReadOnly Property ISwitchStatement_Cases As ImmutableArray(Of ISwitchCase) Implements ISwitchStatement.Cases
            Get
                Dim cases = s_caseBlocksMappings.GetValue(Me, Function(boundSelect)
                                                                  Return boundSelect.CaseBlocks.SelectAsArray(Function(boundCaseBlock)
                                                                                                                  Return DirectCast(New CaseBlock(boundCaseBlock), ISwitchCase)
                                                                                                              End Function)
                                                              End Function)
                Return DirectCast(cases, ImmutableArray(Of ISwitchCase))
            End Get
        End Property

        Private ReadOnly Property ISwitchStatement_Value As IOperation Implements ISwitchStatement.Value
            Get
                Return Me.ExpressionStatement.Expression
            End Get
        End Property

        Protected Overrides Function StatementKind() As OperationKind
            Return OperationKind.SwitchStatement
        End Function

        Public Overrides Sub Accept(visitor As OperationVisitor)
            visitor.VisitSwitchStatement(Me)
        End Sub

        Public Overrides Function Accept(Of TArgument, TResult)(visitor As OperationVisitor(Of TArgument, TResult), argument As TArgument) As TResult
            Return visitor.VisitSwitchStatement(Me, argument)
        End Function

        Private NotInheritable Class CaseBlock
            Implements ISwitchCase

            Private ReadOnly _clauses As ImmutableArray(Of ICaseClause)
            Private ReadOnly _body As ImmutableArray(Of IOperation)
            Private ReadOnly _isInvalid As Boolean
            Private ReadOnly _syntax As SyntaxNode

            Public Sub New(boundCaseBlock As BoundCaseBlock)
                ' `CaseElseClauseSyntax` is bound to `BoundCaseStatement` with an empty list of case clauses, 
                ' so we explicitly create an IOperation node for Case-Else clause to differentiate it from Case clause.
                Dim caseStatement = boundCaseBlock.CaseStatement
                If caseStatement.CaseClauses.IsEmpty AndAlso caseStatement.Syntax.Kind() = SyntaxKind.CaseElseStatement Then
                    _clauses = ImmutableArray.Create(Of ICaseClause)(New CaseElse(caseStatement))
                Else
                    _clauses = caseStatement.CaseClauses.As(Of ICaseClause)()
                End If

                _body = ImmutableArray.Create(Of IOperation)(boundCaseBlock.Body)
                _isInvalid = boundCaseBlock.HasErrors
                _syntax = boundCaseBlock.Syntax
            End Sub

            Public Sub Accept(visitor As OperationVisitor) Implements IOperation.Accept
                visitor.VisitSwitchCase(Me)
            End Sub

            Public Function Accept(Of TArgument, TResult)(visitor As OperationVisitor(Of TArgument, TResult), argument As TArgument) As TResult Implements IOperation.Accept
                Return visitor.VisitSwitchCase(Me, argument)
            End Function

            Public ReadOnly Property Body As ImmutableArray(Of IOperation) Implements ISwitchCase.Body
                Get
                    Return _body
                End Get
            End Property

            Public ReadOnly Property Clauses As ImmutableArray(Of ICaseClause) Implements ISwitchCase.Clauses
                Get
                    Return _clauses
                End Get
            End Property

            Public ReadOnly Property IsInvalid As Boolean Implements IOperation.IsInvalid
                Get
                    Return _isInvalid
                End Get
            End Property

            Public ReadOnly Property Kind As OperationKind Implements IOperation.Kind
                Get
                    Return OperationKind.SwitchCase
                End Get
            End Property

            Public ReadOnly Property Syntax As SyntaxNode Implements IOperation.Syntax
                Get
                    Return _syntax
                End Get
            End Property

            Private ReadOnly Property IOperation_Type As ITypeSymbol Implements IOperation.Type
                Get
                    Return Nothing
                End Get
            End Property

            Private ReadOnly Property IOperation_ConstantValue As [Optional](Of Object) Implements IOperation.ConstantValue
                Get
                    Return New [Optional](Of Object)()
                End Get
            End Property

            Private NotInheritable Class CaseElse
                Implements ISingleValueCaseClause

                Private ReadOnly _boundCaseStatement As BoundCaseStatement

                Public Sub New(boundCaseStatement As BoundCaseStatement)
                    _boundCaseStatement = boundCaseStatement
                End Sub

                Public Sub Accept(visitor As OperationVisitor) Implements IOperation.Accept
                    visitor.VisitSingleValueCaseClause(Me)
                End Sub

                Public Function Accept(Of TArgument, TResult)(visitor As OperationVisitor(Of TArgument, TResult), argument As TArgument) As TResult Implements IOperation.Accept
                    Return visitor.VisitSingleValueCaseClause(Me, argument)
                End Function

                Public ReadOnly Property Equality As BinaryOperationKind Implements ISingleValueCaseClause.Equality
                    Get
                        Return BinaryOperationKind.None
                    End Get
                End Property

                Public ReadOnly Property Value As IOperation Implements ISingleValueCaseClause.Value
                    Get
                        Return Nothing
                    End Get
                End Property

                Public ReadOnly Property IsInvalid As Boolean Implements IOperation.IsInvalid
                    Get
                        Return _boundCaseStatement.HasErrors
                    End Get
                End Property

                Public ReadOnly Property Kind As OperationKind Implements IOperation.Kind
                    Get
                        Return OperationKind.SingleValueCaseClause
                    End Get
                End Property

                Public ReadOnly Property Syntax As SyntaxNode Implements IOperation.Syntax
                    Get
                        Return _boundCaseStatement.Syntax
                    End Get
                End Property

                Private ReadOnly Property ICaseClause_CaseKind As CaseKind Implements ICaseClause.CaseKind
                    Get
                        Return CaseKind.Default
                    End Get
                End Property

                Private ReadOnly Property IOperation_Type As ITypeSymbol Implements IOperation.Type
                    Get
                        Return Nothing
                    End Get
                End Property

                Private ReadOnly Property IOperation_ConstantValue As [Optional](Of Object) Implements IOperation.ConstantValue
                    Get
                        Return New [Optional](Of Object)()
                    End Get
                End Property
            End Class

        End Class
    End Class

    Partial Friend Class BoundCaseBlock
        Protected Overrides Function StatementKind() As OperationKind
            Return OperationKind.None
        End Function

        Public Overrides Sub Accept(visitor As OperationVisitor)
            visitor.VisitNoneOperation(Me)
        End Sub

        Public Overrides Function Accept(Of TArgument, TResult)(visitor As OperationVisitor(Of TArgument, TResult), argument As TArgument) As TResult
            Return visitor.VisitNoneOperation(Me, argument)
        End Function
    End Class

    Partial Friend Class BoundCaseClause
        Implements ICaseClause

        Private ReadOnly Property IOperation_IsInvalid As Boolean Implements IOperation.IsInvalid
            Get
                Return Me.HasErrors
            End Get
        End Property

        Private ReadOnly Property IOperation_Syntax As SyntaxNode Implements IOperation.Syntax
            Get
                Return Me.Syntax
            End Get
        End Property

        Protected MustOverride ReadOnly Property IOperation_Kind As OperationKind Implements IOperation.Kind

        Protected MustOverride ReadOnly Property ICaseClause_CaseKind As CaseKind Implements ICaseClause.CaseKind

        Public MustOverride Overloads Sub Accept(visitor As OperationVisitor) Implements IOperation.Accept

        Public MustOverride Overloads Function Accept(Of TArgument, TResult)(visitor As OperationVisitor(Of TArgument, TResult), argument As TArgument) As TResult Implements IOperation.Accept

        Private ReadOnly Property IType As ITypeSymbol Implements IOperation.Type
            Get
                Return Nothing
            End Get
        End Property

        Private ReadOnly Property IOperation_ConstantValue As [Optional](Of Object) Implements IOperation.ConstantValue
            Get
                Return New [Optional](Of Object)()
            End Get
        End Property
    End Class

    Partial Friend Class BoundSimpleCaseClause
        Implements ISingleValueCaseClause

        Private ReadOnly Property ISingleValueCaseClause_Equality As BinaryOperationKind Implements ISingleValueCaseClause.Equality
            Get
                ' Can lifted operators appear here, and if so what is their correct treatment?
                Dim caseValue As BoundExpression = DirectCast(Me.ISingleValueCaseClause_Value, BoundExpression)
                If caseValue IsNot Nothing Then
                    Select Case caseValue.Type.SpecialType
                        Case SpecialType.System_Int32, SpecialType.System_Int64, SpecialType.System_UInt32, SpecialType.System_UInt64, SpecialType.System_UInt16, SpecialType.System_Int16, SpecialType.System_SByte, SpecialType.System_Byte, SpecialType.System_Char
                            Return BinaryOperationKind.IntegerEquals

                        Case SpecialType.System_Boolean
                            Return BinaryOperationKind.BooleanEquals

                        Case SpecialType.System_String
                            Return BinaryOperationKind.StringEquals
                    End Select

                    If caseValue.Type.TypeKind = TypeKind.Enum Then
                        Return BinaryOperationKind.EnumEquals
                    End If
                End If

                Return BinaryOperationKind.Invalid
            End Get
        End Property

        Private ReadOnly Property ISingleValueCaseClause_Value As IOperation Implements ISingleValueCaseClause.Value
            Get
                If Me.ValueOpt IsNot Nothing Then
                    Return Me.ValueOpt
                End If

                If Me.ConditionOpt IsNot Nothing AndAlso Me.ConditionOpt.Kind = BoundKind.BinaryOperator Then
                    Dim value As BoundBinaryOperator = DirectCast(Me.ConditionOpt, BoundBinaryOperator)
                    If value.OperatorKind = BinaryOperatorKind.Equals Then
                        Return value.Right
                    End If
                End If

                Return Nothing
            End Get
        End Property

        Protected Overrides ReadOnly Property IOperation_Kind As OperationKind
            Get
                Return OperationKind.SingleValueCaseClause
            End Get
        End Property

        Protected Overrides ReadOnly Property ICaseClause_CaseKind As CaseKind
            Get
                Return CaseKind.SingleValue
            End Get
        End Property

        Public Overrides Sub Accept(visitor As OperationVisitor)
            visitor.VisitSingleValueCaseClause(Me)
        End Sub

        Public Overrides Function Accept(Of TArgument, TResult)(visitor As OperationVisitor(Of TArgument, TResult), argument As TArgument) As TResult
            Return visitor.VisitSingleValueCaseClause(Me, argument)
        End Function
    End Class

    Partial Friend Class BoundRangeCaseClause
        Implements IRangeCaseClause

        Private ReadOnly Property IRangeCaseClause_MaximumValue As IOperation Implements IRangeCaseClause.MaximumValue
            Get
                If Me.UpperBoundOpt IsNot Nothing Then
                    Return Me.UpperBoundOpt
                End If

                If Me.UpperBoundConditionOpt.Kind = BoundKind.BinaryOperator Then
                    Dim upperBound As BoundBinaryOperator = DirectCast(Me.UpperBoundConditionOpt, BoundBinaryOperator)
                    If upperBound.OperatorKind = BinaryOperatorKind.LessThanOrEqual Then
                        Return upperBound.Right
                    End If
                End If

                Return Nothing
            End Get
        End Property

        Private ReadOnly Property IRangeCaseClause_MinimumValue As IOperation Implements IRangeCaseClause.MinimumValue
            Get
                If Me.LowerBoundOpt IsNot Nothing Then
                    Return Me.LowerBoundOpt
                End If

                If Me.LowerBoundConditionOpt.Kind = BoundKind.BinaryOperator Then
                    Dim lowerBound As BoundBinaryOperator = DirectCast(Me.LowerBoundConditionOpt, BoundBinaryOperator)
                    If lowerBound.OperatorKind = BinaryOperatorKind.GreaterThanOrEqual Then
                        Return lowerBound.Right
                    End If
                End If

                Return Nothing
            End Get
        End Property

        Protected Overrides ReadOnly Property IOperation_Kind As OperationKind
            Get
                Return OperationKind.RangeCaseClause
            End Get
        End Property

        Protected Overrides ReadOnly Property ICaseClause_CaseKind As CaseKind
            Get
                Return CaseKind.Range
            End Get
        End Property

        Public Overrides Sub Accept(visitor As OperationVisitor)
            visitor.VisitRangeCaseClause(Me)
        End Sub

        Public Overrides Function Accept(Of TArgument, TResult)(visitor As OperationVisitor(Of TArgument, TResult), argument As TArgument) As TResult
            Return visitor.VisitRangeCaseClause(Me, argument)
        End Function
    End Class

    Partial Friend Class BoundRelationalCaseClause
        Implements IRelationalCaseClause

        Private ReadOnly Property IRelationalCaseClause_Relation As BinaryOperationKind Implements IRelationalCaseClause.Relation
            Get
                If Me.IRelationalCaseClause_Value IsNot Nothing Then
                    Return DeriveBinaryOperationKind(Me.OperatorKind, DirectCast(Me.IRelationalCaseClause_Value, BoundExpression))
                End If

                Return BinaryOperationKind.Invalid

            End Get
        End Property

        Private ReadOnly Property IRelationalCaseClause_Value As IOperation Implements IRelationalCaseClause.Value
            Get
                If Me.OperandOpt IsNot Nothing Then
                    Return Me.OperandOpt
                End If

                If Me.ConditionOpt IsNot Nothing AndAlso Me.ConditionOpt.Kind = BoundKind.BinaryOperator Then
                    Return DirectCast(Me.ConditionOpt, BoundBinaryOperator).Right
                End If

                Return Nothing
            End Get
        End Property

        Protected Overrides ReadOnly Property IOperation_Kind As OperationKind
            Get
                Return OperationKind.RelationalCaseClause
            End Get
        End Property

        Protected Overrides ReadOnly Property ICaseClause_CaseKind As CaseKind
            Get
                Return CaseKind.Relational
            End Get
        End Property

        Public Overrides Sub Accept(visitor As OperationVisitor)
            visitor.VisitRelationalCaseClause(Me)
        End Sub

        Public Overrides Function Accept(Of TArgument, TResult)(visitor As OperationVisitor(Of TArgument, TResult), argument As TArgument) As TResult
            Return visitor.VisitRelationalCaseClause(Me, argument)
        End Function
    End Class

    Partial Friend Class BoundCaseStatement

        ' Cases are found by going through ISwitch, so the VB Case statement is orphaned.
        Protected Overrides Function StatementKind() As OperationKind
            Return OperationKind.None
        End Function

        Public Overrides Sub Accept(visitor As OperationVisitor)
            visitor.VisitNoneOperation(Me)
        End Sub

        Public Overrides Function Accept(Of TArgument, TResult)(visitor As OperationVisitor(Of TArgument, TResult), argument As TArgument) As TResult
            Return visitor.VisitNoneOperation(Me, argument)
        End Function
    End Class

    Partial Friend Class BoundDoLoopStatement
        Implements IWhileUntilLoopStatement

        Private ReadOnly Property IForWhileUntilLoopStatement_Condition As IOperation Implements IForWhileUntilLoopStatement.Condition
            Get
                Return Me.ConditionOpt
            End Get
        End Property

        Private ReadOnly Property ILoopStatement_Body As IOperation Implements ILoopStatement.Body
            Get
                Return Me.Body
            End Get
        End Property

        Private ReadOnly Property ILoopStatement_LoopKind As LoopKind Implements ILoopStatement.LoopKind
            Get
                Return LoopKind.WhileUntil
            End Get
        End Property

        Private ReadOnly Property IWhileUntilLoopStatement_IsTopTest As Boolean Implements IWhileUntilLoopStatement.IsTopTest
            Get
                Return Me.ConditionIsTop
            End Get
        End Property

        Private ReadOnly Property IWhileUntilLoopStatement_IsWhile As Boolean Implements IWhileUntilLoopStatement.IsWhile
            Get
                Return Not Me.ConditionIsUntil
            End Get
        End Property

        Protected Overrides Function StatementKind() As OperationKind
            Return OperationKind.LoopStatement
        End Function

        Public Overrides Sub Accept(visitor As OperationVisitor)
            visitor.VisitWhileUntilLoopStatement(Me)
        End Sub

        Public Overrides Function Accept(Of TArgument, TResult)(visitor As OperationVisitor(Of TArgument, TResult), argument As TArgument) As TResult
            Return visitor.VisitWhileUntilLoopStatement(Me, argument)
        End Function
    End Class

    Partial Friend Class BoundForToStatement
        Implements IForLoopStatement

        Private Shared ReadOnly s_loopBottomMappings As New System.Runtime.CompilerServices.ConditionalWeakTable(Of BoundForToStatement, Object)

        Private ReadOnly Property IForLoopStatement_AtLoopBottom As ImmutableArray(Of IOperation) Implements IForLoopStatement.AtLoopBottom
            Get
                Dim result = s_loopBottomMappings.GetValue(
                    Me,
                    Function(BoundFor)
                        Dim statements As ArrayBuilder(Of IOperation) = ArrayBuilder(Of IOperation).GetInstance()
                        Dim operators As BoundForToUserDefinedOperators = BoundFor.OperatorsOpt
                        If operators IsNot Nothing Then
                            ' Use the operator methods. Figure out the precise rules first.
                        Else
                            Dim controlReference As IOperation = BoundFor.ControlVariable
                            If controlReference IsNot Nothing Then

                                ' ControlVariable += StepValue

                                Dim controlType As TypeSymbol = BoundFor.ControlVariable.Type

                                Dim stepValue As BoundExpression = BoundFor.StepValue
                                If stepValue Is Nothing Then
                                    stepValue = New BoundLiteral(Nothing, Semantics.Expression.SynthesizeNumeric(controlType, 1), controlType)
                                End If

                                Dim stepOperand As IOperation = If(stepValue.IsConstant, DirectCast(stepValue, IOperation), New Temporary(SyntheticLocalKind.ForLoopStepValue, BoundFor, stepValue))
                                statements.Add(OperationFactory.CreateCompoundAssignmentExpressionStatement(controlReference, stepOperand, Semantics.Expression.DeriveAdditionKind(controlType), Nothing, stepValue.Syntax))
                            End If
                        End If

                        Return statements.ToImmutableAndFree()
                    End Function)

                Return DirectCast(result, ImmutableArray(Of IOperation))
            End Get
        End Property

        Private Shared ReadOnly s_loopTopMappings As New System.Runtime.CompilerServices.ConditionalWeakTable(Of BoundForToStatement, Object)

        Private ReadOnly Property IForLoopStatement_Before As ImmutableArray(Of IOperation) Implements IForLoopStatement.Before
            Get
                Dim result = s_loopTopMappings.GetValue(
                    Me,
                    Function(BoundFor)
                        Dim statements As ArrayBuilder(Of IOperation) = ArrayBuilder(Of IOperation).GetInstance()

                        ' ControlVariable = InitialValue
                        Dim controlReference As IOperation = BoundFor.ControlVariable
                        If controlReference IsNot Nothing Then
                            statements.Add(OperationFactory.CreateAssignmentExpressionStatement(controlReference, BoundFor.InitialValue, BoundFor.InitialValue.Syntax))
                        End If

                        ' T0 = LimitValue
                        If Not Me.LimitValue.IsConstant Then
                            statements.Add(OperationFactory.CreateAssignmentExpressionStatement(New Temporary(SyntheticLocalKind.ForLoopLimitValue, BoundFor, BoundFor.LimitValue), BoundFor.LimitValue, BoundFor.LimitValue.Syntax))
                        End If

                        ' T1 = StepValue
                        If BoundFor.StepValue IsNot Nothing AndAlso Not BoundFor.StepValue.IsConstant Then
                            statements.Add(OperationFactory.CreateAssignmentExpressionStatement(New Temporary(SyntheticLocalKind.ForLoopStepValue, BoundFor, BoundFor.StepValue), BoundFor.StepValue, BoundFor.StepValue.Syntax))
                        End If

                        Return statements.ToImmutableAndFree()
                    End Function)

                Return DirectCast(result, ImmutableArray(Of IOperation))
            End Get
        End Property

        Private ReadOnly Property IForLoopStatement_Locals As ImmutableArray(Of ILocalSymbol) Implements IForLoopStatement.Locals
            Get
                Return ImmutableArray(Of ILocalSymbol).Empty
            End Get
        End Property

        Private Shared ReadOnly s_loopConditionMappings As New System.Runtime.CompilerServices.ConditionalWeakTable(Of BoundForToStatement, IOperation)

        Private ReadOnly Property IForWhileUntilLoopStatment_Condition As IOperation Implements IForWhileUntilLoopStatement.Condition
            Get
                Return s_loopConditionMappings.GetValue(
                    Me,
                    Function(BoundFor)
                        Dim limitValue As IOperation = If(BoundFor.LimitValue.IsConstant, DirectCast(BoundFor.LimitValue, IOperation), New Temporary(SyntheticLocalKind.ForLoopLimitValue, BoundFor, BoundFor.LimitValue))
                        Dim controlVariable As BoundExpression = BoundFor.ControlVariable

                        ' controlVariable can be a BoundBadExpression in case of error
                        Dim booleanType As ITypeSymbol = controlVariable.ExpressionSymbol?.DeclaringCompilation.GetSpecialType(SpecialType.System_Boolean)

                        Dim operators As BoundForToUserDefinedOperators = Me.OperatorsOpt
                        If operators IsNot Nothing Then
                            ' Use the operator methods. Figure out the precise rules first.
                            Return Nothing
                        Else
                            If BoundFor.StepValue Is Nothing OrElse (BoundFor.StepValue.IsConstant AndAlso BoundFor.StepValue.ConstantValueOpt IsNot Nothing) Then
                                ' Either ControlVariable <= LimitValue or ControlVariable >= LimitValue, depending on whether the step value is negative.

                                Dim relationalCode As BinaryOperationKind = DeriveBinaryOperationKind(If(BoundFor.StepValue IsNot Nothing AndAlso BoundFor.StepValue.ConstantValueOpt.IsNegativeNumeric, BinaryOperatorKind.GreaterThanOrEqual, BinaryOperatorKind.LessThanOrEqual), controlVariable)
                                Return OperationFactory.CreateBinaryOperatorExpression(relationalCode, controlVariable, limitValue, booleanType, limitValue.Syntax)
                            Else
                                ' If(StepValue >= 0, ControlVariable <= LimitValue, ControlVariable >= LimitValue)

                                Dim stepValue As IOperation = New Temporary(SyntheticLocalKind.ForLoopStepValue, BoundFor, BoundFor.StepValue)
                                Dim stepRelationalCode As BinaryOperationKind = DeriveBinaryOperationKind(BinaryOperatorKind.GreaterThanOrEqual, BoundFor.StepValue)
                                Dim stepCondition As IOperation = OperationFactory.CreateBinaryOperatorExpression(stepRelationalCode,
                                                                             stepValue,
                                                                             OperationFactory.CreateLiteralExpression(Semantics.Expression.SynthesizeNumeric(stepValue.Type, 0), BoundFor.StepValue.Type, BoundFor.StepValue.Syntax),
                                                                             booleanType,
                                                                             BoundFor.StepValue.Syntax)

                                Dim positiveStepRelationalCode As BinaryOperationKind = DeriveBinaryOperationKind(BinaryOperatorKind.LessThanOrEqual, controlVariable)
                                Dim positiveStepCondition As IOperation = OperationFactory.CreateBinaryOperatorExpression(positiveStepRelationalCode, controlVariable, limitValue, booleanType, limitValue.Syntax)

                                Dim negativeStepRelationalCode As BinaryOperationKind = DeriveBinaryOperationKind(BinaryOperatorKind.GreaterThanOrEqual, controlVariable)
                                Dim negativeStepCondition As IOperation = OperationFactory.CreateBinaryOperatorExpression(negativeStepRelationalCode, controlVariable, limitValue, booleanType, limitValue.Syntax)

                                Return OperationFactory.CreateConditionalChoiceExpression(stepCondition, positiveStepCondition, negativeStepCondition, booleanType, limitValue.Syntax)
                            End If
                        End If
                    End Function)
            End Get
        End Property

        Private ReadOnly Property ILoopStatement_Body As IOperation Implements ILoopStatement.Body
            Get
                Return Me.Body
            End Get
        End Property

        Private ReadOnly Property ILoopStatement_LoopKind As LoopKind Implements ILoopStatement.LoopKind
            Get
                Return LoopKind.For
            End Get
        End Property

        Protected Overrides Function StatementKind() As OperationKind
            Return OperationKind.LoopStatement
        End Function

        Public Overrides Sub Accept(visitor As OperationVisitor)
            visitor.VisitForLoopStatement(Me)
        End Sub

        Public Overrides Function Accept(Of TArgument, TResult)(visitor As OperationVisitor(Of TArgument, TResult), argument As TArgument) As TResult
            Return visitor.VisitForLoopStatement(Me, argument)
        End Function

        Private NotInheritable Class Temporary
            Implements ISyntheticLocalReferenceExpression

            Private _temporaryKind As SyntheticLocalKind
            Private _containingStatement As IOperation
            Private _capturedValue As IOperation

            Public Sub New(temporaryKind As SyntheticLocalKind, containingStatement As IOperation, capturedValue As IOperation)
                Me._temporaryKind = temporaryKind
                Me._containingStatement = containingStatement
                Me._capturedValue = capturedValue
            End Sub

            Public Sub Accept(visitor As OperationVisitor) Implements IOperation.Accept
                visitor.VisitSyntheticLocalReferenceExpression(Me)
            End Sub

            Public Function Accept(Of TArgument, TResult)(visitor As OperationVisitor(Of TArgument, TResult), argument As TArgument) As TResult Implements IOperation.Accept
                Return visitor.VisitSyntheticLocalReferenceExpression(Me, argument)
            End Function

            Public ReadOnly Property ConstantValue As [Optional](Of Object) Implements IOperation.ConstantValue
                Get
                    Return New [Optional](Of Object)()
                End Get
            End Property

            Public ReadOnly Property Kind As OperationKind Implements IOperation.Kind
                Get
                    Return OperationKind.SyntheticLocalReferenceExpression
                End Get
            End Property

            Public ReadOnly Property IsInvalid As Boolean Implements IOperation.IsInvalid
                Get
                    Return False
                End Get
            End Property

            Public ReadOnly Property Type As ITypeSymbol Implements IOperation.Type
                Get
                    Return Me._capturedValue.Type
                End Get
            End Property

            Public ReadOnly Property Syntax As SyntaxNode Implements IOperation.Syntax
                Get
                    Return Me._capturedValue.Syntax
                End Get
            End Property

            Public ReadOnly Property ContainingStatement As IOperation Implements ISyntheticLocalReferenceExpression.ContainingStatement
                Get
                    Return Me._containingStatement
                End Get
            End Property

            Public ReadOnly Property SyntheticLocalKind As SyntheticLocalKind Implements ISyntheticLocalReferenceExpression.SyntheticLocalKind
                Get
                    Return Me._temporaryKind
                End Get
            End Property
        End Class
    End Class

    Partial Friend Class BoundForEachStatement
        Implements IForEachLoopStatement

        Private ReadOnly Property IForEachLoopStatement_IterationVariable As ILocalSymbol Implements IForEachLoopStatement.IterationVariable
            Get
                Dim controlReference As ILocalReferenceExpression = TryCast(Me.ControlVariable, ILocalReferenceExpression)
                If controlReference IsNot Nothing Then
                    Return controlReference.Local
                End If

                Return Nothing
            End Get
        End Property

        Private ReadOnly Property ILoopStatement_LoopKind As LoopKind Implements ILoopStatement.LoopKind
            Get
                Return LoopKind.ForEach
            End Get
        End Property

        Private ReadOnly Property IForEachLoopStatement_Collection As IOperation Implements IForEachLoopStatement.Collection
            Get
                Return Me.Collection
            End Get
        End Property

        Private ReadOnly Property ILoopStatement_Body As IOperation Implements ILoopStatement.Body
            Get
                Return Me.Body
            End Get
        End Property

        Protected Overrides Function StatementKind() As OperationKind
            Return OperationKind.LoopStatement
        End Function

        Public Overrides Sub Accept(visitor As OperationVisitor)
            visitor.VisitForEachLoopStatement(Me)
        End Sub

        Public Overrides Function Accept(Of TArgument, TResult)(visitor As OperationVisitor(Of TArgument, TResult), argument As TArgument) As TResult
            Return visitor.VisitForEachLoopStatement(Me, argument)
        End Function
    End Class

    Partial Friend Class BoundTryStatement
        Implements ITryStatement

        Private ReadOnly Property ITryStatement_Body As IBlockStatement Implements ITryStatement.Body
            Get
                Return Me.TryBlock
            End Get
        End Property

        Private ReadOnly Property ITryStatement_Catches As ImmutableArray(Of ICatchClause) Implements ITryStatement.Catches
            Get
                Return Me.CatchBlocks.As(Of ICatchClause)()
            End Get
        End Property

        Private ReadOnly Property ITryStatement_FinallyHandler As IBlockStatement Implements ITryStatement.FinallyHandler
            Get
                Return Me.FinallyBlockOpt
            End Get
        End Property

        Protected Overrides Function StatementKind() As OperationKind
            Return OperationKind.TryStatement
        End Function

        Public Overrides Sub Accept(visitor As OperationVisitor)
            visitor.VisitTryStatement(Me)
        End Sub

        Public Overrides Function Accept(Of TArgument, TResult)(visitor As OperationVisitor(Of TArgument, TResult), argument As TArgument) As TResult
            Return visitor.VisitTryStatement(Me, argument)
        End Function
    End Class

    Partial Friend Class BoundCatchBlock
        Implements ICatchClause

        Private ReadOnly Property ICatchClause_CaughtType As ITypeSymbol Implements ICatchClause.CaughtType
            Get
                If Me.ExceptionSourceOpt IsNot Nothing Then
                    Return Me.ExceptionSourceOpt.Type
                End If

                ' Ideally return System.Exception here is best, but without being able to get to a Compilation object, that's difficult.
                Return Nothing
            End Get
        End Property

        Private ReadOnly Property ICatchClause_Filter As IOperation Implements ICatchClause.Filter
            Get
                Return Me.ExceptionFilterOpt
            End Get
        End Property

        Private ReadOnly Property ICatchClause_Handler As IBlockStatement Implements ICatchClause.Handler
            Get
                Return Me.Body
            End Get
        End Property

        Private ReadOnly Property ICatchClause_ExceptionLocal As ILocalSymbol Implements ICatchClause.ExceptionLocal
            Get
                Return Me.LocalOpt
            End Get
        End Property

        Private ReadOnly Property IOperation_Kind As OperationKind Implements IOperation.Kind
            Get
                Return OperationKind.CatchClause
            End Get
        End Property

        Private ReadOnly Property IOperation_IsInvalid As Boolean Implements IOperation.IsInvalid
            Get
                Return Me.HasErrors
            End Get
        End Property

        Private ReadOnly Property IOperation_Syntax As SyntaxNode Implements IOperation.Syntax
            Get
                Return Me.Syntax
            End Get
        End Property

        Private ReadOnly Property IOperation_Type As ITypeSymbol Implements IOperation.Type
            Get
                Return Nothing
            End Get
        End Property

        Private ReadOnly Property IOperation_ConstantValue As [Optional](Of Object) Implements IOperation.ConstantValue
            Get
                Return New [Optional](Of Object)()
            End Get
        End Property

        Public Overloads Sub Accept(visitor As OperationVisitor) Implements IOperation.Accept
            visitor.VisitCatchClause(Me)
        End Sub

        Public Overloads Function Accept(Of TArgument, TResult)(visitor As OperationVisitor(Of TArgument, TResult), argument As TArgument) As TResult Implements IOperation.Accept
            Return visitor.VisitCatchClause(Me, argument)
        End Function
    End Class

    Partial Friend Class BoundBlock
        Implements IBlockStatement

        Private Shared ReadOnly s_blockStatementsMappings As New System.Runtime.CompilerServices.ConditionalWeakTable(Of BoundBlock, Object)

        Private ReadOnly Property IBlockStatement_Locals As ImmutableArray(Of ILocalSymbol) Implements IBlockStatement.Locals
            Get
                Return Me.Locals.As(Of ILocalSymbol)()
            End Get
        End Property

        Private ReadOnly Property IBlockStatement_Statements As ImmutableArray(Of IOperation) Implements IBlockStatement.Statements
            Get
                ' This is to filter out operations of kind None.
                Dim statements = s_blockStatementsMappings.GetValue(Me, Function(boundBlock)
                                                                            Return boundBlock.Statements.As(Of IOperation).WhereAsArray(Function(statement)
                                                                                                                                            Return statement.Kind <> OperationKind.None
                                                                                                                                        End Function)
                                                                        End Function)
                Return DirectCast(statements, ImmutableArray(Of IOperation))
            End Get
        End Property

        Protected Overrides Function StatementKind() As OperationKind
            Return OperationKind.BlockStatement
        End Function

        Public Overrides Sub Accept(visitor As OperationVisitor)
            visitor.VisitBlockStatement(Me)
        End Sub

        Public Overrides Function Accept(Of TArgument, TResult)(visitor As OperationVisitor(Of TArgument, TResult), argument As TArgument) As TResult
            Return visitor.VisitBlockStatement(Me, argument)
        End Function
    End Class

    Partial Friend Class BoundBadStatement
        Implements IInvalidStatement

        Public ReadOnly Property Children As ImmutableArray(Of IOperation) Implements IInvalidStatement.Children
            Get
                Dim builder As ArrayBuilder(Of IOperation) = ArrayBuilder(Of IOperation).GetInstance(Me.ChildBoundNodes.Length)
                For Each childNode In Me.ChildBoundNodes
                    Dim operation = TryCast(childNode, IOperation)
                    If operation IsNot Nothing Then
                        builder.Add(operation)
                    End If
                Next

                Return builder.ToImmutableAndFree()
            End Get
        End Property

        Protected Overrides Function StatementKind() As OperationKind
            Return OperationKind.InvalidStatement
        End Function

        Public Overrides Sub Accept(visitor As OperationVisitor)
            visitor.VisitInvalidStatement(Me)
        End Sub

        Public Overrides Function Accept(Of TArgument, TResult)(visitor As OperationVisitor(Of TArgument, TResult), argument As TArgument) As TResult
            Return visitor.VisitInvalidStatement(Me, argument)
        End Function
    End Class

    Partial Friend Class BoundReturnStatement
        Implements IReturnStatement

        Private ReadOnly Property IReturnStatement_ReturnedValue As IOperation Implements IReturnStatement.ReturnedValue
            Get
                Return Me.ExpressionOpt
            End Get
        End Property

        Protected Overrides Function StatementKind() As OperationKind
            Return OperationKind.ReturnStatement
        End Function

        Public Overrides Sub Accept(visitor As OperationVisitor)
            visitor.VisitReturnStatement(Me)
        End Sub

        Public Overrides Function Accept(Of TArgument, TResult)(visitor As OperationVisitor(Of TArgument, TResult), argument As TArgument) As TResult
            Return visitor.VisitReturnStatement(Me, argument)
        End Function
    End Class

    Partial Friend Class BoundThrowStatement
        Implements IThrowStatement

        Private ReadOnly Property IThrowStatement_ThrownObject As IOperation Implements IThrowStatement.ThrownObject
            Get
                Return Me.ExpressionOpt
            End Get
        End Property

        Protected Overrides Function StatementKind() As OperationKind
            Return OperationKind.ThrowStatement
        End Function

        Public Overrides Sub Accept(visitor As OperationVisitor)
            visitor.VisitThrowStatement(Me)
        End Sub

        Public Overrides Function Accept(Of TArgument, TResult)(visitor As OperationVisitor(Of TArgument, TResult), argument As TArgument) As TResult
            Return visitor.VisitThrowStatement(Me, argument)
        End Function
    End Class

    Partial Friend Class BoundWhileStatement
        Implements IWhileUntilLoopStatement

        Private ReadOnly Property IForWhileUntilLoopStatement_Condition As IOperation Implements IForWhileUntilLoopStatement.Condition
            Get
                Return Me.Condition
            End Get
        End Property

        Private ReadOnly Property ILoopStatement_Body As IOperation Implements ILoopStatement.Body
            Get
                Return Me.Body
            End Get
        End Property

        Private ReadOnly Property ILoopStatement_LoopKind As LoopKind Implements ILoopStatement.LoopKind
            Get
                Return LoopKind.WhileUntil
            End Get
        End Property

        Private ReadOnly Property IWhileUntilLoopStatement_IsTopTest As Boolean Implements IWhileUntilLoopStatement.IsTopTest
            Get
                Return True
            End Get
        End Property

        Private ReadOnly Property IWhileUntilLoopStatement_IsWhile As Boolean Implements IWhileUntilLoopStatement.IsWhile
            Get
                Return True
            End Get
        End Property

        Protected Overrides Function StatementKind() As OperationKind
            Return OperationKind.LoopStatement
        End Function

        Public Overrides Sub Accept(visitor As OperationVisitor)
            visitor.VisitWhileUntilLoopStatement(Me)
        End Sub

        Public Overrides Function Accept(Of TArgument, TResult)(visitor As OperationVisitor(Of TArgument, TResult), argument As TArgument) As TResult
            Return visitor.VisitWhileUntilLoopStatement(Me, argument)
        End Function
    End Class

    Partial Friend Class BoundDimStatement
        Implements IVariableDeclarationStatement

        Private Shared ReadOnly s_variablesMappings As New System.Runtime.CompilerServices.ConditionalWeakTable(Of BoundDimStatement, Object)

        Private ReadOnly Property IVariableDeclarationStatement_Variables As ImmutableArray(Of IVariableDeclaration) Implements IVariableDeclarationStatement.Declarations
            Get
                Dim variables = s_variablesMappings.GetValue(Me, Function(dimStatement)
                                                                     Dim builder = ArrayBuilder(Of IVariableDeclaration).GetInstance()
                                                                     For Each base In dimStatement.LocalDeclarations
                                                                         If base.Kind = BoundKind.LocalDeclaration Then
                                                                             Dim declaration = DirectCast(base, BoundLocalDeclaration)
                                                                             builder.Add(OperationFactory.CreateVariableDeclaration(declaration.LocalSymbol, declaration.InitializerOpt, declaration.Syntax))
                                                                         ElseIf base.Kind = BoundKind.AsNewLocalDeclarations Then
                                                                             Dim asNewDeclarations = DirectCast(base, BoundAsNewLocalDeclarations)
<<<<<<< HEAD
                                                                             For Each asNewDeclaration In asNewDeclarations.LocalDeclarations
                                                                                 builder.Add(OperationFactory.CreateVariableDeclaration(asNewDeclaration.LocalSymbol, asNewDeclarations.Initializer, asNewDeclaration.Syntax))
                                                                             Next
=======
                                                                             Dim localSymbols = asNewDeclarations.LocalDeclarations.SelectAsArray(Of ILocalSymbol)(Function(declaration) declaration.LocalSymbol)
                                                                             builder.Add(New VariableDeclaration(localSymbols, asNewDeclarations.Initializer, asNewDeclarations.Syntax))
>>>>>>> 87982abc
                                                                         End If
                                                                     Next
                                                                     Return builder.ToImmutableAndFree()
                                                                 End Function
                                                               )
                Return DirectCast(variables, ImmutableArray(Of IVariableDeclaration))
            End Get
        End Property

        Protected Overrides Function StatementKind() As OperationKind
            Return OperationKind.VariableDeclarationStatement
        End Function

        Public Overrides Sub Accept(visitor As OperationVisitor)
            visitor.VisitVariableDeclarationStatement(Me)
        End Sub

        Public Overrides Function Accept(Of TArgument, TResult)(visitor As OperationVisitor(Of TArgument, TResult), argument As TArgument) As TResult
            Return visitor.VisitVariableDeclarationStatement(Me, argument)
        End Function
    End Class

    Partial Friend Class BoundYieldStatement
        Implements IReturnStatement
        Private ReadOnly Property IReturnStatement_ReturnedValue As IOperation Implements IReturnStatement.ReturnedValue
            Get
                Return Me.Expression
            End Get
        End Property

        Protected Overrides Function StatementKind() As OperationKind
            Return OperationKind.YieldReturnStatement
        End Function

        Public Overrides Sub Accept(visitor As OperationVisitor)
            visitor.VisitReturnStatement(Me)
        End Sub

        Public Overrides Function Accept(Of TArgument, TResult)(visitor As OperationVisitor(Of TArgument, TResult), argument As TArgument) As TResult
            Return visitor.VisitReturnStatement(Me, argument)
        End Function
    End Class

    Partial Friend Class BoundLabelStatement
        Implements ILabelStatement

        Private ReadOnly Property ILabelStatement_Label As ILabelSymbol Implements ILabelStatement.Label
            Get
                Return Me.Label
            End Get
        End Property

        Private ReadOnly Property ILabelStatement_LabeledStatement As IOperation Implements ILabelStatement.LabeledStatement
            Get
                ' The VB bound trees do not encode the statement to which the label is attached.
                Return Nothing
            End Get
        End Property

        Protected Overrides Function StatementKind() As OperationKind
            Return OperationKind.LabelStatement
        End Function

        Public Overrides Sub Accept(visitor As OperationVisitor)
            visitor.VisitLabelStatement(Me)
        End Sub

        Public Overrides Function Accept(Of TArgument, TResult)(visitor As OperationVisitor(Of TArgument, TResult), argument As TArgument) As TResult
            Return visitor.VisitLabelStatement(Me, argument)
        End Function
    End Class

    Partial Friend Class BoundGotoStatement
        Implements IBranchStatement

        Private ReadOnly Property IBranchStatement_Target As ILabelSymbol Implements IBranchStatement.Target
            Get
                Return Me.Label
            End Get
        End Property

        Private ReadOnly Property IBranchStatement_BranchKind As BranchKind Implements IBranchStatement.BranchKind
            Get
                Return BranchKind.GoTo
            End Get
        End Property

        Protected Overrides Function StatementKind() As OperationKind
            Return OperationKind.BranchStatement
        End Function

        Public Overrides Sub Accept(visitor As OperationVisitor)
            visitor.VisitBranchStatement(Me)
        End Sub

        Public Overrides Function Accept(Of TArgument, TResult)(visitor As OperationVisitor(Of TArgument, TResult), argument As TArgument) As TResult
            Return visitor.VisitBranchStatement(Me, argument)
        End Function
    End Class

    Partial Friend Class BoundContinueStatement
        Implements IBranchStatement

        Private ReadOnly Property IBranchStatement_Target As ILabelSymbol Implements IBranchStatement.Target
            Get
                Return Me.Label
            End Get
        End Property

        Private ReadOnly Property IBranchStatement_BranchKind As BranchKind Implements IBranchStatement.BranchKind
            Get
                Return BranchKind.Continue
            End Get
        End Property

        Protected Overrides Function StatementKind() As OperationKind
            Return OperationKind.BranchStatement
        End Function

        Public Overrides Sub Accept(visitor As OperationVisitor)
            visitor.VisitBranchStatement(Me)
        End Sub

        Public Overrides Function Accept(Of TArgument, TResult)(visitor As OperationVisitor(Of TArgument, TResult), argument As TArgument) As TResult
            Return visitor.VisitBranchStatement(Me, argument)
        End Function
    End Class

    Partial Friend Class BoundExitStatement
        Implements IBranchStatement

        Private ReadOnly Property IBranchStatement_Target As ILabelSymbol Implements IBranchStatement.Target
            Get
                Return Me.Label
            End Get
        End Property

        Private ReadOnly Property IBranchStatement_BranchKind As BranchKind Implements IBranchStatement.BranchKind
            Get
                Return BranchKind.Break
            End Get
        End Property

        Protected Overrides Function StatementKind() As OperationKind
            Return OperationKind.BranchStatement
        End Function

        Public Overrides Sub Accept(visitor As OperationVisitor)
            visitor.VisitBranchStatement(Me)
        End Sub

        Public Overrides Function Accept(Of TArgument, TResult)(visitor As OperationVisitor(Of TArgument, TResult), argument As TArgument) As TResult
            Return visitor.VisitBranchStatement(Me, argument)
        End Function
    End Class

    Partial Friend Class BoundSyncLockStatement
        Implements ILockStatement

        Private ReadOnly Property ILockStatement_LockedObject As IOperation Implements ILockStatement.LockedObject
            Get
                Return Me.LockExpression
            End Get
        End Property

        Private ReadOnly Property ILockStatement_Body As IOperation Implements ILockStatement.Body
            Get
                Return Me.Body
            End Get
        End Property

        Protected Overrides Function StatementKind() As OperationKind
            Return OperationKind.LockStatement
        End Function

        Public Overrides Sub Accept(visitor As OperationVisitor)
            visitor.VisitLockStatement(Me)
        End Sub

        Public Overrides Function Accept(Of TArgument, TResult)(visitor As OperationVisitor(Of TArgument, TResult), argument As TArgument) As TResult
            Return visitor.VisitLockStatement(Me, argument)
        End Function
    End Class

    Partial Friend Class BoundNoOpStatement
        Implements IEmptyStatement

        Protected Overrides Function StatementKind() As OperationKind
            Return OperationKind.EmptyStatement
        End Function

        Public Overrides Sub Accept(visitor As OperationVisitor)
            visitor.VisitEmptyStatement(Me)
        End Sub

        Public Overrides Function Accept(Of TArgument, TResult)(visitor As OperationVisitor(Of TArgument, TResult), argument As TArgument) As TResult
            Return visitor.VisitEmptyStatement(Me, argument)
        End Function
    End Class

    Partial Friend Class BoundSequencePoint
        Protected Overrides Function StatementKind() As OperationKind
            Return OperationKind.None
        End Function

        Public Overrides Sub Accept(visitor As OperationVisitor)
            visitor.VisitNoneOperation(Me)
        End Sub

        Public Overrides Function Accept(Of TArgument, TResult)(visitor As OperationVisitor(Of TArgument, TResult), argument As TArgument) As TResult
            Return visitor.VisitNoneOperation(Me, argument)
        End Function
    End Class

    Partial Friend Class BoundSequencePointWithSpan
        Protected Overrides Function StatementKind() As OperationKind
            Return OperationKind.None
        End Function

        Public Overrides Sub Accept(visitor As OperationVisitor)
            visitor.VisitNoneOperation(Me)
        End Sub

        Public Overrides Function Accept(Of TArgument, TResult)(visitor As OperationVisitor(Of TArgument, TResult), argument As TArgument) As TResult
            Return visitor.VisitNoneOperation(Me, argument)
        End Function
    End Class

    Partial Friend Class BoundStateMachineScope
        Protected Overrides Function StatementKind() As OperationKind
            Return OperationKind.None
        End Function

        Public Overrides Sub Accept(visitor As OperationVisitor)
            visitor.VisitNoneOperation(Me)
        End Sub

        Public Overrides Function Accept(Of TArgument, TResult)(visitor As OperationVisitor(Of TArgument, TResult), argument As TArgument) As TResult
            Return visitor.VisitNoneOperation(Me, argument)
        End Function
    End Class

    Partial Friend Class BoundStopStatement
        Implements IStopStatement

        Protected Overrides Function StatementKind() As OperationKind
            Return OperationKind.StopStatement
        End Function

        Public Overrides Sub Accept(visitor As OperationVisitor)
            visitor.VisitStopStatement(Me)
        End Sub

        Public Overrides Function Accept(Of TArgument, TResult)(visitor As OperationVisitor(Of TArgument, TResult), argument As TArgument) As TResult
            Return visitor.VisitStopStatement(Me, argument)
        End Function
    End Class

    Partial Friend Class BoundEndStatement
        Implements IEndStatement

        Protected Overrides Function StatementKind() As OperationKind
            Return OperationKind.EndStatement
        End Function

        Public Overrides Sub Accept(visitor As OperationVisitor)
            visitor.VisitEndStatement(Me)
        End Sub

        Public Overrides Function Accept(Of TArgument, TResult)(visitor As OperationVisitor(Of TArgument, TResult), argument As TArgument) As TResult
            Return visitor.VisitEndStatement(Me, argument)
        End Function
    End Class

    Partial Friend Class BoundWithStatement
        Implements IWithStatement

        Private ReadOnly Property IWithStatement_Body As IOperation Implements IWithStatement.Body
            Get
                Return Me.Body
            End Get
        End Property

        Private ReadOnly Property IWithStatement_Value As IOperation Implements IWithStatement.Value
            Get
                Return Me.OriginalExpression
            End Get
        End Property

        Protected Overrides Function StatementKind() As OperationKind
            Return OperationKind.WithStatement
        End Function

        Public Overrides Sub Accept(visitor As OperationVisitor)
            visitor.VisitWithStatement(Me)
        End Sub

        Public Overrides Function Accept(Of TArgument, TResult)(visitor As OperationVisitor(Of TArgument, TResult), argument As TArgument) As TResult
            Return visitor.VisitWithStatement(Me, argument)
        End Function
    End Class

    Partial Friend Class BoundUsingStatement
        Implements IUsingStatement

        Private ReadOnly Property IUsingStatement_Value As IOperation Implements IUsingStatement.Value
            Get
                Return Me.ResourceExpressionOpt
            End Get
        End Property

        Private Shared ReadOnly s_variablesMappings As New System.Runtime.CompilerServices.ConditionalWeakTable(Of BoundUsingStatement, Variables)

        Private ReadOnly Property IUsingStatement_Declaration As IVariableDeclarationStatement Implements IUsingStatement.Declaration
            Get
                Return s_variablesMappings.GetValue(
                    Me,
                    Function(BoundUsing)
                        Return New Variables(BoundUsing.ResourceList.As(Of IVariableDeclaration))
                    End Function)
            End Get
        End Property

        Private ReadOnly Property IUsingStatement_Body As IOperation Implements IUsingStatement.Body
            Get
                Return Me.Body
            End Get
        End Property

        Protected Overrides Function StatementKind() As OperationKind
            Return OperationKind.UsingStatement
        End Function

        Public Overrides Sub Accept(visitor As OperationVisitor)
            visitor.VisitUsingStatement(Me)
        End Sub

        Public Overrides Function Accept(Of TArgument, TResult)(visitor As OperationVisitor(Of TArgument, TResult), argument As TArgument) As TResult
            Return visitor.VisitUsingStatement(Me, argument)
        End Function

        Private NotInheritable Class Variables
            Implements IVariableDeclarationStatement

            Private ReadOnly _variables As ImmutableArray(Of IVariableDeclaration)

            Public Sub New(variables As ImmutableArray(Of IVariableDeclaration))
                _variables = variables
            End Sub

            Public Sub Accept(visitor As OperationVisitor) Implements IOperation.Accept
                visitor.VisitVariableDeclarationStatement(Me)
            End Sub

            Public Function Accept(Of TArgument, TResult)(visitor As OperationVisitor(Of TArgument, TResult), argument As TArgument) As TResult Implements IOperation.Accept
                Return visitor.VisitVariableDeclarationStatement(Me, argument)
            End Function

            Public ReadOnly Property Kind As OperationKind Implements IOperation.Kind
                Get
                    Return OperationKind.VariableDeclarationStatement
                End Get
            End Property

            Public ReadOnly Property IsInvalid As Boolean Implements IOperation.IsInvalid
                Get
                    Return False
                End Get
            End Property

            Public ReadOnly Property Syntax As SyntaxNode Implements IOperation.Syntax
                Get
                    Return Nothing
                End Get
            End Property

            Private ReadOnly Property IVariableDeclarationStatement_Variables As ImmutableArray(Of IVariableDeclaration) Implements IVariableDeclarationStatement.Declarations
                Get
                    Return _variables
                End Get
            End Property

            Private ReadOnly Property IOperation_Type As ITypeSymbol Implements IOperation.Type
                Get
                    Return Nothing
                End Get
            End Property

            Private ReadOnly Property IOperation_ConstantValue As [Optional](Of Object) Implements IOperation.ConstantValue
                Get
                    Return New [Optional](Of Object)()
                End Get
            End Property
        End Class
    End Class

    Partial Friend Class BoundExpressionStatement
        Implements IExpressionStatement

        Private ReadOnly Property IExpressionStatement_Expression As IOperation Implements IExpressionStatement.Expression
            Get
                Return Me.Expression
            End Get
        End Property

        Protected Overrides Function StatementKind() As OperationKind
            Return OperationKind.ExpressionStatement
        End Function

        Public Overrides Sub Accept(visitor As OperationVisitor)
            visitor.VisitExpressionStatement(Me)
        End Sub

        Public Overrides Function Accept(Of TArgument, TResult)(visitor As OperationVisitor(Of TArgument, TResult), argument As TArgument) As TResult
            Return visitor.VisitExpressionStatement(Me, argument)
        End Function
    End Class

    Partial Friend Class BoundAddRemoveHandlerStatement
        Implements IExpressionStatement

        Protected Shared ReadOnly s_expressionsMappings As New System.Runtime.CompilerServices.ConditionalWeakTable(Of BoundAddRemoveHandlerStatement, IEventAssignmentExpression)

        Protected Overrides Function StatementKind() As OperationKind
            Return OperationKind.ExpressionStatement
        End Function

        Protected MustOverride ReadOnly Property IExpressionStatement_Expression As IOperation Implements IExpressionStatement.Expression

        Public Overrides Sub Accept(visitor As OperationVisitor)
            visitor.VisitExpressionStatement(Me)
        End Sub

        Public Overrides Function Accept(Of TArgument, TResult)(visitor As OperationVisitor(Of TArgument, TResult), argument As TArgument) As TResult
            Return visitor.VisitExpressionStatement(Me, argument)
        End Function

        Protected NotInheritable Class EventAssignmentExpression
            Implements IEventAssignmentExpression

            Private ReadOnly _statement As BoundAddRemoveHandlerStatement
            Private ReadOnly _adds As Boolean

            Public Sub New(statement As BoundAddRemoveHandlerStatement, adds As Boolean)
                _statement = statement
                _adds = adds
            End Sub

            Public Sub Accept(visitor As OperationVisitor) Implements IOperation.Accept
                visitor.VisitEventAssignmentExpression(Me)
            End Sub

            Public Function Accept(Of TArgument, TResult)(visitor As OperationVisitor(Of TArgument, TResult), argument As TArgument) As TResult Implements IOperation.Accept
                Return visitor.VisitEventAssignmentExpression(Me, argument)
            End Function

            Public ReadOnly Property Adds As Boolean Implements IEventAssignmentExpression.Adds
                Get
                    Return _adds
                End Get
            End Property

            Public ReadOnly Property ConstantValue As [Optional](Of Object) Implements IOperation.ConstantValue
                Get
                    Return New [Optional](Of Object)()
                End Get
            End Property

            Public ReadOnly Property [Event] As IEventSymbol Implements IEventAssignmentExpression.Event
                Get
                    Dim eventAccess As BoundEventAccess = TryCast(_statement.EventAccess, BoundEventAccess)
                    If eventAccess IsNot Nothing Then
                        Return eventAccess.EventSymbol
                    End If

                    Return Nothing
                End Get
            End Property

            Public ReadOnly Property EventInstance As IOperation Implements IEventAssignmentExpression.EventInstance
                Get
                    If [Event] Is Nothing OrElse [Event].IsStatic Then
                        Return Nothing
                    End If

                    Dim eventAccess As BoundEventAccess = TryCast(_statement.EventAccess, BoundEventAccess)
                    If eventAccess IsNot Nothing Then
                        Return eventAccess.ReceiverOpt
                    End If

                    Return Nothing
                End Get
            End Property

            Public ReadOnly Property HandlerValue As IOperation Implements IEventAssignmentExpression.HandlerValue
                Get
                    Return _statement.Handler
                End Get
            End Property

            Public ReadOnly Property IsInvalid As Boolean Implements IOperation.IsInvalid
                Get
                    Return _statement.HasErrors
                End Get
            End Property

            Public ReadOnly Property Kind As OperationKind Implements IOperation.Kind
                Get
                    Return OperationKind.EventAssignmentExpression
                End Get
            End Property

            Public ReadOnly Property Type As ITypeSymbol Implements IOperation.Type
                Get
                    Return Nothing
                End Get
            End Property

            Public ReadOnly Property Syntax As SyntaxNode Implements IOperation.Syntax
                Get
                    Return _statement.Syntax
                End Get
            End Property
        End Class
    End Class

    Partial Friend Class BoundAddHandlerStatement

        Protected Overrides ReadOnly Property IExpressionStatement_Expression As IOperation
            Get
                Return s_expressionsMappings.GetValue(Me, Function(statement)
                                                              Return New EventAssignmentExpression(statement, True)
                                                          End Function)
            End Get
        End Property
    End Class

    Partial Friend Class BoundRemoveHandlerStatement

        Protected Overrides ReadOnly Property IExpressionStatement_Expression As IOperation
            Get
                Return s_expressionsMappings.GetValue(Me, Function(statement)
                                                              Return New EventAssignmentExpression(statement, False)
                                                          End Function)
            End Get
        End Property
    End Class

    Partial Friend Class BoundRedimStatement
        Protected Overrides Function StatementKind() As OperationKind
            Return OperationKind.None
        End Function

        Public Overrides Sub Accept(visitor As OperationVisitor)
            visitor.VisitNoneOperation(Me)
        End Sub

        Public Overrides Function Accept(Of TArgument, TResult)(visitor As OperationVisitor(Of TArgument, TResult), argument As TArgument) As TResult
            Return visitor.VisitNoneOperation(Me, argument)
        End Function
    End Class

    Partial Friend Class BoundRedimClause
        Protected Overrides Function StatementKind() As OperationKind
            Return OperationKind.None
        End Function

        Public Overrides Sub Accept(visitor As OperationVisitor)
            visitor.VisitNoneOperation(Me)
        End Sub

        Public Overrides Function Accept(Of TArgument, TResult)(visitor As OperationVisitor(Of TArgument, TResult), argument As TArgument) As TResult
            Return visitor.VisitNoneOperation(Me, argument)
        End Function
    End Class

    Partial Friend Class BoundEraseStatement
        Protected Overrides Function StatementKind() As OperationKind
            Return OperationKind.None
        End Function

        Public Overrides Sub Accept(visitor As OperationVisitor)
            visitor.VisitNoneOperation(Me)
        End Sub

        Public Overrides Function Accept(Of TArgument, TResult)(visitor As OperationVisitor(Of TArgument, TResult), argument As TArgument) As TResult
            Return visitor.VisitNoneOperation(Me, argument)
        End Function
    End Class

    Partial Friend Class BoundLocalDeclaration
        Protected Overrides Function StatementKind() As OperationKind
            Return OperationKind.None
        End Function

        Public Overrides Sub Accept(visitor As OperationVisitor)
            visitor.VisitNoneOperation(Me)
        End Sub

        Public Overrides Function Accept(Of TArgument, TResult)(visitor As OperationVisitor(Of TArgument, TResult), argument As TArgument) As TResult
            Return visitor.VisitNoneOperation(Me, argument)
        End Function
    End Class

    Partial Friend Class BoundAsNewLocalDeclarations
        Protected Overrides Function StatementKind() As OperationKind
            Return OperationKind.None
        End Function

        Public Overrides Sub Accept(visitor As OperationVisitor)
            visitor.VisitNoneOperation(Me)
        End Sub

        Public Overrides Function Accept(Of TArgument, TResult)(visitor As OperationVisitor(Of TArgument, TResult), argument As TArgument) As TResult
            Return visitor.VisitNoneOperation(Me, argument)
        End Function
    End Class

    Partial Friend Class BoundInitializer
        Protected Overrides Function StatementKind() As OperationKind
            Return OperationKind.None
        End Function

        Public Overrides Sub Accept(visitor As OperationVisitor)
            visitor.VisitNoneOperation(Me)
        End Sub

        Public Overrides Function Accept(Of TArgument, TResult)(visitor As OperationVisitor(Of TArgument, TResult), argument As TArgument) As TResult
            Return visitor.VisitNoneOperation(Me, argument)
        End Function
    End Class

    Partial Friend Class BoundConditionalGoto
        Protected Overrides Function StatementKind() As OperationKind
            Return OperationKind.None
        End Function

        Public Overrides Sub Accept(visitor As OperationVisitor)
            visitor.VisitNoneOperation(Me)
        End Sub

        Public Overrides Function Accept(Of TArgument, TResult)(visitor As OperationVisitor(Of TArgument, TResult), argument As TArgument) As TResult
            Return visitor.VisitNoneOperation(Me, argument)
        End Function
    End Class

    Partial Friend Class BoundStatementList
        Protected Overrides Function StatementKind() As OperationKind
            Return OperationKind.None
        End Function

        Public Overrides Sub Accept(visitor As OperationVisitor)
            visitor.VisitNoneOperation(Me)
        End Sub

        Public Overrides Function Accept(Of TArgument, TResult)(visitor As OperationVisitor(Of TArgument, TResult), argument As TArgument) As TResult
            Return visitor.VisitNoneOperation(Me, argument)
        End Function
    End Class

    Partial Friend Class BoundRaiseEventStatement
        Implements IExpressionStatement

        Public ReadOnly Property Expression As IOperation Implements IExpressionStatement.Expression
            Get
                Return Me.EventInvocation
            End Get
        End Property

        Protected Overrides Function StatementKind() As OperationKind
            Return OperationKind.ExpressionStatement
        End Function

        Public Overrides Sub Accept(visitor As OperationVisitor)
            visitor.VisitExpressionStatement(Me)
        End Sub

        Public Overrides Function Accept(Of TArgument, TResult)(visitor As OperationVisitor(Of TArgument, TResult), argument As TArgument) As TResult
            Return visitor.VisitExpressionStatement(Me, argument)
        End Function
    End Class

    Partial Friend Class BoundResumeStatement
        Protected Overrides Function StatementKind() As OperationKind
            Return OperationKind.None
        End Function

        Public Overrides Sub Accept(visitor As OperationVisitor)
            visitor.VisitNoneOperation(Me)
        End Sub

        Public Overrides Function Accept(Of TArgument, TResult)(visitor As OperationVisitor(Of TArgument, TResult), argument As TArgument) As TResult
            Return visitor.VisitNoneOperation(Me, argument)
        End Function
    End Class

    Partial Friend Class BoundOnErrorStatement
        Protected Overrides Function StatementKind() As OperationKind
            Return OperationKind.None
        End Function

        Public Overrides Sub Accept(visitor As OperationVisitor)
            visitor.VisitNoneOperation(Me)
        End Sub

        Public Overrides Function Accept(Of TArgument, TResult)(visitor As OperationVisitor(Of TArgument, TResult), argument As TArgument) As TResult
            Return visitor.VisitNoneOperation(Me, argument)
        End Function
    End Class

    Partial Friend Class BoundUnstructuredExceptionHandlingStatement
        Protected Overrides Function StatementKind() As OperationKind
            Return OperationKind.None
        End Function

        Public Overrides Sub Accept(visitor As OperationVisitor)
            visitor.VisitNoneOperation(Me)
        End Sub

        Public Overrides Function Accept(Of TArgument, TResult)(visitor As OperationVisitor(Of TArgument, TResult), argument As TArgument) As TResult
            Return visitor.VisitNoneOperation(Me, argument)
        End Function
    End Class

    Partial Friend Class BoundUnstructuredExceptionOnErrorSwitch
        Protected Overrides Function StatementKind() As OperationKind
            Return OperationKind.None
        End Function

        Public Overrides Sub Accept(visitor As OperationVisitor)
            visitor.VisitNoneOperation(Me)
        End Sub

        Public Overrides Function Accept(Of TArgument, TResult)(visitor As OperationVisitor(Of TArgument, TResult), argument As TArgument) As TResult
            Return visitor.VisitNoneOperation(Me, argument)
        End Function
    End Class

    Partial Friend Class BoundUnstructuredExceptionResumeSwitch
        Protected Overrides Function StatementKind() As OperationKind
            Return OperationKind.None
        End Function

        Public Overrides Sub Accept(visitor As OperationVisitor)
            visitor.VisitNoneOperation(Me)
        End Sub

        Public Overrides Function Accept(Of TArgument, TResult)(visitor As OperationVisitor(Of TArgument, TResult), argument As TArgument) As TResult
            Return visitor.VisitNoneOperation(Me, argument)
        End Function
    End Class
End Namespace<|MERGE_RESOLUTION|>--- conflicted
+++ resolved
@@ -1075,14 +1075,8 @@
                                                                              builder.Add(OperationFactory.CreateVariableDeclaration(declaration.LocalSymbol, declaration.InitializerOpt, declaration.Syntax))
                                                                          ElseIf base.Kind = BoundKind.AsNewLocalDeclarations Then
                                                                              Dim asNewDeclarations = DirectCast(base, BoundAsNewLocalDeclarations)
-<<<<<<< HEAD
-                                                                             For Each asNewDeclaration In asNewDeclarations.LocalDeclarations
-                                                                                 builder.Add(OperationFactory.CreateVariableDeclaration(asNewDeclaration.LocalSymbol, asNewDeclarations.Initializer, asNewDeclaration.Syntax))
-                                                                             Next
-=======
                                                                              Dim localSymbols = asNewDeclarations.LocalDeclarations.SelectAsArray(Of ILocalSymbol)(Function(declaration) declaration.LocalSymbol)
-                                                                             builder.Add(New VariableDeclaration(localSymbols, asNewDeclarations.Initializer, asNewDeclarations.Syntax))
->>>>>>> 87982abc
+                                                                             builder.Add(OperationFactory.CreateVariableDeclaration(localSymbols, asNewDeclarations.Initializer, asNewDeclarations.Syntax))
                                                                          End If
                                                                      Next
                                                                      Return builder.ToImmutableAndFree()
