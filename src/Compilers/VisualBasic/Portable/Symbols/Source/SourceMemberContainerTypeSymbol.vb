--- conflicted
+++ resolved
@@ -31,13 +31,13 @@
             [Public] = CUShort(Accessibility.Public)
             AccessibilityMask = &H7
 
-            [Class] = CUShort(TypeKind.Class) << TypeKindShift
-            [Structure] = CUShort(TypeKind.Structure) << TypeKindShift
-            [Interface] = CUShort(TypeKind.Interface) << TypeKindShift
-            [Enum] = CUShort(TypeKind.Enum) << TypeKindShift
-            [Delegate] = CUShort(TypeKind.Delegate) << TypeKindShift
-            [Module] = CUShort(TypeKind.Module) << TypeKindShift
-            Submission = CUShort(TypeKind.Submission) << TypeKindShift
+            [Class] = CUShort(TYPEKIND.Class) << TypeKindShift
+            [Structure] = CUShort(TYPEKIND.Structure) << TypeKindShift
+            [Interface] = CUShort(TYPEKIND.Interface) << TypeKindShift
+            [Enum] = CUShort(TYPEKIND.Enum) << TypeKindShift
+            [Delegate] = CUShort(TYPEKIND.Delegate) << TypeKindShift
+            [Module] = CUShort(TYPEKIND.Module) << TypeKindShift
+            Submission = CUShort(TYPEKIND.Submission) << TypeKindShift
             TypeKindMask = &HF0
             TypeKindShift = 4
 
@@ -242,7 +242,7 @@
                     ' In case Vb Core Runtime is being embedded, we should mark attribute 
                     ' 'Microsoft.VisualBasic.CompilerServices.StandardModuleAttribute'
                     ' as being referenced if the named type just created is a module
-                    If type.TypeKind = TypeKind.Module Then
+                    If type.TypeKind = TYPEKIND.Module Then
                         type.DeclaringCompilation.EmbeddedSymbolManager.RegisterModuleDeclaration()
                     End If
 
@@ -1267,9 +1267,9 @@
             End Get
         End Property
 
-        Public Overrides ReadOnly Property TypeKind As TypeKind
+        Public Overrides ReadOnly Property TypeKind As TYPEKIND
             Get
-                Return CType((_flags And SourceTypeFlags.TypeKindMask) >> CUInt(SourceTypeFlags.TypeKindShift), TypeKind)
+                Return CType((_flags And SourceTypeFlags.TypeKindMask) >> CUInt(SourceTypeFlags.TypeKindShift), TYPEKIND)
             End Get
         End Property
 
@@ -2665,7 +2665,7 @@
                     If propertySymbol.IsAutoProperty AndAlso
                         propertySymbol.ContainingType.TypeKind = TypeKind.Structure Then
 
-                        Binder.ReportDiagnostic(diagBag, syntax.Identifier, ERRID.ERR_AutoPropertyInitializedInStructure)
+                        binder.ReportDiagnostic(diagBag, syntax.Identifier, ERRID.ERR_AutoPropertyInitializedInStructure)
                     End If
 
                     AddInitializer(instanceInitializers, initializer, members.InstanceSyntaxLength)
@@ -3480,7 +3480,7 @@
             Debug.Assert(Me.IsDefinition) ' Don't do this on constructed types
 
             ' Enums and Delegates have nothing to do.
-            Dim myTypeKind As TypeKind = Me.TypeKind
+            Dim myTypeKind As TYPEKIND = Me.TypeKind
             Dim operatorsKnownToHavePair As HashSet(Of MethodSymbol) = Nothing
 
             If myTypeKind = TypeKind.Class OrElse myTypeKind = TypeKind.Interface OrElse myTypeKind = TypeKind.Structure OrElse myTypeKind = TypeKind.Module Then
@@ -3821,13 +3821,9 @@
 
         End Sub
 
-<<<<<<< HEAD
         Private Sub ReportOverloadsErrors(comparisonResults As SymbolComparisonResults, firstMember As Symbol, secondMember As Symbol, location As Location, diagnostics As BindingDiagnosticBag)
-=======
-        Private Sub ReportOverloadsErrors(comparisonResults As SymbolComparisonResults, firstMember As Symbol, secondMember As Symbol, location As Location, diagnostics As DiagnosticBag)
             Debug.Assert((comparisonResults And SymbolComparisonResults.PropertyInitOnlyMismatch) = 0)
 
->>>>>>> 230d0d0c
             If (Me.Locations.Length > 1 AndAlso Not Me.IsPartial) Then
                 ' if there was an error with the enclosing class, suppress these diagnostics
             ElseIf comparisonResults = 0 Then
