--- conflicted
+++ resolved
@@ -431,13 +431,8 @@
   Instance Receiver: 
     IInstanceReferenceOperation (OperationKind.InstanceReference, Type: Program, IsImplicit) (Syntax: 'M2')
   Arguments(1):
-<<<<<<< HEAD
-      IArgument (ArgumentKind.Explicit, Matching Parameter: a) (OperationKind.Argument) (Syntax: '1.0')
-        IConversionExpression (TryCast: False, Unchecked) (OperationKind.ConversionExpression, Type: System.Int32, Constant: 1, IsImplicit) (Syntax: '1.0')
-=======
       IArgumentOperation (ArgumentKind.Explicit, Matching Parameter: a) (OperationKind.Argument, Type: null) (Syntax: '1.0')
-        IConversionOperation (Implicit, TryCast: False, Unchecked) (OperationKind.Conversion, Type: System.Int32, Constant: 1, IsImplicit) (Syntax: '1.0')
->>>>>>> 9c82aed5
+        IConversionOperation (TryCast: False, Unchecked) (OperationKind.Conversion, Type: System.Int32, Constant: 1, IsImplicit) (Syntax: '1.0')
           Conversion: CommonConversion (Exists: True, IsIdentity: False, IsNumeric: True, IsReference: False, IsUserDefined: False) (MethodSymbol: null)
           Operand: 
             ILiteralOperation (OperationKind.Literal, Type: System.Double, Constant: 1) (Syntax: '1.0')
