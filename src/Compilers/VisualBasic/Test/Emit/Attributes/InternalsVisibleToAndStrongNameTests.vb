﻿' Licensed to the .NET Foundation under one or more agreements.
' The .NET Foundation licenses this file to you under the MIT license.
' See the LICENSE file in the project root for more information.

Imports System.Collections.Generic
Imports System.Collections.Immutable
Imports System.IO
Imports System.Reflection.Metadata
Imports System.Reflection.PortableExecutable
Imports System.Xml.Linq
Imports Microsoft.CodeAnalysis
Imports Microsoft.CodeAnalysis.Collections
Imports Microsoft.CodeAnalysis.Emit
Imports Microsoft.CodeAnalysis.Test.Utilities
Imports Microsoft.CodeAnalysis.VisualBasic
Imports Microsoft.CodeAnalysis.VisualBasic.UnitTests
Imports Roslyn.Test.Utilities
Imports Roslyn.Test.Utilities.SigningTestHelpers

Partial Public Class InternalsVisibleToAndStrongNameTests
    Inherits BasicTestBase

    Public Shared ReadOnly Property AllProviderParseOptions As IEnumerable(Of Object())
        Get
            If ExecutionConditionUtil.IsWindows Then
                Return New Object()() {
                    New Object() {TestOptions.Regular},
                    New Object() {TestOptions.RegularWithLegacyStrongName}
                }
            End If

            Return SpecializedCollections.SingletonEnumerable(
                New Object() {TestOptions.Regular}
            )
        End Get
    End Property


#Region "Helpers"

    Public Sub New()
        SigningTestHelpers.InstallKey()
    End Sub

    Private Shared ReadOnly s_keyPairFile As String = SigningTestHelpers.KeyPairFile
    Private Shared ReadOnly s_publicKeyFile As String = SigningTestHelpers.PublicKeyFile
    Private Shared ReadOnly s_publicKey As ImmutableArray(Of Byte) = SigningTestHelpers.PublicKey

    Private Shared Function GetDesktopProviderWithPath(keyFilePath As String) As StrongNameProvider
        Return New DesktopStrongNameProvider(ImmutableArray.Create(keyFilePath), New VirtualizedStrongNameFileSystem())
    End Function

    Private Shared Sub VerifySigned(comp As Compilation, Optional expectedToBeSigned As Boolean = True)
        Using outStream = comp.EmitToStream()
            outStream.Position = 0

            Dim headers = New PEHeaders(outStream)
            Assert.Equal(expectedToBeSigned, headers.CorHeader.Flags.HasFlag(CorFlags.StrongNameSigned))
        End Using
    End Sub

#End Region

#Region "Naming Tests"

    <Theory>
    <MemberData(NameOf(AllProviderParseOptions))>
    Public Sub PubKeyFromKeyFileAttribute(parseOptions As VisualBasicParseOptions)
        Dim x = s_keyPairFile
        Dim s = "<Assembly: System.Reflection.AssemblyKeyFile(""" & x & """)>" & vbCrLf &
                "Public Class C" & vbCrLf &
                "End Class"

        Dim g = Guid.NewGuid()
        Dim other = VisualBasicCompilation.Create(
            g.ToString(),
            {VisualBasicSyntaxTree.ParseText(s, parseOptions)},
            {MscorlibRef},
            TestOptions.SigningReleaseDll)

        other.VerifyDiagnostics()
        Assert.True(ByteSequenceComparer.Equals(s_publicKey, other.Assembly.Identity.PublicKey))
    End Sub

    <Theory>
    <MemberData(NameOf(AllProviderParseOptions))>
    Public Sub PubKeyFromKeyFileAttribute_AssemblyKeyFileResolver(parseOptions As VisualBasicParseOptions)
        Dim keyFileDir = Path.GetDirectoryName(s_keyPairFile)
        Dim keyFileName = Path.GetFileName(s_keyPairFile)

        Dim s = "<Assembly: System.Reflection.AssemblyKeyFile(""" & keyFileName & """)>" & vbCrLf &
                "Public Class C" & vbCrLf &
                "End Class"

        Dim syntaxTree = ParseAndVerify(s, parseOptions)

        ' verify failure with default assembly key file resolver
        Dim comp = CreateCompilationWithMscorlib40({syntaxTree}, options:=TestOptions.SigningReleaseDll)
        comp.VerifyDiagnostics(
            Diagnostic(ERRID.ERR_PublicKeyFileFailure).WithArguments(keyFileName, CodeAnalysisResources.FileNotFound))

        Assert.True(comp.Assembly.Identity.PublicKey.IsEmpty)

        ' verify success with custom assembly key file resolver with keyFileDir added to search paths
        comp = VisualBasicCompilation.Create(
            GetUniqueName(),
            {syntaxTree},
            {MscorlibRef},
            TestOptions.ReleaseDll.WithStrongNameProvider(GetDesktopProviderWithPath(keyFileDir)))

        comp.VerifyDiagnostics()
        Assert.True(ByteSequenceComparer.Equals(s_publicKey, comp.Assembly.Identity.PublicKey))
    End Sub

    <ConditionalTheory(GetType(WindowsOnly), Reason:=ConditionalSkipReason.TestExecutionNeedsWindowsTypes)>
    <MemberData(NameOf(AllProviderParseOptions))>
    Public Sub PubKeyFromKeyFileAttribute_AssemblyKeyFileResolver_RelativeToCurrentParent(parseOptions As VisualBasicParseOptions)
        Dim keyFileDir = Path.GetDirectoryName(s_keyPairFile)
        Dim keyFileName = Path.GetFileName(s_keyPairFile)

        Dim s = "<Assembly: System.Reflection.AssemblyKeyFile(""..\" & keyFileName & """)>" & vbCrLf &
                "Public Class C" & vbCrLf &
                "End Class"

        Dim syntaxTree = ParseAndVerify(s, parseOptions)

        ' verify failure with default assembly key file resolver
        Dim comp As Compilation = CreateCompilationWithMscorlib40({syntaxTree}, options:=TestOptions.SigningReleaseDll)
        comp.VerifyDiagnostics(
            Diagnostic(ERRID.ERR_PublicKeyFileFailure).WithArguments("..\" & keyFileName, CodeAnalysisResources.FileNotFound))

        Assert.True(comp.Assembly.Identity.PublicKey.IsEmpty)

        ' verify success with custom assembly key file resolver with keyFileDir\TempSubDir added to search paths
        comp = VisualBasicCompilation.Create(
            GetUniqueName(),
            references:={MscorlibRef},
            syntaxTrees:={syntaxTree},
            options:=TestOptions.ReleaseDll.WithStrongNameProvider(GetDesktopProviderWithPath(PathUtilities.CombineAbsoluteAndRelativePaths(keyFileDir, "TempSubDir\"))))

        comp.VerifyDiagnostics()
        Assert.True(ByteSequenceComparer.Equals(s_publicKey, comp.Assembly.Identity.PublicKey))
    End Sub

    <ConditionalTheory(GetType(WindowsOnly), Reason:=ConditionalSkipReason.TestExecutionNeedsWindowsTypes)>
    <MemberData(NameOf(AllProviderParseOptions))>
    Public Sub PubKeyFromKeyContainerAttribute(parseOptions As VisualBasicParseOptions)
        Dim other As VisualBasicCompilation = CreateCompilationWithMscorlib40(
<compilation>
    <file name="a.vb"><![CDATA[
<Assembly: System.Reflection.AssemblyKeyName("roslynTestContainer")>
Public Class C
 Friend Sub Goo()
 End Sub
End Class
]]>
    </file>
</compilation>, options:=TestOptions.SigningReleaseDll, parseOptions:=parseOptions)

        other.VerifyDiagnostics()
        Assert.True(ByteSequenceComparer.Equals(s_publicKey, other.Assembly.Identity.PublicKey))
    End Sub

    <Theory>
    <MemberData(NameOf(AllProviderParseOptions))>
    Public Sub PubKeyFromKeyFileOptions(parseOptions As VisualBasicParseOptions)
        Dim other As VisualBasicCompilation = CreateCompilationWithMscorlib40(
<compilation>
    <file name="a.vb"><![CDATA[
Public Class C
 Friend Sub Goo()
 End Sub
End Class
]]>
    </file>
</compilation>,
        options:=TestOptions.SigningReleaseDll.WithCryptoKeyFile(s_keyPairFile), parseOptions:=parseOptions)

        other.VerifyDiagnostics()
        Assert.True(ByteSequenceComparer.Equals(s_publicKey, other.Assembly.Identity.PublicKey))
    End Sub

    <Theory>
    <MemberData(NameOf(AllProviderParseOptions))>
    Public Sub PubKeyFromKeyFileOptions_ReferenceResolver(parseOptions As VisualBasicParseOptions)
        Dim keyFileDir = Path.GetDirectoryName(s_keyPairFile)
        Dim keyFileName = Path.GetFileName(s_keyPairFile)

        Dim source = <![CDATA[
Public Class C
 Friend Sub Goo()
 End Sub
End Class
]]>
        Dim references = {MscorlibRef}
        Dim syntaxTrees = {ParseAndVerify(source, parseOptions)}

        ' verify failure with default resolver
        Dim comp = VisualBasicCompilation.Create(
            GetUniqueName(),
            references:=references,
            syntaxTrees:=syntaxTrees,
            options:=TestOptions.SigningReleaseDll.WithCryptoKeyFile(keyFileName))

        comp.VerifyDiagnostics(
            Diagnostic(ERRID.ERR_PublicKeyFileFailure).WithArguments(keyFileName, CodeAnalysisResources.FileNotFound))

        Assert.True(comp.Assembly.Identity.PublicKey.IsEmpty)

        ' verify success with custom assembly key file resolver with keyFileDir added to search paths
        comp = VisualBasicCompilation.Create(
            GetUniqueName(),
            references:=references,
            syntaxTrees:=syntaxTrees,
            options:=TestOptions.ReleaseDll.WithCryptoKeyFile(keyFileName).WithStrongNameProvider(GetDesktopProviderWithPath(keyFileDir)))

        comp.VerifyDiagnostics()
        Assert.True(ByteSequenceComparer.Equals(s_publicKey, comp.Assembly.Identity.PublicKey))
    End Sub

    <Theory>
    <MemberData(NameOf(AllProviderParseOptions))>
    Public Sub PubKeyFromKeyFileOptionsJustPublicKey(parseOptions As VisualBasicParseOptions)
        Dim s =
            <compilation>
                <file name="Clavelle.vb"><![CDATA[
Public Class C
 Friend Sub Goo()
 End Sub
End Class
]]>
                </file>
            </compilation>
        Dim other = CreateCompilationWithMscorlib40(s, options:=TestOptions.SigningReleaseDll.WithCryptoKeyFile(s_publicKeyFile).WithDelaySign(True), parseOptions:=parseOptions)

        Assert.Empty(other.GetDiagnostics())
        Assert.True(ByteSequenceComparer.Equals(TestResources.General.snPublicKey.AsImmutableOrNull(), other.Assembly.Identity.PublicKey))
    End Sub

    <Theory>
    <MemberData(NameOf(AllProviderParseOptions))>
    Public Sub PubKeyFromKeyFileOptionsJustPublicKey_ReferenceResolver(parseOptions As VisualBasicParseOptions)
        Dim publicKeyFileDir = Path.GetDirectoryName(s_publicKeyFile)
        Dim publicKeyFileName = Path.GetFileName(s_publicKeyFile)

        Dim source = <![CDATA[
Public Class C
 Friend Sub Goo()
 End Sub
End Class
]]>

        Dim references = {MscorlibRef}
        Dim syntaxTrees = {ParseAndVerify(source, parseOptions)}

        ' verify failure with default resolver
        Dim comp = VisualBasicCompilation.Create(
            GetUniqueName(),
            references:=references,
            syntaxTrees:=syntaxTrees,
            options:=TestOptions.SigningReleaseDll.WithCryptoKeyFile(publicKeyFileName).WithDelaySign(True))

        ' error CS7027: Error extracting public key from file 'PublicKeyFile.snk' -- File not found.
        ' warning CS7033: Delay signing was specified and requires a public key, but no public key was specified
        comp.VerifyDiagnostics(
            Diagnostic(ERRID.ERR_PublicKeyFileFailure).WithArguments(publicKeyFileName, CodeAnalysisResources.FileNotFound),
            Diagnostic(ERRID.WRN_DelaySignButNoKey))
        Assert.True(comp.Assembly.Identity.PublicKey.IsEmpty)

        ' verify success with custom assembly key file resolver with publicKeyFileDir added to search paths
        comp = VisualBasicCompilation.Create(
            GetUniqueName(),
            references:=references,
            syntaxTrees:=syntaxTrees,
            options:=TestOptions.ReleaseDll.WithCryptoKeyFile(publicKeyFileName).WithDelaySign(True).WithStrongNameProvider(GetDesktopProviderWithPath(publicKeyFileDir)))

        comp.VerifyDiagnostics()
        Assert.True(ByteSequenceComparer.Equals(s_publicKey, comp.Assembly.Identity.PublicKey))
    End Sub

    <Theory>
    <MemberData(NameOf(AllProviderParseOptions))>
    Public Sub PubKeyFileNotFoundOptions(parseOptions As VisualBasicParseOptions)
        Dim other As VisualBasicCompilation = CreateCompilationWithMscorlib40(
<compilation>
    <file name="a.vb"><![CDATA[
Public Class C
 Friend Sub Goo()
 End Sub
End Class
]]>
    </file>
</compilation>,
        options:=TestOptions.SigningReleaseExe.WithCryptoKeyFile("goo"), parseOptions:=parseOptions)

        CompilationUtils.AssertTheseDeclarationDiagnostics(other,
            <errors>
BC36980: Error extracting public key from file 'goo': <%= CodeAnalysisResources.FileNotFound %>
            </errors>)
        Assert.True(other.Assembly.Identity.PublicKey.IsEmpty)
    End Sub

    <Theory>
    <MemberData(NameOf(AllProviderParseOptions))>
    Public Sub KeyFileAttributeEmpty(parseOptions As VisualBasicParseOptions)
        Dim other As VisualBasicCompilation = CreateCompilationWithMscorlib40(
<compilation>
    <file name="a.vb"><![CDATA[
<Assembly: System.Reflection.AssemblyKeyFile("")>
Public Class C
 Friend Sub Goo()
    End Sub
End Class
]]>
    </file>
</compilation>, options:=TestOptions.SigningReleaseDll, parseOptions:=parseOptions)

        other.VerifyDiagnostics()
        Assert.True(other.Assembly.Identity.PublicKey.IsEmpty)
    End Sub

    <Theory>
    <MemberData(NameOf(AllProviderParseOptions))>
    Public Sub KeyContainerEmpty(parseOptions As VisualBasicParseOptions)
        Dim other As VisualBasicCompilation = CreateCompilationWithMscorlib40(
<compilation>
    <file name="a.vb"><![CDATA[
<Assembly: System.Reflection.AssemblyKeyName("")>
Public Class C
 Friend Sub Goo()
 End Sub
End Class
]]>
    </file>
</compilation>, options:=TestOptions.SigningReleaseDll, parseOptions:=parseOptions)

        other.VerifyDiagnostics()
        Assert.True(other.Assembly.Identity.PublicKey.IsEmpty)
    End Sub

    <Theory>
    <MemberData(NameOf(AllProviderParseOptions))>
    Public Sub PublicKeyFromOptions_DelaySigned(parseOptions As VisualBasicParseOptions)
        Dim source =
<compilation>
    <file name="a.vb"><![CDATA[
<assembly: System.Reflection.AssemblyDelaySign(True)>
Public Class C 
End Class
]]>
    </file>
</compilation>

        Dim c = CreateCompilationWithMscorlib40(source, options:=TestOptions.ReleaseDll.WithCryptoPublicKey(s_publicKey), parseOptions:=parseOptions)
        c.VerifyDiagnostics()
        Assert.True(ByteSequenceComparer.Equals(s_publicKey, c.Assembly.Identity.PublicKey))

        Dim Metadata = ModuleMetadata.CreateFromImage(c.EmitToArray())
        Dim identity = Metadata.Module.ReadAssemblyIdentityOrThrow()

        Assert.True(identity.HasPublicKey)
        AssertEx.Equal(identity.PublicKey, s_publicKey)
        Assert.Equal(CorFlags.ILOnly, Metadata.Module.PEReaderOpt.PEHeaders.CorHeader.Flags)
    End Sub

    <Theory>
    <MemberData(NameOf(AllProviderParseOptions))>
    <WorkItem(11427, "https://github.com/dotnet/roslyn/issues/11427")>
    Public Sub PublicKeyFromOptions_PublicSign(parseOptions As VisualBasicParseOptions)
        ' attributes are ignored
        Dim source =
<compilation>
    <file name="a.vb"><![CDATA[
<assembly: System.Reflection.AssemblyKeyName("roslynTestContainer")>
<assembly: System.Reflection.AssemblyKeyFile("some file")>
Public Class C
End Class
]]>
    </file>
</compilation>

        Dim c = CreateCompilationWithMscorlib40(source, options:=TestOptions.ReleaseDll.WithCryptoPublicKey(s_publicKey).WithPublicSign(True), parseOptions:=parseOptions)
        c.AssertTheseDiagnostics(
            <expected>
BC42379: Attribute 'System.Reflection.AssemblyKeyFileAttribute' is ignored when public signing is specified.
BC42379: Attribute 'System.Reflection.AssemblyKeyNameAttribute' is ignored when public signing is specified.
            </expected>
        )
        Assert.True(ByteSequenceComparer.Equals(s_publicKey, c.Assembly.Identity.PublicKey))

        Dim Metadata = ModuleMetadata.CreateFromImage(c.EmitToArray())
        Dim identity = Metadata.Module.ReadAssemblyIdentityOrThrow()

        Assert.True(identity.HasPublicKey)
        AssertEx.Equal(identity.PublicKey, s_publicKey)
        Assert.Equal(CorFlags.ILOnly Or CorFlags.StrongNameSigned, Metadata.Module.PEReaderOpt.PEHeaders.CorHeader.Flags)

        c = CreateCompilationWithMscorlib40(source, options:=TestOptions.ReleaseModule.WithCryptoPublicKey(s_publicKey).WithPublicSign(True), parseOptions:=parseOptions)
        c.AssertTheseDiagnostics(
            <expected>
BC37282: Public signing is not supported for netmodules.
            </expected>
        )

        c = CreateCompilationWithMscorlib40(source, options:=TestOptions.ReleaseModule.WithCryptoKeyFile(s_publicKeyFile).WithPublicSign(True), parseOptions:=parseOptions)
        c.AssertTheseDiagnostics(
            <expected>
BC37207: Attribute 'System.Reflection.AssemblyKeyFileAttribute' given in a source file conflicts with option 'CryptoKeyFile'.
BC37282: Public signing is not supported for netmodules.
            </expected>
        )

        Dim snk = Temp.CreateFile().WriteAllBytes(TestResources.General.snKey)

        Dim source1 =
<compilation>
    <file name="a.vb"><![CDATA[
<assembly: System.Reflection.AssemblyKeyName("roslynTestContainer")>
<assembly: System.Reflection.AssemblyKeyFile("]]><%= snk.Path %><![CDATA[")>
Public Class C
End Class
]]>
    </file>
</compilation>

        c = CreateCompilationWithMscorlib40(source1, options:=TestOptions.ReleaseModule.WithCryptoKeyFile(snk.Path).WithPublicSign(True), parseOptions:=parseOptions)
        c.AssertTheseDiagnostics(
            <expected>
BC37282: Public signing is not supported for netmodules.
            </expected>
        )
    End Sub

    <Theory>
    <MemberData(NameOf(AllProviderParseOptions))>
    Public Sub PublicKeyFromOptions_InvalidCompilationOptions(parseOptions As VisualBasicParseOptions)
        Dim source =
<compilation>
    <file name="a.vb"><![CDATA[
Public Class C 
End Class
]]>
    </file>
</compilation>

        Dim c = CreateCompilationWithMscorlib40(source, options:=TestOptions.SigningReleaseDll.
            WithCryptoPublicKey(ImmutableArray.Create(Of Byte)(1, 2, 3)).
            WithCryptoKeyContainer("roslynTestContainer").
            WithCryptoKeyFile("file.snk"), parseOptions:=parseOptions)

        AssertTheseDiagnostics(c,
<error>
BC2014: the value '01-02-03' is invalid for option 'CryptoPublicKey'
BC2046: Compilation options 'CryptoPublicKey' and 'CryptoKeyContainer' can't both be specified at the same time.
BC2046: Compilation options 'CryptoPublicKey' and 'CryptoKeyFile' can't both be specified at the same time.
</error>)
    End Sub

    <Theory>
    <MemberData(NameOf(AllProviderParseOptions))>
    Public Sub PubKeyFileBogusOptions(parseOptions As VisualBasicParseOptions)
        Dim tmp = Temp.CreateFile().WriteAllBytes(New Byte() {1, 2, 3, 4})
        Dim other As VisualBasicCompilation = CreateCompilationWithMscorlib40(
<compilation>
    <file>
        <![CDATA[
Public Class C
Friend Sub Goo()
End Sub
End Class
]]>
    </file>
</compilation>,
        options:=TestOptions.ReleaseDll.WithCryptoKeyFile(tmp.Path).WithStrongNameProvider(New DesktopStrongNameProvider()),
        parseOptions:=parseOptions)

        other.VerifyDiagnostics(
            Diagnostic(ERRID.ERR_PublicKeyFileFailure).WithArguments(tmp.Path, CodeAnalysisResources.InvalidPublicKey))

        Assert.True(other.Assembly.Identity.PublicKey.IsEmpty)
    End Sub

    <ConditionalTheory(GetType(WindowsOnly), Reason:=ConditionalSkipReason.TestExecutionNeedsWindowsTypes)>
    <MemberData(NameOf(AllProviderParseOptions))>
    Public Sub PubKeyContainerBogusOptions(parseOptions As VisualBasicParseOptions)
        Dim other As VisualBasicCompilation = CreateCompilationWithMscorlib40(
<compilation>
    <file name="a.vb"><![CDATA[
Public Class C
 Friend Sub Goo()
 End Sub
End Class
]]>
    </file>
</compilation>, options:=TestOptions.SigningReleaseExe.WithCryptoKeyContainer("goo"), parseOptions:=parseOptions)

        '        CompilationUtils.AssertTheseDeclarationDiagnostics(other,
        '            <errors>
        'BC36981: Error extracting public key from container 'goo': Keyset does not exist (Exception from HRESULT: 0x80090016)                    
        '                </errors>)
        Dim err = other.GetDeclarationDiagnostics().Single()

        Assert.Equal(ERRID.ERR_PublicKeyContainerFailure, err.Code)
        Assert.Equal(2, err.Arguments.Count)
        Assert.Equal("goo", DirectCast(err.Arguments(0), String))
        Dim errorText = DirectCast(err.Arguments(1), String)
        Assert.True(errorText.Contains("0x80090016"))

        Assert.True(other.Assembly.Identity.PublicKey.IsEmpty)
    End Sub
#End Region

#Region "IVT Access checking"
    <Theory>
    <MemberData(NameOf(AllProviderParseOptions))>
    Public Sub IVTBasicCompilation(parseOptions As VisualBasicParseOptions)
        Dim other As VisualBasicCompilation = CreateCompilationWithMscorlib40(
<compilation name="HasIVTToCompilation">
    <file name="a.vb"><![CDATA[
<Assembly: System.Runtime.CompilerServices.InternalsVisibleTo("WantsIVTAccess")>
Public Class C
 Friend Sub Goo()
 End Sub
End Class
]]>
    </file>
</compilation>, options:=TestOptions.SigningReleaseDll, parseOptions:=parseOptions)

        other.VerifyDiagnostics()

        Dim c As VisualBasicCompilation = CreateCompilationWithMscorlib40AndReferences(
<compilation name="WantsIVTAccessButCantHave">
    <file name="a.vb"><![CDATA[
Public Class A
    Friend Class B
        Protected Sub New(o As C)
          o.Goo()
        End Sub
    End Class
End Class
]]>
    </file>
</compilation>, {New VisualBasicCompilationReference(other)}, options:=TestOptions.SigningReleaseDll, parseOptions:=parseOptions)

        'compilation should not succeed, and internals should not be imported.
        c.GetDiagnostics()

        CompilationUtils.AssertTheseDiagnostics(c, <error>
BC30390: 'C.Friend Sub Goo()' is not accessible in this context because it is 'Friend'.
          o.Goo()
          ~~~~~
</error>)

        Dim c2 As VisualBasicCompilation = CreateCompilationWithMscorlib40AndReferences(
<compilation name="WantsIVTAccess">
    <file name="a.vb"><![CDATA[
Public Class A
    Friend Class B
        Protected Sub New(o As C)
          o.Goo()
        End Sub
    End Class
End Class
]]>
    </file>
</compilation>, {New VisualBasicCompilationReference(other)}, options:=TestOptions.SigningReleaseDll, parseOptions:=parseOptions)

        c2.VerifyDiagnostics()
    End Sub

    <Theory>
    <MemberData(NameOf(AllProviderParseOptions))>
    Public Sub IVTBasicMetadata(parseOptions As VisualBasicParseOptions)
        Dim other As VisualBasicCompilation = CreateCompilationWithMscorlib40(
<compilation name="HasIVTToCompilation">
    <file name="a.vb"><![CDATA[
<Assembly: System.Runtime.CompilerServices.InternalsVisibleTo("WantsIVTAccess")>
Public Class C
 Friend Sub Goo()
 End Sub
End Class
]]>
    </file>
</compilation>, options:=TestOptions.SigningReleaseDll, parseOptions:=parseOptions)

        Dim otherImage = other.EmitToArray()

        Dim c As VisualBasicCompilation = CreateCompilationWithMscorlib40AndReferences(
<compilation name="WantsIVTAccessButCantHave">
    <file name="a.vb"><![CDATA[
Public Class A
    Friend Class B
        Protected Sub New(o As C)
          o.Goo()
        End Sub
    End Class
End Class
]]>
    </file>
</compilation>, {MetadataReference.CreateFromImage(otherImage)}, TestOptions.SigningReleaseDll, parseOptions:=parseOptions)

        'compilation should not succeed, and internals should not be imported.
        c.GetDiagnostics()

        'gives "is not a member" error because internals were not imported because no IVT was found
        'on HasIVTToCompilation that referred to WantsIVTAccessButCantHave
        CompilationUtils.AssertTheseDiagnostics(c, <error>
BC30456: 'Goo' is not a member of 'C'.
          o.Goo()
          ~~~~~
</error>)

        Dim c2 As VisualBasicCompilation = CreateCompilationWithMscorlib40AndReferences(
<compilation name="WantsIVTAccess">
    <file name="a.vb"><![CDATA[
Public Class A
    Friend Class B
        Protected Sub New(o As C)
          o.Goo()
        End Sub
    End Class
End Class
]]>
    </file>
</compilation>, {MetadataReference.CreateFromImage(otherImage)}, TestOptions.SigningReleaseDll, parseOptions:=parseOptions)

        c2.VerifyDiagnostics()
    End Sub

    <ConditionalTheory(GetType(WindowsOnly), Reason:=ConditionalSkipReason.TestExecutionNeedsWindowsTypes)>
    <MemberData(NameOf(AllProviderParseOptions))>
    Public Sub SignModuleKeyContainerBogus(parseOptions As VisualBasicParseOptions)
        Dim c1 As VisualBasicCompilation = CreateCompilationWithMscorlib40(
<compilation name="WantsIVTAccess">
    <file name="a.vb"><![CDATA[
<Assembly: System.Reflection.AssemblyKeyName("bogus")>
Public Class A
End Class
]]>
    </file>
</compilation>, options:=TestOptions.SigningReleaseModule, parseOptions:=parseOptions)

        'shouldn't have an error. The attribute's contents are checked when the module is added.
        Dim reference = c1.EmitToImageReference()

        Dim c2 As VisualBasicCompilation = CreateCompilationWithMscorlib40AndReferences(
(<compilation name="WantsIVTAccess">
     <file name="a.vb"><![CDATA[
Public Class C
End Class
]]>
     </file>
 </compilation>), {reference}, TestOptions.SigningReleaseDll, parseOptions:=parseOptions)

        'BC36981: Error extracting public key from container 'bogus': Keyset does not exist (Exception from HRESULT: 0x80090016)
        'c2.VerifyDiagnostics(Diagnostic(ERRID.ERR_PublicKeyContainerFailure).WithArguments("bogus", "Keyset does not exist (Exception from HRESULT: 0x80090016)"))

        Dim err = c2.GetEmitDiagnostics().Single()
        Assert.Equal(ERRID.ERR_PublicKeyContainerFailure, err.Code)
        Assert.Equal(2, err.Arguments.Count)
        Assert.Equal("bogus", DirectCast(err.Arguments(0), String))
        Dim errorText = DirectCast(err.Arguments(1), String)
        Assert.True(errorText.Contains("0x80090016"))
    End Sub

    <Theory>
    <MemberData(NameOf(AllProviderParseOptions))>
    Public Sub SignModuleKeyFileBogus(parseOptions As VisualBasicParseOptions)
        Dim c1 As VisualBasicCompilation = CreateCompilationWithMscorlib40(
<compilation name="WantsIVTAccess">
    <file name="a.vb"><![CDATA[
<Assembly: System.Reflection.AssemblyKeyFile("bogus")>
Public Class A
End Class
]]>
    </file>
</compilation>, options:=TestOptions.SigningReleaseModule, parseOptions:=parseOptions)

        'shouldn't have an error. The attribute's contents are checked when the module is added.
        Dim reference = c1.EmitToImageReference()

        Dim c2 As VisualBasicCompilation = CreateCompilationWithMscorlib40AndReferences(
(<compilation name="WantsIVTAccess">
     <file name="a.vb"><![CDATA[
Public Class C
End Class
]]>
     </file>
 </compilation>), {reference}, TestOptions.SigningReleaseDll, parseOptions:=parseOptions)

        c2.VerifyDiagnostics(Diagnostic(ERRID.ERR_PublicKeyFileFailure).WithArguments("bogus", CodeAnalysisResources.FileNotFound))
    End Sub

    <ConditionalTheory(GetType(WindowsOnly), Reason:=ConditionalSkipReason.TestExecutionNeedsWindowsTypes)>
    <MemberData(NameOf(AllProviderParseOptions))>
    Public Sub IVTSigned(parseOptions As VisualBasicParseOptions)
        Dim other As VisualBasicCompilation = CreateCompilationWithMscorlib40(
<compilation name="Paul">
    <file name="a.vb"><![CDATA[
<Assembly: System.Runtime.CompilerServices.InternalsVisibleTo("John, PublicKey=00240000048000009400000006020000002400005253413100040000010001002b986f6b5ea5717d35c72d38561f413e267029efa9b5f107b9331d83df657381325b3a67b75812f63a9436ceccb49494de8f574f8e639d4d26c0fcf8b0e9a1a196b80b6f6ed053628d10d027e032df2ed1d60835e5f47d32c9ef6da10d0366a319573362c821b5f8fa5abc5bb22241de6f666a85d82d6ba8c3090d01636bd2bb")>
Friend Class C
 Friend Sub Goo()
 End Sub
End Class
]]>
    </file>
</compilation>, options:=TestOptions.SigningReleaseDll.WithCryptoKeyFile(s_keyPairFile).WithDelaySign(True), parseOptions:=parseOptions)

        other.VerifyDiagnostics()

        Dim requestor As VisualBasicCompilation = CreateCompilationWithMscorlib40AndReferences(
<compilation name="John">
    <file name="a.vb"><![CDATA[
Public Class A
    Private Sub New(o As C)
        o.Goo()
    End Sub
End Class
]]>
    </file>
</compilation>,
{New VisualBasicCompilationReference(other)}, TestOptions.SigningReleaseDll.WithCryptoKeyContainer("roslynTestContainer"), parseOptions:=parseOptions)

        Dim unused = requestor.Assembly.Identity
        requestor.VerifyDiagnostics()
    End Sub

    <Theory>
    <MemberData(NameOf(AllProviderParseOptions))>
    Public Sub IVTErrorNotBothSigned_VBtoVB(parseOptions As VisualBasicParseOptions)
        Dim other As VisualBasicCompilation = CreateCompilationWithMscorlib40(
<compilation name="Paul">
    <file name="a.vb"><![CDATA[
<Assembly: System.Runtime.CompilerServices.InternalsVisibleTo("John, PublicKey=00240000048000009400000006020000002400005253413100040000010001002b986f6b5ea5717d35c72d38561f413e267029efa9b5f107b9331d83df657381325b3a67b75812f63a9436ceccb49494de8f574f8e639d4d26c0fcf8b0e9a1a196b80b6f6ed053628d10d027e032df2ed1d60835e5f47d32c9ef6da10d0366a319573362c821b5f8fa5abc5bb22241de6f666a85d82d6ba8c3090d01636bd2bb")>
Friend Class C
 Friend Sub Goo()
 End Sub
End Class
]]>
    </file>
</compilation>, options:=TestOptions.SigningReleaseDll, parseOptions:=parseOptions)

        other.VerifyDiagnostics()

        Dim requestor As VisualBasicCompilation = CreateCompilationWithMscorlib40AndReferences(
<compilation name="John">
    <file name="a.vb"><![CDATA[
Public Class A
    Private Sub New(o As C)
        o.Goo()
    End Sub
End Class
]]>
    </file>
</compilation>, {New VisualBasicCompilationReference(other)}, TestOptions.SigningReleaseDll.WithCryptoKeyFile(s_keyPairFile).WithDelaySign(True), parseOptions:=parseOptions)

        Dim unused = requestor.Assembly.Identity
        'gives "is not accessible" error because internals were imported because IVT was found
        CompilationUtils.AssertTheseDiagnostics(requestor, <error>BC30389: 'C' is not accessible in this context because it is 'Friend'.
    Private Sub New(o As C)
                         ~
</error>)

    End Sub

    <WorkItem(781312, "http://vstfdevdiv:8080/DevDiv2/DevDiv/_workitems/edit/781312")>
    <Theory>
    <MemberData(NameOf(AllProviderParseOptions))>
    Public Sub Bug781312(parseOptions As VisualBasicParseOptions)
        Dim other As VisualBasicCompilation = CreateCompilationWithMscorlib40(
<compilation name="Paul">
    <file name="a.vb"><![CDATA[
<Assembly: System.Runtime.CompilerServices.InternalsVisibleTo("John, PublicKey=00240000048000009400000006020000002400005253413100040000010001002b986f6b5ea5717d35c72d38561f413e267029efa9b5f107b9331d83df657381325b3a67b75812f63a9436ceccb49494de8f574f8e639d4d26c0fcf8b0e9a1a196b80b6f6ed053628d10d027e032df2ed1d60835e5f47d32c9ef6da10d0366a319573362c821b5f8fa5abc5bb22241de6f666a85d82d6ba8c3090d01636bd2bb")>
Friend Class C
 Friend Sub Goo()
 End Sub
End Class
]]>
    </file>
</compilation>, options:=TestOptions.SigningReleaseDll, parseOptions:=parseOptions)

        other.VerifyDiagnostics()

        Dim requestor As VisualBasicCompilation = CreateCompilationWithMscorlib40AndReferences(
<compilation name="John">
    <file name="a.vb"><![CDATA[
Public Class A
    Private Sub New(o As C)
        o.Goo()
    End Sub
End Class
]]>
    </file>
</compilation>, {New VisualBasicCompilationReference(other)}, TestOptions.SigningReleaseModule, parseOptions:=parseOptions)

        Dim unused = requestor.Assembly.Identity
        CompilationUtils.AssertTheseDiagnostics(requestor, <error></error>)
    End Sub

    <Theory>
    <MemberData(NameOf(AllProviderParseOptions))>
    Public Sub IVTErrorNotBothSigned_CStoVB(parseOptions As VisualBasicParseOptions)
        Dim cSource = "[assembly: System.Runtime.CompilerServices.InternalsVisibleTo(""John, PublicKey=00240000048000009400000006020000002400005253413100040000010001002b986f6b5ea5717d35c72d38561f413e267029efa9b5f107b9331d83df657381325b3a67b75812f63a9436ceccb49494de8f574f8e639d4d26c0fcf8b0e9a1a196b80b6f6ed053628d10d027e032df2ed1d60835e5f47d32c9ef6da10d0366a319573362c821b5f8fa5abc5bb22241de6f666a85d82d6ba8c3090d01636bd2bb"")]
            public class C { internal void Goo() {} }"
        Dim other As CSharp.CSharpCompilation = CSharp.CSharpCompilation.Create(
            assemblyName:="Paul",
            syntaxTrees:={CSharp.CSharpSyntaxTree.ParseText(cSource)},
            references:={MscorlibRef_v4_0_30316_17626},
            options:=New CSharp.CSharpCompilationOptions(OutputKind.DynamicallyLinkedLibrary).WithStrongNameProvider(DefaultDesktopStrongNameProvider))

        other.VerifyDiagnostics()

        Dim requestor As VisualBasicCompilation = CreateCompilationWithMscorlib40AndReferences(
<compilation name="John">
    <file name="a.vb"><![CDATA[
Public Class A
    Private Sub New(o As C)
        o.Goo()
    End Sub
End Class
]]>
    </file>
</compilation>, {MetadataReference.CreateFromImage(other.EmitToArray())}, TestOptions.SigningReleaseDll.WithCryptoKeyFile(s_keyPairFile).WithDelaySign(True), parseOptions:=parseOptions)

        Dim unused = requestor.Assembly.Identity
        'gives "is not accessible" error because internals were imported because IVT was found
        CompilationUtils.AssertTheseDiagnostics(requestor, <error>BC30390: 'C.Friend Overloads Sub Goo()' is not accessible in this context because it is 'Friend'.
        o.Goo()
        ~~~~~
</error>)

    End Sub

    <ConditionalTheory(GetType(WindowsOnly), Reason:=ConditionalSkipReason.TestExecutionNeedsWindowsTypes)>
    <MemberData(NameOf(AllProviderParseOptions))>
    Public Sub IVTDeferredSuccess(parseOptions As VisualBasicParseOptions)
        Dim other As VisualBasicCompilation = CreateCompilationWithMscorlib40(
<compilation name="Paul">
    <file name="a.vb"><![CDATA[
<Assembly: System.Runtime.CompilerServices.InternalsVisibleTo("John, PublicKey=00240000048000009400000006020000002400005253413100040000010001002b986f6b5ea5717d35c72d38561f413e267029efa9b5f107b9331d83df657381325b3a67b75812f63a9436ceccb49494de8f574f8e639d4d26c0fcf8b0e9a1a196b80b6f6ed053628d10d027e032df2ed1d60835e5f47d32c9ef6da10d0366a319573362c821b5f8fa5abc5bb22241de6f666a85d82d6ba8c3090d01636bd2bb")>
Friend Class C
 Friend Sub Goo()
 End Sub
End Class
]]>
    </file>
</compilation>, options:=TestOptions.SigningReleaseDll.WithCryptoKeyFile(s_keyPairFile).WithDelaySign(True), parseOptions:=parseOptions)
        other.VerifyDiagnostics()

        Dim requestor As VisualBasicCompilation = CreateCompilationWithMscorlib40AndReferences(
<compilation name="John">
    <file name="a.vb"><![CDATA[
Imports MyC=C 'causes optimistic granting
<Assembly: System.Reflection.AssemblyKeyName("roslynTestContainer")>
Public Class A
End Class
]]>
    </file>
</compilation>, {New VisualBasicCompilationReference(other)}, options:=TestOptions.SigningReleaseDll, parseOptions:=parseOptions)

        Dim unused = requestor.Assembly.Identity
        Assert.True(DirectCast(other.Assembly, IAssemblySymbol).GivesAccessTo(requestor.Assembly))
        requestor.AssertNoDiagnostics()
    End Sub

    <ConditionalTheory(GetType(WindowsOnly), Reason:=ConditionalSkipReason.TestExecutionNeedsWindowsTypes)>
    <MemberData(NameOf(AllProviderParseOptions))>
    Public Sub IVTDeferredFailSignMismatch(parseOptions As VisualBasicParseOptions)
        Dim other As VisualBasicCompilation = CreateCompilationWithMscorlib40(
<compilation name="Paul">
    <file name="a.vb"><![CDATA[
<Assembly: System.Runtime.CompilerServices.InternalsVisibleTo("John, PublicKey=00240000048000009400000006020000002400005253413100040000010001002b986f6b5ea5717d35c72d38561f413e267029efa9b5f107b9331d83df657381325b3a67b75812f63a9436ceccb49494de8f574f8e639d4d26c0fcf8b0e9a1a196b80b6f6ed053628d10d027e032df2ed1d60835e5f47d32c9ef6da10d0366a319573362c821b5f8fa5abc5bb22241de6f666a85d82d6ba8c3090d01636bd2bb")>
Friend Class C
 Friend Sub Goo()
 End Sub
End Class
]]>
    </file>
</compilation>, options:=TestOptions.SigningReleaseDll, parseOptions:=parseOptions)

        other.VerifyDiagnostics()

        Dim requestor As VisualBasicCompilation = CreateCompilationWithMscorlib40AndReferences(
<compilation name="John">
    <file name="a.vb"><![CDATA[
Imports MyC=C
<Assembly: System.Reflection.AssemblyKeyName("roslynTestContainer")>
Public Class A
End Class
]]>
    </file>
</compilation>, {New VisualBasicCompilationReference(other)}, options:=TestOptions.SigningReleaseDll, parseOptions:=parseOptions)

        Dim unused = requestor.Assembly.Identity
        CompilationUtils.AssertTheseDiagnostics(requestor,
            <error>BC36958: Friend access was granted by 'Paul, Version=0.0.0.0, Culture=neutral, PublicKeyToken=null', but the strong name signing state of the output assembly does not match that of the granting assembly.</error>)
    End Sub

    <ConditionalTheory(GetType(WindowsOnly), Reason:=ConditionalSkipReason.TestExecutionNeedsWindowsTypes)>
    <MemberData(NameOf(AllProviderParseOptions))>
    Public Sub IVTDeferredFailKeyMismatch(parseOptions As VisualBasicParseOptions)
        Dim other As VisualBasicCompilation = CreateCompilationWithMscorlib40(
<compilation name="Paul">
    <file name="a.vb"><![CDATA[
'key is wrong in the first digit
<Assembly: System.Runtime.CompilerServices.InternalsVisibleTo("John, PublicKey=10240000048000009400000006020000002400005253413100040000010001002b986f6b5ea5717d35c72d38561f413e267029efa9b5f107b9331d83df657381325b3a67b75812f63a9436ceccb49494de8f574f8e639d4d26c0fcf8b0e9a1a196b80b6f6ed053628d10d027e032df2ed1d60835e5f47d32c9ef6da10d0366a319573362c821b5f8fa5abc5bb22241de6f666a85d82d6ba8c3090d01636bd2bb")>
Friend Class C
 Friend Sub Goo()
 End Sub
End Class
]]>
    </file>
</compilation>, options:=TestOptions.SigningReleaseDll.WithCryptoKeyContainer("roslynTestContainer"), parseOptions:=parseOptions)

        other.VerifyDiagnostics()

        Dim requestor As VisualBasicCompilation = CreateCompilationWithMscorlib40AndReferences(
<compilation name="John">
    <file name="a.vb"><![CDATA[
Imports MyC=C
<Assembly: System.Reflection.AssemblyKeyName("roslynTestContainer")>
Public Class A
End Class
]]>
    </file>
</compilation>, {New VisualBasicCompilationReference(other)}, options:=TestOptions.SigningReleaseDll, parseOptions:=parseOptions)

        Dim unused = requestor.Assembly.Identity
        CompilationUtils.AssertTheseDiagnostics(requestor, <errors>BC36957: Friend access was granted by 'Paul, Version=0.0.0.0, Culture=neutral, PublicKeyToken=ce65828c82a341f2', but the public key of the output assembly does not match that specified by the attribute in the granting assembly.</errors>)

    End Sub

    <ConditionalTheory(GetType(WindowsOnly), Reason:=ConditionalSkipReason.TestExecutionNeedsWindowsTypes)>
    <MemberData(NameOf(AllProviderParseOptions))>
    Public Sub IVTSuccessThroughIAssembly(parseOptions As VisualBasicParseOptions)
        Dim other As VisualBasicCompilation = CreateCompilationWithMscorlib40(
<compilation name="Paul">
    <file name="a.vb"><![CDATA[
<Assembly: System.Runtime.CompilerServices.InternalsVisibleTo("John, PublicKey=00240000048000009400000006020000002400005253413100040000010001002b986f6b5ea5717d35c72d38561f413e267029efa9b5f107b9331d83df657381325b3a67b75812f63a9436ceccb49494de8f574f8e639d4d26c0fcf8b0e9a1a196b80b6f6ed053628d10d027e032df2ed1d60835e5f47d32c9ef6da10d0366a319573362c821b5f8fa5abc5bb22241de6f666a85d82d6ba8c3090d01636bd2bb")>
Friend Class C
 Friend Sub Goo()
 End Sub
End Class
]]>
    </file>
</compilation>, options:=TestOptions.SigningReleaseDll.WithCryptoKeyFile(s_keyPairFile).WithDelaySign(True), parseOptions:=parseOptions)

        other.VerifyDiagnostics()

        Dim requestor As VisualBasicCompilation = CreateCompilationWithMscorlib40AndReferences(
<compilation name="John">
    <file name="a.vb"><![CDATA[
Imports MyC=C 'causes optimistic granting
<Assembly: System.Reflection.AssemblyKeyName("roslynTestContainer")>
Public Class A
End Class
]]>
    </file>
</compilation>, {New VisualBasicCompilationReference(other)}, options:=TestOptions.SigningReleaseDll, parseOptions:=parseOptions)

        Assert.True(DirectCast(other.Assembly, IAssemblySymbol).GivesAccessTo(requestor.Assembly))
    End Sub

    <Theory>
    <MemberData(NameOf(AllProviderParseOptions))>
    Public Sub IVTFailSignMismatchThroughIAssembly(parseOptions As VisualBasicParseOptions)
        Dim other As VisualBasicCompilation = CreateCompilationWithMscorlib40(
<compilation name="Paul">
    <file name="a.vb"><![CDATA[
<Assembly: System.Runtime.CompilerServices.InternalsVisibleTo("John, PublicKey=00240000048000009400000006020000002400005253413100040000010001002b986f6b5ea5717d35c72d38561f413e267029efa9b5f107b9331d83df657381325b3a67b75812f63a9436ceccb49494de8f574f8e639d4d26c0fcf8b0e9a1a196b80b6f6ed053628d10d027e032df2ed1d60835e5f47d32c9ef6da10d0366a319573362c821b5f8fa5abc5bb22241de6f666a85d82d6ba8c3090d01636bd2bb")>
Friend Class C
 Friend Sub Goo()
 End Sub
End Class
]]>
    </file>
</compilation>, options:=TestOptions.SigningReleaseDll, parseOptions:=parseOptions)

        other.VerifyDiagnostics()

        Dim requestor As VisualBasicCompilation = CreateCompilationWithMscorlib40AndReferences(
<compilation name="John">
    <file name="a.vb"><![CDATA[
Imports MyC=C
<Assembly: System.Reflection.AssemblyKeyName("roslynTestContainer")>
Public Class A
End Class
]]>
    </file>
</compilation>, {New VisualBasicCompilationReference(other)}, options:=TestOptions.SigningReleaseDll, parseOptions:=parseOptions)

        Assert.False(DirectCast(other.Assembly, IAssemblySymbol).GivesAccessTo(requestor.Assembly))
    End Sub

    <WorkItem(820450, "http://vstfdevdiv:8080/DevDiv2/DevDiv/_workitems/edit/820450")>
    <Theory>
    <MemberData(NameOf(AllProviderParseOptions))>
    Public Sub IVTGivesAccessToUsingDifferentKeys(parseOptions As VisualBasicParseOptions)
        Dim giver As VisualBasicCompilation = CreateCompilationWithMscorlib40(
<compilation name="Paul">
    <file name="a.vb"><![CDATA[
<Assembly: System.Runtime.CompilerServices.InternalsVisibleTo("John, PublicKey=00240000048000009400000006020000002400005253413100040000010001002b986f6b5ea5717d35c72d38561f413e267029efa9b5f107b9331d83df657381325b3a67b75812f63a9436ceccb49494de8f574f8e639d4d26c0fcf8b0e9a1a196b80b6f6ed053628d10d027e032df2ed1d60835e5f47d32c9ef6da10d0366a319573362c821b5f8fa5abc5bb22241de6f666a85d82d6ba8c3090d01636bd2bb")>
Namespace ClassLibrary
    Friend Class FriendClass
     Public Sub Goo()
     End Sub
    End Class
end Namespace
]]>
    </file>
</compilation>, options:=TestOptions.SigningReleaseDll.WithCryptoKeyFile(SigningTestHelpers.KeyPairFile2), parseOptions:=parseOptions)

        giver.VerifyDiagnostics()

        Dim requestor As VisualBasicCompilation = CreateCompilationWithMscorlib40AndReferences(
<compilation name="John">
    <file name="a.vb"><![CDATA[
Public Class ClassWithFriendMethod
    Friend Sub Test(A as ClassLibrary.FriendClass)
    End Sub
End Class
]]>
    </file>
</compilation>, {New VisualBasicCompilationReference(giver)}, options:=TestOptions.SigningReleaseDll.WithCryptoKeyFile(s_keyPairFile), parseOptions:=parseOptions)

        Assert.True(DirectCast(giver.Assembly, IAssemblySymbol).GivesAccessTo(requestor.Assembly))
        Assert.Empty(requestor.GetDiagnostics())
    End Sub
#End Region

#Region "IVT instantiations"
    <Theory>
    <MemberData(NameOf(AllProviderParseOptions))>
    Public Sub IVTHasCulture(parseOptions As VisualBasicParseOptions)
        Dim other As VisualBasicCompilation = CreateCompilationWithMscorlib40(
<compilation name="Sam">
    <file name="a.vb"><![CDATA[
Imports System.Runtime.CompilerServices
<Assembly: InternalsVisibleTo("WantsIVTAccess, Culture=neutral")>
Public Class C
 Friend Sub Goo()
 End Sub
End Class
]]>
    </file>
</compilation>, options:=TestOptions.SigningReleaseDll, parseOptions:=parseOptions)

        Dim expectedErrors = <error><![CDATA[
BC31534: Friend assembly reference 'WantsIVTAccess, Culture=neutral' is invalid. InternalsVisibleTo declarations cannot have a version, culture, public key token, or processor architecture specified.
<Assembly: InternalsVisibleTo("WantsIVTAccess, Culture=neutral")>
 ~~~~~~~~~~~~~~~~~~~~~~~~~~~~~~~~~~~~~~~~~~~~~~~~~~~~~~~~~~~~~~~
]]></error>
        CompilationUtils.AssertTheseDeclarationDiagnostics(other, expectedErrors)
    End Sub

    <Theory>
    <MemberData(NameOf(AllProviderParseOptions))>
    Public Sub IVTNoKey(parseOptions As VisualBasicParseOptions)
        Dim other As VisualBasicCompilation = CreateCompilationWithMscorlib40(
<compilation name="Sam">
    <file name="a.vb"><![CDATA[
Imports System.Runtime.CompilerServices
<Assembly: InternalsVisibleTo("WantsIVTAccess")>
Public Class C
 Friend Sub Goo()
 End Sub
End Class
]]>
    </file>
</compilation>, options:=TestOptions.SigningReleaseDll.WithCryptoKeyFile(s_keyPairFile), parseOptions:=parseOptions)

        Dim expectedErrors = <error><![CDATA[
BC31535: Friend assembly reference 'WantsIVTAccess' is invalid. Strong-name signed assemblies must specify a public key in their InternalsVisibleTo declarations.
<Assembly: InternalsVisibleTo("WantsIVTAccess")>
 ~~~~~~~~~~~~~~~~~~~~~~~~~~~~~~~~~~~~~~~~~~~~~~
]]></error>
        CompilationUtils.AssertTheseDeclarationDiagnostics(other, expectedErrors)
    End Sub
#End Region

#Region "Signing"

    <ConditionalTheory(GetType(DesktopOnly), Reason:="https://github.com/dotnet/coreclr/issues/21723")>
    <MemberData(NameOf(AllProviderParseOptions))>
    Public Sub MaxSizeKey(parseOptions As VisualBasicParseOptions)
        Dim pubKey = TestResources.General.snMaxSizePublicKeyString
        Const pubKeyToken = "1540923db30520b2"
        Dim pubKeyTokenBytes As Byte() = {&H15, &H40, &H92, &H3D, &HB3, &H5, &H20, &HB2}

        Dim comp = CreateCompilation(
<compilation>
    <file name="c.vb">
Imports System
Imports System.Runtime.CompilerServices

&lt;Assembly:InternalsVisibleTo("MaxSizeComp2, PublicKey=<%= pubKey %>, PublicKeyToken=<%= pubKeyToken %>")&gt;

Friend Class C
    Public Shared Sub M()
        Console.WriteLine("Called M")
    End Sub
End Class
    </file>
</compilation>,
                options:=TestOptions.SigningReleaseDll.WithCryptoKeyFile(SigningTestHelpers.MaxSizeKeyFile), parseOptions:=parseOptions)

        comp.VerifyEmitDiagnostics()

        Assert.True(comp.IsRealSigned)
        VerifySigned(comp)
        Assert.Equal(TestResources.General.snMaxSizePublicKey, comp.Assembly.Identity.PublicKey)
        Assert.Equal(Of Byte)(pubKeyTokenBytes, comp.Assembly.Identity.PublicKeyToken)

        Dim src =
<compilation name="MaxSizeComp2">
    <file name="c.vb">
Class D
    Public Shared Sub Main()
        C.M()
    End Sub
End Class
    </file>
</compilation>

        Dim comp2 = CreateCompilation(src, references:={comp.ToMetadataReference()},
            options:=TestOptions.SigningReleaseExe.WithCryptoKeyFile(SigningTestHelpers.MaxSizeKeyFile), parseOptions:=parseOptions)

        CompileAndVerify(comp2, expectedOutput:="Called M")
        Assert.Equal(TestResources.General.snMaxSizePublicKey, comp2.Assembly.Identity.PublicKey)
        Assert.Equal(Of Byte)(pubKeyTokenBytes, comp2.Assembly.Identity.PublicKeyToken)

        Dim comp3 = CreateCompilation(src, references:={comp.EmitToImageReference()},
            options:=TestOptions.SigningReleaseExe.WithCryptoKeyFile(SigningTestHelpers.MaxSizeKeyFile), parseOptions:=parseOptions)

        CompileAndVerify(comp3, expectedOutput:="Called M")
        Assert.Equal(TestResources.General.snMaxSizePublicKey, comp3.Assembly.Identity.PublicKey)
        Assert.Equal(Of Byte)(pubKeyTokenBytes, comp3.Assembly.Identity.PublicKeyToken)
    End Sub

    <Theory>
    <MemberData(NameOf(AllProviderParseOptions))>
    Public Sub SignIt(parseOptions As VisualBasicParseOptions)
        Dim other As VisualBasicCompilation = CreateCompilationWithMscorlib40(
<compilation name="Sam">
    <file name="a.vb"><![CDATA[
Public Class C
 Friend Sub Goo()
 End Sub
End Class
]]>
    </file>
</compilation>,
        options:=TestOptions.SigningReleaseDll.WithCryptoKeyFile(s_keyPairFile), parseOptions:=parseOptions)

        Dim peHeaders = New PEHeaders(other.EmitToStream())
        Assert.Equal(CorFlags.StrongNameSigned, peHeaders.CorHeader.Flags And CorFlags.StrongNameSigned)
    End Sub

    <Theory>
    <MemberData(NameOf(AllProviderParseOptions))>
    Public Sub SignItWithOnlyPublicKey(parseOptions As VisualBasicParseOptions)
        Dim other As VisualBasicCompilation = CreateCompilationWithMscorlib40(
<compilation name="Sam">
    <file name="a.vb"><![CDATA[
Public Class C
 Friend Sub Goo()
 End Sub
End Class
]]>
    </file>
</compilation>,
        options:=TestOptions.SigningReleaseDll.WithCryptoKeyFile(s_publicKeyFile), parseOptions:=parseOptions)

        Using outStrm = New MemoryStream()
            Dim emitResult = other.Emit(outStrm)

            CompilationUtils.AssertTheseDiagnostics(emitResult.Diagnostics,
<errors>
BC36961: Key file '<%= s_publicKeyFile %>' is missing the private key needed for signing.
</errors>)
        End Using

        other = other.WithOptions(TestOptions.ReleaseModule.WithCryptoKeyFile(s_publicKeyFile))

        Dim assembly As VisualBasicCompilation = CreateCompilationWithMscorlib40AndReferences(
<compilation name="Sam2">
    <file name="a.vb">
    </file>
</compilation>,
        {other.EmitToImageReference()},
        options:=TestOptions.SigningReleaseDll,
        parseOptions:=parseOptions)

        Using outStrm = New MemoryStream()
            Dim emitResult = assembly.Emit(outStrm)

            CompilationUtils.AssertTheseDiagnostics(emitResult.Diagnostics,
<errors>
BC36961: Key file '<%= s_publicKeyFile %>' is missing the private key needed for signing.
</errors>)
        End Using
    End Sub

    <Theory>
    <MemberData(NameOf(AllProviderParseOptions))>
    Public Sub DelaySignItWithOnlyPublicKey(parseOptions As VisualBasicParseOptions)
        Dim other As VisualBasicCompilation = CreateCompilationWithMscorlib40(
<compilation name="Sam">
    <file name="a.vb"><![CDATA[
<Assembly: System.Reflection.AssemblyDelaySign(True)>
Public Class C
 Friend Sub Goo()
 End Sub
End Class
]]>
    </file>
</compilation>,
        options:=TestOptions.SigningReleaseDll.WithCryptoKeyFile(s_publicKeyFile), parseOptions:=parseOptions)

        CompileAndVerify(other)
    End Sub

    <Theory>
    <MemberData(NameOf(AllProviderParseOptions))>
    Public Sub DelaySignButNoKey(parseOptions As VisualBasicParseOptions)
        Dim other As VisualBasicCompilation = CreateCompilationWithMscorlib40(
<compilation>
    <file name="a.vb"><![CDATA[
<Assembly: System.Reflection.AssemblyDelaySign(True)>
Public Class C
 Friend Sub Goo()
 End Sub
End Class
]]>
    </file>
</compilation>, options:=TestOptions.SigningReleaseDll, parseOptions:=parseOptions)

        Dim outStrm = New MemoryStream()
        Dim emitResult = other.Emit(outStrm)
        ' Dev11: vbc : warning BC40010: Possible problem detected while building assembly 'VBTestD': Delay signing was requested, but no key was given
        '              warning BC41008: Use command-line option '/delaysign' or appropriate project settings instead of 'System.Reflection.AssemblyDelaySignAttribute'.
        CompilationUtils.AssertTheseDiagnostics(emitResult.Diagnostics, <errors>BC40060: Delay signing was specified and requires a public key, but no public key was specified.</errors>)
        Assert.True(emitResult.Success)
    End Sub

    <Theory>
    <MemberData(NameOf(AllProviderParseOptions))>
    Public Sub SignInMemory(parseOptions As VisualBasicParseOptions)
        Dim other As VisualBasicCompilation = CreateCompilationWithMscorlib40(
<compilation>
    <file name="a.vb"><![CDATA[
Public Class C
 Friend Sub Goo()
 End Sub
End Class
]]>
    </file>
</compilation>, options:=TestOptions.SigningReleaseDll.WithCryptoKeyFile(s_keyPairFile), parseOptions:=parseOptions)

        Dim outStrm = New MemoryStream()
        Dim emitResult = other.Emit(outStrm)
        Assert.True(emitResult.Success)
        Assert.True(ILValidation.IsStreamFullSigned(outStrm))
    End Sub

    <WorkItem(545720, "http://vstfdevdiv:8080/DevDiv2/DevDiv/_workitems/edit/545720")>
    <WorkItem(530050, "http://vstfdevdiv:8080/DevDiv2/DevDiv/_workitems/edit/530050")>
    <Theory>
    <MemberData(NameOf(AllProviderParseOptions))>
    Public Sub InvalidAssemblyName(parseOptions As VisualBasicParseOptions)

        Dim il = <![CDATA[
.assembly extern mscorlib { }
.assembly asm1
{
    .custom instance void [mscorlib]System.Runtime.CompilerServices.InternalsVisibleToAttribute::.ctor(string) = ( 01 00 09 2F 5C 3A 2A 3F 27 3C 3E 7C 00 00 ) // .../\:*?'<>|..
}

.class private auto ansi beforefieldinit Base
       extends [mscorlib]System.Object
{
  .method public hidebysig specialname rtspecialname 
          instance void  .ctor() cil managed
  {
    ldarg.0
    call       instance void [mscorlib]System.Object::.ctor()
    ret
  }
}
]]>

        Dim vb = <compilation>
                     <file name="a.vb"><![CDATA[
Public Class Derived
    Inherits Base
End Class
]]>
                     </file>
                 </compilation>

        Dim ilRef = CompileIL(il.Value, prependDefaultHeader:=False)

        Dim comp = CreateCompilationWithMscorlib40AndReferences(vb, {ilRef}, TestOptions.SigningReleaseDll, parseOptions:=parseOptions)

        ' NOTE: dev10 reports ERR_FriendAssemblyNameInvalid, but Roslyn won't (DevDiv #15099).
        comp.VerifyDiagnostics(
            Diagnostic(ERRID.ERR_InaccessibleSymbol2, "Base").WithArguments("Base", "Friend"))
    End Sub

    <Theory>
    <MemberData(NameOf(AllProviderParseOptions))>
    Public Sub DelaySignWithAssemblySignatureKey(parseOptions As VisualBasicParseOptions)
        '//Note that this SignatureKey is some random one that I found in the devdiv build.
        '//It is not related to the other keys we use in these tests.

        '//In the native compiler, when the AssemblySignatureKey attribute is present, and
        '//the binary is configured for delay signing, the contents of the assemblySignatureKey attribute
        '//(rather than the contents of the keyfile or container) are used to compute the size needed to 
        '//reserve in the binary for its signature. Signing using this key is only supported via sn.exe

        Dim other = CreateEmptyCompilationWithReferences(
<compilation>
    <file name="a.vb"><![CDATA[
<Assembly: System.Reflection.AssemblyDelaySign(True)>
<Assembly: System.Reflection.AssemblySignatureKey("002400000c800000140100000602000000240000525341310008000001000100613399aff18ef1a2c2514a273a42d9042b72321f1757102df9ebada69923e2738406c21e5b801552ab8d200a65a235e001ac9adc25f2d811eb09496a4c6a59d4619589c69f5baf0c4179a47311d92555cd006acc8b5959f2bd6e10e360c34537a1d266da8085856583c85d81da7f3ec01ed9564c58d93d713cd0172c8e23a10f0239b80c96b07736f5d8b022542a4e74251a5f432824318b3539a5a087f8e53d2f135f9ca47f3bb2e10aff0af0849504fb7cea3ff192dc8de0edad64c68efde34c56d302ad55fd6e80f302d5efcdeae953658d3452561b5f36c542efdbdd9f888538d374cef106acf7d93a4445c3c73cd911f0571aaf3d54da12b11ddec375b3", "a5a866e1ee186f807668209f3b11236ace5e21f117803a3143abb126dd035d7d2f876b6938aaf2ee3414d5420d753621400db44a49c486ce134300a2106adb6bdb433590fef8ad5c43cba82290dc49530effd86523d9483c00f458af46890036b0e2c61d077d7fbac467a506eba29e467a87198b053c749aa2a4d2840c784e6d")>
Public Class C
 Friend Sub Goo()
    End Sub
End Class
]]>
    </file>
</compilation>, {MscorlibRef_v4_0_30316_17626}, TestOptions.SigningReleaseDll.WithDelaySign(True).WithCryptoKeyFile(s_keyPairFile), parseOptions:=parseOptions)

        ' confirm header has expected SN signature size
        Dim peHeaders = New PEHeaders(other.EmitToStream())
        Assert.Equal(256, peHeaders.CorHeader.StrongNameSignatureDirectory.Size)
        Assert.Equal(CorFlags.ILOnly, peHeaders.CorHeader.Flags)
    End Sub

    ''' <summary>
    ''' Won't fix (easy to be tested here)
    ''' </summary>
    <WorkItem(529953, "http://vstfdevdiv:8080/DevDiv2/DevDiv/_workitems/edit/529953"), WorkItem(530112, "http://vstfdevdiv:8080/DevDiv2/DevDiv/_workitems/edit/530112")>
    <Theory>
    <MemberData(NameOf(AllProviderParseOptions))>
    Public Sub DeclareAssemblyKeyNameAndFile_BC41008(parseOptions As VisualBasicParseOptions)

        Dim src = "<Assembly: System.Reflection.AssemblyKeyName(""Key1"")>" & vbCrLf &
                "<Assembly: System.Reflection.AssemblyKeyFile(""" & s_keyPairFile & """)>" & vbCrLf &
              "Public Class C" & vbCrLf &
              "End Class"

        Dim tree = ParseAndVerify(src, parseOptions)
        Dim comp = CreateCompilationWithMscorlib40({tree}, options:=TestOptions.SigningReleaseDll)

        ' Native Compiler:
        'warning BC41008: Use command-line option '/keycontainer' or appropriate project settings instead of 'System.Reflection.AssemblyKeyNameAttribute() '.
        ' <Assembly: System.Reflection.AssemblyKeyName("Key1")>
        '            ~~~~~~~~~~~~~~~~~~~~~~~~~~~~~~~~~~~~~~~~~
        'warning BC41008: Use command-line option '/keyfile' or appropriate project settings instead of 'System.Reflection.AssemblyKeyFileAttribute() '.
        '<Assembly: System.Reflection.AssemblyKeyFile("Key2.snk")>
        '  ~~~~~~~~~~~~~~~~~~~~~~~~~~~~~~~~~~~~~~~~~~~~~
        comp.VerifyDiagnostics()
        '   Diagnostic(ERRID.WRN_UseSwitchInsteadOfAttribute, "System.Reflection.AssemblyKeyName(""Key1""").WithArguments("/keycontainer"),
        '   Diagnostic(ERRID.WRN_UseSwitchInsteadOfAttribute, "System.Reflection.AssemblyKeyFile(""Key2.snk""").WithArguments("/keyfile"))

        Dim outStrm = New MemoryStream()
        Dim emitResult = comp.Emit(outStrm)
        Assert.True(emitResult.Success)
    End Sub

    Private Sub ConfirmModuleAttributePresentAndAddingToAssemblyResultsInSignedOutput(
        moduleContents As Stream,
        expectedModuleAttr As AttributeDescription,
        parseOptions As VisualBasicParseOptions)
        ' a module doesn't get signed for real. It should have either a keyfile or keycontainer attribute
        ' parked on a typeRef named 'AssemblyAttributesGoHere.' When the module is added to an assembly, the
        ' resulting assembly is signed with the key referred to by the aforementioned attribute.

        Dim success As EmitResult
        Dim tempFile = Temp.CreateFile()
        moduleContents.Position = 0

        Using metadata = ModuleMetadata.CreateFromStream(moduleContents)
            Dim flags = metadata.Module.PEReaderOpt.PEHeaders.CorHeader.Flags
            ' confirm file does not claim to be signed
            Assert.Equal(0, CInt(flags And CorFlags.StrongNameSigned))

            Dim token As EntityHandle = metadata.Module.GetTypeRef(metadata.Module.GetAssemblyRef("mscorlib"), "System.Runtime.CompilerServices", "AssemblyAttributesGoHere")
            Assert.False(token.IsNil)   ' could the magic type ref be located? If not then the attribute's not there.
            Dim attrInfos = metadata.Module.FindTargetAttributes(token, expectedModuleAttr)
            Assert.Equal(1, attrInfos.Count())

            Dim source =
<compilation>
    <file name="a.vb"><![CDATA[
Public Class Z
End Class
]]>
    </file>
</compilation>

            ' now that the module checks out, ensure that adding it to a compilation outputting a dll
            ' results in a signed assembly.
            Dim assemblyComp = CreateCompilationWithMscorlib40AndReferences(
                source,
                {metadata.GetReference()},
                TestOptions.SigningReleaseDll,
                parseOptions)

            Using finalStrm = tempFile.Open()
                success = assemblyComp.Emit(finalStrm)
            End Using
        End Using

        success.Diagnostics.Verify()

        Assert.True(success.Success)
        AssertFileIsSigned(tempFile)
    End Sub

    Private Shared Sub AssertFileIsSigned(file As TempFile)
        Using peStream = New FileStream(file.Path, FileMode.Open)
            Assert.True(ILValidation.IsStreamFullSigned(peStream))
        End Using
    End Sub

    <ConditionalTheory(GetType(WindowsOnly), Reason:=ConditionalSkipReason.TestExecutionNeedsWindowsTypes)>
    <MemberData(NameOf(AllProviderParseOptions))>
    Public Sub SignModuleKeyContainerAttr(parseOptions As VisualBasicParseOptions)
        Dim source =
<compilation>
    <file name="a.vb">
        <![CDATA[<]]>Assembly: System.Reflection.AssemblyKeyName("roslynTestContainer")>

Public Class C
End Class
    </file>
</compilation>

        Dim other = CreateCompilationWithMscorlib40(source, options:=TestOptions.SigningReleaseModule)

        Dim outStrm = New MemoryStream()
        Dim success = other.Emit(outStrm)
        Assert.True(success.Success)

        ConfirmModuleAttributePresentAndAddingToAssemblyResultsInSignedOutput(
            outStrm,
            AttributeDescription.AssemblyKeyNameAttribute,
            parseOptions)
    End Sub

    <WorkItem(531195, "http://vstfdevdiv:8080/DevDiv2/DevDiv/_workitems/edit/531195")>
    <ConditionalTheory(GetType(WindowsOnly), Reason:=ConditionalSkipReason.TestExecutionNeedsWindowsTypes)>
    <MemberData(NameOf(AllProviderParseOptions))>
    Public Sub SignModuleKeyContainerCmdLine(parseOptions As VisualBasicParseOptions)
        Dim source =
<compilation>
    <file name="a.vb">
Public Class C
End Class
    </file>
</compilation>

        Dim other = CreateCompilationWithMscorlib40(source, options:=TestOptions.SigningReleaseModule.WithCryptoKeyContainer("roslynTestContainer"))

        Dim outStrm = New MemoryStream()
        Dim success = other.Emit(outStrm)
        Assert.True(success.Success)

        ConfirmModuleAttributePresentAndAddingToAssemblyResultsInSignedOutput(
            outStrm,
            AttributeDescription.AssemblyKeyNameAttribute,
            parseOptions)
    End Sub

    <WorkItem(531195, "http://vstfdevdiv:8080/DevDiv2/DevDiv/_workitems/edit/531195")>
    <ConditionalTheory(GetType(WindowsOnly), Reason:=ConditionalSkipReason.TestExecutionNeedsWindowsTypes)>
    <MemberData(NameOf(AllProviderParseOptions))>
    Public Sub SignModuleKeyContainerCmdLine_1(parseOptions As VisualBasicParseOptions)
        Dim source =
<compilation>
    <file name="a.vb"><![CDATA[
<Assembly: System.Reflection.AssemblyKeyName("roslynTestContainer")>

Public Class C
End Class
    ]]></file>
</compilation>

        Dim other = CreateCompilationWithMscorlib40(
            source,
            options:=TestOptions.SigningReleaseModule.WithCryptoKeyContainer("roslynTestContainer"))

        Dim outStrm = New MemoryStream()
        Dim success = other.Emit(outStrm)
        Assert.True(success.Success)

        ConfirmModuleAttributePresentAndAddingToAssemblyResultsInSignedOutput(
            outStrm,
            AttributeDescription.AssemblyKeyNameAttribute,
            parseOptions)
    End Sub

    <Theory>
    <MemberData(NameOf(AllProviderParseOptions))>
    Public Sub SignModuleKeyFileAttr(parseOptions As VisualBasicParseOptions)
        Dim x = s_keyPairFile

        Dim source =
<compilation>
    <file name="a.vb">
        <![CDATA[<]]>Assembly: System.Reflection.AssemblyKeyFile("<%= x %>")>

Public Class C
End Class
    </file>
</compilation>

        Dim other = CreateCompilationWithMscorlib40(
            source,
            options:=TestOptions.SigningReleaseModule)

        ConfirmModuleAttributePresentAndAddingToAssemblyResultsInSignedOutput(
            other.EmitToStream(),
            AttributeDescription.AssemblyKeyFileAttribute,
            parseOptions)
    End Sub

    <WorkItem(531195, "http://vstfdevdiv:8080/DevDiv2/DevDiv/_workitems/edit/531195")>
    <Theory>
    <MemberData(NameOf(AllProviderParseOptions))>
    Public Sub SignModuleKeyContainerCmdLine_2(parseOptions As VisualBasicParseOptions)
        Dim source =
<compilation>
    <file name="a.vb"><![CDATA[
<Assembly: System.Reflection.AssemblyKeyName("bogus")>

Public Class C
End Class
    ]]></file>
</compilation>

        Dim other = CreateCompilationWithMscorlib40(source, options:=TestOptions.SigningReleaseModule.WithCryptoKeyContainer("roslynTestContainer"), parseOptions:=parseOptions)

        AssertTheseDiagnostics(other,
<expected>
BC37207: Attribute 'System.Reflection.AssemblyKeyNameAttribute' given in a source file conflicts with option 'CryptoKeyContainer'.
</expected>)
    End Sub

    <WorkItem(531195, "http://vstfdevdiv:8080/DevDiv2/DevDiv/_workitems/edit/531195")>
    <Theory>
    <MemberData(NameOf(AllProviderParseOptions))>
    Public Sub SignModuleKeyFileCmdLine(parseOptions As VisualBasicParseOptions)
        Dim source =
<compilation>
    <file name="a.vb">
Public Class C
End Class
    </file>
</compilation>

        Dim other = CreateCompilationWithMscorlib40(
            source,
            options:=TestOptions.SigningReleaseModule.WithCryptoKeyFile(s_keyPairFile))

        Dim outStrm = New MemoryStream()
        Dim success = other.Emit(outStrm)
        Assert.True(success.Success)

        ConfirmModuleAttributePresentAndAddingToAssemblyResultsInSignedOutput(
            outStrm,
            AttributeDescription.AssemblyKeyFileAttribute,
            parseOptions)
    End Sub

    <WorkItem(531195, "http://vstfdevdiv:8080/DevDiv2/DevDiv/_workitems/edit/531195")>
    <Theory>
    <MemberData(NameOf(AllProviderParseOptions))>
    Public Sub SignModuleKeyFileCmdLine_1(parseOptions As VisualBasicParseOptions)
        Dim x = s_keyPairFile
        Dim source =
<compilation>
    <file name="a.vb">
        <![CDATA[<]]>assembly: System.Reflection.AssemblyKeyFile("<%= x %>")>        

Public Class C
End Class
    </file>
</compilation>

        Dim other = CreateCompilationWithMscorlib40(
            source,
            options:=TestOptions.SigningReleaseModule.WithCryptoKeyFile(s_keyPairFile))

        Dim outStrm = New MemoryStream()
        Dim success = other.Emit(outStrm)
        Assert.True(success.Success)

        ConfirmModuleAttributePresentAndAddingToAssemblyResultsInSignedOutput(
            outStrm,
            AttributeDescription.AssemblyKeyFileAttribute,
            parseOptions)
    End Sub

    <Theory>
    <MemberData(NameOf(AllProviderParseOptions))>
    Public Sub SignModuleKeyFileCmdLine_2(parseOptions As VisualBasicParseOptions)
        Dim source =
<compilation>
    <file name="a.vb">
        <![CDATA[<]]>assembly: System.Reflection.AssemblyKeyFile("bogus")>        

Public Class C
End Class
    </file>
</compilation>

        Dim other = CreateCompilationWithMscorlib40(source, options:=TestOptions.SigningReleaseModule.WithCryptoKeyFile(s_keyPairFile), parseOptions:=parseOptions)

        AssertTheseDiagnostics(other,
<expected>
BC37207: Attribute 'System.Reflection.AssemblyKeyFileAttribute' given in a source file conflicts with option 'CryptoKeyFile'.
</expected>)
    End Sub

    <WorkItem(529779, "http://vstfdevdiv:8080/DevDiv2/DevDiv/_workitems/edit/529779")>
    <Theory>
    <MemberData(NameOf(AllProviderParseOptions))>
    Public Sub Bug529779_1(parseOptions As VisualBasicParseOptions)

        Dim unsigned As VisualBasicCompilation = CreateCompilationWithMscorlib40(
<compilation>
    <file name="a.vb"><![CDATA[
Public Class C1
End Class
]]>
    </file>
</compilation>,
        options:=TestOptions.SigningReleaseDll, parseOptions:=parseOptions)

        Dim other As VisualBasicCompilation = CreateCompilationWithMscorlib40(
<compilation>
    <file name="a.vb"><![CDATA[
Public Class C
 Friend Sub Goo()
    Dim x as New System.Guid()
    System.Console.WriteLine(x)
 End Sub
End Class
]]>
    </file>
</compilation>,
        options:=TestOptions.SigningReleaseDll.WithCryptoKeyFile(s_keyPairFile), parseOptions:=parseOptions)

        CompileAndVerify(other.WithReferences({other.References(0), New VisualBasicCompilationReference(unsigned)})).VerifyDiagnostics()

        CompileAndVerify(other.WithReferences({other.References(0), MetadataReference.CreateFromImage(unsigned.EmitToArray)})).VerifyDiagnostics()
    End Sub

    <WorkItem(529779, "http://vstfdevdiv:8080/DevDiv2/DevDiv/_workitems/edit/529779")>
    <Theory>
    <MemberData(NameOf(AllProviderParseOptions))>
    Public Sub Bug529779_2(parseOptions As VisualBasicParseOptions)

        Dim unsigned As VisualBasicCompilation = CreateCompilationWithMscorlib40(
<compilation name="Unsigned">
    <file name="a.vb"><![CDATA[
Public Class C1
End Class
]]>
    </file>
</compilation>,
        options:=TestOptions.SigningReleaseDll, parseOptions:=parseOptions)

        Dim other As VisualBasicCompilation = CreateCompilationWithMscorlib40(
<compilation>
    <file name="a.vb"><![CDATA[
Public Class C
 Friend Sub Goo()
    Dim x as New C1()
    System.Console.WriteLine(x)
 End Sub
End Class
]]>
    </file>
</compilation>,
        options:=TestOptions.SigningReleaseDll.WithCryptoKeyFile(s_keyPairFile), parseOptions:=parseOptions)

        Dim comps = {other.WithReferences({other.References(0), New VisualBasicCompilationReference(unsigned)}),
                     other.WithReferences({other.References(0), MetadataReference.CreateFromImage(unsigned.EmitToArray)})}

        For Each comp In comps
            Dim outStrm = New MemoryStream()
            Dim emitResult = comp.Emit(outStrm)

            ' Dev12 reports an error
            Assert.True(emitResult.Success)

            AssertTheseDiagnostics(emitResult.Diagnostics,
<expected>
BC41997: Referenced assembly 'Unsigned, Version=0.0.0.0, Culture=neutral, PublicKeyToken=null' does not have a strong name.
</expected>)
        Next
    End Sub

    <ConditionalTheory(GetType(WindowsOnly), Reason:=ConditionalSkipReason.TestExecutionNeedsWindowsTypes)>
    <MemberData(NameOf(AllProviderParseOptions))>
    Public Sub AssemblySignatureKeyAttribute_1(parseOptions As VisualBasicParseOptions)
        Dim other As VisualBasicCompilation = CreateEmptyCompilationWithReferences(
<compilation>
    <file name="a.vb"><![CDATA[
<Assembly: System.Reflection.AssemblySignatureKeyAttribute(
"00240000048000009400000006020000002400005253413100040000010001002b986f6b5ea5717d35c72d38561f413e267029efa9b5f107b9331d83df657381325b3a67b75812f63a9436ceccb49494de8f574f8e639d4d26c0fcf8b0e9a1a196b80b6f6ed053628d10d027e032df2ed1d60835e5f47d32c9ef6da10d0366a319573362c821b5f8fa5abc5bb22241de6f666a85d82d6ba8c3090d01636bd2bb",
"bc6402e37ad723580b576953f40475ceae4b784d3661b90c3c6f5a1f7283388a7880683e0821610bee977f70506bb75584080e01b2ec97483c4d601ce1c981752a07276b420d78594d0ef28f8ec016d0a5b6d56cfc22e9f25a2ed9545942ccbf2d6295b9528641d98776e06a3273ab233271a3c9f53099b4d4e029582a6d5819")>

Public Class C
 Friend Sub Goo()
 End Sub
End Class
]]>
    </file>
</compilation>, {MscorlibRef_v4_0_30316_17626},
        options:=TestOptions.SigningReleaseDll.WithCryptoKeyFile(s_keyPairFile), parseOptions:=parseOptions)

        Dim peHeaders = New PEHeaders(other.EmitToStream())
        Assert.Equal(CorFlags.StrongNameSigned, peHeaders.CorHeader.Flags And CorFlags.StrongNameSigned)
    End Sub

    <Theory>
    <MemberData(NameOf(AllProviderParseOptions))>
    Public Sub AssemblySignatureKeyAttribute_2(parseOptions As VisualBasicParseOptions)
        Dim other As VisualBasicCompilation = CreateEmptyCompilationWithReferences(
<compilation>
    <file name="a.vb"><![CDATA[
<Assembly: System.Reflection.AssemblySignatureKeyAttribute(
"xxx 00240000048000009400000006020000002400005253413100040000010001002b986f6b5ea5717d35c72d38561f413e267029efa9b5f107b9331d83df657381325b3a67b75812f63a9436ceccb49494de8f574f8e639d4d26c0fcf8b0e9a1a196b80b6f6ed053628d10d027e032df2ed1d60835e5f47d32c9ef6da10d0366a319573362c821b5f8fa5abc5bb22241de6f666a85d82d6ba8c3090d01636bd2bb",
"bc6402e37ad723580b576953f40475ceae4b784d3661b90c3c6f5a1f7283388a7880683e0821610bee977f70506bb75584080e01b2ec97483c4d601ce1c981752a07276b420d78594d0ef28f8ec016d0a5b6d56cfc22e9f25a2ed9545942ccbf2d6295b9528641d98776e06a3273ab233271a3c9f53099b4d4e029582a6d5819")>

Public Class C
 Friend Sub Goo()
 End Sub
End Class
]]>
    </file>
</compilation>, {MscorlibRef_v4_0_30316_17626},
        options:=TestOptions.SigningReleaseDll.WithCryptoKeyFile(s_keyPairFile), parseOptions:=parseOptions)

        Dim outStrm = New MemoryStream()
        Dim emitResult = other.Emit(outStrm)

        Assert.False(emitResult.Success)

        AssertTheseDiagnostics(emitResult.Diagnostics,
<expected>
BC37209: Invalid signature public key specified in AssemblySignatureKeyAttribute.
"xxx 00240000048000009400000006020000002400005253413100040000010001002b986f6b5ea5717d35c72d38561f413e267029efa9b5f107b9331d83df657381325b3a67b75812f63a9436ceccb49494de8f574f8e639d4d26c0fcf8b0e9a1a196b80b6f6ed053628d10d027e032df2ed1d60835e5f47d32c9ef6da10d0366a319573362c821b5f8fa5abc5bb22241de6f666a85d82d6ba8c3090d01636bd2bb",
~~~~~~~~~~~~~~~~~~~~~~~~~~~~~~~~~~~~~~~~~~~~~~~~~~~~~~~~~~~~~~~~~~~~~~~~~~~~~~~~~~~~~~~~~~~~~~~~~~~~~~~~~~~~~~~~~~~~~~~~~~~~~~~~~~~~~~~~~~~~~~~~~~~~~~~~~~~~~~~~~~~~~~~~~~~~~~~~~~~~~~~~~~~~~~~~~~~~~~~~~~~~~~~~~~~~~~~~~~~~~~~~~~~~~~~~~~~~~~~~~~~~~~~~~~~~~~~~~~~~~~~~~~~~~~~~~~~~~~~~~~~~~~~~~~~~~~~~~~~~~~~~~~~~~~~~~~~~~~~~~~~~~~
</expected>)
    End Sub

    <ConditionalTheory(GetType(WindowsOnly), Reason:=ConditionalSkipReason.TestExecutionNeedsWindowsTypes)>
    <MemberData(NameOf(AllProviderParseOptions))>
    Public Sub AssemblySignatureKeyAttribute_3(parseOptions As VisualBasicParseOptions)
        Dim other As VisualBasicCompilation = CreateEmptyCompilationWithReferences(
<compilation>
    <file name="a.vb"><![CDATA[
<Assembly: System.Reflection.AssemblySignatureKeyAttribute(
"00240000048000009400000006020000002400005253413100040000010001002b986f6b5ea5717d35c72d38561f413e267029efa9b5f107b9331d83df657381325b3a67b75812f63a9436ceccb49494de8f574f8e639d4d26c0fcf8b0e9a1a196b80b6f6ed053628d10d027e032df2ed1d60835e5f47d32c9ef6da10d0366a319573362c821b5f8fa5abc5bb22241de6f666a85d82d6ba8c3090d01636bd2bb",
"FFFFbc6402e37ad723580b576953f40475ceae4b784d3661b90c3c6f5a1f7283388a7880683e0821610bee977f70506bb75584080e01b2ec97483c4d601ce1c981752a07276b420d78594d0ef28f8ec016d0a5b6d56cfc22e9f25a2ed9545942ccbf2d6295b9528641d98776e06a3273ab233271a3c9f53099b4d4e029582a6d5819")>

Public Class C
 Friend Sub Goo()
 End Sub
End Class
]]>
    </file>
</compilation>, {MscorlibRef_v4_0_30316_17626},
        options:=TestOptions.SigningReleaseDll.WithCryptoKeyFile(s_keyPairFile), parseOptions:=parseOptions)

        Dim outStrm = New MemoryStream()
        Dim emitResult = other.Emit(outStrm)

        Assert.False(emitResult.Success)

        '        AssertTheseDiagnostics(emitResult.Diagnostics,
        '<expected>
        'BC36980: Error extracting public key from file '<%= KeyPairFile %>': Invalid countersignature specified in AssemblySignatureKeyAttribute. (Exception from HRESULT: 0x80131423)
        '</expected>)
        Dim err = emitResult.Diagnostics.Single()

        Assert.Equal(ERRID.ERR_PublicKeyFileFailure, err.Code)
        Assert.Equal(2, err.Arguments.Count)
        Assert.Equal(s_keyPairFile, DirectCast(err.Arguments(0), String))
        Dim errorText = DirectCast(err.Arguments(1), String)
        Assert.True(errorText.Contains("0x80131423"))
    End Sub

    <Theory>
    <MemberData(NameOf(AllProviderParseOptions))>
    Public Sub AssemblySignatureKeyAttribute_4(parseOptions As VisualBasicParseOptions)
        Dim other As VisualBasicCompilation = CreateEmptyCompilationWithReferences(
<compilation>
    <file name="a.vb"><![CDATA[
<Assembly: System.Reflection.AssemblySignatureKeyAttribute(
"xxx 00240000048000009400000006020000002400005253413100040000010001002b986f6b5ea5717d35c72d38561f413e267029efa9b5f107b9331d83df657381325b3a67b75812f63a9436ceccb49494de8f574f8e639d4d26c0fcf8b0e9a1a196b80b6f6ed053628d10d027e032df2ed1d60835e5f47d32c9ef6da10d0366a319573362c821b5f8fa5abc5bb22241de6f666a85d82d6ba8c3090d01636bd2bb",
"bc6402e37ad723580b576953f40475ceae4b784d3661b90c3c6f5a1f7283388a7880683e0821610bee977f70506bb75584080e01b2ec97483c4d601ce1c981752a07276b420d78594d0ef28f8ec016d0a5b6d56cfc22e9f25a2ed9545942ccbf2d6295b9528641d98776e06a3273ab233271a3c9f53099b4d4e029582a6d5819")>

Public Class C
 Friend Sub Goo()
 End Sub
End Class
]]>
    </file>
</compilation>, {MscorlibRef_v4_0_30316_17626},
        options:=TestOptions.SigningReleaseDll.WithCryptoKeyFile(s_publicKeyFile).WithDelaySign(True), parseOptions:=parseOptions)

        Dim outStrm = New MemoryStream()
        Dim emitResult = other.Emit(outStrm)

        Assert.False(emitResult.Success)

        AssertTheseDiagnostics(emitResult.Diagnostics,
<expected>
BC37209: Invalid signature public key specified in AssemblySignatureKeyAttribute.
"xxx 00240000048000009400000006020000002400005253413100040000010001002b986f6b5ea5717d35c72d38561f413e267029efa9b5f107b9331d83df657381325b3a67b75812f63a9436ceccb49494de8f574f8e639d4d26c0fcf8b0e9a1a196b80b6f6ed053628d10d027e032df2ed1d60835e5f47d32c9ef6da10d0366a319573362c821b5f8fa5abc5bb22241de6f666a85d82d6ba8c3090d01636bd2bb",
~~~~~~~~~~~~~~~~~~~~~~~~~~~~~~~~~~~~~~~~~~~~~~~~~~~~~~~~~~~~~~~~~~~~~~~~~~~~~~~~~~~~~~~~~~~~~~~~~~~~~~~~~~~~~~~~~~~~~~~~~~~~~~~~~~~~~~~~~~~~~~~~~~~~~~~~~~~~~~~~~~~~~~~~~~~~~~~~~~~~~~~~~~~~~~~~~~~~~~~~~~~~~~~~~~~~~~~~~~~~~~~~~~~~~~~~~~~~~~~~~~~~~~~~~~~~~~~~~~~~~~~~~~~~~~~~~~~~~~~~~~~~~~~~~~~~~~~~~~~~~~~~~~~~~~~~~~~~~~~~~~~~~~
</expected>)
    End Sub

    <Theory>
    <MemberData(NameOf(AllProviderParseOptions))>
    Public Sub AssemblySignatureKeyAttribute_5(parseOptions As VisualBasicParseOptions)
        Dim other As VisualBasicCompilation = CreateEmptyCompilationWithReferences(
<compilation>
    <file name="a.vb"><![CDATA[
<Assembly: System.Reflection.AssemblySignatureKeyAttribute(
"00240000048000009400000006020000002400005253413100040000010001002b986f6b5ea5717d35c72d38561f413e267029efa9b5f107b9331d83df657381325b3a67b75812f63a9436ceccb49494de8f574f8e639d4d26c0fcf8b0e9a1a196b80b6f6ed053628d10d027e032df2ed1d60835e5f47d32c9ef6da10d0366a319573362c821b5f8fa5abc5bb22241de6f666a85d82d6ba8c3090d01636bd2bb",
"FFFFbc6402e37ad723580b576953f40475ceae4b784d3661b90c3c6f5a1f7283388a7880683e0821610bee977f70506bb75584080e01b2ec97483c4d601ce1c981752a07276b420d78594d0ef28f8ec016d0a5b6d56cfc22e9f25a2ed9545942ccbf2d6295b9528641d98776e06a3273ab233271a3c9f53099b4d4e029582a6d5819")>

Public Class C
 Friend Sub Goo()
 End Sub
End Class
]]>
    </file>
</compilation>, {MscorlibRef_v4_0_30316_17626},
        options:=TestOptions.SigningReleaseDll.WithCryptoKeyFile(s_publicKeyFile).WithDelaySign(True), parseOptions:=parseOptions)

        CompileAndVerify(other)
    End Sub

    <Theory>
    <MemberData(NameOf(AllProviderParseOptions))>
    Public Sub AssemblySignatureKeyAttribute_6(parseOptions As VisualBasicParseOptions)
        Dim other As VisualBasicCompilation = CreateEmptyCompilationWithReferences(
<compilation>
    <file name="a.vb"><![CDATA[
<Assembly: System.Reflection.AssemblySignatureKeyAttribute(
Nothing,
"bc6402e37ad723580b576953f40475ceae4b784d3661b90c3c6f5a1f7283388a7880683e0821610bee977f70506bb75584080e01b2ec97483c4d601ce1c981752a07276b420d78594d0ef28f8ec016d0a5b6d56cfc22e9f25a2ed9545942ccbf2d6295b9528641d98776e06a3273ab233271a3c9f53099b4d4e029582a6d5819")>

Public Class C
 Friend Sub Goo()
 End Sub
End Class
]]>
    </file>
</compilation>, {MscorlibRef_v4_0_30316_17626},
        options:=TestOptions.SigningReleaseDll.WithCryptoKeyFile(s_publicKeyFile).WithDelaySign(True), parseOptions:=parseOptions)

        Dim outStrm = New MemoryStream()
        Dim emitResult = other.Emit(outStrm)

        Assert.False(emitResult.Success)

        AssertTheseDiagnostics(emitResult.Diagnostics,
<expected>
BC37209: Invalid signature public key specified in AssemblySignatureKeyAttribute.
Nothing,
~~~~~~~
</expected>)
    End Sub

    <Theory>
    <MemberData(NameOf(AllProviderParseOptions))>
    Public Sub AssemblySignatureKeyAttribute_7(parseOptions As VisualBasicParseOptions)
        Dim other As VisualBasicCompilation = CreateEmptyCompilationWithReferences(
<compilation>
    <file name="a.vb"><![CDATA[
<Assembly: System.Reflection.AssemblySignatureKeyAttribute(
"00240000048000009400000006020000002400005253413100040000010001002b986f6b5ea5717d35c72d38561f413e267029efa9b5f107b9331d83df657381325b3a67b75812f63a9436ceccb49494de8f574f8e639d4d26c0fcf8b0e9a1a196b80b6f6ed053628d10d027e032df2ed1d60835e5f47d32c9ef6da10d0366a319573362c821b5f8fa5abc5bb22241de6f666a85d82d6ba8c3090d01636bd2bb",
Nothing)>

Public Class C
 Friend Sub Goo()
 End Sub
End Class
]]>
    </file>
</compilation>, {MscorlibRef_v4_0_30316_17626},
        options:=TestOptions.SigningReleaseDll.WithCryptoKeyFile(s_publicKeyFile).WithDelaySign(True), parseOptions:=parseOptions)

        CompileAndVerify(other)
    End Sub

#End Region

    Public Sub PublicSignCore(options As VisualBasicCompilationOptions, parseOptions As VisualBasicParseOptions)
        Dim source =
            <compilation>
                <file name="a.vb"><![CDATA[
Public Class C
End Class
]]>
                </file>
            </compilation>

        Dim compilation = CreateCompilationWithMscorlib40(source, options:=options, parseOptions:=parseOptions)
        PublicSignCore(compilation)
    End Sub

    Public Sub PublicSignCore(compilation As Compilation, Optional assertNoDiagnostics As Boolean = True)
        Assert.True(compilation.Options.PublicSign)
        Assert.Null(compilation.Options.DelaySign)

        Dim stream As New MemoryStream()
        Dim emitResult = compilation.Emit(stream)
        Assert.True(emitResult.Success)
        If assertNoDiagnostics Then
            Assert.True(emitResult.Diagnostics.IsEmpty)
        End If

        stream.Position = 0

        Using reader As New PEReader(stream)
            Assert.True(reader.HasMetadata)
            Dim flags = reader.PEHeaders.CorHeader.Flags
            Assert.True(flags.HasFlag(CorFlags.StrongNameSigned))
        End Using
    End Sub

    <Theory>
    <MemberData(NameOf(AllProviderParseOptions))>
    Public Sub PublicSign_NoKey(parseOptions As VisualBasicParseOptions)
        Dim options = TestOptions.ReleaseDll.WithPublicSign(True)
        Dim comp = CreateCompilationWithMscorlib40(
            <compilation>
                <file name="a.vb"><![CDATA[
Public Class C
End Class
]]>
                </file>
            </compilation>, options:=options, parseOptions:=parseOptions)

        AssertTheseDiagnostics(comp,
<errors>
BC37254: Public sign was specified and requires a public key, but no public key was specified
</errors>)
        Assert.True(comp.Options.PublicSign)
        Assert.True(comp.Assembly.PublicKey.IsDefaultOrEmpty)
    End Sub

    <Theory>
    <MemberData(NameOf(AllProviderParseOptions))>
    Public Sub KeyFileFromAttributes_PublicSign(parseOptions As VisualBasicParseOptions)
        Dim source = <compilation>
                         <file name="a.vb"><![CDATA[
<assembly: System.Reflection.AssemblyKeyFile("test.snk")>
Public Class C
End Class
]]>
                         </file>
                     </compilation>
        Dim c = CreateCompilationWithMscorlib40(source, options:=TestOptions.ReleaseDll.WithPublicSign(True), parseOptions:=parseOptions)
        AssertTheseDiagnostics(c,
                               <errors>
BC37254: Public sign was specified and requires a public key, but no public key was specified
BC42379: Attribute 'System.Reflection.AssemblyKeyFileAttribute' is ignored when public signing is specified.
                               </errors>)

        Assert.True(c.Options.PublicSign)
    End Sub

    <Theory>
    <MemberData(NameOf(AllProviderParseOptions))>
    Public Sub KeyContainerFromAttributes_PublicSign(parseOptions As VisualBasicParseOptions)
        Dim source = <compilation>
                         <file name="a.vb"><![CDATA[
<assembly: System.Reflection.AssemblyKeyName("roslynTestContainer")>
Public Class C
End Class
]]>
                         </file>
                     </compilation>
        Dim c = CreateCompilationWithMscorlib40(source, options:=TestOptions.ReleaseDll.WithPublicSign(True), parseOptions:=parseOptions)
        AssertTheseDiagnostics(c,
                               <errors>
BC37254: Public sign was specified and requires a public key, but no public key was specified
BC42379: Attribute 'System.Reflection.AssemblyKeyNameAttribute' is ignored when public signing is specified.
                               </errors>)

        Assert.True(c.Options.PublicSign)
    End Sub

    <Theory>
    <MemberData(NameOf(AllProviderParseOptions))>
    Public Sub PublicSign_FromKeyFileNoStrongNameProvider(parseOptions As VisualBasicParseOptions)
        Dim snk = Temp.CreateFile().WriteAllBytes(TestResources.General.snKey)
        Dim options = TestOptions.ReleaseDll.WithCryptoKeyFile(snk.Path).WithPublicSign(True)
        PublicSignCore(options, parseOptions)
    End Sub

    <Theory>
    <MemberData(NameOf(AllProviderParseOptions))>
    Public Sub PublicSign_FromPublicKeyFileNoStrongNameProvider(parseOptions As VisualBasicParseOptions)
        Dim snk = Temp.CreateFile().WriteAllBytes(TestResources.General.snPublicKey)
        Dim options = TestOptions.ReleaseDll.WithCryptoKeyFile(snk.Path).WithPublicSign(True)
        PublicSignCore(options, parseOptions)
    End Sub

    <Theory>
    <MemberData(NameOf(AllProviderParseOptions))>
    Public Sub PublicSign_FromKeyFileAndStrongNameProvider(parseOptions As VisualBasicParseOptions)
        Dim snk = Temp.CreateFile().WriteAllBytes(TestResources.General.snKey2)
        Dim options = TestOptions.SigningReleaseDll.WithCryptoKeyFile(snk.Path).WithPublicSign(True)
        PublicSignCore(options, parseOptions)
    End Sub

    <Theory>
    <MemberData(NameOf(AllProviderParseOptions))>
    Public Sub PublicSign_FromKeyFileAndNoStrongNameProvider(parseOptions As VisualBasicParseOptions)
        Dim snk = Temp.CreateFile().WriteAllBytes(TestResources.General.snPublicKey2)
        Dim options = TestOptions.ReleaseDll.WithCryptoKeyFile(snk.Path).WithPublicSign(True)
        PublicSignCore(options, parseOptions)
    End Sub

    <Theory>
    <MemberData(NameOf(AllProviderParseOptions))>
    Public Sub PublicSign_KeyContainerOnly(parseOptions As VisualBasicParseOptions)
        Dim source =
            <compilation>
                <file name="a.vb"><![CDATA[
Public Class C
End Class
]]>
                </file>
            </compilation>
        Dim options = TestOptions.ReleaseDll.WithCryptoKeyContainer("testContainer").WithPublicSign(True)
        Dim compilation = CreateCompilationWithMscorlib40(source, options:=options, parseOptions:=parseOptions)
        AssertTheseDiagnostics(compilation, <errors>
BC2046: Compilation options 'PublicSign' and 'CryptoKeyContainer' can't both be specified at the same time.
BC37254: Public sign was specified and requires a public key, but no public key was specified
                                            </errors>)
    End Sub

    <Theory>
    <MemberData(NameOf(AllProviderParseOptions))>
    Public Sub PublicSign_IgnoreSourceAttributes(parseOptions As VisualBasicParseOptions)
        Dim source =
            <compilation>
                <file name="a.vb"><![CDATA[
<Assembly: System.Reflection.AssemblyKeyName("roslynTestContainer")> 
<Assembly: System.Reflection.AssemblyKeyFile("some file")> 

Public Class C
End Class
]]>
                </file>
            </compilation>
        Dim snk = Temp.CreateFile().WriteAllBytes(TestResources.General.snKey)
        Dim options = TestOptions.ReleaseDll.WithCryptoKeyFile(snk.Path).WithPublicSign(True)
        Dim compilation = CreateCompilationWithMscorlib40(source, options:=options, parseOptions:=parseOptions)

        AssertTheseDiagnostics(compilation,
                               <errors>
BC42379: Attribute 'System.Reflection.AssemblyKeyFileAttribute' is ignored when public signing is specified.
BC42379: Attribute 'System.Reflection.AssemblyKeyNameAttribute' is ignored when public signing is specified.
                               </errors>)

        PublicSignCore(compilation, assertNoDiagnostics:=False)
    End Sub

    <Theory>
    <MemberData(NameOf(AllProviderParseOptions))>
    Public Sub PublicSign_DelaySignAttribute(parseOptions As VisualBasicParseOptions)
        Dim source =
            <compilation>
                <file name="a.vb"><![CDATA[
<Assembly: System.Reflection.AssemblyDelaySign(True)>
Public Class C
End Class
]]>
                </file>
            </compilation>
        Dim snk = Temp.CreateFile().WriteAllBytes(TestResources.General.snKey)
        Dim options = TestOptions.ReleaseDll.WithCryptoKeyFile(snk.Path).WithPublicSign(True)
        Dim comp = CreateCompilationWithMscorlib40(source, options:=options, parseOptions:=parseOptions)

        AssertTheseDiagnostics(comp,
<errors>
BC37207: Attribute 'System.Reflection.AssemblyDelaySignAttribute' given in a source file conflicts with option 'PublicSign'.
</errors>)
        Assert.True(comp.Options.PublicSign)
    End Sub

    <Theory>
    <MemberData(NameOf(AllProviderParseOptions))>
    Public Sub PublicSignAndDelaySign(parseOptions As VisualBasicParseOptions)
        Dim snk = Temp.CreateFile().WriteAllBytes(TestResources.General.snKey)
        Dim options = TestOptions.ReleaseDll.WithCryptoKeyFile(snk.Path).WithPublicSign(True).WithDelaySign(True)

        Dim comp = CreateCompilationWithMscorlib40(
            <compilation>
                <file name="a.vb"><![CDATA[
Public Class C
End Class
]]>
                </file>
            </compilation>,
            options:=options, parseOptions:=parseOptions)

        AssertTheseDiagnostics(comp,
<errors>
BC2046: Compilation options 'PublicSign' and 'DelaySign' can't both be specified at the same time.
</errors>)

        Assert.True(comp.Options.PublicSign)
        Assert.True(comp.Options.DelaySign)
    End Sub

    <Theory>
    <MemberData(NameOf(AllProviderParseOptions))>
    Public Sub PublicSignAndDelaySignFalse(parseOptions As VisualBasicParseOptions)
        Dim snk = Temp.CreateFile().WriteAllBytes(TestResources.General.snKey)
        Dim options = TestOptions.ReleaseDll.WithCryptoKeyFile(snk.Path).WithPublicSign(True).WithDelaySign(False)

        Dim comp = CreateCompilationWithMscorlib40(
            <compilation>
                <file name="a.vb"><![CDATA[
Public Class C
End Class
]]>
                </file>
            </compilation>,
            options:=options,
            parseOptions:=parseOptions)

        AssertTheseDiagnostics(comp)

        Assert.True(comp.Options.PublicSign)
        Assert.False(comp.Options.DelaySign)
    End Sub

    <WorkItem(769840, "http://vstfdevdiv:8080/DevDiv2/DevDiv/_workitems/edit/769840")>
    <Theory>
    <MemberData(NameOf(AllProviderParseOptions))>
    Public Sub Bug769840(parseOptions As VisualBasicParseOptions)
        Dim ca = CreateCompilationWithMscorlib40(
<compilation name="Bug769840_A">
    <file name="a.vb"><![CDATA[
<Assembly: System.Runtime.CompilerServices.InternalsVisibleTo("Bug769840_B, PublicKey=0024000004800000940000000602000000240000525341310004000001000100458a131798af87d9e33088a3ab1c6101cbd462760f023d4f41d97f691033649e60b42001e94f4d79386b5e087b0a044c54b7afce151b3ad19b33b332b83087e3b8b022f45b5e4ff9b9a1077b0572ff0679ce38f884c7bd3d9b4090e4a7ee086b7dd292dc20f81a3b1b8a0b67ee77023131e59831c709c81d11c6856669974cc4")>

Friend Class A
    Public Value As Integer = 3
End Class
]]></file>
</compilation>, options:=TestOptions.SigningReleaseDll, parseOptions:=parseOptions)

        CompileAndVerify(ca)

        Dim cb = CreateCompilationWithMscorlib40AndReferences(
<compilation name="Bug769840_B">
    <file name="a.vb"><![CDATA[
Friend Class B
    Public Function GetA() As A
        Return New A()
    End Function
End Class
]]></file>
</compilation>, {New VisualBasicCompilationReference(ca)}, options:=TestOptions.SigningReleaseModule, parseOptions:=parseOptions)

        CompileAndVerify(cb, verify:=Verification.Fails).Diagnostics.Verify()
    End Sub

    <WorkItem(1072350, "http://vstfdevdiv:8080/DevDiv2/DevDiv/_workitems/edit/1072350")>
    <Theory>
    <MemberData(NameOf(AllProviderParseOptions))>
    Public Sub Bug1072350(parseOptions As VisualBasicParseOptions)
        Dim sourceA As XElement =
<compilation name="ClassLibrary2">
    <file name="a.vb"><![CDATA[
<Assembly: System.Runtime.CompilerServices.InternalsVisibleTo("X ")>
Friend Class A
    Friend Shared I As Integer = 42
End Class]]>
    </file>
</compilation>

        Dim sourceB As XElement =
<compilation name="X">
    <file name="b.vb"><![CDATA[
Class B
    Shared Sub Main()
        System.Console.Write(A.I)
    End Sub
End Class]]>
    </file>
</compilation>

        Dim ca = CreateCompilationWithMscorlib40(sourceA, options:=TestOptions.ReleaseDll, parseOptions:=parseOptions)
        CompileAndVerify(ca)

        Dim cb = CreateCompilationWithMscorlib40(sourceB, options:=TestOptions.ReleaseExe, references:={New VisualBasicCompilationReference(ca)}, parseOptions:=parseOptions)
        CompileAndVerify(cb, expectedOutput:="42").Diagnostics.Verify()
    End Sub

    <WorkItem(1072339, "http://vstfdevdiv:8080/DevDiv2/DevDiv/_workitems/edit/1072339")>
    <Theory>
    <MemberData(NameOf(AllProviderParseOptions))>
    Public Sub Bug1072339(parseOptions As VisualBasicParseOptions)
        Dim sourceA As XElement =
<compilation name="ClassLibrary2">
    <file name="a.vb"><![CDATA[
<Assembly: System.Runtime.CompilerServices.InternalsVisibleTo("x")>
Friend Class A
    Friend Shared I As Integer = 42
End Class]]>
    </file>
</compilation>

        Dim sourceB As XElement =
<compilation name="x">
    <file name="b.vb"><![CDATA[
Class B
    Shared Sub Main()
        System.Console.Write(A.I)
    End Sub
End Class]]>
    </file>
</compilation>

        Dim ca = CreateCompilationWithMscorlib40(sourceA, options:=TestOptions.ReleaseDll, parseOptions:=parseOptions)
        CompileAndVerify(ca)

        Dim cb = CreateCompilationWithMscorlib40(sourceB, options:=TestOptions.ReleaseExe, references:={New VisualBasicCompilationReference(ca)}, parseOptions:=parseOptions)
        CompileAndVerify(cb, expectedOutput:="42").Diagnostics.Verify()
    End Sub

    <WorkItem(1095618, "http://vstfdevdiv:8080/DevDiv2/DevDiv/_workitems/edit/1095618")>
    <Theory>
    <MemberData(NameOf(AllProviderParseOptions))>
    Public Sub Bug1095618(parseOptions As VisualBasicParseOptions)
        Dim source As XElement =
<compilation name="a">
    <file name="a.vb"><![CDATA[
<Assembly: System.Runtime.CompilerServices.InternalsVisibleTo("System.Runtime.Serialization, PublicKey = 10000000000000000400000000000000")>
    ]]></file>
</compilation>

        CreateCompilationWithMscorlib40(source, parseOptions:=parseOptions).VerifyDiagnostics(
            Diagnostic(ERRID.ERR_FriendAssemblyNameInvalid, "Assembly: System.Runtime.CompilerServices.InternalsVisibleTo(""System.Runtime.Serialization, PublicKey = 10000000000000000400000000000000"")").WithArguments("System.Runtime.Serialization, PublicKey = 10000000000000000400000000000000").WithLocation(1, 2))
    End Sub

    <Theory>
    <MemberData(NameOf(AllProviderParseOptions))>
    <WorkItem(11497, "https://github.com/dotnet/roslyn/issues/11497")>
    Public Sub ConsistentErrorMessageWhenProvidingNullKeyFile(parseOptions As VisualBasicParseOptions)
        Dim options = New VisualBasicCompilationOptions(OutputKind.DynamicallyLinkedLibrary, cryptoKeyFile:=Nothing)
        Dim compilation = CreateCompilationWithMscorlib40(String.Empty, options:=options, parseOptions:=parseOptions).VerifyEmitDiagnostics()

        VerifySigned(compilation, expectedToBeSigned:=False)
    End Sub

    <Theory>
    <MemberData(NameOf(AllProviderParseOptions))>
    <WorkItem(11497, "https://github.com/dotnet/roslyn/issues/11497")>
    Public Sub ConsistentErrorMessageWhenProvidingEmptyKeyFile(parseOptions As VisualBasicParseOptions)
        Dim options = New VisualBasicCompilationOptions(OutputKind.DynamicallyLinkedLibrary, cryptoKeyFile:=String.Empty)
        Dim compilation = CreateCompilationWithMscorlib40(String.Empty, options:=options, parseOptions:=parseOptions).VerifyEmitDiagnostics()

        VerifySigned(compilation, expectedToBeSigned:=False)
    End Sub

    <Theory>
    <MemberData(NameOf(AllProviderParseOptions))>
    <WorkItem(11497, "https://github.com/dotnet/roslyn/issues/11497")>
    Public Sub ConsistentErrorMessageWhenProvidingNullKeyFile_PublicSign(parseOptions As VisualBasicParseOptions)
        Dim options = New VisualBasicCompilationOptions(OutputKind.DynamicallyLinkedLibrary, cryptoKeyFile:=Nothing, publicSign:=True)
        Dim compilation = CreateCompilationWithMscorlib40(String.Empty, options:=options, parseOptions:=parseOptions)

        CompilationUtils.AssertTheseDiagnostics(compilation,
<errors>
BC37254: Public sign was specified and requires a public key, but no public key was specified
</errors>)
    End Sub

    <Theory>
    <MemberData(NameOf(AllProviderParseOptions))>
    <WorkItem(11497, "https://github.com/dotnet/roslyn/issues/11497")>
    Public Sub ConsistentErrorMessageWhenProvidingEmptyKeyFile_PublicSign(parseOptions As VisualBasicParseOptions)
        Dim options = New VisualBasicCompilationOptions(OutputKind.DynamicallyLinkedLibrary, cryptoKeyFile:=String.Empty, publicSign:=True)
        Dim compilation = CreateCompilationWithMscorlib40(String.Empty, options:=options, parseOptions:=parseOptions)

        CompilationUtils.AssertTheseDiagnostics(compilation,
<errors>
BC37254: Public sign was specified and requires a public key, but no public key was specified
</errors>)
    End Sub

    <Theory>
    <MemberData(NameOf(AllProviderParseOptions))>
    <WorkItem(1341051, "https://dev.azure.com/devdiv/DevDiv/_workitems/edit/1341051")>
    Public Sub IVT_Circularity(parseOptions As VisualBasicParseOptions)
        Dim other As VisualBasicCompilation = CreateCompilation(
<compilation name="HasIVTToCompilation">
    <file name="a.vb"><![CDATA[
<Assembly: System.Runtime.CompilerServices.InternalsVisibleTo("WantsIVTAccess")>
Public MustInherit Class TestBaseClass
    Friend Overridable ReadOnly Property SupportSvgImages As Object
        Get
            Return True
        End Get
    End Property
End Class
]]>
    </file>
</compilation>, options:=TestOptions.SigningReleaseDll, parseOptions:=parseOptions)

        other.VerifyDiagnostics()

        Dim c2 As VisualBasicCompilation = CreateCompilation(
<compilation name="WantsIVTAccess">
    <file name="a.vb"><![CDATA[
Public Class Class1
    Inherits TestBaseClass

    Friend Overrides ReadOnly Property SupportSvgImages As Object
        Get
            Return True
        End Get
    End Property
End Class
]]>
    </file>
    <file name="b.vb"><![CDATA[
<assembly: Class1>
]]>
    </file>
</compilation>, {New VisualBasicCompilationReference(other)}, options:=TestOptions.SigningReleaseDll, parseOptions:=parseOptions)

        c2.AssertTheseDiagnostics(<error><![CDATA[
BC31504: 'Class1' cannot be used as an attribute because it does not inherit from 'System.Attribute'.
<assembly: Class1>
           ~~~~~~
]]></error>)
    End Sub

    <Theory>
    <MemberData(NameOf(AllProviderParseOptions))>
    <WorkItem(1341051, "https://dev.azure.com/devdiv/DevDiv/_workitems/edit/1341051")>
    Public Sub IVT_Circularity_AttributeReferencesProperty(parseOptions As VisualBasicParseOptions)
        Dim other As VisualBasicCompilation = CreateCompilation(
<compilation name="HasIVTToCompilation">
    <file name="a.vb"><![CDATA[
<Assembly: System.Runtime.CompilerServices.InternalsVisibleTo("WantsIVTAccess")>
Public MustInherit Class TestBaseClass
    Friend Overridable ReadOnly Property SupportSvgImages As Object
        Get
            Return True
        End Get
    End Property
End Class

Public Class MyAttribute
    Inherits System.Attribute

    Public Sub New(s As String)
    End Sub
End Class
]]>
    </file>
</compilation>, options:=TestOptions.SigningReleaseDll, parseOptions:=parseOptions)

        other.VerifyDiagnostics()

        Dim c2 As VisualBasicCompilation = CreateCompilation(
<compilation name="WantsIVTAccess">
    <file name="a.vb"><![CDATA[
Public Class Class1
    Inherits TestBaseClass

    Friend Const Constant As String = "text"

    Friend Overrides ReadOnly Property SupportSvgImages As Object
        Get
            Return True
        End Get
    End Property
End Class
]]>
    </file>
    <file name="b.vb"><![CDATA[
<assembly: MyAttribute(Class1.Constant)>
]]>
    </file>
</compilation>, {New VisualBasicCompilationReference(other)}, options:=TestOptions.SigningReleaseDll, parseOptions:=parseOptions)

        c2.AssertNoDiagnostics()
    End Sub

<<<<<<< HEAD
=======
    <Fact>
    <WorkItem(57742, "https://github.com/dotnet/roslyn/issues/57742")>
    Public Sub Issue57742_01()
        Dim other As VisualBasicCompilation = CreateCompilation(
<compilation name="Issue57742_01_Lib">
    <file name="a.vb"><![CDATA[
Imports System.Runtime.CompilerServices

<Assembly: InternalsVisibleTo("Issue57742_01, PublicKey=00240000048000009400000006020000002400005253413100040000010001002b986f6b5ea5717d35c72d38561f413e267029efa9b5f107b9331d83df657381325b3a67b75812f63a9436ceccb49494de8f574f8e639d4d26c0fcf8b0e9a1a196b80b6f6ed053628d10d027e032df2ed1d60835e5f47d32c9ef6da10d0366a319573362c821b5f8fa5abc5bb22241de6f666a85d82d6ba8c3090d01636bd2bb") >
Friend class PublicKeyConstants
	public const PublicKey As String = "Something"
End Class
]]>
    </file>
</compilation>)

        Dim source =
<compilation name="Issue57742_01">
    <file name="a.vb"><![CDATA[
<Assembly: TestAttribute("something" + PublicKeyConstants.PublicKey)>

class TestAttribute
    Inherits System.Attribute

	public Sub New(x As String)
    End Sub
End Class
]]>
    </file>
</compilation>
        Dim comp As VisualBasicCompilation = CreateCompilation(source, {other.ToMetadataReference()})

        Dim expected =
<expected>
BC36957: Friend access was granted by 'Issue57742_01_Lib, Version=0.0.0.0, Culture=neutral, PublicKeyToken=null', but the public key of the output assembly does not match that specified by the attribute in the granting assembly.
</expected>

        comp.AssertTheseDiagnostics(expected)

        comp = CreateCompilation(source, {other.EmitToImageReference()})
        comp.AssertTheseDiagnostics(expected)
    End Sub

    <Fact>
    <WorkItem(57742, "https://github.com/dotnet/roslyn/issues/57742")>
    Public Sub Issue57742_02()
        Dim other As VisualBasicCompilation = CreateCompilation(
<compilation name="Issue57742_02_Lib">
    <file name="a.vb"><![CDATA[
Imports System.Runtime.CompilerServices

<Assembly: InternalsVisibleTo("Issue57742_02, PublicKey=00240000048000009400000006020000002400005253413100040000010001002b986f6b5ea5717d35c72d38561f413e267029efa9b5f107b9331d83df657381325b3a67b75812f63a9436ceccb49494de8f574f8e639d4d26c0fcf8b0e9a1a196b80b6f6ed053628d10d027e032df2ed1d60835e5f47d32c9ef6da10d0366a319573362c821b5f8fa5abc5bb22241de6f666a85d82d6ba8c3090d01636bd2bb") >
Friend class PublicKeyConstants
	public const PublicKey As String = "Something"
End Class
]]>
    </file>
</compilation>)

        Dim source =
<compilation name="Issue57742_02">
    <file name="a.vb"><![CDATA[
Imports System.Runtime.CompilerServices

<Assembly: InternalsVisibleTo("something" + PublicKeyConstants.PublicKey)>
]]>
    </file>
</compilation>
        Dim comp As VisualBasicCompilation = CreateCompilation(source, {other.ToMetadataReference()})

        Dim expected =
<expected>
BC36957: Friend access was granted by 'Issue57742_02_Lib, Version=0.0.0.0, Culture=neutral, PublicKeyToken=null', but the public key of the output assembly does not match that specified by the attribute in the granting assembly.
</expected>

        comp.AssertTheseDiagnostics(expected)

        comp = CreateCompilation(source, {other.EmitToImageReference()})
        comp.AssertTheseDiagnostics(expected)
    End Sub

    <Fact>
    <WorkItem(57742, "https://github.com/dotnet/roslyn/issues/57742")>
    Public Sub Issue57742_03()
        Dim other As VisualBasicCompilation = CreateCompilation(
<compilation name="Issue57742_03_Lib">
    <file name="a.vb"><![CDATA[
Imports System.Runtime.CompilerServices

<Assembly: InternalsVisibleTo("Issue57742_03, PublicKey=00240000048000009400000006020000002400005253413100040000010001002b986f6b5ea5717d35c72d38561f413e267029efa9b5f107b9331d83df657381325b3a67b75812f63a9436ceccb49494de8f574f8e639d4d26c0fcf8b0e9a1a196b80b6f6ed053628d10d027e032df2ed1d60835e5f47d32c9ef6da10d0366a319573362c821b5f8fa5abc5bb22241de6f666a85d82d6ba8c3090d01636bd2bb") >
Friend class PublicKeyConstants
	public const PublicKey As String = "Something"
End Class
]]>
    </file>
</compilation>)

        Dim source1 =
<compilation name="Issue57742_03">
    <file name="a.vb"><![CDATA[
Imports System.Reflection

<Assembly: TestAttribute("something" + PublicKeyConstants.PublicKey)>
<Assembly: AssemblyKeyFile("something" + PublicKeyConstants.PublicKey)>

class TestAttribute
    Inherits System.Attribute

	public Sub New(x As String)
    End Sub
End Class
]]>
    </file>
</compilation>
        Dim compilationReference As CompilationReference = other.ToMetadataReference()
        Dim comp1 As VisualBasicCompilation = CreateCompilation(source1, {compilationReference})

        Dim expected1 =
<expected>
BC36957: Friend access was granted by 'Issue57742_03_Lib, Version=0.0.0.0, Culture=neutral, PublicKeyToken=null', but the public key of the output assembly does not match that specified by the attribute in the granting assembly.
BC36980: Error extracting public key from file 'somethingSomething': Assembly signing not supported.
</expected>

        comp1.AssertTheseDiagnostics(expected1)
        Dim imageReference As MetadataReference = other.EmitToImageReference()

        comp1 = CreateCompilation(source1, {imageReference})
        comp1.AssertTheseDiagnostics(expected1)

        Dim source2 =
<compilation name="Issue57742_03">
    <file name="a.vb"><![CDATA[
Imports System.Reflection

<Assembly: TestAttribute("something" + PublicKeyConstants.PublicKey)>
<Assembly: AssemblyKeyName("something" + PublicKeyConstants.PublicKey)>

class TestAttribute
    Inherits System.Attribute

	public Sub New(x As String)
    End Sub
End Class
]]>
    </file>
</compilation>
        Dim comp2 As VisualBasicCompilation = CreateCompilation(source2, {compilationReference})

        Dim expected2 =
<expected>
BC36957: Friend access was granted by 'Issue57742_03_Lib, Version=0.0.0.0, Culture=neutral, PublicKeyToken=null', but the public key of the output assembly does not match that specified by the attribute in the granting assembly.
BC36981: Error extracting public key from container 'somethingSomething': Assembly signing not supported.
</expected>

        comp2.AssertTheseDiagnostics(expected2)

        comp2 = CreateCompilation(source2, {imageReference})
        comp2.AssertTheseDiagnostics(expected2)

        Dim source3 =
<compilation name="Issue57742_03">
    <file name="a.vb"><![CDATA[
Imports System.Reflection

<Assembly: AssemblyKeyFile("something" + PublicKeyConstants.PublicKey)>
]]>
    </file>
</compilation>
        Dim comp3 As VisualBasicCompilation = CreateCompilation(source3, {compilationReference})

        Dim expected3 =
<expected>
BC36957: Friend access was granted by 'Issue57742_03_Lib, Version=0.0.0.0, Culture=neutral, PublicKeyToken=null', but the public key of the output assembly does not match that specified by the attribute in the granting assembly.
BC36980: Error extracting public key from file 'somethingSomething': Assembly signing not supported.
</expected>

        comp3.AssertTheseDiagnostics(expected3)

        comp3 = CreateCompilation(source3, {imageReference})
        comp3.AssertTheseDiagnostics(expected3)

        Dim source4 =
<compilation name="Issue57742_03">
    <file name="a.vb"><![CDATA[
Imports System.Reflection

<Assembly: AssemblyKeyName("something" + PublicKeyConstants.PublicKey)>
]]>
    </file>
</compilation>
        Dim comp4 As VisualBasicCompilation = CreateCompilation(source4, {compilationReference})

        Dim expected4 =
<expected>
BC36957: Friend access was granted by 'Issue57742_03_Lib, Version=0.0.0.0, Culture=neutral, PublicKeyToken=null', but the public key of the output assembly does not match that specified by the attribute in the granting assembly.
BC36981: Error extracting public key from container 'somethingSomething': Assembly signing not supported.
</expected>

        comp4.AssertTheseDiagnostics(expected4)

        comp4 = CreateCompilation(source4, {imageReference})
        comp4.AssertTheseDiagnostics(expected4)
    End Sub

    <Fact>
    <WorkItem(57742, "https://github.com/dotnet/roslyn/issues/57742")>
    Public Sub Issue57742_04()
        Dim other As VisualBasicCompilation = CreateCompilation(
<compilation name="Issue57742_04_Lib">
    <file name="a.vb"><![CDATA[
Imports System.Runtime.CompilerServices

<Assembly: InternalsVisibleTo("Issue57742_04, PublicKey=00240000048000009400000006020000002400005253413100040000010001002b986f6b5ea5717d35c72d38561f413e267029efa9b5f107b9331d83df657381325b3a67b75812f63a9436ceccb49494de8f574f8e639d4d26c0fcf8b0e9a1a196b80b6f6ed053628d10d027e032df2ed1d60835e5f47d32c9ef6da10d0366a319573362c821b5f8fa5abc5bb22241de6f666a85d82d6ba8c3090d01636bd2bb") >
Friend class PublicKeyConstants
	public const PublicKey As String = "Something"
End Class
]]>
    </file>
</compilation>)

        Dim source1 =
<compilation name="Issue57742_04">
    <file name="a.vb"><![CDATA[
Imports System.Reflection
Imports System.Runtime.CompilerServices

<Assembly: InternalsVisibleTo("something" + PublicKeyConstants.PublicKey)>
<Assembly: AssemblyKeyFile("something" + PublicKeyConstants.PublicKey)>
]]>
    </file>
</compilation>
        Dim compilationReference As CompilationReference = other.ToMetadataReference()
        Dim comp1 As VisualBasicCompilation = CreateCompilation(source1, {compilationReference})

        Dim expected1 =
<expected>
BC36957: Friend access was granted by 'Issue57742_04_Lib, Version=0.0.0.0, Culture=neutral, PublicKeyToken=null', but the public key of the output assembly does not match that specified by the attribute in the granting assembly.
BC36980: Error extracting public key from file 'somethingSomething': Assembly signing not supported.
</expected>

        comp1.AssertTheseDiagnostics(expected1)
        Dim imageReference As MetadataReference = other.EmitToImageReference()

        comp1 = CreateCompilation(source1, {imageReference})
        comp1.AssertTheseDiagnostics(expected1)

        Dim source2 =
<compilation name="Issue57742_04">
    <file name="a.vb"><![CDATA[
Imports System.Reflection
Imports System.Runtime.CompilerServices

<Assembly: InternalsVisibleTo("something" + PublicKeyConstants.PublicKey)>
<Assembly: AssemblyKeyName("something" + PublicKeyConstants.PublicKey)>
]]>
    </file>
</compilation>
        Dim comp2 As VisualBasicCompilation = CreateCompilation(source2, {compilationReference})

        Dim expected2 =
<expected>
BC36957: Friend access was granted by 'Issue57742_04_Lib, Version=0.0.0.0, Culture=neutral, PublicKeyToken=null', but the public key of the output assembly does not match that specified by the attribute in the granting assembly.
BC36981: Error extracting public key from container 'somethingSomething': Assembly signing not supported.
</expected>

        comp2.AssertTheseDiagnostics(expected2)

        comp2 = CreateCompilation(source2, {imageReference})
        comp2.AssertTheseDiagnostics(expected2)
    End Sub

>>>>>>> 67d940c4
End Class<|MERGE_RESOLUTION|>--- conflicted
+++ resolved
@@ -2410,8 +2410,6 @@
         c2.AssertNoDiagnostics()
     End Sub
 
-<<<<<<< HEAD
-=======
     <Fact>
     <WorkItem(57742, "https://github.com/dotnet/roslyn/issues/57742")>
     Public Sub Issue57742_01()
@@ -2683,5 +2681,4 @@
         comp2.AssertTheseDiagnostics(expected2)
     End Sub
 
->>>>>>> 67d940c4
 End Class