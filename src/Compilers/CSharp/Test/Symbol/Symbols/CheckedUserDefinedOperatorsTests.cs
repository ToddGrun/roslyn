--- conflicted
+++ resolved
@@ -268,21 +268,9 @@
             var compilation1 = CreateCompilation(source1, options: TestOptions.DebugDll, parseOptions: TestOptions.RegularPreview);
 
             compilation1.GetDiagnostics().Where(d => d.Code is not (int)ErrorCode.ERR_CheckedOperatorNeedsMatch).Verify(
-<<<<<<< HEAD
-                // (4,23): error CS9502: Overloaded instance increment operator '--' must take no parameters
-                //     C operator checked--(C x) => default;
-                Diagnostic(ErrorCode.ERR_BadIncrementOpArgs, op).WithArguments(op).WithLocation(4, 23),
-                // (4,23): error CS9501: User-defined operator 'C.operator checked --(C)' must be declared public
-                //     C operator checked--(C x) => default;
-                Diagnostic(ErrorCode.ERR_OperatorsMustBePublic, op).WithArguments("C.operator checked " + op + "(C)").WithLocation(4, 23),
-                // (4,23): error CS0656: Missing compiler required member 'System.Runtime.CompilerServices.CompilerFeatureRequiredAttribute..ctor'
-                //     C operator checked--(C x) => default;
-                Diagnostic(ErrorCode.ERR_MissingPredefinedMember, op).WithArguments("System.Runtime.CompilerServices.CompilerFeatureRequiredAttribute", ".ctor").WithLocation(4, 23)
-=======
                 // (4,23): error CS0558: User-defined operator 'C.operator checked ++(C)' must be declared static and public
                 //     C operator checked++(C x) => default;
                 Diagnostic(ErrorCode.ERR_OperatorsMustBeStaticAndPublic, op).WithArguments("C.operator checked " + op + "(C)").WithLocation(4, 23)
->>>>>>> c2b6f460
                 );
         }
 
