--- conflicted
+++ resolved
@@ -1790,19 +1790,11 @@
 }
 ";
             var compilation = CreateStandardCompilation(code);
-<<<<<<< HEAD
-            var Foo = compilation.GlobalNamespace.GetTypeMembers("Foo")[0];
-            var Dynamic = (Foo.GetMembers("X")[0] as FieldSymbol).Type.TypeSymbol;
-            var Object = (Foo.GetMembers("Y")[0] as FieldSymbol).Type.TypeSymbol;
-            var Func_Dynamic = (Foo.GetMembers("Z")[0] as FieldSymbol).Type.TypeSymbol;
-            var Func_Object = (Foo.GetMembers("W")[0] as FieldSymbol).Type.TypeSymbol;
-=======
             var Goo = compilation.GlobalNamespace.GetTypeMembers("Goo")[0];
-            var Dynamic = (Goo.GetMembers("X")[0] as FieldSymbol).Type;
-            var Object = (Goo.GetMembers("Y")[0] as FieldSymbol).Type;
-            var Func_Dynamic = (Goo.GetMembers("Z")[0] as FieldSymbol).Type;
-            var Func_Object = (Goo.GetMembers("W")[0] as FieldSymbol).Type;
->>>>>>> 7dd7af9f
+            var Dynamic = (Goo.GetMembers("X")[0] as FieldSymbol).Type.TypeSymbol;
+            var Object = (Goo.GetMembers("Y")[0] as FieldSymbol).Type.TypeSymbol;
+            var Func_Dynamic = (Goo.GetMembers("Z")[0] as FieldSymbol).Type.TypeSymbol;
+            var Func_Object = (Goo.GetMembers("W")[0] as FieldSymbol).Type.TypeSymbol;
 
             var comparator = TypeSymbol.EqualsIgnoringDynamicAndTupleNamesComparer;
             Assert.NotEqual(Object, Dynamic);
