--- conflicted
+++ resolved
@@ -383,29 +383,17 @@
             var variableDeclaration = syntaxTree.GetRoot().DescendantNodes().OfType<LocalDeclarationStatementSyntax>().Single();
             var lambdaSyntax = (LambdaExpressionSyntax)variableDeclaration.Declaration.Variables.Single().Initializer.Value;
 
-<<<<<<< HEAD
-            var variableDeclarationOperation = (IVariableDeclarationStatement)semanticModel.GetOperationInternal(variableDeclaration);
-            var variableTreeLambdaOperation = (IAnonymousFunctionExpression)variableDeclarationOperation.Declarations.Single().Initializer.Value;
-            var lambdaOperation = (IAnonymousFunctionExpression)semanticModel.GetOperationInternal(lambdaSyntax);
-=======
             var variableDeclarationOperation = (IVariableDeclarationStatement)semanticModel.GetOperation(variableDeclaration);
             var variableTreeLambdaOperation = (IAnonymousFunctionExpression)variableDeclarationOperation.Declarations.Single().Initializer;
             var lambdaOperation = (IAnonymousFunctionExpression)semanticModel.GetOperation(lambdaSyntax);
->>>>>>> 44cddc92
 
             // Assert that both ways of getting to the lambda (requesting the lambda directly, and requesting via the lambda syntax)
             // return the same bound node.
             Assert.Same(variableTreeLambdaOperation, lambdaOperation);
 
-<<<<<<< HEAD
-            var variableDeclarationOperationSecondRequest = (IVariableDeclarationStatement)semanticModel.GetOperationInternal(variableDeclaration);
-            var variableTreeLambdaOperationSecondRequest = (IAnonymousFunctionExpression)variableDeclarationOperation.Declarations.Single().Initializer.Value;
-            var lambdaOperationSecondRequest = (IAnonymousFunctionExpression)semanticModel.GetOperationInternal(lambdaSyntax);
-=======
             var variableDeclarationOperationSecondRequest = (IVariableDeclarationStatement)semanticModel.GetOperation(variableDeclaration);
             var variableTreeLambdaOperationSecondRequest = (IAnonymousFunctionExpression)variableDeclarationOperation.Declarations.Single().Initializer;
             var lambdaOperationSecondRequest = (IAnonymousFunctionExpression)semanticModel.GetOperation(lambdaSyntax);
->>>>>>> 44cddc92
 
             // Assert that, when request the variable declaration or the lambda for a second time, there is no rebinding of the
             // underlying UnboundLambda, and we get the same IAnonymousFunctionExpression as before
