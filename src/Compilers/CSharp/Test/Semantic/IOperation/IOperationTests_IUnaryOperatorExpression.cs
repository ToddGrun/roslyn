// Copyright (c) Microsoft.  All Rights Reserved.  Licensed under the Apache License, Version 2.0.  See License.txt in the project root for license information.

using Microsoft.CodeAnalysis.CSharp.Syntax;
using Microsoft.CodeAnalysis.Test.Utilities;
using Roslyn.Test.Utilities;
using Xunit;

namespace Microsoft.CodeAnalysis.CSharp.UnitTests
{
    public partial class IOperationTests : SemanticModelTestBase
    {
        [CompilerTrait(CompilerFeature.IOperation)]
        [Fact, WorkItem(17595, "https://github.com/dotnet/roslyn/issues/17591")]
        public void Test_UnaryOperatorExpression_Type_Plus_System_SByte()
        {
            string source = @"
class A
{
    System.SByte Method()
    {
        System.SByte i = default(System.SByte);
        return /*<bind>*/+i/*</bind>*/;
    }
}

";
            string expectedOperationTree = @"
IUnaryOperatorExpression (UnaryOperationKind.IntegerPlus) (OperationKind.UnaryOperatorExpression, Type: System.Int32, IsInvalid) (Syntax: '+i')
  Operand: IConversionExpression (Implicit, TryCast: False, Unchecked) (OperationKind.ConversionExpression, Type: System.Int32, IsInvalid) (Syntax: 'i')
      Conversion: CommonConversion (Exists: True, IsIdentity: False, IsNumeric: True, IsReference: False, IsUserDefined: False) (MethodSymbol: null)
      Operand: ILocalReferenceExpression: i (OperationKind.LocalReferenceExpression, Type: System.SByte, IsInvalid) (Syntax: 'i')
";
            VerifyOperationTreeForTest<PrefixUnaryExpressionSyntax>(source, expectedOperationTree);
        }

        [CompilerTrait(CompilerFeature.IOperation)]
        [Fact]
        public void Test_UnaryOperatorExpression_Type_Plus_System_Byte()
        {
            string source = @"
class A
{
    System.Byte Method()
    {
        System.Byte i = default(System.Byte);
        return /*<bind>*/+i/*</bind>*/;
    }
}

";
            string expectedOperationTree = @"
IUnaryOperatorExpression (UnaryOperationKind.IntegerPlus) (OperationKind.UnaryOperatorExpression, Type: System.Int32, IsInvalid) (Syntax: '+i')
  Operand: IConversionExpression (Implicit, TryCast: False, Unchecked) (OperationKind.ConversionExpression, Type: System.Int32, IsInvalid) (Syntax: 'i')
      Conversion: CommonConversion (Exists: True, IsIdentity: False, IsNumeric: True, IsReference: False, IsUserDefined: False) (MethodSymbol: null)
      Operand: ILocalReferenceExpression: i (OperationKind.LocalReferenceExpression, Type: System.Byte, IsInvalid) (Syntax: 'i')
";
            VerifyOperationTreeForTest<PrefixUnaryExpressionSyntax>(source, expectedOperationTree);
        }

        [CompilerTrait(CompilerFeature.IOperation)]
        [Fact]
        public void Test_UnaryOperatorExpression_Type_Plus_System_Int16()
        {
            string source = @"
class A
{
    System.Int16 Method()
    {
        System.Int16 i = default(System.Int16);
        return /*<bind>*/+i/*</bind>*/;
    }
}

";
            string expectedOperationTree = @"
IUnaryOperatorExpression (UnaryOperationKind.IntegerPlus) (OperationKind.UnaryOperatorExpression, Type: System.Int32, IsInvalid) (Syntax: '+i')
  Operand: IConversionExpression (Implicit, TryCast: False, Unchecked) (OperationKind.ConversionExpression, Type: System.Int32, IsInvalid) (Syntax: 'i')
      Conversion: CommonConversion (Exists: True, IsIdentity: False, IsNumeric: True, IsReference: False, IsUserDefined: False) (MethodSymbol: null)
      Operand: ILocalReferenceExpression: i (OperationKind.LocalReferenceExpression, Type: System.Int16, IsInvalid) (Syntax: 'i')
";
            VerifyOperationTreeForTest<PrefixUnaryExpressionSyntax>(source, expectedOperationTree);
        }

        [CompilerTrait(CompilerFeature.IOperation)]
        [Fact]
        public void Test_UnaryOperatorExpression_Type_Plus_System_UInt16()
        {
            string source = @"
class A
{
    System.UInt16 Method()
    {
        System.UInt16 i = default(System.UInt16);
        return /*<bind>*/+i/*</bind>*/;
    }
}

";
            string expectedOperationTree = @"
IUnaryOperatorExpression (UnaryOperationKind.IntegerPlus) (OperationKind.UnaryOperatorExpression, Type: System.Int32, IsInvalid) (Syntax: '+i')
  Operand: IConversionExpression (Implicit, TryCast: False, Unchecked) (OperationKind.ConversionExpression, Type: System.Int32, IsInvalid) (Syntax: 'i')
      Conversion: CommonConversion (Exists: True, IsIdentity: False, IsNumeric: True, IsReference: False, IsUserDefined: False) (MethodSymbol: null)
      Operand: ILocalReferenceExpression: i (OperationKind.LocalReferenceExpression, Type: System.UInt16, IsInvalid) (Syntax: 'i')
";
            VerifyOperationTreeForTest<PrefixUnaryExpressionSyntax>(source, expectedOperationTree);
        }

        [CompilerTrait(CompilerFeature.IOperation)]
        [Fact]
        public void Test_UnaryOperatorExpression_Type_Plus_System_Int32()
        {
            string source = @"
class A
{
    System.Int32 Method()
    {
        System.Int32 i = default(System.Int32);
        return /*<bind>*/+i/*</bind>*/;
    }
}

";
            string expectedOperationTree = @"
IUnaryOperatorExpression (UnaryOperationKind.IntegerPlus) (OperationKind.UnaryOperatorExpression, Type: System.Int32) (Syntax: '+i')
  Operand: ILocalReferenceExpression: i (OperationKind.LocalReferenceExpression, Type: System.Int32) (Syntax: 'i')
";
            VerifyOperationTreeForTest<PrefixUnaryExpressionSyntax>(source, expectedOperationTree);
        }

        [CompilerTrait(CompilerFeature.IOperation)]
        [Fact]
        public void Test_UnaryOperatorExpression_Type_Plus_System_UInt32()
        {
            string source = @"
class A
{
    System.UInt32 Method()
    {
        System.UInt32 i = default(System.UInt32);
        return /*<bind>*/+i/*</bind>*/;
    }
}

";
            string expectedOperationTree = @"
IUnaryOperatorExpression (UnaryOperationKind.IntegerPlus) (OperationKind.UnaryOperatorExpression, Type: System.UInt32) (Syntax: '+i')
  Operand: ILocalReferenceExpression: i (OperationKind.LocalReferenceExpression, Type: System.UInt32) (Syntax: 'i')
";
            VerifyOperationTreeForTest<PrefixUnaryExpressionSyntax>(source, expectedOperationTree);
        }

        [CompilerTrait(CompilerFeature.IOperation)]
        [Fact]
        public void Test_UnaryOperatorExpression_Type_Plus_System_Int64()
        {
            string source = @"
class A
{
    System.Int64 Method()
    {
        System.Int64 i = default(System.Int64);
        return /*<bind>*/+i/*</bind>*/;
    }
}

";
            string expectedOperationTree = @"
IUnaryOperatorExpression (UnaryOperationKind.IntegerPlus) (OperationKind.UnaryOperatorExpression, Type: System.Int64) (Syntax: '+i')
  Operand: ILocalReferenceExpression: i (OperationKind.LocalReferenceExpression, Type: System.Int64) (Syntax: 'i')
";
            VerifyOperationTreeForTest<PrefixUnaryExpressionSyntax>(source, expectedOperationTree);
        }

        [CompilerTrait(CompilerFeature.IOperation)]
        [Fact]
        public void Test_UnaryOperatorExpression_Type_Plus_System_UInt64()
        {
            string source = @"
class A
{
    System.UInt64 Method()
    {
        System.UInt64 i = default(System.UInt64);
        return /*<bind>*/+i/*</bind>*/;
    }
}

";
            string expectedOperationTree = @"
IUnaryOperatorExpression (UnaryOperationKind.IntegerPlus) (OperationKind.UnaryOperatorExpression, Type: System.UInt64) (Syntax: '+i')
  Operand: ILocalReferenceExpression: i (OperationKind.LocalReferenceExpression, Type: System.UInt64) (Syntax: 'i')
";
            VerifyOperationTreeForTest<PrefixUnaryExpressionSyntax>(source, expectedOperationTree);
        }

        [CompilerTrait(CompilerFeature.IOperation)]
        [Fact]
        public void Test_UnaryOperatorExpression_Type_Plus_System_Char()
        {
            string source = @"
class A
{
    System.Char Method()
    {
        System.Char i = default(System.Char);
        return /*<bind>*/+i/*</bind>*/;
    }
}

";
            string expectedOperationTree = @"
IUnaryOperatorExpression (UnaryOperationKind.IntegerPlus) (OperationKind.UnaryOperatorExpression, Type: System.Int32, IsInvalid) (Syntax: '+i')
  Operand: IConversionExpression (Implicit, TryCast: False, Unchecked) (OperationKind.ConversionExpression, Type: System.Int32, IsInvalid) (Syntax: 'i')
      Conversion: CommonConversion (Exists: True, IsIdentity: False, IsNumeric: True, IsReference: False, IsUserDefined: False) (MethodSymbol: null)
      Operand: ILocalReferenceExpression: i (OperationKind.LocalReferenceExpression, Type: System.Char, IsInvalid) (Syntax: 'i')
";
            VerifyOperationTreeForTest<PrefixUnaryExpressionSyntax>(source, expectedOperationTree);
        }

        [CompilerTrait(CompilerFeature.IOperation)]
        [Fact]
        public void Test_UnaryOperatorExpression_Type_Plus_System_Decimal()
        {
            string source = @"
class A
{
    System.Decimal Method()
    {
        System.Decimal i = default(System.Decimal);
        return /*<bind>*/+i/*</bind>*/;
    }
}

";
            string expectedOperationTree = @"
IUnaryOperatorExpression (UnaryOperationKind.DecimalPlus) (OperationKind.UnaryOperatorExpression, Type: System.Decimal) (Syntax: '+i')
  Operand: ILocalReferenceExpression: i (OperationKind.LocalReferenceExpression, Type: System.Decimal) (Syntax: 'i')
";
            VerifyOperationTreeForTest<PrefixUnaryExpressionSyntax>(source, expectedOperationTree);
        }

        [CompilerTrait(CompilerFeature.IOperation)]
        [Fact]
        public void Test_UnaryOperatorExpression_Type_Plus_System_Single()
        {
            string source = @"
class A
{
    System.Single Method()
    {
        System.Single i = default(System.Single);
        return /*<bind>*/+i/*</bind>*/;
    }
}

";
            string expectedOperationTree = @"
IUnaryOperatorExpression (UnaryOperationKind.FloatingPlus) (OperationKind.UnaryOperatorExpression, Type: System.Single) (Syntax: '+i')
  Operand: ILocalReferenceExpression: i (OperationKind.LocalReferenceExpression, Type: System.Single) (Syntax: 'i')
";
            VerifyOperationTreeForTest<PrefixUnaryExpressionSyntax>(source, expectedOperationTree);
        }

        [CompilerTrait(CompilerFeature.IOperation)]
        [Fact]
        public void Test_UnaryOperatorExpression_Type_Plus_System_Double()
        {
            string source = @"
class A
{
    System.Double Method()
    {
        System.Double i = default(System.Double);
        return /*<bind>*/+i/*</bind>*/;
    }
}

";
            string expectedOperationTree = @"
IUnaryOperatorExpression (UnaryOperationKind.FloatingPlus) (OperationKind.UnaryOperatorExpression, Type: System.Double) (Syntax: '+i')
  Operand: ILocalReferenceExpression: i (OperationKind.LocalReferenceExpression, Type: System.Double) (Syntax: 'i')
";
            VerifyOperationTreeForTest<PrefixUnaryExpressionSyntax>(source, expectedOperationTree);
        }

        [CompilerTrait(CompilerFeature.IOperation)]
        [Fact]
        public void Test_UnaryOperatorExpression_Type_Plus_System_Boolean()
        {
            string source = @"
class A
{
    System.Boolean Method()
    {
        System.Boolean i = default(System.Boolean);
        return /*<bind>*/+i/*</bind>*/;
    }
}

";
            string expectedOperationTree = @"
IUnaryOperatorExpression (UnaryOperationKind.Invalid) (OperationKind.UnaryOperatorExpression, Type: System.Object, IsInvalid) (Syntax: '+i')
  Operand: ILocalReferenceExpression: i (OperationKind.LocalReferenceExpression, Type: System.Boolean, IsInvalid) (Syntax: 'i')
";
            VerifyOperationTreeForTest<PrefixUnaryExpressionSyntax>(source, expectedOperationTree);
        }

        [CompilerTrait(CompilerFeature.IOperation)]
        [Fact]
        public void Test_UnaryOperatorExpression_Type_Plus_System_Object()
        {
            string source = @"
class A
{
    System.Object Method()
    {
        System.Object i = default(System.Object);
        return /*<bind>*/+i/*</bind>*/;
    }
}

";
            string expectedOperationTree = @"
IUnaryOperatorExpression (UnaryOperationKind.Invalid) (OperationKind.UnaryOperatorExpression, Type: System.Object, IsInvalid) (Syntax: '+i')
  Operand: ILocalReferenceExpression: i (OperationKind.LocalReferenceExpression, Type: System.Object, IsInvalid) (Syntax: 'i')
";
            VerifyOperationTreeForTest<PrefixUnaryExpressionSyntax>(source, expectedOperationTree);
        }

        [CompilerTrait(CompilerFeature.IOperation)]
        [Fact]
        public void Test_UnaryOperatorExpression_Type_Minus_System_SByte()
        {
            string source = @"
class A
{
    System.SByte Method()
    {
        System.SByte i = default(System.SByte);
        return /*<bind>*/-i/*</bind>*/;
    }
}

";
            string expectedOperationTree = @"
IUnaryOperatorExpression (UnaryOperationKind.IntegerMinus) (OperationKind.UnaryOperatorExpression, Type: System.Int32, IsInvalid) (Syntax: '-i')
  Operand: IConversionExpression (Implicit, TryCast: False, Unchecked) (OperationKind.ConversionExpression, Type: System.Int32, IsInvalid) (Syntax: 'i')
      Conversion: CommonConversion (Exists: True, IsIdentity: False, IsNumeric: True, IsReference: False, IsUserDefined: False) (MethodSymbol: null)
      Operand: ILocalReferenceExpression: i (OperationKind.LocalReferenceExpression, Type: System.SByte, IsInvalid) (Syntax: 'i')
";
            VerifyOperationTreeForTest<PrefixUnaryExpressionSyntax>(source, expectedOperationTree);
        }

        [CompilerTrait(CompilerFeature.IOperation)]
        [Fact]
        public void Test_UnaryOperatorExpression_Type_Minus_System_Byte()
        {
            string source = @"
class A
{
    System.Byte Method()
    {
        System.Byte i = default(System.Byte);
        return /*<bind>*/-i/*</bind>*/;
    }
}

";
            string expectedOperationTree = @"
IUnaryOperatorExpression (UnaryOperationKind.IntegerMinus) (OperationKind.UnaryOperatorExpression, Type: System.Int32, IsInvalid) (Syntax: '-i')
  Operand: IConversionExpression (Implicit, TryCast: False, Unchecked) (OperationKind.ConversionExpression, Type: System.Int32, IsInvalid) (Syntax: 'i')
      Conversion: CommonConversion (Exists: True, IsIdentity: False, IsNumeric: True, IsReference: False, IsUserDefined: False) (MethodSymbol: null)
      Operand: ILocalReferenceExpression: i (OperationKind.LocalReferenceExpression, Type: System.Byte, IsInvalid) (Syntax: 'i')
";
            VerifyOperationTreeForTest<PrefixUnaryExpressionSyntax>(source, expectedOperationTree);
        }

        [CompilerTrait(CompilerFeature.IOperation)]
        [Fact]
        public void Test_UnaryOperatorExpression_Type_Minus_System_Int16()
        {
            string source = @"
class A
{
    System.Int16 Method()
    {
        System.Int16 i = default(System.Int16);
        return /*<bind>*/-i/*</bind>*/;
    }
}

";
            string expectedOperationTree = @"
IUnaryOperatorExpression (UnaryOperationKind.IntegerMinus) (OperationKind.UnaryOperatorExpression, Type: System.Int32, IsInvalid) (Syntax: '-i')
  Operand: IConversionExpression (Implicit, TryCast: False, Unchecked) (OperationKind.ConversionExpression, Type: System.Int32, IsInvalid) (Syntax: 'i')
      Conversion: CommonConversion (Exists: True, IsIdentity: False, IsNumeric: True, IsReference: False, IsUserDefined: False) (MethodSymbol: null)
      Operand: ILocalReferenceExpression: i (OperationKind.LocalReferenceExpression, Type: System.Int16, IsInvalid) (Syntax: 'i')
";
            VerifyOperationTreeForTest<PrefixUnaryExpressionSyntax>(source, expectedOperationTree);
        }

        [CompilerTrait(CompilerFeature.IOperation)]
        [Fact]
        public void Test_UnaryOperatorExpression_Type_Minus_System_UInt16()
        {
            string source = @"
class A
{
    System.UInt16 Method()
    {
        System.UInt16 i = default(System.UInt16);
        return /*<bind>*/-i/*</bind>*/;
    }
}

";
            string expectedOperationTree = @"
IUnaryOperatorExpression (UnaryOperationKind.IntegerMinus) (OperationKind.UnaryOperatorExpression, Type: System.Int32, IsInvalid) (Syntax: '-i')
  Operand: IConversionExpression (Implicit, TryCast: False, Unchecked) (OperationKind.ConversionExpression, Type: System.Int32, IsInvalid) (Syntax: 'i')
      Conversion: CommonConversion (Exists: True, IsIdentity: False, IsNumeric: True, IsReference: False, IsUserDefined: False) (MethodSymbol: null)
      Operand: ILocalReferenceExpression: i (OperationKind.LocalReferenceExpression, Type: System.UInt16, IsInvalid) (Syntax: 'i')
";
            VerifyOperationTreeForTest<PrefixUnaryExpressionSyntax>(source, expectedOperationTree);
        }

        [CompilerTrait(CompilerFeature.IOperation)]
        [Fact]
        public void Test_UnaryOperatorExpression_Type_Minus_System_Int32()
        {
            string source = @"
class A
{
    System.Int32 Method()
    {
        System.Int32 i = default(System.Int32);
        return /*<bind>*/-i/*</bind>*/;
    }
}

";
            string expectedOperationTree = @"
IUnaryOperatorExpression (UnaryOperationKind.IntegerMinus) (OperationKind.UnaryOperatorExpression, Type: System.Int32) (Syntax: '-i')
  Operand: ILocalReferenceExpression: i (OperationKind.LocalReferenceExpression, Type: System.Int32) (Syntax: 'i')
";
            VerifyOperationTreeForTest<PrefixUnaryExpressionSyntax>(source, expectedOperationTree);
        }

        [CompilerTrait(CompilerFeature.IOperation)]
        [Fact]
        public void Test_UnaryOperatorExpression_Type_Minus_System_UInt32()
        {
            string source = @"
class A
{
    System.UInt32 Method()
    {
        System.UInt32 i = default(System.UInt32);
        return /*<bind>*/-i/*</bind>*/;
    }
}

";
            string expectedOperationTree = @"
IUnaryOperatorExpression (UnaryOperationKind.IntegerMinus) (OperationKind.UnaryOperatorExpression, Type: System.Int64, IsInvalid) (Syntax: '-i')
  Operand: IConversionExpression (Implicit, TryCast: False, Unchecked) (OperationKind.ConversionExpression, Type: System.Int64, IsInvalid) (Syntax: 'i')
      Conversion: CommonConversion (Exists: True, IsIdentity: False, IsNumeric: True, IsReference: False, IsUserDefined: False) (MethodSymbol: null)
      Operand: ILocalReferenceExpression: i (OperationKind.LocalReferenceExpression, Type: System.UInt32, IsInvalid) (Syntax: 'i')
";
            VerifyOperationTreeForTest<PrefixUnaryExpressionSyntax>(source, expectedOperationTree);
        }

        [CompilerTrait(CompilerFeature.IOperation)]
        [Fact]
        public void Test_UnaryOperatorExpression_Type_Minus_System_Int64()
        {
            string source = @"
class A
{
    System.Int64 Method()
    {
        System.Int64 i = default(System.Int64);
        return /*<bind>*/-i/*</bind>*/;
    }
}

";
            string expectedOperationTree = @"
IUnaryOperatorExpression (UnaryOperationKind.IntegerMinus) (OperationKind.UnaryOperatorExpression, Type: System.Int64) (Syntax: '-i')
  Operand: ILocalReferenceExpression: i (OperationKind.LocalReferenceExpression, Type: System.Int64) (Syntax: 'i')
";
            VerifyOperationTreeForTest<PrefixUnaryExpressionSyntax>(source, expectedOperationTree);
        }

        [CompilerTrait(CompilerFeature.IOperation)]
        [Fact]
        public void Test_UnaryOperatorExpression_Type_Minus_System_UInt64()
        {
            string source = @"
class A
{
    System.UInt64 Method()
    {
        System.UInt64 i = default(System.UInt64);
        return /*<bind>*/-i/*</bind>*/;
    }
}

";
            string expectedOperationTree = @"
IUnaryOperatorExpression (UnaryOperationKind.Invalid) (OperationKind.UnaryOperatorExpression, Type: System.Object, IsInvalid) (Syntax: '-i')
  Operand: ILocalReferenceExpression: i (OperationKind.LocalReferenceExpression, Type: System.UInt64, IsInvalid) (Syntax: 'i')
";
            VerifyOperationTreeForTest<PrefixUnaryExpressionSyntax>(source, expectedOperationTree);
        }

        [CompilerTrait(CompilerFeature.IOperation)]
        [Fact]
        public void Test_UnaryOperatorExpression_Type_Minus_System_Char()
        {
            string source = @"
class A
{
    System.Char Method()
    {
        System.Char i = default(System.Char);
        return /*<bind>*/-i/*</bind>*/;
    }
}

";
            string expectedOperationTree = @"
IUnaryOperatorExpression (UnaryOperationKind.IntegerMinus) (OperationKind.UnaryOperatorExpression, Type: System.Int32, IsInvalid) (Syntax: '-i')
  Operand: IConversionExpression (Implicit, TryCast: False, Unchecked) (OperationKind.ConversionExpression, Type: System.Int32, IsInvalid) (Syntax: 'i')
      Conversion: CommonConversion (Exists: True, IsIdentity: False, IsNumeric: True, IsReference: False, IsUserDefined: False) (MethodSymbol: null)
      Operand: ILocalReferenceExpression: i (OperationKind.LocalReferenceExpression, Type: System.Char, IsInvalid) (Syntax: 'i')
";
            VerifyOperationTreeForTest<PrefixUnaryExpressionSyntax>(source, expectedOperationTree);
        }

        [CompilerTrait(CompilerFeature.IOperation)]
        [Fact]
        public void Test_UnaryOperatorExpression_Type_Minus_System_Decimal()
        {
            string source = @"
class A
{
    System.Decimal Method()
    {
        System.Decimal i = default(System.Decimal);
        return /*<bind>*/-i/*</bind>*/;
    }
}

";
            string expectedOperationTree = @"
IUnaryOperatorExpression (UnaryOperationKind.DecimalMinus) (OperationKind.UnaryOperatorExpression, Type: System.Decimal) (Syntax: '-i')
  Operand: ILocalReferenceExpression: i (OperationKind.LocalReferenceExpression, Type: System.Decimal) (Syntax: 'i')
";
            VerifyOperationTreeForTest<PrefixUnaryExpressionSyntax>(source, expectedOperationTree);
        }

        [CompilerTrait(CompilerFeature.IOperation)]
        [Fact]
        public void Test_UnaryOperatorExpression_Type_Minus_System_Single()
        {
            string source = @"
class A
{
    System.Single Method()
    {
        System.Single i = default(System.Single);
        return /*<bind>*/-i/*</bind>*/;
    }
}

";
            string expectedOperationTree = @"
IUnaryOperatorExpression (UnaryOperationKind.FloatingMinus) (OperationKind.UnaryOperatorExpression, Type: System.Single) (Syntax: '-i')
  Operand: ILocalReferenceExpression: i (OperationKind.LocalReferenceExpression, Type: System.Single) (Syntax: 'i')
";
            VerifyOperationTreeForTest<PrefixUnaryExpressionSyntax>(source, expectedOperationTree);
        }

        [CompilerTrait(CompilerFeature.IOperation)]
        [Fact]
        public void Test_UnaryOperatorExpression_Type_Minus_System_Double()
        {
            string source = @"
class A
{
    System.Double Method()
    {
        System.Double i = default(System.Double);
        return /*<bind>*/-i/*</bind>*/;
    }
}

";
            string expectedOperationTree = @"
IUnaryOperatorExpression (UnaryOperationKind.FloatingMinus) (OperationKind.UnaryOperatorExpression, Type: System.Double) (Syntax: '-i')
  Operand: ILocalReferenceExpression: i (OperationKind.LocalReferenceExpression, Type: System.Double) (Syntax: 'i')
";
            VerifyOperationTreeForTest<PrefixUnaryExpressionSyntax>(source, expectedOperationTree);
        }

        [CompilerTrait(CompilerFeature.IOperation)]
        [Fact]
        public void Test_UnaryOperatorExpression_Type_Minus_System_Boolean()
        {
            string source = @"
class A
{
    System.Boolean Method()
    {
        System.Boolean i = default(System.Boolean);
        return /*<bind>*/-i/*</bind>*/;
    }
}

";
            string expectedOperationTree = @"
IUnaryOperatorExpression (UnaryOperationKind.Invalid) (OperationKind.UnaryOperatorExpression, Type: System.Object, IsInvalid) (Syntax: '-i')
  Operand: ILocalReferenceExpression: i (OperationKind.LocalReferenceExpression, Type: System.Boolean, IsInvalid) (Syntax: 'i')
";
            VerifyOperationTreeForTest<PrefixUnaryExpressionSyntax>(source, expectedOperationTree);
        }

        [CompilerTrait(CompilerFeature.IOperation)]
        [Fact]
        public void Test_UnaryOperatorExpression_Type_Minus_System_Object()
        {
            string source = @"
class A
{
    System.Object Method()
    {
        System.Object i = default(System.Object);
        return /*<bind>*/-i/*</bind>*/;
    }
}

";
            string expectedOperationTree = @"
IUnaryOperatorExpression (UnaryOperationKind.Invalid) (OperationKind.UnaryOperatorExpression, Type: System.Object, IsInvalid) (Syntax: '-i')
  Operand: ILocalReferenceExpression: i (OperationKind.LocalReferenceExpression, Type: System.Object, IsInvalid) (Syntax: 'i')
";
            VerifyOperationTreeForTest<PrefixUnaryExpressionSyntax>(source, expectedOperationTree);
        }

        [CompilerTrait(CompilerFeature.IOperation)]
        [Fact]
        public void Test_UnaryOperatorExpression_Method_Plus_System_SByte()
        {
            string source = @"
class A
{
    System.SByte Method()
    {
        System.SByte i = default(System.SByte);
        return /*<bind>*/+Method()/*</bind>*/;
    }
}

";
            string expectedOperationTree = @"
IUnaryOperatorExpression (UnaryOperationKind.IntegerPlus) (OperationKind.UnaryOperatorExpression, Type: System.Int32, IsInvalid) (Syntax: '+Method()')
  Operand: IConversionExpression (Implicit, TryCast: False, Unchecked) (OperationKind.ConversionExpression, Type: System.Int32, IsInvalid) (Syntax: 'Method()')
      Conversion: CommonConversion (Exists: True, IsIdentity: False, IsNumeric: True, IsReference: False, IsUserDefined: False) (MethodSymbol: null)
      Operand: IInvocationExpression ( System.SByte A.Method()) (OperationKind.InvocationExpression, Type: System.SByte, IsInvalid) (Syntax: 'Method()')
          Instance Receiver: IInstanceReferenceExpression (InstanceReferenceKind.Implicit) (OperationKind.InstanceReferenceExpression, Type: A, IsInvalid) (Syntax: 'Method')
          Arguments(0)
";
            VerifyOperationTreeForTest<PrefixUnaryExpressionSyntax>(source, expectedOperationTree);
        }

        [CompilerTrait(CompilerFeature.IOperation)]
        [Fact]
        public void Test_UnaryOperatorExpression_Method_Plus_System_Byte()
        {
            string source = @"
class A
{
    System.Byte Method()
    {
        System.Byte i = default(System.Byte);
        return /*<bind>*/+Method()/*</bind>*/;
    }
}

";
            string expectedOperationTree = @"
IUnaryOperatorExpression (UnaryOperationKind.IntegerPlus) (OperationKind.UnaryOperatorExpression, Type: System.Int32, IsInvalid) (Syntax: '+Method()')
  Operand: IConversionExpression (Implicit, TryCast: False, Unchecked) (OperationKind.ConversionExpression, Type: System.Int32, IsInvalid) (Syntax: 'Method()')
      Conversion: CommonConversion (Exists: True, IsIdentity: False, IsNumeric: True, IsReference: False, IsUserDefined: False) (MethodSymbol: null)
      Operand: IInvocationExpression ( System.Byte A.Method()) (OperationKind.InvocationExpression, Type: System.Byte, IsInvalid) (Syntax: 'Method()')
          Instance Receiver: IInstanceReferenceExpression (InstanceReferenceKind.Implicit) (OperationKind.InstanceReferenceExpression, Type: A, IsInvalid) (Syntax: 'Method')
          Arguments(0)
";
            VerifyOperationTreeForTest<PrefixUnaryExpressionSyntax>(source, expectedOperationTree);
        }

        [CompilerTrait(CompilerFeature.IOperation)]
        [Fact]
        public void Test_UnaryOperatorExpression_Method_Plus_System_Int16()
        {
            string source = @"
class A
{
    System.Int16 Method()
    {
        System.Int16 i = default(System.Int16);
        return /*<bind>*/+Method()/*</bind>*/;
    }
}

";
            string expectedOperationTree = @"
IUnaryOperatorExpression (UnaryOperationKind.IntegerPlus) (OperationKind.UnaryOperatorExpression, Type: System.Int32, IsInvalid) (Syntax: '+Method()')
  Operand: IConversionExpression (Implicit, TryCast: False, Unchecked) (OperationKind.ConversionExpression, Type: System.Int32, IsInvalid) (Syntax: 'Method()')
      Conversion: CommonConversion (Exists: True, IsIdentity: False, IsNumeric: True, IsReference: False, IsUserDefined: False) (MethodSymbol: null)
      Operand: IInvocationExpression ( System.Int16 A.Method()) (OperationKind.InvocationExpression, Type: System.Int16, IsInvalid) (Syntax: 'Method()')
          Instance Receiver: IInstanceReferenceExpression (InstanceReferenceKind.Implicit) (OperationKind.InstanceReferenceExpression, Type: A, IsInvalid) (Syntax: 'Method')
          Arguments(0)
";
            VerifyOperationTreeForTest<PrefixUnaryExpressionSyntax>(source, expectedOperationTree);
        }

        [CompilerTrait(CompilerFeature.IOperation)]
        [Fact]
        public void Test_UnaryOperatorExpression_Method_Plus_System_UInt16()
        {
            string source = @"
class A
{
    System.UInt16 Method()
    {
        System.UInt16 i = default(System.UInt16);
        return /*<bind>*/+Method()/*</bind>*/;
    }
}

";
            string expectedOperationTree = @"
IUnaryOperatorExpression (UnaryOperationKind.IntegerPlus) (OperationKind.UnaryOperatorExpression, Type: System.Int32, IsInvalid) (Syntax: '+Method()')
  Operand: IConversionExpression (Implicit, TryCast: False, Unchecked) (OperationKind.ConversionExpression, Type: System.Int32, IsInvalid) (Syntax: 'Method()')
      Conversion: CommonConversion (Exists: True, IsIdentity: False, IsNumeric: True, IsReference: False, IsUserDefined: False) (MethodSymbol: null)
      Operand: IInvocationExpression ( System.UInt16 A.Method()) (OperationKind.InvocationExpression, Type: System.UInt16, IsInvalid) (Syntax: 'Method()')
          Instance Receiver: IInstanceReferenceExpression (InstanceReferenceKind.Implicit) (OperationKind.InstanceReferenceExpression, Type: A, IsInvalid) (Syntax: 'Method')
          Arguments(0)
";
            VerifyOperationTreeForTest<PrefixUnaryExpressionSyntax>(source, expectedOperationTree);
        }

        [CompilerTrait(CompilerFeature.IOperation)]
        [Fact]
        public void Test_UnaryOperatorExpression_Method_Plus_System_Int32()
        {
            string source = @"
class A
{
    System.Int32 Method()
    {
        System.Int32 i = default(System.Int32);
        return /*<bind>*/+Method()/*</bind>*/;
    }
}

";
            string expectedOperationTree = @"
IUnaryOperatorExpression (UnaryOperationKind.IntegerPlus) (OperationKind.UnaryOperatorExpression, Type: System.Int32) (Syntax: '+Method()')
  Operand: IInvocationExpression ( System.Int32 A.Method()) (OperationKind.InvocationExpression, Type: System.Int32) (Syntax: 'Method()')
      Instance Receiver: IInstanceReferenceExpression (InstanceReferenceKind.Implicit) (OperationKind.InstanceReferenceExpression, Type: A) (Syntax: 'Method')
      Arguments(0)
";
            VerifyOperationTreeForTest<PrefixUnaryExpressionSyntax>(source, expectedOperationTree);
        }

        [CompilerTrait(CompilerFeature.IOperation)]
        [Fact]
        public void Test_UnaryOperatorExpression_Method_Plus_System_UInt32()
        {
            string source = @"
class A
{
    System.UInt32 Method()
    {
        System.UInt32 i = default(System.UInt32);
        return /*<bind>*/+Method()/*</bind>*/;
    }
}

";
            string expectedOperationTree = @"
IUnaryOperatorExpression (UnaryOperationKind.IntegerPlus) (OperationKind.UnaryOperatorExpression, Type: System.UInt32) (Syntax: '+Method()')
  Operand: IInvocationExpression ( System.UInt32 A.Method()) (OperationKind.InvocationExpression, Type: System.UInt32) (Syntax: 'Method()')
      Instance Receiver: IInstanceReferenceExpression (InstanceReferenceKind.Implicit) (OperationKind.InstanceReferenceExpression, Type: A) (Syntax: 'Method')
      Arguments(0)
";
            VerifyOperationTreeForTest<PrefixUnaryExpressionSyntax>(source, expectedOperationTree);
        }

        [CompilerTrait(CompilerFeature.IOperation)]
        [Fact]
        public void Test_UnaryOperatorExpression_Method_Plus_System_Int64()
        {
            string source = @"
class A
{
    System.Int64 Method()
    {
        System.Int64 i = default(System.Int64);
        return /*<bind>*/+Method()/*</bind>*/;
    }
}

";
            string expectedOperationTree = @"
IUnaryOperatorExpression (UnaryOperationKind.IntegerPlus) (OperationKind.UnaryOperatorExpression, Type: System.Int64) (Syntax: '+Method()')
  Operand: IInvocationExpression ( System.Int64 A.Method()) (OperationKind.InvocationExpression, Type: System.Int64) (Syntax: 'Method()')
      Instance Receiver: IInstanceReferenceExpression (InstanceReferenceKind.Implicit) (OperationKind.InstanceReferenceExpression, Type: A) (Syntax: 'Method')
      Arguments(0)
";
            VerifyOperationTreeForTest<PrefixUnaryExpressionSyntax>(source, expectedOperationTree);
        }

        [CompilerTrait(CompilerFeature.IOperation)]
        [Fact]
        public void Test_UnaryOperatorExpression_Method_Plus_System_UInt64()
        {
            string source = @"
class A
{
    System.UInt64 Method()
    {
        System.UInt64 i = default(System.UInt64);
        return /*<bind>*/+Method()/*</bind>*/;
    }
}

";
            string expectedOperationTree = @"
IUnaryOperatorExpression (UnaryOperationKind.IntegerPlus) (OperationKind.UnaryOperatorExpression, Type: System.UInt64) (Syntax: '+Method()')
  Operand: IInvocationExpression ( System.UInt64 A.Method()) (OperationKind.InvocationExpression, Type: System.UInt64) (Syntax: 'Method()')
      Instance Receiver: IInstanceReferenceExpression (InstanceReferenceKind.Implicit) (OperationKind.InstanceReferenceExpression, Type: A) (Syntax: 'Method')
      Arguments(0)
";
            VerifyOperationTreeForTest<PrefixUnaryExpressionSyntax>(source, expectedOperationTree);
        }

        [CompilerTrait(CompilerFeature.IOperation)]
        [Fact]
        public void Test_UnaryOperatorExpression_Method_Plus_System_Char()
        {
            string source = @"
class A
{
    System.Char Method()
    {
        System.Char i = default(System.Char);
        return /*<bind>*/+Method()/*</bind>*/;
    }
}

";
            string expectedOperationTree = @"
IUnaryOperatorExpression (UnaryOperationKind.IntegerPlus) (OperationKind.UnaryOperatorExpression, Type: System.Int32, IsInvalid) (Syntax: '+Method()')
  Operand: IConversionExpression (Implicit, TryCast: False, Unchecked) (OperationKind.ConversionExpression, Type: System.Int32, IsInvalid) (Syntax: 'Method()')
      Conversion: CommonConversion (Exists: True, IsIdentity: False, IsNumeric: True, IsReference: False, IsUserDefined: False) (MethodSymbol: null)
      Operand: IInvocationExpression ( System.Char A.Method()) (OperationKind.InvocationExpression, Type: System.Char, IsInvalid) (Syntax: 'Method()')
          Instance Receiver: IInstanceReferenceExpression (InstanceReferenceKind.Implicit) (OperationKind.InstanceReferenceExpression, Type: A, IsInvalid) (Syntax: 'Method')
          Arguments(0)
";
            VerifyOperationTreeForTest<PrefixUnaryExpressionSyntax>(source, expectedOperationTree);
        }

        [CompilerTrait(CompilerFeature.IOperation)]
        [Fact]
        public void Test_UnaryOperatorExpression_Method_Plus_System_Decimal()
        {
            string source = @"
class A
{
    System.Decimal Method()
    {
        System.Decimal i = default(System.Decimal);
        return /*<bind>*/+Method()/*</bind>*/;
    }
}

";
            string expectedOperationTree = @"
IUnaryOperatorExpression (UnaryOperationKind.DecimalPlus) (OperationKind.UnaryOperatorExpression, Type: System.Decimal) (Syntax: '+Method()')
  Operand: IInvocationExpression ( System.Decimal A.Method()) (OperationKind.InvocationExpression, Type: System.Decimal) (Syntax: 'Method()')
      Instance Receiver: IInstanceReferenceExpression (InstanceReferenceKind.Implicit) (OperationKind.InstanceReferenceExpression, Type: A) (Syntax: 'Method')
      Arguments(0)
";
            VerifyOperationTreeForTest<PrefixUnaryExpressionSyntax>(source, expectedOperationTree);
        }

        [CompilerTrait(CompilerFeature.IOperation)]
        [Fact]
        public void Test_UnaryOperatorExpression_Method_Plus_System_Single()
        {
            string source = @"
class A
{
    System.Single Method()
    {
        System.Single i = default(System.Single);
        return /*<bind>*/+Method()/*</bind>*/;
    }
}

";
            string expectedOperationTree = @"
IUnaryOperatorExpression (UnaryOperationKind.FloatingPlus) (OperationKind.UnaryOperatorExpression, Type: System.Single) (Syntax: '+Method()')
  Operand: IInvocationExpression ( System.Single A.Method()) (OperationKind.InvocationExpression, Type: System.Single) (Syntax: 'Method()')
      Instance Receiver: IInstanceReferenceExpression (InstanceReferenceKind.Implicit) (OperationKind.InstanceReferenceExpression, Type: A) (Syntax: 'Method')
      Arguments(0)
";
            VerifyOperationTreeForTest<PrefixUnaryExpressionSyntax>(source, expectedOperationTree);
        }

        [CompilerTrait(CompilerFeature.IOperation)]
        [Fact]
        public void Test_UnaryOperatorExpression_Method_Plus_System_Double()
        {
            string source = @"
class A
{
    System.Double Method()
    {
        System.Double i = default(System.Double);
        return /*<bind>*/+Method()/*</bind>*/;
    }
}

";
            string expectedOperationTree = @"
IUnaryOperatorExpression (UnaryOperationKind.FloatingPlus) (OperationKind.UnaryOperatorExpression, Type: System.Double) (Syntax: '+Method()')
  Operand: IInvocationExpression ( System.Double A.Method()) (OperationKind.InvocationExpression, Type: System.Double) (Syntax: 'Method()')
      Instance Receiver: IInstanceReferenceExpression (InstanceReferenceKind.Implicit) (OperationKind.InstanceReferenceExpression, Type: A) (Syntax: 'Method')
      Arguments(0)
";
            VerifyOperationTreeForTest<PrefixUnaryExpressionSyntax>(source, expectedOperationTree);
        }

        [CompilerTrait(CompilerFeature.IOperation)]
        [Fact]
        public void Test_UnaryOperatorExpression_Method_Plus_System_Boolean()
        {
            string source = @"
class A
{
    System.Boolean Method()
    {
        System.Boolean i = default(System.Boolean);
        return /*<bind>*/+Method()/*</bind>*/;
    }
}

";
            string expectedOperationTree = @"
IUnaryOperatorExpression (UnaryOperationKind.Invalid) (OperationKind.UnaryOperatorExpression, Type: System.Object, IsInvalid) (Syntax: '+Method()')
  Operand: IInvocationExpression ( System.Boolean A.Method()) (OperationKind.InvocationExpression, Type: System.Boolean, IsInvalid) (Syntax: 'Method()')
      Instance Receiver: IInstanceReferenceExpression (InstanceReferenceKind.Implicit) (OperationKind.InstanceReferenceExpression, Type: A, IsInvalid) (Syntax: 'Method')
      Arguments(0)
";
            VerifyOperationTreeForTest<PrefixUnaryExpressionSyntax>(source, expectedOperationTree);
        }

        [CompilerTrait(CompilerFeature.IOperation)]
        [Fact]
        public void Test_UnaryOperatorExpression_Method_Plus_System_Object()
        {
            string source = @"
class A
{
    System.Object Method()
    {
        System.Object i = default(System.Object);
        return /*<bind>*/+Method()/*</bind>*/;
    }
}

";
            string expectedOperationTree = @"
IUnaryOperatorExpression (UnaryOperationKind.Invalid) (OperationKind.UnaryOperatorExpression, Type: System.Object, IsInvalid) (Syntax: '+Method()')
  Operand: IInvocationExpression ( System.Object A.Method()) (OperationKind.InvocationExpression, Type: System.Object, IsInvalid) (Syntax: 'Method()')
      Instance Receiver: IInstanceReferenceExpression (InstanceReferenceKind.Implicit) (OperationKind.InstanceReferenceExpression, Type: A, IsInvalid) (Syntax: 'Method')
      Arguments(0)
";
            VerifyOperationTreeForTest<PrefixUnaryExpressionSyntax>(source, expectedOperationTree);
        }

        [CompilerTrait(CompilerFeature.IOperation)]
        [Fact]
        public void Test_UnaryOperatorExpression_Method_Minus_System_SByte()
        {
            string source = @"
class A
{
    System.SByte Method()
    {
        System.SByte i = default(System.SByte);
        return /*<bind>*/-Method()/*</bind>*/;
    }
}

";
            string expectedOperationTree = @"
IUnaryOperatorExpression (UnaryOperationKind.IntegerMinus) (OperationKind.UnaryOperatorExpression, Type: System.Int32, IsInvalid) (Syntax: '-Method()')
  Operand: IConversionExpression (Implicit, TryCast: False, Unchecked) (OperationKind.ConversionExpression, Type: System.Int32, IsInvalid) (Syntax: 'Method()')
      Conversion: CommonConversion (Exists: True, IsIdentity: False, IsNumeric: True, IsReference: False, IsUserDefined: False) (MethodSymbol: null)
      Operand: IInvocationExpression ( System.SByte A.Method()) (OperationKind.InvocationExpression, Type: System.SByte, IsInvalid) (Syntax: 'Method()')
          Instance Receiver: IInstanceReferenceExpression (InstanceReferenceKind.Implicit) (OperationKind.InstanceReferenceExpression, Type: A, IsInvalid) (Syntax: 'Method')
          Arguments(0)
";
            VerifyOperationTreeForTest<PrefixUnaryExpressionSyntax>(source, expectedOperationTree);
        }

        [CompilerTrait(CompilerFeature.IOperation)]
        [Fact]
        public void Test_UnaryOperatorExpression_Method_Minus_System_Byte()
        {
            string source = @"
class A
{
    System.Byte Method()
    {
        System.Byte i = default(System.Byte);
        return /*<bind>*/-Method()/*</bind>*/;
    }
}

";
            string expectedOperationTree = @"
IUnaryOperatorExpression (UnaryOperationKind.IntegerMinus) (OperationKind.UnaryOperatorExpression, Type: System.Int32, IsInvalid) (Syntax: '-Method()')
  Operand: IConversionExpression (Implicit, TryCast: False, Unchecked) (OperationKind.ConversionExpression, Type: System.Int32, IsInvalid) (Syntax: 'Method()')
      Conversion: CommonConversion (Exists: True, IsIdentity: False, IsNumeric: True, IsReference: False, IsUserDefined: False) (MethodSymbol: null)
      Operand: IInvocationExpression ( System.Byte A.Method()) (OperationKind.InvocationExpression, Type: System.Byte, IsInvalid) (Syntax: 'Method()')
          Instance Receiver: IInstanceReferenceExpression (InstanceReferenceKind.Implicit) (OperationKind.InstanceReferenceExpression, Type: A, IsInvalid) (Syntax: 'Method')
          Arguments(0)
";
            VerifyOperationTreeForTest<PrefixUnaryExpressionSyntax>(source, expectedOperationTree);
        }

        [CompilerTrait(CompilerFeature.IOperation)]
        [Fact]
        public void Test_UnaryOperatorExpression_Method_Minus_System_Int16()
        {
            string source = @"
class A
{
    System.Int16 Method()
    {
        System.Int16 i = default(System.Int16);
        return /*<bind>*/-Method()/*</bind>*/;
    }
}

";
            string expectedOperationTree = @"
IUnaryOperatorExpression (UnaryOperationKind.IntegerMinus) (OperationKind.UnaryOperatorExpression, Type: System.Int32, IsInvalid) (Syntax: '-Method()')
  Operand: IConversionExpression (Implicit, TryCast: False, Unchecked) (OperationKind.ConversionExpression, Type: System.Int32, IsInvalid) (Syntax: 'Method()')
      Conversion: CommonConversion (Exists: True, IsIdentity: False, IsNumeric: True, IsReference: False, IsUserDefined: False) (MethodSymbol: null)
      Operand: IInvocationExpression ( System.Int16 A.Method()) (OperationKind.InvocationExpression, Type: System.Int16, IsInvalid) (Syntax: 'Method()')
          Instance Receiver: IInstanceReferenceExpression (InstanceReferenceKind.Implicit) (OperationKind.InstanceReferenceExpression, Type: A, IsInvalid) (Syntax: 'Method')
          Arguments(0)
";
            VerifyOperationTreeForTest<PrefixUnaryExpressionSyntax>(source, expectedOperationTree);
        }

        [CompilerTrait(CompilerFeature.IOperation)]
        [Fact]
        public void Test_UnaryOperatorExpression_Method_Minus_System_UInt16()
        {
            string source = @"
class A
{
    System.UInt16 Method()
    {
        System.UInt16 i = default(System.UInt16);
        return /*<bind>*/-Method()/*</bind>*/;
    }
}

";
            string expectedOperationTree = @"
IUnaryOperatorExpression (UnaryOperationKind.IntegerMinus) (OperationKind.UnaryOperatorExpression, Type: System.Int32, IsInvalid) (Syntax: '-Method()')
  Operand: IConversionExpression (Implicit, TryCast: False, Unchecked) (OperationKind.ConversionExpression, Type: System.Int32, IsInvalid) (Syntax: 'Method()')
      Conversion: CommonConversion (Exists: True, IsIdentity: False, IsNumeric: True, IsReference: False, IsUserDefined: False) (MethodSymbol: null)
      Operand: IInvocationExpression ( System.UInt16 A.Method()) (OperationKind.InvocationExpression, Type: System.UInt16, IsInvalid) (Syntax: 'Method()')
          Instance Receiver: IInstanceReferenceExpression (InstanceReferenceKind.Implicit) (OperationKind.InstanceReferenceExpression, Type: A, IsInvalid) (Syntax: 'Method')
          Arguments(0)
";
            VerifyOperationTreeForTest<PrefixUnaryExpressionSyntax>(source, expectedOperationTree);
        }

        [CompilerTrait(CompilerFeature.IOperation)]
        [Fact]
        public void Test_UnaryOperatorExpression_Method_Minus_System_Int32()
        {
            string source = @"
class A
{
    System.Int32 Method()
    {
        System.Int32 i = default(System.Int32);
        return /*<bind>*/-Method()/*</bind>*/;
    }
}

";
            string expectedOperationTree = @"
IUnaryOperatorExpression (UnaryOperationKind.IntegerMinus) (OperationKind.UnaryOperatorExpression, Type: System.Int32) (Syntax: '-Method()')
  Operand: IInvocationExpression ( System.Int32 A.Method()) (OperationKind.InvocationExpression, Type: System.Int32) (Syntax: 'Method()')
      Instance Receiver: IInstanceReferenceExpression (InstanceReferenceKind.Implicit) (OperationKind.InstanceReferenceExpression, Type: A) (Syntax: 'Method')
      Arguments(0)
";
            VerifyOperationTreeForTest<PrefixUnaryExpressionSyntax>(source, expectedOperationTree);
        }

        [CompilerTrait(CompilerFeature.IOperation)]
        [Fact]
        public void Test_UnaryOperatorExpression_Method_Minus_System_UInt32()
        {
            string source = @"
class A
{
    System.UInt32 Method()
    {
        System.UInt32 i = default(System.UInt32);
        return /*<bind>*/-Method()/*</bind>*/;
    }
}

";
            string expectedOperationTree = @"
IUnaryOperatorExpression (UnaryOperationKind.IntegerMinus) (OperationKind.UnaryOperatorExpression, Type: System.Int64, IsInvalid) (Syntax: '-Method()')
  Operand: IConversionExpression (Implicit, TryCast: False, Unchecked) (OperationKind.ConversionExpression, Type: System.Int64, IsInvalid) (Syntax: 'Method()')
      Conversion: CommonConversion (Exists: True, IsIdentity: False, IsNumeric: True, IsReference: False, IsUserDefined: False) (MethodSymbol: null)
      Operand: IInvocationExpression ( System.UInt32 A.Method()) (OperationKind.InvocationExpression, Type: System.UInt32, IsInvalid) (Syntax: 'Method()')
          Instance Receiver: IInstanceReferenceExpression (InstanceReferenceKind.Implicit) (OperationKind.InstanceReferenceExpression, Type: A, IsInvalid) (Syntax: 'Method')
          Arguments(0)
";
            VerifyOperationTreeForTest<PrefixUnaryExpressionSyntax>(source, expectedOperationTree);
        }

        [CompilerTrait(CompilerFeature.IOperation)]
        [Fact]
        public void Test_UnaryOperatorExpression_Method_Minus_System_Int64()
        {
            string source = @"
class A
{
    System.Int64 Method()
    {
        System.Int64 i = default(System.Int64);
        return /*<bind>*/-Method()/*</bind>*/;
    }
}

";
            string expectedOperationTree = @"
IUnaryOperatorExpression (UnaryOperationKind.IntegerMinus) (OperationKind.UnaryOperatorExpression, Type: System.Int64) (Syntax: '-Method()')
  Operand: IInvocationExpression ( System.Int64 A.Method()) (OperationKind.InvocationExpression, Type: System.Int64) (Syntax: 'Method()')
      Instance Receiver: IInstanceReferenceExpression (InstanceReferenceKind.Implicit) (OperationKind.InstanceReferenceExpression, Type: A) (Syntax: 'Method')
      Arguments(0)
";
            VerifyOperationTreeForTest<PrefixUnaryExpressionSyntax>(source, expectedOperationTree);
        }

        [CompilerTrait(CompilerFeature.IOperation)]
        [Fact]
        public void Test_UnaryOperatorExpression_Method_Minus_System_UInt64()
        {
            string source = @"
class A
{
    System.UInt64 Method()
    {
        System.UInt64 i = default(System.UInt64);
        return /*<bind>*/-Method()/*</bind>*/;
    }
}

";
            string expectedOperationTree = @"
IUnaryOperatorExpression (UnaryOperationKind.Invalid) (OperationKind.UnaryOperatorExpression, Type: System.Object, IsInvalid) (Syntax: '-Method()')
  Operand: IInvocationExpression ( System.UInt64 A.Method()) (OperationKind.InvocationExpression, Type: System.UInt64, IsInvalid) (Syntax: 'Method()')
      Instance Receiver: IInstanceReferenceExpression (InstanceReferenceKind.Implicit) (OperationKind.InstanceReferenceExpression, Type: A, IsInvalid) (Syntax: 'Method')
      Arguments(0)
";
            VerifyOperationTreeForTest<PrefixUnaryExpressionSyntax>(source, expectedOperationTree);
        }

        [CompilerTrait(CompilerFeature.IOperation)]
        [Fact]
        public void Test_UnaryOperatorExpression_Method_Minus_System_Char()
        {
            string source = @"
class A
{
    System.Char Method()
    {
        System.Char i = default(System.Char);
        return /*<bind>*/-Method()/*</bind>*/;
    }
}

";
            string expectedOperationTree = @"
IUnaryOperatorExpression (UnaryOperationKind.IntegerMinus) (OperationKind.UnaryOperatorExpression, Type: System.Int32, IsInvalid) (Syntax: '-Method()')
  Operand: IConversionExpression (Implicit, TryCast: False, Unchecked) (OperationKind.ConversionExpression, Type: System.Int32, IsInvalid) (Syntax: 'Method()')
      Conversion: CommonConversion (Exists: True, IsIdentity: False, IsNumeric: True, IsReference: False, IsUserDefined: False) (MethodSymbol: null)
      Operand: IInvocationExpression ( System.Char A.Method()) (OperationKind.InvocationExpression, Type: System.Char, IsInvalid) (Syntax: 'Method()')
          Instance Receiver: IInstanceReferenceExpression (InstanceReferenceKind.Implicit) (OperationKind.InstanceReferenceExpression, Type: A, IsInvalid) (Syntax: 'Method')
          Arguments(0)
";
            VerifyOperationTreeForTest<PrefixUnaryExpressionSyntax>(source, expectedOperationTree);
        }

        [CompilerTrait(CompilerFeature.IOperation)]
        [Fact]
        public void Test_UnaryOperatorExpression_Method_Minus_System_Decimal()
        {
            string source = @"
class A
{
    System.Decimal Method()
    {
        System.Decimal i = default(System.Decimal);
        return /*<bind>*/-Method()/*</bind>*/;
    }
}

";
            string expectedOperationTree = @"
IUnaryOperatorExpression (UnaryOperationKind.DecimalMinus) (OperationKind.UnaryOperatorExpression, Type: System.Decimal) (Syntax: '-Method()')
  Operand: IInvocationExpression ( System.Decimal A.Method()) (OperationKind.InvocationExpression, Type: System.Decimal) (Syntax: 'Method()')
      Instance Receiver: IInstanceReferenceExpression (InstanceReferenceKind.Implicit) (OperationKind.InstanceReferenceExpression, Type: A) (Syntax: 'Method')
      Arguments(0)
";
            VerifyOperationTreeForTest<PrefixUnaryExpressionSyntax>(source, expectedOperationTree);
        }

        [CompilerTrait(CompilerFeature.IOperation)]
        [Fact]
        public void Test_UnaryOperatorExpression_Method_Minus_System_Single()
        {
            string source = @"
class A
{
    System.Single Method()
    {
        System.Single i = default(System.Single);
        return /*<bind>*/-Method()/*</bind>*/;
    }
}

";
            string expectedOperationTree = @"
IUnaryOperatorExpression (UnaryOperationKind.FloatingMinus) (OperationKind.UnaryOperatorExpression, Type: System.Single) (Syntax: '-Method()')
  Operand: IInvocationExpression ( System.Single A.Method()) (OperationKind.InvocationExpression, Type: System.Single) (Syntax: 'Method()')
      Instance Receiver: IInstanceReferenceExpression (InstanceReferenceKind.Implicit) (OperationKind.InstanceReferenceExpression, Type: A) (Syntax: 'Method')
      Arguments(0)
";
            VerifyOperationTreeForTest<PrefixUnaryExpressionSyntax>(source, expectedOperationTree);
        }

        [CompilerTrait(CompilerFeature.IOperation)]
        [Fact]
        public void Test_UnaryOperatorExpression_Method_Minus_System_Double()
        {
            string source = @"
class A
{
    System.Double Method()
    {
        System.Double i = default(System.Double);
        return /*<bind>*/-Method()/*</bind>*/;
    }
}

";
            string expectedOperationTree = @"
IUnaryOperatorExpression (UnaryOperationKind.FloatingMinus) (OperationKind.UnaryOperatorExpression, Type: System.Double) (Syntax: '-Method()')
  Operand: IInvocationExpression ( System.Double A.Method()) (OperationKind.InvocationExpression, Type: System.Double) (Syntax: 'Method()')
      Instance Receiver: IInstanceReferenceExpression (InstanceReferenceKind.Implicit) (OperationKind.InstanceReferenceExpression, Type: A) (Syntax: 'Method')
      Arguments(0)
";
            VerifyOperationTreeForTest<PrefixUnaryExpressionSyntax>(source, expectedOperationTree);
        }

        [CompilerTrait(CompilerFeature.IOperation)]
        [Fact]
        public void Test_UnaryOperatorExpression_Method_Minus_System_Boolean()
        {
            string source = @"
class A
{
    System.Boolean Method()
    {
        System.Boolean i = default(System.Boolean);
        return /*<bind>*/-Method()/*</bind>*/;
    }
}

";
            string expectedOperationTree = @"
IUnaryOperatorExpression (UnaryOperationKind.Invalid) (OperationKind.UnaryOperatorExpression, Type: System.Object, IsInvalid) (Syntax: '-Method()')
  Operand: IInvocationExpression ( System.Boolean A.Method()) (OperationKind.InvocationExpression, Type: System.Boolean, IsInvalid) (Syntax: 'Method()')
      Instance Receiver: IInstanceReferenceExpression (InstanceReferenceKind.Implicit) (OperationKind.InstanceReferenceExpression, Type: A, IsInvalid) (Syntax: 'Method')
      Arguments(0)
";
            VerifyOperationTreeForTest<PrefixUnaryExpressionSyntax>(source, expectedOperationTree);
        }

        [CompilerTrait(CompilerFeature.IOperation)]
        [Fact]
        public void Test_UnaryOperatorExpression_Method_Minus_System_Object()
        {
            string source = @"
class A
{
    System.Object Method()
    {
        System.Object i = default(System.Object);
        return /*<bind>*/-Method()/*</bind>*/;
    }
}

";
            string expectedOperationTree = @"
IUnaryOperatorExpression (UnaryOperationKind.Invalid) (OperationKind.UnaryOperatorExpression, Type: System.Object, IsInvalid) (Syntax: '-Method()')
  Operand: IInvocationExpression ( System.Object A.Method()) (OperationKind.InvocationExpression, Type: System.Object, IsInvalid) (Syntax: 'Method()')
      Instance Receiver: IInstanceReferenceExpression (InstanceReferenceKind.Implicit) (OperationKind.InstanceReferenceExpression, Type: A, IsInvalid) (Syntax: 'Method')
      Arguments(0)
";
            VerifyOperationTreeForTest<PrefixUnaryExpressionSyntax>(source, expectedOperationTree);
        }

        [CompilerTrait(CompilerFeature.IOperation)]
        [Fact]
        public void Test_UnaryOperatorExpression_Type_LogicalNot_System_Boolean()
        {
            string source = @"
class A
{
    System.Boolean Method()
    {
        System.Boolean i = default(System.Boolean);
        return /*<bind>*/!i/*</bind>*/;
    }
}

";
            string expectedOperationTree = @"
IUnaryOperatorExpression (UnaryOperationKind.BooleanLogicalNot) (OperationKind.UnaryOperatorExpression, Type: System.Boolean) (Syntax: '!i')
  Operand: ILocalReferenceExpression: i (OperationKind.LocalReferenceExpression, Type: System.Boolean) (Syntax: 'i')
";
            VerifyOperationTreeForTest<PrefixUnaryExpressionSyntax>(source, expectedOperationTree);
        }

        [CompilerTrait(CompilerFeature.IOperation)]
        [Fact]
        public void Test_UnaryOperatorExpression_Method_LogicalNot_System_Boolean()
        {
            string source = @"
class A
{
    System.Boolean Method()
    {
        System.Boolean i = default(System.Boolean);
        return /*<bind>*/!Method()/*</bind>*/;
    }
}

";
            string expectedOperationTree = @"
IUnaryOperatorExpression (UnaryOperationKind.BooleanLogicalNot) (OperationKind.UnaryOperatorExpression, Type: System.Boolean) (Syntax: '!Method()')
  Operand: IInvocationExpression ( System.Boolean A.Method()) (OperationKind.InvocationExpression, Type: System.Boolean) (Syntax: 'Method()')
      Instance Receiver: IInstanceReferenceExpression (InstanceReferenceKind.Implicit) (OperationKind.InstanceReferenceExpression, Type: A) (Syntax: 'Method')
      Arguments(0)
";
            VerifyOperationTreeForTest<PrefixUnaryExpressionSyntax>(source, expectedOperationTree);
        }

        [CompilerTrait(CompilerFeature.IOperation)]
        [Fact]
        public void Test_UnaryOperatorExpression_Type_BitwiseNot_System_SByte()
        {
            string source = @"
class A
{
    System.SByte Method()
    {
        System.SByte i = default(System.SByte);
        return /*<bind>*/~i/*</bind>*/;
    }
}

";
            string expectedOperationTree = @"
IUnaryOperatorExpression (UnaryOperationKind.IntegerBitwiseNegation) (OperationKind.UnaryOperatorExpression, Type: System.Int32, IsInvalid) (Syntax: '~i')
  Operand: IConversionExpression (Implicit, TryCast: False, Unchecked) (OperationKind.ConversionExpression, Type: System.Int32, IsInvalid) (Syntax: 'i')
      Conversion: CommonConversion (Exists: True, IsIdentity: False, IsNumeric: True, IsReference: False, IsUserDefined: False) (MethodSymbol: null)
      Operand: ILocalReferenceExpression: i (OperationKind.LocalReferenceExpression, Type: System.SByte, IsInvalid) (Syntax: 'i')
";
            VerifyOperationTreeForTest<PrefixUnaryExpressionSyntax>(source, expectedOperationTree);
        }

        [CompilerTrait(CompilerFeature.IOperation)]
        [Fact]
        public void Test_UnaryOperatorExpression_Type_BitwiseNot_System_Byte()
        {
            string source = @"
class A
{
    System.Byte Method()
    {
        System.Byte i = default(System.Byte);
        return /*<bind>*/~i/*</bind>*/;
    }
}

";
            string expectedOperationTree = @"
IUnaryOperatorExpression (UnaryOperationKind.IntegerBitwiseNegation) (OperationKind.UnaryOperatorExpression, Type: System.Int32, IsInvalid) (Syntax: '~i')
  Operand: IConversionExpression (Implicit, TryCast: False, Unchecked) (OperationKind.ConversionExpression, Type: System.Int32, IsInvalid) (Syntax: 'i')
      Conversion: CommonConversion (Exists: True, IsIdentity: False, IsNumeric: True, IsReference: False, IsUserDefined: False) (MethodSymbol: null)
      Operand: ILocalReferenceExpression: i (OperationKind.LocalReferenceExpression, Type: System.Byte, IsInvalid) (Syntax: 'i')
";
            VerifyOperationTreeForTest<PrefixUnaryExpressionSyntax>(source, expectedOperationTree);
        }

        [CompilerTrait(CompilerFeature.IOperation)]
        [Fact]
        public void Test_UnaryOperatorExpression_Type_BitwiseNot_System_Int16()
        {
            string source = @"
class A
{
    System.Int16 Method()
    {
        System.Int16 i = default(System.Int16);
        return /*<bind>*/~i/*</bind>*/;
    }
}

";
            string expectedOperationTree = @"
IUnaryOperatorExpression (UnaryOperationKind.IntegerBitwiseNegation) (OperationKind.UnaryOperatorExpression, Type: System.Int32, IsInvalid) (Syntax: '~i')
  Operand: IConversionExpression (Implicit, TryCast: False, Unchecked) (OperationKind.ConversionExpression, Type: System.Int32, IsInvalid) (Syntax: 'i')
      Conversion: CommonConversion (Exists: True, IsIdentity: False, IsNumeric: True, IsReference: False, IsUserDefined: False) (MethodSymbol: null)
      Operand: ILocalReferenceExpression: i (OperationKind.LocalReferenceExpression, Type: System.Int16, IsInvalid) (Syntax: 'i')
";
            VerifyOperationTreeForTest<PrefixUnaryExpressionSyntax>(source, expectedOperationTree);
        }

        [CompilerTrait(CompilerFeature.IOperation)]
        [Fact]
        public void Test_UnaryOperatorExpression_Type_BitwiseNot_System_UInt16()
        {
            string source = @"
class A
{
    System.UInt16 Method()
    {
        System.UInt16 i = default(System.UInt16);
        return /*<bind>*/~i/*</bind>*/;
    }
}

";
            string expectedOperationTree = @"
IUnaryOperatorExpression (UnaryOperationKind.IntegerBitwiseNegation) (OperationKind.UnaryOperatorExpression, Type: System.Int32, IsInvalid) (Syntax: '~i')
  Operand: IConversionExpression (Implicit, TryCast: False, Unchecked) (OperationKind.ConversionExpression, Type: System.Int32, IsInvalid) (Syntax: 'i')
      Conversion: CommonConversion (Exists: True, IsIdentity: False, IsNumeric: True, IsReference: False, IsUserDefined: False) (MethodSymbol: null)
      Operand: ILocalReferenceExpression: i (OperationKind.LocalReferenceExpression, Type: System.UInt16, IsInvalid) (Syntax: 'i')
";
            VerifyOperationTreeForTest<PrefixUnaryExpressionSyntax>(source, expectedOperationTree);
        }

        [CompilerTrait(CompilerFeature.IOperation)]
        [Fact]
        public void Test_UnaryOperatorExpression_Type_BitwiseNot_System_Int32()
        {
            string source = @"
class A
{
    System.Int32 Method()
    {
        System.Int32 i = default(System.Int32);
        return /*<bind>*/~i/*</bind>*/;
    }
}

";
            string expectedOperationTree = @"
IUnaryOperatorExpression (UnaryOperationKind.IntegerBitwiseNegation) (OperationKind.UnaryOperatorExpression, Type: System.Int32) (Syntax: '~i')
  Operand: ILocalReferenceExpression: i (OperationKind.LocalReferenceExpression, Type: System.Int32) (Syntax: 'i')
";
            VerifyOperationTreeForTest<PrefixUnaryExpressionSyntax>(source, expectedOperationTree);
        }

        [CompilerTrait(CompilerFeature.IOperation)]
        [Fact]
        public void Test_UnaryOperatorExpression_Type_BitwiseNot_System_UInt32()
        {
            string source = @"
class A
{
    System.UInt32 Method()
    {
        System.UInt32 i = default(System.UInt32);
        return /*<bind>*/~i/*</bind>*/;
    }
}

";
            string expectedOperationTree = @"
IUnaryOperatorExpression (UnaryOperationKind.IntegerBitwiseNegation) (OperationKind.UnaryOperatorExpression, Type: System.UInt32) (Syntax: '~i')
  Operand: ILocalReferenceExpression: i (OperationKind.LocalReferenceExpression, Type: System.UInt32) (Syntax: 'i')
";
            VerifyOperationTreeForTest<PrefixUnaryExpressionSyntax>(source, expectedOperationTree);
        }

        [CompilerTrait(CompilerFeature.IOperation)]
        [Fact]
        public void Test_UnaryOperatorExpression_Type_BitwiseNot_System_Int64()
        {
            string source = @"
class A
{
    System.Int64 Method()
    {
        System.Int64 i = default(System.Int64);
        return /*<bind>*/~i/*</bind>*/;
    }
}

";
            string expectedOperationTree = @"
IUnaryOperatorExpression (UnaryOperationKind.IntegerBitwiseNegation) (OperationKind.UnaryOperatorExpression, Type: System.Int64) (Syntax: '~i')
  Operand: ILocalReferenceExpression: i (OperationKind.LocalReferenceExpression, Type: System.Int64) (Syntax: 'i')
";
            VerifyOperationTreeForTest<PrefixUnaryExpressionSyntax>(source, expectedOperationTree);
        }

        [CompilerTrait(CompilerFeature.IOperation)]
        [Fact]
        public void Test_UnaryOperatorExpression_Type_BitwiseNot_System_UInt64()
        {
            string source = @"
class A
{
    System.UInt64 Method()
    {
        System.UInt64 i = default(System.UInt64);
        return /*<bind>*/~i/*</bind>*/;
    }
}

";
            string expectedOperationTree = @"
IUnaryOperatorExpression (UnaryOperationKind.IntegerBitwiseNegation) (OperationKind.UnaryOperatorExpression, Type: System.UInt64) (Syntax: '~i')
  Operand: ILocalReferenceExpression: i (OperationKind.LocalReferenceExpression, Type: System.UInt64) (Syntax: 'i')
";
            VerifyOperationTreeForTest<PrefixUnaryExpressionSyntax>(source, expectedOperationTree);
        }

        [CompilerTrait(CompilerFeature.IOperation)]
        [Fact]
        public void Test_UnaryOperatorExpression_Type_BitwiseNot_System_Char()
        {
            string source = @"
class A
{
    System.Char Method()
    {
        System.Char i = default(System.Char);
        return /*<bind>*/~i/*</bind>*/;
    }
}

";
            string expectedOperationTree = @"
IUnaryOperatorExpression (UnaryOperationKind.IntegerBitwiseNegation) (OperationKind.UnaryOperatorExpression, Type: System.Int32, IsInvalid) (Syntax: '~i')
  Operand: IConversionExpression (Implicit, TryCast: False, Unchecked) (OperationKind.ConversionExpression, Type: System.Int32, IsInvalid) (Syntax: 'i')
      Conversion: CommonConversion (Exists: True, IsIdentity: False, IsNumeric: True, IsReference: False, IsUserDefined: False) (MethodSymbol: null)
      Operand: ILocalReferenceExpression: i (OperationKind.LocalReferenceExpression, Type: System.Char, IsInvalid) (Syntax: 'i')
";
            VerifyOperationTreeForTest<PrefixUnaryExpressionSyntax>(source, expectedOperationTree);
        }

        [CompilerTrait(CompilerFeature.IOperation)]
        [Fact]
        public void Test_UnaryOperatorExpression_Type_BitwiseNot_System_Decimal()
        {
            string source = @"
class A
{
    System.Decimal Method()
    {
        System.Decimal i = default(System.Decimal);
        return /*<bind>*/~i/*</bind>*/;
    }
}

";
            string expectedOperationTree = @"
IUnaryOperatorExpression (UnaryOperationKind.Invalid) (OperationKind.UnaryOperatorExpression, Type: System.Object, IsInvalid) (Syntax: '~i')
  Operand: ILocalReferenceExpression: i (OperationKind.LocalReferenceExpression, Type: System.Decimal, IsInvalid) (Syntax: 'i')
";
            VerifyOperationTreeForTest<PrefixUnaryExpressionSyntax>(source, expectedOperationTree);
        }

        [CompilerTrait(CompilerFeature.IOperation)]
        [Fact]
        public void Test_UnaryOperatorExpression_Type_BitwiseNot_System_Single()
        {
            string source = @"
class A
{
    System.Single Method()
    {
        System.Single i = default(System.Single);
        return /*<bind>*/~i/*</bind>*/;
    }
}

";
            string expectedOperationTree = @"
IUnaryOperatorExpression (UnaryOperationKind.Invalid) (OperationKind.UnaryOperatorExpression, Type: System.Object, IsInvalid) (Syntax: '~i')
  Operand: ILocalReferenceExpression: i (OperationKind.LocalReferenceExpression, Type: System.Single, IsInvalid) (Syntax: 'i')
";
            VerifyOperationTreeForTest<PrefixUnaryExpressionSyntax>(source, expectedOperationTree);
        }

        [CompilerTrait(CompilerFeature.IOperation)]
        [Fact]
        public void Test_UnaryOperatorExpression_Type_BitwiseNot_System_Double()
        {
            string source = @"
class A
{
    System.Double Method()
    {
        System.Double i = default(System.Double);
        return /*<bind>*/~i/*</bind>*/;
    }
}

";
            string expectedOperationTree = @"
IUnaryOperatorExpression (UnaryOperationKind.Invalid) (OperationKind.UnaryOperatorExpression, Type: System.Object, IsInvalid) (Syntax: '~i')
  Operand: ILocalReferenceExpression: i (OperationKind.LocalReferenceExpression, Type: System.Double, IsInvalid) (Syntax: 'i')
";
            VerifyOperationTreeForTest<PrefixUnaryExpressionSyntax>(source, expectedOperationTree);
        }

        [CompilerTrait(CompilerFeature.IOperation)]
        [Fact]
        public void Test_UnaryOperatorExpression_Type_BitwiseNot_System_Boolean()
        {
            string source = @"
class A
{
    System.Boolean Method()
    {
        System.Boolean i = default(System.Boolean);
        return /*<bind>*/~i/*</bind>*/;
    }
}

";
            string expectedOperationTree = @"
IUnaryOperatorExpression (UnaryOperationKind.Invalid) (OperationKind.UnaryOperatorExpression, Type: System.Object, IsInvalid) (Syntax: '~i')
  Operand: ILocalReferenceExpression: i (OperationKind.LocalReferenceExpression, Type: System.Boolean, IsInvalid) (Syntax: 'i')
";
            VerifyOperationTreeForTest<PrefixUnaryExpressionSyntax>(source, expectedOperationTree);
        }

        [CompilerTrait(CompilerFeature.IOperation)]
        [Fact]
        public void Test_UnaryOperatorExpression_Type_BitwiseNot_System_Object()
        {
            string source = @"
class A
{
    System.Object Method()
    {
        System.Object i = default(System.Object);
        return /*<bind>*/~i/*</bind>*/;
    }
}

";
            string expectedOperationTree = @"
IUnaryOperatorExpression (UnaryOperationKind.Invalid) (OperationKind.UnaryOperatorExpression, Type: System.Object, IsInvalid) (Syntax: '~i')
  Operand: ILocalReferenceExpression: i (OperationKind.LocalReferenceExpression, Type: System.Object, IsInvalid) (Syntax: 'i')
";
            VerifyOperationTreeForTest<PrefixUnaryExpressionSyntax>(source, expectedOperationTree);
        }

        [CompilerTrait(CompilerFeature.IOperation)]
        [Fact]
        public void Test_UnaryOperatorExpression_Method_BitwiseNot_System_SByte()
        {
            string source = @"
class A
{
    System.SByte Method()
    {
        System.SByte i = default(System.SByte);
        return /*<bind>*/~Method()/*</bind>*/;
    }
}

";
            string expectedOperationTree = @"
IUnaryOperatorExpression (UnaryOperationKind.IntegerBitwiseNegation) (OperationKind.UnaryOperatorExpression, Type: System.Int32, IsInvalid) (Syntax: '~Method()')
  Operand: IConversionExpression (Implicit, TryCast: False, Unchecked) (OperationKind.ConversionExpression, Type: System.Int32, IsInvalid) (Syntax: 'Method()')
      Conversion: CommonConversion (Exists: True, IsIdentity: False, IsNumeric: True, IsReference: False, IsUserDefined: False) (MethodSymbol: null)
      Operand: IInvocationExpression ( System.SByte A.Method()) (OperationKind.InvocationExpression, Type: System.SByte, IsInvalid) (Syntax: 'Method()')
          Instance Receiver: IInstanceReferenceExpression (InstanceReferenceKind.Implicit) (OperationKind.InstanceReferenceExpression, Type: A, IsInvalid) (Syntax: 'Method')
          Arguments(0)
";
            VerifyOperationTreeForTest<PrefixUnaryExpressionSyntax>(source, expectedOperationTree);
        }

        [CompilerTrait(CompilerFeature.IOperation)]
        [Fact]
        public void Test_UnaryOperatorExpression_Method_BitwiseNot_System_Byte()
        {
            string source = @"
class A
{
    System.Byte Method()
    {
        System.Byte i = default(System.Byte);
        return /*<bind>*/~Method()/*</bind>*/;
    }
}

";
            string expectedOperationTree = @"
IUnaryOperatorExpression (UnaryOperationKind.IntegerBitwiseNegation) (OperationKind.UnaryOperatorExpression, Type: System.Int32, IsInvalid) (Syntax: '~Method()')
  Operand: IConversionExpression (Implicit, TryCast: False, Unchecked) (OperationKind.ConversionExpression, Type: System.Int32, IsInvalid) (Syntax: 'Method()')
      Conversion: CommonConversion (Exists: True, IsIdentity: False, IsNumeric: True, IsReference: False, IsUserDefined: False) (MethodSymbol: null)
      Operand: IInvocationExpression ( System.Byte A.Method()) (OperationKind.InvocationExpression, Type: System.Byte, IsInvalid) (Syntax: 'Method()')
          Instance Receiver: IInstanceReferenceExpression (InstanceReferenceKind.Implicit) (OperationKind.InstanceReferenceExpression, Type: A, IsInvalid) (Syntax: 'Method')
          Arguments(0)
";
            VerifyOperationTreeForTest<PrefixUnaryExpressionSyntax>(source, expectedOperationTree);
        }

        [CompilerTrait(CompilerFeature.IOperation)]
        [Fact]
        public void Test_UnaryOperatorExpression_Method_BitwiseNot_System_Int16()
        {
            string source = @"
class A
{
    System.Int16 Method()
    {
        System.Int16 i = default(System.Int16);
        return /*<bind>*/~Method()/*</bind>*/;
    }
}

";
            string expectedOperationTree = @"
IUnaryOperatorExpression (UnaryOperationKind.IntegerBitwiseNegation) (OperationKind.UnaryOperatorExpression, Type: System.Int32, IsInvalid) (Syntax: '~Method()')
  Operand: IConversionExpression (Implicit, TryCast: False, Unchecked) (OperationKind.ConversionExpression, Type: System.Int32, IsInvalid) (Syntax: 'Method()')
      Conversion: CommonConversion (Exists: True, IsIdentity: False, IsNumeric: True, IsReference: False, IsUserDefined: False) (MethodSymbol: null)
      Operand: IInvocationExpression ( System.Int16 A.Method()) (OperationKind.InvocationExpression, Type: System.Int16, IsInvalid) (Syntax: 'Method()')
          Instance Receiver: IInstanceReferenceExpression (InstanceReferenceKind.Implicit) (OperationKind.InstanceReferenceExpression, Type: A, IsInvalid) (Syntax: 'Method')
          Arguments(0)
";
            VerifyOperationTreeForTest<PrefixUnaryExpressionSyntax>(source, expectedOperationTree);
        }

        [CompilerTrait(CompilerFeature.IOperation)]
        [Fact]
        public void Test_UnaryOperatorExpression_Method_BitwiseNot_System_UInt16()
        {
            string source = @"
class A
{
    System.UInt16 Method()
    {
        System.UInt16 i = default(System.UInt16);
        return /*<bind>*/~Method()/*</bind>*/;
    }
}

";
            string expectedOperationTree = @"
IUnaryOperatorExpression (UnaryOperationKind.IntegerBitwiseNegation) (OperationKind.UnaryOperatorExpression, Type: System.Int32, IsInvalid) (Syntax: '~Method()')
  Operand: IConversionExpression (Implicit, TryCast: False, Unchecked) (OperationKind.ConversionExpression, Type: System.Int32, IsInvalid) (Syntax: 'Method()')
      Conversion: CommonConversion (Exists: True, IsIdentity: False, IsNumeric: True, IsReference: False, IsUserDefined: False) (MethodSymbol: null)
      Operand: IInvocationExpression ( System.UInt16 A.Method()) (OperationKind.InvocationExpression, Type: System.UInt16, IsInvalid) (Syntax: 'Method()')
          Instance Receiver: IInstanceReferenceExpression (InstanceReferenceKind.Implicit) (OperationKind.InstanceReferenceExpression, Type: A, IsInvalid) (Syntax: 'Method')
          Arguments(0)
";
            VerifyOperationTreeForTest<PrefixUnaryExpressionSyntax>(source, expectedOperationTree);
        }

        [CompilerTrait(CompilerFeature.IOperation)]
        [Fact]
        public void Test_UnaryOperatorExpression_Method_BitwiseNot_System_Int32()
        {
            string source = @"
class A
{
    System.Int32 Method()
    {
        System.Int32 i = default(System.Int32);
        return /*<bind>*/~Method()/*</bind>*/;
    }
}

";
            string expectedOperationTree = @"
IUnaryOperatorExpression (UnaryOperationKind.IntegerBitwiseNegation) (OperationKind.UnaryOperatorExpression, Type: System.Int32) (Syntax: '~Method()')
  Operand: IInvocationExpression ( System.Int32 A.Method()) (OperationKind.InvocationExpression, Type: System.Int32) (Syntax: 'Method()')
      Instance Receiver: IInstanceReferenceExpression (InstanceReferenceKind.Implicit) (OperationKind.InstanceReferenceExpression, Type: A) (Syntax: 'Method')
      Arguments(0)
";
            VerifyOperationTreeForTest<PrefixUnaryExpressionSyntax>(source, expectedOperationTree);
        }

        [CompilerTrait(CompilerFeature.IOperation)]
        [Fact]
        public void Test_UnaryOperatorExpression_Method_BitwiseNot_System_UInt32()
        {
            string source = @"
class A
{
    System.UInt32 Method()
    {
        System.UInt32 i = default(System.UInt32);
        return /*<bind>*/~Method()/*</bind>*/;
    }
}

";
            string expectedOperationTree = @"
IUnaryOperatorExpression (UnaryOperationKind.IntegerBitwiseNegation) (OperationKind.UnaryOperatorExpression, Type: System.UInt32) (Syntax: '~Method()')
  Operand: IInvocationExpression ( System.UInt32 A.Method()) (OperationKind.InvocationExpression, Type: System.UInt32) (Syntax: 'Method()')
      Instance Receiver: IInstanceReferenceExpression (InstanceReferenceKind.Implicit) (OperationKind.InstanceReferenceExpression, Type: A) (Syntax: 'Method')
      Arguments(0)
";
            VerifyOperationTreeForTest<PrefixUnaryExpressionSyntax>(source, expectedOperationTree);
        }

        [CompilerTrait(CompilerFeature.IOperation)]
        [Fact]
        public void Test_UnaryOperatorExpression_Method_BitwiseNot_System_Int64()
        {
            string source = @"
class A
{
    System.Int64 Method()
    {
        System.Int64 i = default(System.Int64);
        return /*<bind>*/~Method()/*</bind>*/;
    }
}

";
            string expectedOperationTree = @"
IUnaryOperatorExpression (UnaryOperationKind.IntegerBitwiseNegation) (OperationKind.UnaryOperatorExpression, Type: System.Int64) (Syntax: '~Method()')
  Operand: IInvocationExpression ( System.Int64 A.Method()) (OperationKind.InvocationExpression, Type: System.Int64) (Syntax: 'Method()')
      Instance Receiver: IInstanceReferenceExpression (InstanceReferenceKind.Implicit) (OperationKind.InstanceReferenceExpression, Type: A) (Syntax: 'Method')
      Arguments(0)
";
            VerifyOperationTreeForTest<PrefixUnaryExpressionSyntax>(source, expectedOperationTree);
        }

        [CompilerTrait(CompilerFeature.IOperation)]
        [Fact]
        public void Test_UnaryOperatorExpression_Method_BitwiseNot_System_UInt64()
        {
            string source = @"
class A
{
    System.UInt64 Method()
    {
        System.UInt64 i = default(System.UInt64);
        return /*<bind>*/~Method()/*</bind>*/;
    }
}

";
            string expectedOperationTree = @"
IUnaryOperatorExpression (UnaryOperationKind.IntegerBitwiseNegation) (OperationKind.UnaryOperatorExpression, Type: System.UInt64) (Syntax: '~Method()')
  Operand: IInvocationExpression ( System.UInt64 A.Method()) (OperationKind.InvocationExpression, Type: System.UInt64) (Syntax: 'Method()')
      Instance Receiver: IInstanceReferenceExpression (InstanceReferenceKind.Implicit) (OperationKind.InstanceReferenceExpression, Type: A) (Syntax: 'Method')
      Arguments(0)
";
            VerifyOperationTreeForTest<PrefixUnaryExpressionSyntax>(source, expectedOperationTree);
        }

        [CompilerTrait(CompilerFeature.IOperation)]
        [Fact]
        public void Test_UnaryOperatorExpression_Method_BitwiseNot_System_Char()
        {
            string source = @"
class A
{
    System.Char Method()
    {
        System.Char i = default(System.Char);
        return /*<bind>*/~Method()/*</bind>*/;
    }
}

";
            string expectedOperationTree = @"
IUnaryOperatorExpression (UnaryOperationKind.IntegerBitwiseNegation) (OperationKind.UnaryOperatorExpression, Type: System.Int32, IsInvalid) (Syntax: '~Method()')
  Operand: IConversionExpression (Implicit, TryCast: False, Unchecked) (OperationKind.ConversionExpression, Type: System.Int32, IsInvalid) (Syntax: 'Method()')
      Conversion: CommonConversion (Exists: True, IsIdentity: False, IsNumeric: True, IsReference: False, IsUserDefined: False) (MethodSymbol: null)
      Operand: IInvocationExpression ( System.Char A.Method()) (OperationKind.InvocationExpression, Type: System.Char, IsInvalid) (Syntax: 'Method()')
          Instance Receiver: IInstanceReferenceExpression (InstanceReferenceKind.Implicit) (OperationKind.InstanceReferenceExpression, Type: A, IsInvalid) (Syntax: 'Method')
          Arguments(0)
";
            VerifyOperationTreeForTest<PrefixUnaryExpressionSyntax>(source, expectedOperationTree);
        }

        [CompilerTrait(CompilerFeature.IOperation)]
        [Fact]
        public void Test_UnaryOperatorExpression_Method_BitwiseNot_System_Decimal()
        {
            string source = @"
class A
{
    System.Decimal Method()
    {
        System.Decimal i = default(System.Decimal);
        return /*<bind>*/~Method()/*</bind>*/;
    }
}

";
            string expectedOperationTree = @"
IUnaryOperatorExpression (UnaryOperationKind.Invalid) (OperationKind.UnaryOperatorExpression, Type: System.Object, IsInvalid) (Syntax: '~Method()')
  Operand: IInvocationExpression ( System.Decimal A.Method()) (OperationKind.InvocationExpression, Type: System.Decimal, IsInvalid) (Syntax: 'Method()')
      Instance Receiver: IInstanceReferenceExpression (InstanceReferenceKind.Implicit) (OperationKind.InstanceReferenceExpression, Type: A, IsInvalid) (Syntax: 'Method')
      Arguments(0)
";
            VerifyOperationTreeForTest<PrefixUnaryExpressionSyntax>(source, expectedOperationTree);
        }

        [CompilerTrait(CompilerFeature.IOperation)]
        [Fact]
        public void Test_UnaryOperatorExpression_Method_BitwiseNot_System_Single()
        {
            string source = @"
class A
{
    System.Single Method()
    {
        System.Single i = default(System.Single);
        return /*<bind>*/~Method()/*</bind>*/;
    }
}

";
            string expectedOperationTree = @"
IUnaryOperatorExpression (UnaryOperationKind.Invalid) (OperationKind.UnaryOperatorExpression, Type: System.Object, IsInvalid) (Syntax: '~Method()')
  Operand: IInvocationExpression ( System.Single A.Method()) (OperationKind.InvocationExpression, Type: System.Single, IsInvalid) (Syntax: 'Method()')
      Instance Receiver: IInstanceReferenceExpression (InstanceReferenceKind.Implicit) (OperationKind.InstanceReferenceExpression, Type: A, IsInvalid) (Syntax: 'Method')
      Arguments(0)
";
            VerifyOperationTreeForTest<PrefixUnaryExpressionSyntax>(source, expectedOperationTree);
        }

        [CompilerTrait(CompilerFeature.IOperation)]
        [Fact]
        public void Test_UnaryOperatorExpression_Method_BitwiseNot_System_Double()
        {
            string source = @"
class A
{
    System.Double Method()
    {
        System.Double i = default(System.Double);
        return /*<bind>*/~Method()/*</bind>*/;
    }
}

";
            string expectedOperationTree = @"
IUnaryOperatorExpression (UnaryOperationKind.Invalid) (OperationKind.UnaryOperatorExpression, Type: System.Object, IsInvalid) (Syntax: '~Method()')
  Operand: IInvocationExpression ( System.Double A.Method()) (OperationKind.InvocationExpression, Type: System.Double, IsInvalid) (Syntax: 'Method()')
      Instance Receiver: IInstanceReferenceExpression (InstanceReferenceKind.Implicit) (OperationKind.InstanceReferenceExpression, Type: A, IsInvalid) (Syntax: 'Method')
      Arguments(0)
";
            VerifyOperationTreeForTest<PrefixUnaryExpressionSyntax>(source, expectedOperationTree);
        }

        [CompilerTrait(CompilerFeature.IOperation)]
        [Fact]
        public void Test_UnaryOperatorExpression_Method_BitwiseNot_System_Boolean()
        {
            string source = @"
class A
{
    System.Boolean Method()
    {
        System.Boolean i = default(System.Boolean);
        return /*<bind>*/~Method()/*</bind>*/;
    }
}

";
            string expectedOperationTree = @"
IUnaryOperatorExpression (UnaryOperationKind.Invalid) (OperationKind.UnaryOperatorExpression, Type: System.Object, IsInvalid) (Syntax: '~Method()')
  Operand: IInvocationExpression ( System.Boolean A.Method()) (OperationKind.InvocationExpression, Type: System.Boolean, IsInvalid) (Syntax: 'Method()')
      Instance Receiver: IInstanceReferenceExpression (InstanceReferenceKind.Implicit) (OperationKind.InstanceReferenceExpression, Type: A, IsInvalid) (Syntax: 'Method')
      Arguments(0)
";
            VerifyOperationTreeForTest<PrefixUnaryExpressionSyntax>(source, expectedOperationTree);
        }

        [CompilerTrait(CompilerFeature.IOperation)]
        [Fact]
        public void Test_UnaryOperatorExpression_Method_BitwiseNot_System_Object()
        {
            string source = @"
class A
{
    System.Object Method()
    {
        System.Object i = default(System.Object);
        return /*<bind>*/~Method()/*</bind>*/;
    }
}

";
            string expectedOperationTree = @"
IUnaryOperatorExpression (UnaryOperationKind.Invalid) (OperationKind.UnaryOperatorExpression, Type: System.Object, IsInvalid) (Syntax: '~Method()')
  Operand: IInvocationExpression ( System.Object A.Method()) (OperationKind.InvocationExpression, Type: System.Object, IsInvalid) (Syntax: 'Method()')
      Instance Receiver: IInstanceReferenceExpression (InstanceReferenceKind.Implicit) (OperationKind.InstanceReferenceExpression, Type: A, IsInvalid) (Syntax: 'Method')
      Arguments(0)
";
            VerifyOperationTreeForTest<PrefixUnaryExpressionSyntax>(source, expectedOperationTree);
        }

        [CompilerTrait(CompilerFeature.IOperation)]
        [Fact]
        public void Test_UnaryOperatorExpression_Type_Plus_dynamic()
        {
            string source = @"
class A
{
    dynamic Method()
    {
        dynamic i = default(dynamic);
        return /*<bind>*/+i/*</bind>*/;
    }
}

";
            string expectedOperationTree = @"
IUnaryOperatorExpression (UnaryOperationKind.DynamicPlus) (OperationKind.UnaryOperatorExpression, Type: dynamic) (Syntax: '+i')
  Operand: ILocalReferenceExpression: i (OperationKind.LocalReferenceExpression, Type: dynamic) (Syntax: 'i')
";
            VerifyOperationTreeForTest<PrefixUnaryExpressionSyntax>(source, expectedOperationTree);
        }

        [CompilerTrait(CompilerFeature.IOperation)]
        [Fact]
        public void Test_UnaryOperatorExpression_Type_Minus_dynamic()
        {
            string source = @"
class A
{
    dynamic Method()
    {
        dynamic i = default(dynamic);
        return /*<bind>*/-i/*</bind>*/;
    }
}

";
            string expectedOperationTree = @"
IUnaryOperatorExpression (UnaryOperationKind.DynamicMinus) (OperationKind.UnaryOperatorExpression, Type: dynamic) (Syntax: '-i')
  Operand: ILocalReferenceExpression: i (OperationKind.LocalReferenceExpression, Type: dynamic) (Syntax: 'i')
";
            VerifyOperationTreeForTest<PrefixUnaryExpressionSyntax>(source, expectedOperationTree);
        }

        [CompilerTrait(CompilerFeature.IOperation)]
        [Fact]
        public void Test_UnaryOperatorExpression_Type_BitwiseNot_dynamic()
        {
            string source = @"
class A
{
    dynamic Method()
    {
        dynamic i = default(dynamic);
        return /*<bind>*/~i/*</bind>*/;
    }
}

";
            string expectedOperationTree = @"
IUnaryOperatorExpression (UnaryOperationKind.DynamicBitwiseNegation) (OperationKind.UnaryOperatorExpression, Type: dynamic) (Syntax: '~i')
  Operand: ILocalReferenceExpression: i (OperationKind.LocalReferenceExpression, Type: dynamic) (Syntax: 'i')
";
            VerifyOperationTreeForTest<PrefixUnaryExpressionSyntax>(source, expectedOperationTree);
        }

        [CompilerTrait(CompilerFeature.IOperation)]
        [Fact]
        public void Test_UnaryOperatorExpression_Type_LogicalNot_dynamic()
        {
            string source = @"
class A
{
    dynamic Method()
    {
        dynamic i = default(dynamic);
        return /*<bind>*/!i/*</bind>*/;
    }
}

";
            string expectedOperationTree = @"
IUnaryOperatorExpression (UnaryOperationKind.DynamicLogicalNot) (OperationKind.UnaryOperatorExpression, Type: dynamic) (Syntax: '!i')
  Operand: ILocalReferenceExpression: i (OperationKind.LocalReferenceExpression, Type: dynamic) (Syntax: 'i')
";
            VerifyOperationTreeForTest<PrefixUnaryExpressionSyntax>(source, expectedOperationTree);
        }

        [CompilerTrait(CompilerFeature.IOperation)]
        [Fact]
        public void Test_UnaryOperatorExpression_Method_Plus_dynamic()
        {
            string source = @"
class A
{
    dynamic Method()
    {
        dynamic i = default(dynamic);
        return /*<bind>*/+Method()/*</bind>*/;
    }
}

";
            string expectedOperationTree = @"
IUnaryOperatorExpression (UnaryOperationKind.DynamicPlus) (OperationKind.UnaryOperatorExpression, Type: dynamic) (Syntax: '+Method()')
  Operand: IInvocationExpression ( dynamic A.Method()) (OperationKind.InvocationExpression, Type: dynamic) (Syntax: 'Method()')
      Instance Receiver: IInstanceReferenceExpression (InstanceReferenceKind.Implicit) (OperationKind.InstanceReferenceExpression, Type: A) (Syntax: 'Method')
      Arguments(0)
";
            VerifyOperationTreeForTest<PrefixUnaryExpressionSyntax>(source, expectedOperationTree);
        }

        [CompilerTrait(CompilerFeature.IOperation)]
        [Fact]
        public void Test_UnaryOperatorExpression_Method_Minus_dynamic()
        {
            string source = @"
class A
{
    dynamic Method()
    {
        dynamic i = default(dynamic);
        return /*<bind>*/-Method()/*</bind>*/;
    }
}

";
            string expectedOperationTree = @"
IUnaryOperatorExpression (UnaryOperationKind.DynamicMinus) (OperationKind.UnaryOperatorExpression, Type: dynamic) (Syntax: '-Method()')
  Operand: IInvocationExpression ( dynamic A.Method()) (OperationKind.InvocationExpression, Type: dynamic) (Syntax: 'Method()')
      Instance Receiver: IInstanceReferenceExpression (InstanceReferenceKind.Implicit) (OperationKind.InstanceReferenceExpression, Type: A) (Syntax: 'Method')
      Arguments(0)
";
            VerifyOperationTreeForTest<PrefixUnaryExpressionSyntax>(source, expectedOperationTree);
        }

        [CompilerTrait(CompilerFeature.IOperation)]
        [Fact]
        public void Test_UnaryOperatorExpression_Method_BitwiseNot_dynamic()
        {
            string source = @"
class A
{
    dynamic Method()
    {
        dynamic i = default(dynamic);
        return /*<bind>*/~Method()/*</bind>*/;
    }
}

";
            string expectedOperationTree = @"
IUnaryOperatorExpression (UnaryOperationKind.DynamicBitwiseNegation) (OperationKind.UnaryOperatorExpression, Type: dynamic) (Syntax: '~Method()')
  Operand: IInvocationExpression ( dynamic A.Method()) (OperationKind.InvocationExpression, Type: dynamic) (Syntax: 'Method()')
      Instance Receiver: IInstanceReferenceExpression (InstanceReferenceKind.Implicit) (OperationKind.InstanceReferenceExpression, Type: A) (Syntax: 'Method')
      Arguments(0)
";
            VerifyOperationTreeForTest<PrefixUnaryExpressionSyntax>(source, expectedOperationTree);
        }

        [CompilerTrait(CompilerFeature.IOperation)]
        [Fact]
        public void Test_UnaryOperatorExpression_Method_LogicalNot_dynamic()
        {
            string source = @"
class A
{
    dynamic Method()
    {
        dynamic i = default(dynamic);
        return /*<bind>*/!Method()/*</bind>*/;
    }
}

";
            string expectedOperationTree = @"
IUnaryOperatorExpression (UnaryOperationKind.DynamicLogicalNot) (OperationKind.UnaryOperatorExpression, Type: dynamic) (Syntax: '!Method()')
  Operand: IInvocationExpression ( dynamic A.Method()) (OperationKind.InvocationExpression, Type: dynamic) (Syntax: 'Method()')
      Instance Receiver: IInstanceReferenceExpression (InstanceReferenceKind.Implicit) (OperationKind.InstanceReferenceExpression, Type: A) (Syntax: 'Method')
      Arguments(0)
";
            VerifyOperationTreeForTest<PrefixUnaryExpressionSyntax>(source, expectedOperationTree);
        }

        [CompilerTrait(CompilerFeature.IOperation)]
        [Fact]
        public void Test_UnaryOperatorExpression_Type_Plus_Enum()
        {
            string source = @"
class A
{
    Enum Method()
    {
        Enum i = default(Enum);
        return /*<bind>*/+i/*</bind>*/;
    }
}
enum Enum { A, B }
";
            string expectedOperationTree = @"
IUnaryOperatorExpression (UnaryOperationKind.Invalid) (OperationKind.UnaryOperatorExpression, Type: System.Object, IsInvalid) (Syntax: '+i')
  Operand: ILocalReferenceExpression: i (OperationKind.LocalReferenceExpression, Type: Enum, IsInvalid) (Syntax: 'i')
";
            VerifyOperationTreeForTest<PrefixUnaryExpressionSyntax>(source, expectedOperationTree);
        }

        [CompilerTrait(CompilerFeature.IOperation)]
        [Fact]
        public void Test_UnaryOperatorExpression_Type_Minus_Enum()
        {
            string source = @"
class A
{
    Enum Method()
    {
        Enum i = default(Enum);
        return /*<bind>*/-i/*</bind>*/;
    }
}
enum Enum { A, B }
";
            string expectedOperationTree = @"
IUnaryOperatorExpression (UnaryOperationKind.Invalid) (OperationKind.UnaryOperatorExpression, Type: System.Object, IsInvalid) (Syntax: '-i')
  Operand: ILocalReferenceExpression: i (OperationKind.LocalReferenceExpression, Type: Enum, IsInvalid) (Syntax: 'i')
";
            VerifyOperationTreeForTest<PrefixUnaryExpressionSyntax>(source, expectedOperationTree);
        }

        [CompilerTrait(CompilerFeature.IOperation)]
        [Fact]
        public void Test_UnaryOperatorExpression_Type_BitwiseNot_Enum()
        {
            string source = @"
class A
{
    Enum Method()
    {
        Enum i = default(Enum);
        return /*<bind>*/~i/*</bind>*/;
    }
}
enum Enum { A, B }
";
            string expectedOperationTree = @"
IUnaryOperatorExpression (UnaryOperationKind.Invalid) (OperationKind.UnaryOperatorExpression, Type: Enum) (Syntax: '~i')
  Operand: ILocalReferenceExpression: i (OperationKind.LocalReferenceExpression, Type: Enum) (Syntax: 'i')
";
            VerifyOperationTreeForTest<PrefixUnaryExpressionSyntax>(source, expectedOperationTree);
        }

        [CompilerTrait(CompilerFeature.IOperation)]
        [Fact]
        public void Test_UnaryOperatorExpression_Method_Plus_Enum()
        {
            string source = @"
class A
{
    Enum Method()
    {
        Enum i = default(Enum);
        return /*<bind>*/+Method()/*</bind>*/;
    }
}
enum Enum { A, B }
";
            string expectedOperationTree = @"
IUnaryOperatorExpression (UnaryOperationKind.Invalid) (OperationKind.UnaryOperatorExpression, Type: System.Object, IsInvalid) (Syntax: '+Method()')
  Operand: IInvocationExpression ( Enum A.Method()) (OperationKind.InvocationExpression, Type: Enum, IsInvalid) (Syntax: 'Method()')
      Instance Receiver: IInstanceReferenceExpression (InstanceReferenceKind.Implicit) (OperationKind.InstanceReferenceExpression, Type: A, IsInvalid) (Syntax: 'Method')
      Arguments(0)
";
            VerifyOperationTreeForTest<PrefixUnaryExpressionSyntax>(source, expectedOperationTree);
        }

        [CompilerTrait(CompilerFeature.IOperation)]
        [Fact]
        public void Test_UnaryOperatorExpression_Method_Minus_Enum()
        {
            string source = @"
class A
{
    Enum Method()
    {
        Enum i = default(Enum);
        return /*<bind>*/-Method()/*</bind>*/;
    }
}
enum Enum { A, B }
";
            string expectedOperationTree = @"
IUnaryOperatorExpression (UnaryOperationKind.Invalid) (OperationKind.UnaryOperatorExpression, Type: System.Object, IsInvalid) (Syntax: '-Method()')
  Operand: IInvocationExpression ( Enum A.Method()) (OperationKind.InvocationExpression, Type: Enum, IsInvalid) (Syntax: 'Method()')
      Instance Receiver: IInstanceReferenceExpression (InstanceReferenceKind.Implicit) (OperationKind.InstanceReferenceExpression, Type: A, IsInvalid) (Syntax: 'Method')
      Arguments(0)
";
            VerifyOperationTreeForTest<PrefixUnaryExpressionSyntax>(source, expectedOperationTree);
        }

        [CompilerTrait(CompilerFeature.IOperation)]
        [Fact]
        public void Test_UnaryOperatorExpression_Method_BitwiseNot_Enum()
        {
            string source = @"
class A
{
    Enum Method()
    {
        Enum i = default(Enum);
        return /*<bind>*/~Method()/*</bind>*/;
    }
}
enum Enum { A, B }
";
            string expectedOperationTree = @"
IUnaryOperatorExpression (UnaryOperationKind.Invalid) (OperationKind.UnaryOperatorExpression, Type: Enum) (Syntax: '~Method()')
  Operand: IInvocationExpression ( Enum A.Method()) (OperationKind.InvocationExpression, Type: Enum) (Syntax: 'Method()')
      Instance Receiver: IInstanceReferenceExpression (InstanceReferenceKind.Implicit) (OperationKind.InstanceReferenceExpression, Type: A) (Syntax: 'Method')
      Arguments(0)
";
            VerifyOperationTreeForTest<PrefixUnaryExpressionSyntax>(source, expectedOperationTree);
        }

        [CompilerTrait(CompilerFeature.IOperation)]
        [Fact]
        public void Test_UnaryOperatorExpression_Type_Plus_CustomType()
        {
            string source = @"
class A
{
    CustomType Method()
    {
        CustomType i = default(CustomType);
        return /*<bind>*/+i/*</bind>*/;
    }
}
public struct CustomType
{
    public static CustomType operator +(CustomType x)
    {
        return x;
    }
    public static CustomType operator -(CustomType x)
    {
        return x;
    }
    public static CustomType operator !(CustomType x)
    {
        return x;
    }
    public static CustomType operator ~(CustomType x)
    {
        return x;
    }
}
";
            string expectedOperationTree = @"
IUnaryOperatorExpression (UnaryOperationKind.OperatorMethodPlus) (OperatorMethod: CustomType CustomType.op_UnaryPlus(CustomType x)) (OperationKind.UnaryOperatorExpression, Type: CustomType) (Syntax: '+i')
  Operand: ILocalReferenceExpression: i (OperationKind.LocalReferenceExpression, Type: CustomType) (Syntax: 'i')
";
            VerifyOperationTreeForTest<PrefixUnaryExpressionSyntax>(source, expectedOperationTree);
        }

        [CompilerTrait(CompilerFeature.IOperation)]
        [Fact]
        public void Test_UnaryOperatorExpression_Type_Minus_CustomType()
        {
            string source = @"
class A
{
    CustomType Method()
    {
        CustomType i = default(CustomType);
        return /*<bind>*/-i/*</bind>*/;
    }
}
public struct CustomType
{
    public static CustomType operator +(CustomType x)
    {
        return x;
    }
    public static CustomType operator -(CustomType x)
    {
        return x;
    }
    public static CustomType operator !(CustomType x)
    {
        return x;
    }
    public static CustomType operator ~(CustomType x)
    {
        return x;
    }
}
";
            string expectedOperationTree = @"
IUnaryOperatorExpression (UnaryOperationKind.OperatorMethodMinus) (OperatorMethod: CustomType CustomType.op_UnaryNegation(CustomType x)) (OperationKind.UnaryOperatorExpression, Type: CustomType) (Syntax: '-i')
  Operand: ILocalReferenceExpression: i (OperationKind.LocalReferenceExpression, Type: CustomType) (Syntax: 'i')
";
            VerifyOperationTreeForTest<PrefixUnaryExpressionSyntax>(source, expectedOperationTree);
        }

        [CompilerTrait(CompilerFeature.IOperation)]
        [Fact]
        public void Test_UnaryOperatorExpression_Type_BitwiseNot_CustomType()
        {
            string source = @"
class A
{
    CustomType Method()
    {
        CustomType i = default(CustomType);
        return /*<bind>*/~i/*</bind>*/;
    }
}
public struct CustomType
{
    public static CustomType operator +(CustomType x)
    {
        return x;
    }
    public static CustomType operator -(CustomType x)
    {
        return x;
    }
    public static CustomType operator !(CustomType x)
    {
        return x;
    }
    public static CustomType operator ~(CustomType x)
    {
        return x;
    }
}
";
            string expectedOperationTree = @"
IUnaryOperatorExpression (UnaryOperationKind.OperatorMethodBitwiseNegation) (OperatorMethod: CustomType CustomType.op_OnesComplement(CustomType x)) (OperationKind.UnaryOperatorExpression, Type: CustomType) (Syntax: '~i')
  Operand: ILocalReferenceExpression: i (OperationKind.LocalReferenceExpression, Type: CustomType) (Syntax: 'i')
";
            VerifyOperationTreeForTest<PrefixUnaryExpressionSyntax>(source, expectedOperationTree);
        }

        [CompilerTrait(CompilerFeature.IOperation)]
        [Fact]
        public void Test_UnaryOperatorExpression_Type_LogicalNot_CustomType()
        {
            string source = @"
class A
{
    CustomType Method()
    {
        CustomType i = default(CustomType);
        return /*<bind>*/!i/*</bind>*/;
    }
}
public struct CustomType
{
    public static CustomType operator +(CustomType x)
    {
        return x;
    }
    public static CustomType operator -(CustomType x)
    {
        return x;
    }
    public static CustomType operator !(CustomType x)
    {
        return x;
    }
    public static CustomType operator ~(CustomType x)
    {
        return x;
    }
}
";
            string expectedOperationTree = @"
IUnaryOperatorExpression (UnaryOperationKind.OperatorMethodLogicalNot) (OperatorMethod: CustomType CustomType.op_LogicalNot(CustomType x)) (OperationKind.UnaryOperatorExpression, Type: CustomType) (Syntax: '!i')
  Operand: ILocalReferenceExpression: i (OperationKind.LocalReferenceExpression, Type: CustomType) (Syntax: 'i')
";
            VerifyOperationTreeForTest<PrefixUnaryExpressionSyntax>(source, expectedOperationTree);
        }

        [CompilerTrait(CompilerFeature.IOperation)]
        [Fact]
        public void Test_UnaryOperatorExpression_Method_Plus_CustomType()
        {
            string source = @"
class A
{
    CustomType Method()
    {
        CustomType i = default(CustomType);
        return /*<bind>*/+Method()/*</bind>*/;
    }
}
public struct CustomType
{
    public static CustomType operator +(CustomType x)
    {
        return x;
    }
    public static CustomType operator -(CustomType x)
    {
        return x;
    }
    public static CustomType operator !(CustomType x)
    {
        return x;
    }
    public static CustomType operator ~(CustomType x)
    {
        return x;
    }
}
";
            string expectedOperationTree = @"
IUnaryOperatorExpression (UnaryOperationKind.OperatorMethodPlus) (OperatorMethod: CustomType CustomType.op_UnaryPlus(CustomType x)) (OperationKind.UnaryOperatorExpression, Type: CustomType) (Syntax: '+Method()')
  Operand: IInvocationExpression ( CustomType A.Method()) (OperationKind.InvocationExpression, Type: CustomType) (Syntax: 'Method()')
      Instance Receiver: IInstanceReferenceExpression (InstanceReferenceKind.Implicit) (OperationKind.InstanceReferenceExpression, Type: A) (Syntax: 'Method')
      Arguments(0)
";
            VerifyOperationTreeForTest<PrefixUnaryExpressionSyntax>(source, expectedOperationTree);
        }

        [CompilerTrait(CompilerFeature.IOperation)]
        [Fact]
        public void Test_UnaryOperatorExpression_Method_Minus_CustomType()
        {
            string source = @"
class A
{
    CustomType Method()
    {
        CustomType i = default(CustomType);
        return /*<bind>*/-Method()/*</bind>*/;
    }
}
public struct CustomType
{
    public static CustomType operator +(CustomType x)
    {
        return x;
    }
    public static CustomType operator -(CustomType x)
    {
        return x;
    }
    public static CustomType operator !(CustomType x)
    {
        return x;
    }
    public static CustomType operator ~(CustomType x)
    {
        return x;
    }
}
";
            string expectedOperationTree = @"
IUnaryOperatorExpression (UnaryOperationKind.OperatorMethodMinus) (OperatorMethod: CustomType CustomType.op_UnaryNegation(CustomType x)) (OperationKind.UnaryOperatorExpression, Type: CustomType) (Syntax: '-Method()')
  Operand: IInvocationExpression ( CustomType A.Method()) (OperationKind.InvocationExpression, Type: CustomType) (Syntax: 'Method()')
      Instance Receiver: IInstanceReferenceExpression (InstanceReferenceKind.Implicit) (OperationKind.InstanceReferenceExpression, Type: A) (Syntax: 'Method')
      Arguments(0)
";
            VerifyOperationTreeForTest<PrefixUnaryExpressionSyntax>(source, expectedOperationTree);
        }

        [CompilerTrait(CompilerFeature.IOperation)]
        [Fact]
        public void Test_UnaryOperatorExpression_Method_BitwiseNot_CustomType()
        {
            string source = @"
class A
{
    CustomType Method()
    {
        CustomType i = default(CustomType);
        return /*<bind>*/~Method()/*</bind>*/;
    }
}
public struct CustomType
{
    public static CustomType operator +(CustomType x)
    {
        return x;
    }
    public static CustomType operator -(CustomType x)
    {
        return x;
    }
    public static CustomType operator !(CustomType x)
    {
        return x;
    }
    public static CustomType operator ~(CustomType x)
    {
        return x;
    }
}
";
            string expectedOperationTree = @"
IUnaryOperatorExpression (UnaryOperationKind.OperatorMethodBitwiseNegation) (OperatorMethod: CustomType CustomType.op_OnesComplement(CustomType x)) (OperationKind.UnaryOperatorExpression, Type: CustomType) (Syntax: '~Method()')
  Operand: IInvocationExpression ( CustomType A.Method()) (OperationKind.InvocationExpression, Type: CustomType) (Syntax: 'Method()')
      Instance Receiver: IInstanceReferenceExpression (InstanceReferenceKind.Implicit) (OperationKind.InstanceReferenceExpression, Type: A) (Syntax: 'Method')
      Arguments(0)
";
            VerifyOperationTreeForTest<PrefixUnaryExpressionSyntax>(source, expectedOperationTree);
        }

        [CompilerTrait(CompilerFeature.IOperation)]
        [Fact]
        public void Test_UnaryOperatorExpression_Method_LogicalNot_CustomType()
        {
            string source = @"
class A
{
    CustomType Method()
    {
        CustomType i = default(CustomType);
        return /*<bind>*/!Method()/*</bind>*/;
    }
}
public struct CustomType
{
    public static CustomType operator +(CustomType x)
    {
        return x;
    }
    public static CustomType operator -(CustomType x)
    {
        return x;
    }
    public static CustomType operator !(CustomType x)
    {
        return x;
    }
    public static CustomType operator ~(CustomType x)
    {
        return x;
    }
}
";
            string expectedOperationTree = @"
IUnaryOperatorExpression (UnaryOperationKind.OperatorMethodLogicalNot) (OperatorMethod: CustomType CustomType.op_LogicalNot(CustomType x)) (OperationKind.UnaryOperatorExpression, Type: CustomType) (Syntax: '!Method()')
  Operand: IInvocationExpression ( CustomType A.Method()) (OperationKind.InvocationExpression, Type: CustomType) (Syntax: 'Method()')
      Instance Receiver: IInstanceReferenceExpression (InstanceReferenceKind.Implicit) (OperationKind.InstanceReferenceExpression, Type: A) (Syntax: 'Method')
      Arguments(0)
";
            VerifyOperationTreeForTest<PrefixUnaryExpressionSyntax>(source, expectedOperationTree);
        }

        [CompilerTrait(CompilerFeature.IOperation)]
        [Fact, WorkItem(18135, "https://github.com/dotnet/roslyn/issues/18135")]
        [WorkItem(18160, "https://github.com/dotnet/roslyn/issues/18160")]
        public void Test_UnaryOperatorExpression_Type_And_TrueFalse()
        {
            string source = @"

public struct S
{
    private int value;
    public S(int v)
    {
        value = v;
    }
    public static S operator |(S x, S y)
    {
        return new S(x.value - y.value);
    }
    public static S operator &(S x, S y)
    {
        return new S(x.value + y.value);
    }
    public static bool operator true(S x)
    {
        return x.value > 0;
    }
    public static bool operator false(S x)
    {
        return x.value <= 0;
    }
}
 
class C
{
    public void M()
    {
        var x = new S(2);
        var y = new S(1);
        /*<bind>*/if (x && y) { }/*</bind>*/
    }
}

";
            string expectedOperationTree = @"
IIfStatement (OperationKind.IfStatement) (Syntax: 'if (x && y) { }')
  Condition: IUnaryOperatorExpression (UnaryOperationKind.OperatorMethodTrue) (OperatorMethod: System.Boolean S.op_True(S x)) (OperationKind.UnaryOperatorExpression, Type: System.Boolean) (Syntax: 'x && y')
      Operand: IOperation:  (OperationKind.None) (Syntax: 'x && y')
          Children(2):
              ILocalReferenceExpression: x (OperationKind.LocalReferenceExpression, Type: S) (Syntax: 'x')
              ILocalReferenceExpression: y (OperationKind.LocalReferenceExpression, Type: S) (Syntax: 'y')
  IfTrue: IBlockStatement (0 statements) (OperationKind.BlockStatement) (Syntax: '{ }')
  IfFalse: null
";
            VerifyOperationTreeForTest<IfStatementSyntax>(source, expectedOperationTree);
        }

        [CompilerTrait(CompilerFeature.IOperation)]
        [Fact, WorkItem(18135, "https://github.com/dotnet/roslyn/issues/18135")]
        [WorkItem(18160, "https://github.com/dotnet/roslyn/issues/18160")]
        public void Test_UnaryOperatorExpression_Type_Or_TrueFalse()
        {
            string source = @"

public struct S
{
    private int value;
    public S(int v)
    {
        value = v;
    }
    public static S operator |(S x, S y)
    {
        return new S(x.value - y.value);
    }
    public static S operator &(S x, S y)
    {
        return new S(x.value + y.value);
    }
    public static bool operator true(S x)
    {
        return x.value > 0;
    }
    public static bool operator false(S x)
    {
        return x.value <= 0;
    }
}
 
class C
{
    public void M()
    {
        var x = new S(2);
        var y = new S(1);
        /*<bind>*/if (x || y) { }/*</bind>*/
    }
}

";
            string expectedOperationTree = @"
IIfStatement (OperationKind.IfStatement) (Syntax: 'if (x || y) { }')
  Condition: IUnaryOperatorExpression (UnaryOperationKind.OperatorMethodTrue) (OperatorMethod: System.Boolean S.op_True(S x)) (OperationKind.UnaryOperatorExpression, Type: System.Boolean) (Syntax: 'x || y')
      Operand: IOperation:  (OperationKind.None) (Syntax: 'x || y')
          Children(2):
              ILocalReferenceExpression: x (OperationKind.LocalReferenceExpression, Type: S) (Syntax: 'x')
              ILocalReferenceExpression: y (OperationKind.LocalReferenceExpression, Type: S) (Syntax: 'y')
  IfTrue: IBlockStatement (0 statements) (OperationKind.BlockStatement) (Syntax: '{ }')
  IfFalse: null
";
            VerifyOperationTreeForTest<IfStatementSyntax>(source, expectedOperationTree);
        }

        [CompilerTrait(CompilerFeature.IOperation)]
        [Fact]
        public void Test_UnaryOperatorExpression_With_CustomType_NoRightOperator()
        {
            string source = @"
class A
{
    CustomType Method()
    {
        CustomType i = default(CustomType);
        return /*<bind>*/+i/*</bind>*/;
    }
}
public struct CustomType
{
}
";
            string expectedOperationTree = @"
IUnaryOperatorExpression (UnaryOperationKind.Invalid) (OperationKind.UnaryOperatorExpression, Type: System.Object, IsInvalid) (Syntax: '+i')
  Operand: ILocalReferenceExpression: i (OperationKind.LocalReferenceExpression, Type: CustomType, IsInvalid) (Syntax: 'i')
";
            VerifyOperationTreeForTest<PrefixUnaryExpressionSyntax>(source, expectedOperationTree);
        }

        [CompilerTrait(CompilerFeature.IOperation)]
        [Fact]
        public void Test_UnaryOperatorExpression_With_CustomType_DerivedTypes()
        {
            string source = @"
class A
{
    BaseType Method()
    {
        var i = default(DerivedType);
        return /*<bind>*/+i/*</bind>*/;
    }
}
public class BaseType
{
    public static BaseType operator +(BaseType x)
    {
        return new BaseType();
    }
}

public class DerivedType : BaseType
{
}
";
            string expectedOperationTree = @"
IUnaryOperatorExpression (UnaryOperationKind.OperatorMethodPlus) (OperatorMethod: BaseType BaseType.op_UnaryPlus(BaseType x)) (OperationKind.UnaryOperatorExpression, Type: BaseType) (Syntax: '+i')
  Operand: IConversionExpression (Implicit, TryCast: False, Unchecked) (OperationKind.ConversionExpression, Type: BaseType) (Syntax: 'i')
      Conversion: CommonConversion (Exists: True, IsIdentity: False, IsNumeric: False, IsReference: True, IsUserDefined: False) (MethodSymbol: null)
      Operand: ILocalReferenceExpression: i (OperationKind.LocalReferenceExpression, Type: DerivedType) (Syntax: 'i')
";
            VerifyOperationTreeForTest<PrefixUnaryExpressionSyntax>(source, expectedOperationTree);
        }

        [CompilerTrait(CompilerFeature.IOperation)]
        [Fact]
        public void Test_UnaryOperatorExpression_With_CustomType_ImplicitConversion()
        {
            string source = @"
class A
{
    BaseType Method()
    {
        var i = default(DerivedType);
        return /*<bind>*/+i/*</bind>*/;
    }
}
public class BaseType
{
    public static BaseType operator +(BaseType x)
    {
        return new BaseType();
    }
}

public class DerivedType 
{
    public static implicit operator BaseType(DerivedType x)
    {
        return new BaseType();
    }
}
";
            string expectedOperationTree = @"
IUnaryOperatorExpression (UnaryOperationKind.Invalid) (OperationKind.UnaryOperatorExpression, Type: System.Object, IsInvalid) (Syntax: '+i')
  Operand: ILocalReferenceExpression: i (OperationKind.LocalReferenceExpression, Type: DerivedType, IsInvalid) (Syntax: 'i')
";
            VerifyOperationTreeForTest<PrefixUnaryExpressionSyntax>(source, expectedOperationTree);
        }

        [CompilerTrait(CompilerFeature.IOperation)]
        [Fact]
        public void Test_UnaryOperatorExpression_With_CustomType_ExplicitConversion()
        {
            string source = @"
class A
{
    BaseType Method()
    {
        var i = default(DerivedType);
        return /*<bind>*/+i/*</bind>*/;
    }
}
public class BaseType
{
    public static BaseType operator +(BaseType x)
    {
        return new BaseType();
    }
}

public class DerivedType 
{
    public static explicit operator BaseType(DerivedType x)
    {
        return new BaseType();
    }
}
";
            string expectedOperationTree = @"
IUnaryOperatorExpression (UnaryOperationKind.Invalid) (OperationKind.UnaryOperatorExpression, Type: System.Object, IsInvalid) (Syntax: '+i')
  Operand: ILocalReferenceExpression: i (OperationKind.LocalReferenceExpression, Type: DerivedType, IsInvalid) (Syntax: 'i')
";

            VerifyOperationTreeForTest<PrefixUnaryExpressionSyntax>(source, expectedOperationTree);
        }

        [CompilerTrait(CompilerFeature.IOperation)]
        [Fact]
        public void Test_UnaryOperatorExpression_With_CustomType_Malformed_Operator()
        {
            string source = @"
class A
{
    BaseType Method()
    {
        var i = default(BaseType);
        return /*<bind>*/+i/*</bind>*/;
    }
}
public class BaseType
{
    public static BaseType operator +(int x)
    {
        return new BaseType();
    }
}
";
            string expectedOperationTree = @"
IUnaryOperatorExpression (UnaryOperationKind.Invalid) (OperationKind.UnaryOperatorExpression, Type: System.Object, IsInvalid) (Syntax: '+i')
  Operand: ILocalReferenceExpression: i (OperationKind.LocalReferenceExpression, Type: BaseType, IsInvalid) (Syntax: 'i')
";

            VerifyOperationTreeForTest<PrefixUnaryExpressionSyntax>(source, expectedOperationTree);
        }

        [CompilerTrait(CompilerFeature.IOperation)]
        [Fact]
        [WorkItem(18160, "https://github.com/dotnet/roslyn/issues/18160")]
        public void Test_BinaryExpressionSyntax_Type_And_TrueFalse_Condition()
        {
            string source = @"
public struct S
{
    private int value;
    public S(int v)
    {
        value = v;
    }
    public static S operator |(S x, S y)
    {
        return new S(x.value - y.value);
    }
    public static S operator &(S x, S y)
    {
        return new S(x.value + y.value);
    }
    public static bool operator true(S x)
    {
        return x.value > 0;
    }
    public static bool operator false(S x)
    {
        return x.value <= 0;
    }
}

class C
{
    public void M()
    {
        var x = new S(2);
        var y = new S(1);
        if (/*<bind>*/x && y/*</bind>*/) { }
    }
}
";
            string expectedOperationTree = @"
IOperation:  (OperationKind.None) (Syntax: 'x && y')
  Children(2):
      ILocalReferenceExpression: x (OperationKind.LocalReferenceExpression, Type: S) (Syntax: 'x')
      ILocalReferenceExpression: y (OperationKind.LocalReferenceExpression, Type: S) (Syntax: 'y')
";
            VerifyOperationTreeForTest<BinaryExpressionSyntax>(source, expectedOperationTree);
        }

        [CompilerTrait(CompilerFeature.IOperation)]
        [Fact]
        public void Test_UnaryOperatorExpression_IncrementExpression()
        {
            string source = @"
class A
{
    int Method()
    {
        var i = 1;
        return /*<bind>*/++i/*</bind>*/;
    }
}
";
            string expectedOperationTree = @"
IIncrementExpression (UnaryOperandKind.IntegerPrefixIncrement) (OperationKind.IncrementExpression, Type: System.Int32) (Syntax: '++i')
  Left: ILocalReferenceExpression: i (OperationKind.LocalReferenceExpression, Type: System.Int32) (Syntax: 'i')
";

            VerifyOperationTreeForTest<PrefixUnaryExpressionSyntax>(source, expectedOperationTree);
        }

        [CompilerTrait(CompilerFeature.IOperation)]
        [Fact]
        public void Test_UnaryOperatorExpression_DecrementExpression()
        {
            string source = @"
class A
{
    int Method()
    {
        var i = 1;
        return /*<bind>*/--i/*</bind>*/;
    }
}
";
            string expectedOperationTree = @"
IIncrementExpression (UnaryOperandKind.IntegerPrefixDecrement) (OperationKind.IncrementExpression, Type: System.Int32) (Syntax: '--i')
  Left: ILocalReferenceExpression: i (OperationKind.LocalReferenceExpression, Type: System.Int32) (Syntax: 'i')
";
            VerifyOperationTreeForTest<PrefixUnaryExpressionSyntax>(source, expectedOperationTree);
        }

        [CompilerTrait(CompilerFeature.IOperation)]
        [Fact]
        public void Test_UnaryOperatorExpression_Nullable()
        {
            string source = @"
class A
{
    void Method()
    {
        var i = /*<bind>*/(int?)1/*</bind>*/;
    }
}
";
            string expectedOperationTree = @"
IConversionExpression (Explicit, TryCast: False, Unchecked) (OperationKind.ConversionExpression, Type: System.Int32?) (Syntax: '(int?)1')
<<<<<<< HEAD
  Conversion: CommonConversion (Exists: True, IsIdentity: False, IsNumeric: False, IsReference: False, IsUserDefined: False) (MethodSymbol: null)
  Operand: ILiteralExpression (Text: 1) (OperationKind.LiteralExpression, Type: System.Int32, Constant: 1) (Syntax: '1')
=======
  Conversion: CommonConversion (Exists: True, IsIdentity: True, IsNumeric: False, IsReference: False, IsUserDefined: False) (MethodSymbol: null)
  Operand: ILiteralExpression (OperationKind.LiteralExpression, Type: System.Int32, Constant: 1) (Syntax: '1')
>>>>>>> 0e44aaec
";
            VerifyOperationTreeForTest<CastExpressionSyntax>(source, expectedOperationTree);
        }

        [CompilerTrait(CompilerFeature.IOperation)]
        [Fact]
        public void Test_UnaryOperatorExpression_Pointer()
        {
            string source = @"
class A
{
    unsafe void Method()
    {
        int[] a = new int[5] {10, 20, 30, 40, 50};
        
        fixed (int* p = &a[0])  
        {  
            int* p2 = p;  
            int p1 = /*<bind>*/*p2/*</bind>*/;  
        }  
    }
}
";
            string expectedOperationTree = @"
IPointerIndirectionReferenceExpression (OperationKind.PointerIndirectionReferenceExpression, Type: System.Int32) (Syntax: '*p2')
  Pointer: ILocalReferenceExpression: p2 (OperationKind.LocalReferenceExpression, Type: System.Int32*) (Syntax: 'p2')
";

            VerifyOperationTreeForTest<PrefixUnaryExpressionSyntax>(source, expectedOperationTree);
        }

        [CompilerTrait(CompilerFeature.IOperation)]
        [Fact]
        public void VerifyLiftedUnaryOperators1()
        {
            var source = @"
 class C
 {
     void F(int? x)
     {
         var y = /*<bind>*/-x/*</bind>*/;
     }
 }";

            string expectedOperationTree =
@"IUnaryOperatorExpression (UnaryOperationKind.IntegerMinus-IsLifted) (OperationKind.UnaryOperatorExpression, Type: System.Int32?) (Syntax: '-x')
  Operand: IParameterReferenceExpression: x (OperationKind.ParameterReferenceExpression, Type: System.Int32?) (Syntax: 'x')";

            VerifyOperationTreeForTest<PrefixUnaryExpressionSyntax>(source, expectedOperationTree);
        }

        [CompilerTrait(CompilerFeature.IOperation)]
        [Fact]
        public void VerifyNonLiftedUnaryOperators1()
        {
            var source = @"
class C
{
    void F(int x)
    {
        var y = /*<bind>*/-x/*</bind>*/;
    }
}";

            string expectedOperationTree =
@"IUnaryOperatorExpression (UnaryOperationKind.IntegerMinus) (OperationKind.UnaryOperatorExpression, Type: System.Int32) (Syntax: '-x')
  Operand: IParameterReferenceExpression: x (OperationKind.ParameterReferenceExpression, Type: System.Int32) (Syntax: 'x')";

            VerifyOperationTreeForTest<PrefixUnaryExpressionSyntax>(source, expectedOperationTree);
        }

        [CompilerTrait(CompilerFeature.IOperation)]
        [Fact]
        public void VerifyLiftedUserDefinedUnaryOperators1()
        {
            var source = @"
struct C
{
    public static C operator -(C c) { }
    void F(C? x)
    {
        var y = /*<bind>*/-x/*</bind>*/;
    }
}";

            string expectedOperationTree =
@"IUnaryOperatorExpression (UnaryOperationKind.OperatorMethodMinus-IsLifted) (OperatorMethod: C C.op_UnaryNegation(C c)) (OperationKind.UnaryOperatorExpression, Type: C?) (Syntax: '-x')
  Operand: IParameterReferenceExpression: x (OperationKind.ParameterReferenceExpression, Type: C?) (Syntax: 'x')";

            VerifyOperationTreeForTest<PrefixUnaryExpressionSyntax>(source, expectedOperationTree);
        }

        [CompilerTrait(CompilerFeature.IOperation)]
        [Fact]
        public void VerifyNonLiftedUserDefinedUnaryOperators1()
        {
            var source = @"
struct C
{
    public static C operator -(C c) { }
    void F(C x)
    {
        var y = /*<bind>*/-x/*</bind>*/;
    }
}";

            string expectedOperationTree =
@"IUnaryOperatorExpression (UnaryOperationKind.OperatorMethodMinus) (OperatorMethod: C C.op_UnaryNegation(C c)) (OperationKind.UnaryOperatorExpression, Type: C) (Syntax: '-x')
  Operand: IParameterReferenceExpression: x (OperationKind.ParameterReferenceExpression, Type: C) (Syntax: 'x')";

            VerifyOperationTreeForTest<PrefixUnaryExpressionSyntax>(source, expectedOperationTree);
        }
    }
}<|MERGE_RESOLUTION|>--- conflicted
+++ resolved
@@ -3081,13 +3081,8 @@
 ";
             string expectedOperationTree = @"
 IConversionExpression (Explicit, TryCast: False, Unchecked) (OperationKind.ConversionExpression, Type: System.Int32?) (Syntax: '(int?)1')
-<<<<<<< HEAD
   Conversion: CommonConversion (Exists: True, IsIdentity: False, IsNumeric: False, IsReference: False, IsUserDefined: False) (MethodSymbol: null)
-  Operand: ILiteralExpression (Text: 1) (OperationKind.LiteralExpression, Type: System.Int32, Constant: 1) (Syntax: '1')
-=======
-  Conversion: CommonConversion (Exists: True, IsIdentity: True, IsNumeric: False, IsReference: False, IsUserDefined: False) (MethodSymbol: null)
   Operand: ILiteralExpression (OperationKind.LiteralExpression, Type: System.Int32, Constant: 1) (Syntax: '1')
->>>>>>> 0e44aaec
 ";
             VerifyOperationTreeForTest<CastExpressionSyntax>(source, expectedOperationTree);
         }
