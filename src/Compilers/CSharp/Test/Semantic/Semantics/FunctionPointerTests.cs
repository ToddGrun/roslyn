--- conflicted
+++ resolved
@@ -43,7 +43,6 @@
                 // using s = delegate*<void>;
                 Diagnostic(ErrorCode.WRN_LowerCaseTypeName, "s").WithArguments("s").WithLocation(2, 7),
                 // (2,11): error CS8805: Program using top-level statements must be an executable.
-<<<<<<< HEAD
                 // using s = delegate*<void>;
                 Diagnostic(ErrorCode.ERR_SimpleProgramNotAnExecutable, "delegate*<void>;").WithLocation(2, 11),
                 // (2,11): error CS0214: Pointers and fixed size buffers may only be used in an unsafe context
@@ -51,15 +50,6 @@
                 Diagnostic(ErrorCode.ERR_UnsafeNeeded, "delegate*").WithLocation(2, 11),
                 // (2,1): hidden CS8019: Unnecessary using directive.
                 // using s = delegate*<void>;
-=======
-                // using s = delegate*<void>;
-                Diagnostic(ErrorCode.ERR_SimpleProgramNotAnExecutable, "delegate*<void>;").WithLocation(2, 11),
-                // (2,11): error CS0214: Pointers and fixed size buffers may only be used in an unsafe context
-                // using s = delegate*<void>;
-                Diagnostic(ErrorCode.ERR_UnsafeNeeded, "delegate*").WithLocation(2, 11),
-                // (2,1): hidden CS8019: Unnecessary using directive.
-                // using s = delegate*<void>;
->>>>>>> dde846ec
                 Diagnostic(ErrorCode.HDN_UnusedUsingDirective, "using s = ").WithLocation(2, 1)
             );
         }
