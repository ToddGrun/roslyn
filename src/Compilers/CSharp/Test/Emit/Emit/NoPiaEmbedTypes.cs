--- conflicted
+++ resolved
@@ -1737,13 +1737,8 @@
                     Assert.False(t2.HasConstructorConstraint);
                     Assert.False(t2.HasValueTypeConstraint);
                     Assert.False(t2.HasReferenceTypeConstraint);
-<<<<<<< HEAD
-                    Assert.Equal(1, t2.ConstraintTypes.Length);
-                    Assert.Same(itest28, t2.ConstraintTypes[0].TypeSymbol);
-=======
                     Assert.Equal(1, t2.ConstraintTypes().Length);
-                    Assert.Same(itest28, t2.ConstraintTypes()[0]);
->>>>>>> 1bc93344
+                    Assert.Same(itest28, t2.ConstraintTypes()[0].TypeSymbol);
                     Assert.Equal(VarianceKind.None, t2.Variance);
 
                     var t5 = m21.TypeParameters[2];
