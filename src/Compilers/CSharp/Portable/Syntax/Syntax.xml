<?xml version="1.0" encoding="utf-8"?>
<!-- Licensed to the .NET Foundation under one or more agreements. The .NET Foundation licenses this file to you under the MIT license. See the LICENSE file in the project root for more information. -->

<!-- 
 To re-generate source from this file, run eng/generate-compiler-code.cmd
-->

<Tree Root="SyntaxNode">
  <PredefinedNode Name="CSharpSyntaxNode" Base="SyntaxNode"/>
  <PredefinedNode Name="SyntaxToken" Base="CSharpSyntaxNode"/>
  <PredefinedNode Name="StructuredTriviaSyntax" Base="CSharpSyntaxNode"/>
  <!-- Names -->
  <AbstractNode Name="NameSyntax" Base="TypeSyntax">
    <TypeComment>
      <summary>Provides the base class from which the classes that represent name syntax nodes are derived. This is an abstract class.</summary>
    </TypeComment>
  </AbstractNode>
  <AbstractNode Name="SimpleNameSyntax" Base="NameSyntax">
    <Field Name="Identifier" Type="SyntaxToken">
      <PropertyComment>
        <summary>SyntaxToken representing the identifier of the simple name.</summary>
      </PropertyComment>
      <Kind Name="IdentifierToken" />
    </Field>
    <TypeComment>
      <summary>Provides the base class from which the classes that represent simple name syntax nodes are derived. This is an abstract class.</summary>
    </TypeComment>
  </AbstractNode>
  <Node Name="IdentifierNameSyntax" Base="SimpleNameSyntax">
    <Kind Name="IdentifierName"/>
    <Field Name="Identifier" Type="SyntaxToken" Override="true">
      <Kind Name="IdentifierToken"/>
      <Kind Name="GlobalKeyword"/>
      <PropertyComment>
        <summary>SyntaxToken representing the keyword for the kind of the identifier name.</summary>
      </PropertyComment>
    </Field>
    <TypeComment>
      <summary>Class which represents the syntax node for identifier name.</summary>
    </TypeComment>
    <FactoryComment>
      <summary>Creates an IdentifierNameSyntax node.</summary>
    </FactoryComment>
  </Node>
  <Node Name="QualifiedNameSyntax" Base="NameSyntax">
    <Kind Name="QualifiedName"/>
    <Field Name="Left" Type="NameSyntax">
      <PropertyComment>
        <summary>NameSyntax node representing the name on the left side of the dot token of the qualified name.</summary>
      </PropertyComment>
    </Field>
    <Field Name="DotToken" Type="SyntaxToken">
      <Kind Name="DotToken"/>
      <PropertyComment>
        <summary>SyntaxToken representing the dot.</summary>
      </PropertyComment>
    </Field>
    <Field Name="Right" Type="SimpleNameSyntax">
      <PropertyComment>
        <summary>SimpleNameSyntax node representing the name on the right side of the dot token of the qualified name.</summary>
      </PropertyComment>
    </Field>
    <TypeComment>
      <summary>Class which represents the syntax node for qualified name.</summary>
    </TypeComment>
    <FactoryComment>
      <summary>Creates a QualifiedNameSyntax node.</summary>
    </FactoryComment>
  </Node>
  <Node Name="GenericNameSyntax" Base="SimpleNameSyntax">
    <Kind Name="GenericName"/>
    <Field Name="Identifier" Type="SyntaxToken" Override="true">
      <Kind Name="IdentifierToken"/>
      <PropertyComment>
        <summary>SyntaxToken representing the name of the identifier of the generic name.</summary>
      </PropertyComment>
    </Field>
    <Field Name="TypeArgumentList" Type="TypeArgumentListSyntax">
      <PropertyComment>
        <summary>TypeArgumentListSyntax node representing the list of type arguments of the generic name.</summary>
      </PropertyComment>
    </Field>
    <TypeComment>
      <summary>Class which represents the syntax node for generic name.</summary>
    </TypeComment>
    <FactoryComment>
      <summary>Creates a GenericNameSyntax node.</summary>
    </FactoryComment>
  </Node>
  <Node Name="TypeArgumentListSyntax" Base="CSharpSyntaxNode">
    <Kind Name="TypeArgumentList"/>
    <Field Name="LessThanToken" Type="SyntaxToken">
      <Kind Name="LessThanToken" />
      <PropertyComment>
        <summary>SyntaxToken representing less than.</summary>
      </PropertyComment>
    </Field>
    <Field Name="Arguments" Type="SeparatedSyntaxList&lt;TypeSyntax&gt;">
      <PropertyComment>
        <summary>SeparatedSyntaxList of TypeSyntax node representing the type arguments.</summary>
      </PropertyComment>
    </Field>
    <Field Name="GreaterThanToken" Type="SyntaxToken">
      <Kind Name="GreaterThanToken"/>
      <PropertyComment>
        <summary>SyntaxToken representing greater than.</summary>
      </PropertyComment>
    </Field>
    <TypeComment>
      <summary>Class which represents the syntax node for type argument list.</summary>
    </TypeComment>
    <FactoryComment>
      <summary>Creates a TypeArgumentListSyntax node.</summary>
    </FactoryComment>
  </Node>
  <Node Name="AliasQualifiedNameSyntax" Base="NameSyntax">
    <Kind Name="AliasQualifiedName"/>
    <Field Name="Alias" Type="IdentifierNameSyntax">
      <PropertyComment>
        <summary>IdentifierNameSyntax node representing the name of the alias</summary>
      </PropertyComment>
    </Field>
    <Field Name="ColonColonToken" Type="SyntaxToken">
      <Kind Name="ColonColonToken"/>
      <PropertyComment>
        <summary>SyntaxToken representing colon colon.</summary>
      </PropertyComment>
    </Field>
    <Field Name="Name" Type="SimpleNameSyntax">
      <PropertyComment>
        <summary>SimpleNameSyntax node representing the name that is being alias qualified.</summary>
      </PropertyComment>
    </Field>
    <TypeComment>
      <summary>Class which represents the syntax node for alias qualified name.</summary>
    </TypeComment>
    <FactoryComment>
      <summary>Creates an AliasQualifiedNameSyntax node.</summary>
    </FactoryComment>
  </Node>
  <!-- Type names -->
    <AbstractNode Name="TypeSyntax" Base="ExpressionSyntax">
    <TypeComment>
      <summary>Provides the base class from which the classes that represent type syntax nodes are derived. This is an abstract class.</summary>
    </TypeComment>
  </AbstractNode>
  <Node Name="PredefinedTypeSyntax" Base="TypeSyntax">
    <Kind Name="PredefinedType"/>
    <Field Name="Keyword" Type="SyntaxToken">
      <Kind Name="BoolKeyword"/>
      <Kind Name="ByteKeyword"/>
      <Kind Name="SByteKeyword"/>
      <Kind Name="IntKeyword"/>
      <Kind Name="UIntKeyword"/>
      <Kind Name="ShortKeyword"/>
      <Kind Name="UShortKeyword"/>
      <Kind Name="LongKeyword"/>
      <Kind Name="ULongKeyword"/>
      <Kind Name="FloatKeyword"/>
      <Kind Name="DoubleKeyword"/>
      <Kind Name="DecimalKeyword"/>
      <Kind Name="StringKeyword"/>
      <Kind Name="CharKeyword"/>
      <Kind Name="ObjectKeyword"/>
      <Kind Name="VoidKeyword"/>
      <PropertyComment>
        <summary>SyntaxToken which represents the keyword corresponding to the predefined type.</summary>
      </PropertyComment>
    </Field>
    <TypeComment>
      <summary>Class which represents the syntax node for predefined types.</summary>
    </TypeComment>
    <FactoryComment>
      <summary>Creates a PredefinedTypeSyntax node.</summary>
    </FactoryComment>
  </Node>
  <Node Name="ArrayTypeSyntax" Base="TypeSyntax">
    <Kind Name="ArrayType"/>
    <Field Name="ElementType" Type="TypeSyntax">
      <PropertyComment>
        <summary>TypeSyntax node representing the type of the element of the array.</summary>
      </PropertyComment>
    </Field>
    <Field Name="RankSpecifiers" Type="SyntaxList&lt;ArrayRankSpecifierSyntax&gt;" MinCount="1">
      <PropertyComment>
        <summary>SyntaxList of ArrayRankSpecifierSyntax nodes representing the list of rank specifiers for the array.</summary>
      </PropertyComment>
    </Field>
    <TypeComment>
      <summary>Class which represents the syntax node for the array type.</summary>
    </TypeComment>
    <FactoryComment>
      <summary>Creates an ArrayTypeSyntax node.</summary>
    </FactoryComment>
  </Node>
  <Node Name="ArrayRankSpecifierSyntax" Base="CSharpSyntaxNode">
    <Kind Name="ArrayRankSpecifier" />
    <Field Name="OpenBracketToken" Type="SyntaxToken">
      <Kind Name="OpenBracketToken"/>
    </Field>
    <Field Name="Sizes" Type="SeparatedSyntaxList&lt;ExpressionSyntax&gt;"/>
    <Field Name="CloseBracketToken" Type="SyntaxToken">
      <Kind Name="CloseBracketToken"/>
    </Field>
  </Node>
  <Node Name="PointerTypeSyntax" Base="TypeSyntax">
    <Kind Name="PointerType"/>
    <Field Name="ElementType" Type="TypeSyntax">
      <PropertyComment>
        <summary>TypeSyntax node that represents the element type of the pointer.</summary>
      </PropertyComment>
    </Field>
    <Field Name="AsteriskToken" Type="SyntaxToken">
      <Kind Name="AsteriskToken"/>
      <PropertyComment>
        <summary>SyntaxToken representing the asterisk.</summary>
      </PropertyComment>
    </Field>
    <TypeComment>
      <summary>Class which represents the syntax node for pointer type.</summary>
    </TypeComment>
    <FactoryComment>
      <summary>Creates a PointerTypeSyntax node.</summary>
    </FactoryComment>
  </Node>
  <Node Name="FunctionPointerTypeSyntax" Base="TypeSyntax">
    <Kind Name="FunctionPointerType"/>
    <Field Name="DelegateKeyword" Type="SyntaxToken">
      <Kind Name="DelegateKeyword"/>
      <PropertyComment>
        <summary>SyntaxToken representing the delegate keyword.</summary>
      </PropertyComment>
    </Field>
    <Field Name="AsteriskToken" Type="SyntaxToken">
      <Kind Name="AsteriskToken"/>
      <PropertyComment>
        <summary>SyntaxToken representing the asterisk.</summary>
      </PropertyComment>
    </Field>
    <Field Name="CallingConvention" Type="FunctionPointerCallingConventionSyntax" Optional="true">
      <PropertyComment>
        <summary>Node representing the optional calling convention.</summary>
      </PropertyComment>
    </Field>
    <Field Name="ParameterList" Type="FunctionPointerParameterListSyntax">
      <PropertyComment>
        <summary>List of the parameter types and return type of the function pointer.</summary>
      </PropertyComment>
    </Field>
  </Node>
  <Node Name="FunctionPointerParameterListSyntax" Base="CSharpSyntaxNode">
    <TypeComment>
      <summary>Function pointer parameter list syntax.</summary>
    </TypeComment>
    <Kind Name="FunctionPointerParameterList"/>
    <Field Name="LessThanToken" Type="SyntaxToken">
      <Kind Name="LessThanToken"/>
      <PropertyComment>
        <summary>SyntaxToken representing the less than token.</summary>
      </PropertyComment>
    </Field>
    <Field Name="Parameters" Type="SeparatedSyntaxList&lt;FunctionPointerParameterSyntax&gt;" MinCount="1">
      <PropertyComment>
        <summary>SeparatedSyntaxList of ParameterSyntaxes representing the list of parameters and return type.</summary>
      </PropertyComment>
    </Field>
    <Field Name="GreaterThanToken" Type="SyntaxToken">
      <Kind Name="GreaterThanToken"/>
      <PropertyComment>
        <summary>SyntaxToken representing the greater than token.</summary>
      </PropertyComment>
    </Field>
  </Node>
  <Node Name="FunctionPointerCallingConventionSyntax" Base="CSharpSyntaxNode">
    <TypeComment>
      <summary>Function pointer calling convention syntax.</summary>
    </TypeComment>
    <Kind Name="FunctionPointerCallingConvention"/>
    <Field Name="ManagedOrUnmanagedKeyword" Type="SyntaxToken">
      <Kind Name="ManagedKeyword"/>
      <Kind Name="UnmanagedKeyword"/>
      <PropertyComment>
        <summary>SyntaxToken representing whether the calling convention is managed or unmanaged.</summary>
      </PropertyComment>
    </Field>
    <Field Name="UnmanagedCallingConventionList" Type="FunctionPointerUnmanagedCallingConventionListSyntax" Optional="true">
      <PropertyComment>
        <summary>Optional list of identifiers that will contribute to an unmanaged calling convention.</summary>
      </PropertyComment>
    </Field>
  </Node>
  <Node Name="FunctionPointerUnmanagedCallingConventionListSyntax" Base="CSharpSyntaxNode">
    <TypeComment>
      <summary>Function pointer calling convention syntax.</summary>
    </TypeComment>
    <Kind Name="FunctionPointerUnmanagedCallingConventionList"/>
    <Field Name="OpenBracketToken" Type="SyntaxToken">
      <Kind Name="OpenBracketToken"/>
      <PropertyComment>
        <summary>SyntaxToken representing open bracket.</summary>
      </PropertyComment>
    </Field>
    <Field Name="CallingConventions" Type="SeparatedSyntaxList&lt;FunctionPointerUnmanagedCallingConventionSyntax&gt;" MinCount="1">
      <PropertyComment>
        <summary>SeparatedSyntaxList of calling convention identifiers.</summary>
      </PropertyComment>
    </Field>
    <Field Name="CloseBracketToken" Type="SyntaxToken">
      <Kind Name="CloseBracketToken"/>
      <PropertyComment>
        <summary>SyntaxToken representing close bracket.</summary>
      </PropertyComment>
    </Field>
  </Node>
  <Node Name="FunctionPointerUnmanagedCallingConventionSyntax" Base="CSharpSyntaxNode">
    <TypeComment>
      <summary>Individual function pointer unmanaged calling convention.</summary>
    </TypeComment>
    <Kind Name="FunctionPointerUnmanagedCallingConvention"/>
    <Field Name="Name" Type="SyntaxToken">
      <Kind Name="IdentifierToken"/>
      <PropertyComment>
        <summary>SyntaxToken representing the calling convention identifier.</summary>
      </PropertyComment>
    </Field>
  </Node>
  <Node Name="NullableTypeSyntax" Base="TypeSyntax">
    <Kind Name="NullableType"/>
    <Field Name="ElementType" Type="TypeSyntax">
      <PropertyComment>
        <summary>TypeSyntax node representing the type of the element.</summary>
      </PropertyComment>
    </Field>
    <Field Name="QuestionToken" Type="SyntaxToken">
      <Kind Name="QuestionToken"/>
      <PropertyComment>
        <summary>SyntaxToken representing the question mark.</summary>
      </PropertyComment>
    </Field>
    <TypeComment>
      <summary>Class which represents the syntax node for a nullable type.</summary>
    </TypeComment>
    <FactoryComment>
      <summary>Creates a NullableTypeSyntax node.</summary>
    </FactoryComment>
  </Node>
  <Node Name="TupleTypeSyntax" Base="TypeSyntax">
    <Kind Name="TupleType"/>
    <Field Name="OpenParenToken" Type="SyntaxToken">
      <Kind Name="OpenParenToken"/>
      <PropertyComment>
        <summary>SyntaxToken representing the open parenthesis.</summary>
      </PropertyComment>
    </Field>
    <Field Name="Elements" Type="SeparatedSyntaxList&lt;TupleElementSyntax&gt;" MinCount="2"/>
    <Field Name="CloseParenToken" Type="SyntaxToken">
      <Kind Name="CloseParenToken"/>
      <PropertyComment>
        <summary>SyntaxToken representing the close parenthesis.</summary>
      </PropertyComment>
    </Field>
    <TypeComment>
      <summary>Class which represents the syntax node for tuple type.</summary>
    </TypeComment>
    <FactoryComment>
      <summary>Creates a TupleTypeSyntax node.</summary>
    </FactoryComment>
  </Node>
  <Node Name="TupleElementSyntax" Base="CSharpSyntaxNode">
    <TypeComment>
      <summary>Tuple type element.</summary>
    </TypeComment>
    <Kind Name="TupleElement"/>
    <Field Name="Type" Type="TypeSyntax">
      <PropertyComment>
        <summary>Gets the type of the tuple element.</summary>
      </PropertyComment>
    </Field>
    <Field Name="Identifier" Type="SyntaxToken" Optional="true">
      <PropertyComment>
        <summary>Gets the name of the tuple element.</summary>
      </PropertyComment>
      <Kind Name="IdentifierToken"/>
    </Field>
  </Node>
  <Node Name="OmittedTypeArgumentSyntax" Base="TypeSyntax">
    <Kind Name="OmittedTypeArgument"/>
    <Field Name="OmittedTypeArgumentToken" Type="SyntaxToken">
      <Kind Name="OmittedTypeArgumentToken"/>
      <PropertyComment>
        <summary>SyntaxToken representing the omitted type argument.</summary>
      </PropertyComment>
    </Field>
    <TypeComment>
      <summary>Class which represents a placeholder in the type argument list of an unbound generic type.</summary>
    </TypeComment>
    <FactoryComment>
      <summary>Creates an OmittedTypeArgumentSyntax node.</summary>
    </FactoryComment>
  </Node>
  <Node Name="RefTypeSyntax" Base="TypeSyntax">
    <TypeComment>
      <summary>The ref modifier of a method's return value or a local.</summary>
    </TypeComment>
    <Kind Name="RefType"/>
    <Field Name="RefKeyword" Type="SyntaxToken">
      <Kind Name="RefKeyword"/>
    </Field>
    <Field Name="ReadOnlyKeyword" Type="SyntaxToken" Optional="true">
      <Kind Name="ReadOnlyKeyword"/>
      <PropertyComment>
        <summary>Gets the optional "readonly" keyword.</summary>
      </PropertyComment>
    </Field>
    <Field Name="Type" Type="TypeSyntax"/>
  </Node>
  <!-- Expressions -->
  <AbstractNode Name="ExpressionOrPatternSyntax" Base="CSharpSyntaxNode" />
  <AbstractNode Name="ExpressionSyntax" Base="ExpressionOrPatternSyntax">
    <TypeComment>
      <summary>Provides the base class from which the classes that represent expression syntax nodes are derived. This is an abstract class.</summary>
    </TypeComment>
  </AbstractNode>
  <Node Name="ParenthesizedExpressionSyntax" Base="ExpressionSyntax">
    <Kind Name="ParenthesizedExpression"/>
    <Field Name="OpenParenToken" Type="SyntaxToken">
      <Kind Name="OpenParenToken"/>
      <PropertyComment>
        <summary>SyntaxToken representing the open parenthesis.</summary>
      </PropertyComment>
    </Field>
    <Field Name="Expression" Type="ExpressionSyntax">
      <PropertyComment>
        <summary>ExpressionSyntax node representing the expression enclosed within the parenthesis.</summary>
      </PropertyComment>
    </Field>
    <Field Name="CloseParenToken" Type="SyntaxToken">
      <Kind Name="CloseParenToken"/>
      <PropertyComment>
        <summary>SyntaxToken representing the close parenthesis.</summary>
      </PropertyComment>
    </Field>
    <TypeComment>
      <summary>Class which represents the syntax node for parenthesized expression.</summary>
    </TypeComment>
    <FactoryComment>
      <summary>Creates a ParenthesizedExpressionSyntax node.</summary>
    </FactoryComment>
  </Node>
  <Node Name="TupleExpressionSyntax" Base="ExpressionSyntax">
    <Kind Name="TupleExpression"/>
    <Field Name="OpenParenToken" Type="SyntaxToken">
      <Kind Name="OpenParenToken"/>
      <PropertyComment>
        <summary>SyntaxToken representing the open parenthesis.</summary>
      </PropertyComment>
    </Field>
    <Field Name="Arguments" Type="SeparatedSyntaxList&lt;ArgumentSyntax&gt;" MinCount="2">
      <PropertyComment>
        <summary>SeparatedSyntaxList of ArgumentSyntax representing the list of arguments.</summary>
      </PropertyComment>
    </Field>
    <Field Name="CloseParenToken" Type="SyntaxToken">
      <Kind Name="CloseParenToken"/>
      <PropertyComment>
        <summary>SyntaxToken representing the close parenthesis.</summary>
      </PropertyComment>
    </Field>
    <TypeComment>
      <summary>Class which represents the syntax node for tuple expression.</summary>
    </TypeComment>
    <FactoryComment>
      <summary>Creates a TupleExpressionSyntax node.</summary>
    </FactoryComment>
  </Node>
  <Node Name="PrefixUnaryExpressionSyntax" Base="ExpressionSyntax">
    <Kind Name="UnaryPlusExpression"/>
    <Kind Name="UnaryMinusExpression"/>
    <Kind Name="BitwiseNotExpression"/>
    <Kind Name="LogicalNotExpression"/>
    <Kind Name="PreIncrementExpression"/>
    <Kind Name="PreDecrementExpression"/>
    <Kind Name="AddressOfExpression"/>
    <Kind Name="PointerIndirectionExpression"/>
    <Kind Name="IndexExpression"/>
    <Field Name="OperatorToken" Type="SyntaxToken">
      <Kind Name="PlusToken"/>
      <Kind Name="MinusToken"/>
      <Kind Name="TildeToken"/>
      <Kind Name="ExclamationToken"/>
      <Kind Name="PlusPlusToken"/>
      <Kind Name="MinusMinusToken"/>
      <Kind Name="AmpersandToken"/>
      <Kind Name="AsteriskToken"/>
      <Kind Name="CaretToken"/>"
      <PropertyComment>
        <summary>SyntaxToken representing the kind of the operator of the prefix unary expression.</summary>
      </PropertyComment>
    </Field>
    <Field Name="Operand" Type="ExpressionSyntax">
      <PropertyComment>
        <summary>ExpressionSyntax representing the operand of the prefix unary expression.</summary>
      </PropertyComment>
    </Field>
    <TypeComment>
      <summary>Class which represents the syntax node for prefix unary expression.</summary>
    </TypeComment>
    <FactoryComment>
      <summary>Creates a PrefixUnaryExpressionSyntax node.</summary>
    </FactoryComment>
  </Node>
  <Node Name="AwaitExpressionSyntax" Base="ExpressionSyntax">
    <Kind Name="AwaitExpression"/>
    <Field Name="AwaitKeyword" Type="SyntaxToken">
      <Kind Name="AwaitKeyword"/>
      <PropertyComment>
        <summary>SyntaxToken representing the kind "await" keyword.</summary>
      </PropertyComment>
    </Field>
    <Field Name="Expression" Type="ExpressionSyntax">
      <PropertyComment>
        <summary>ExpressionSyntax representing the operand of the "await" operator.</summary>
      </PropertyComment>
    </Field>
    <TypeComment>
      <summary>Class which represents the syntax node for an "await" expression.</summary>
    </TypeComment>
    <FactoryComment>
      <summary>Creates an AwaitExpressionSyntax node.</summary>
    </FactoryComment>
  </Node>
  <Node Name="PostfixUnaryExpressionSyntax" Base="ExpressionSyntax">
    <Kind Name="PostIncrementExpression"/>
    <Kind Name="PostDecrementExpression"/>
    <Kind Name="SuppressNullableWarningExpression"/>
    <Field Name="Operand" Type="ExpressionSyntax">
      <PropertyComment>
        <summary>ExpressionSyntax representing the operand of the postfix unary expression.</summary>
      </PropertyComment>
    </Field>
    <Field Name="OperatorToken" Type="SyntaxToken">
      <Kind Name="PlusPlusToken"/>
      <Kind Name="MinusMinusToken"/>
      <Kind Name="ExclamationToken"/>
      <PropertyComment>
        <summary>SyntaxToken representing the kind of the operator of the postfix unary expression.</summary>
      </PropertyComment>
    </Field>
    <TypeComment>
      <summary>Class which represents the syntax node for postfix unary expression.</summary>
    </TypeComment>
    <FactoryComment>
      <summary>Creates a PostfixUnaryExpressionSyntax node.</summary>
    </FactoryComment>
  </Node>
  <Node Name="MemberAccessExpressionSyntax" Base="ExpressionSyntax">
    <Kind Name="SimpleMemberAccessExpression"/>
    <Kind Name="PointerMemberAccessExpression"/>
    <Field Name="Expression" Type="ExpressionSyntax">
      <PropertyComment>
        <summary>ExpressionSyntax node representing the object that the member belongs to.</summary>
      </PropertyComment>
    </Field>
    <Field Name="OperatorToken" Type="SyntaxToken">
      <Kind Name="DotToken"/>
      <Kind Name="MinusGreaterThanToken"/>
      <PropertyComment>
        <summary>SyntaxToken representing the kind of the operator in the member access expression.</summary>
      </PropertyComment>
    </Field>
    <Field Name="Name" Type="SimpleNameSyntax">
      <PropertyComment>
        <summary>SimpleNameSyntax node representing the member being accessed.</summary>
      </PropertyComment>
    </Field>
    <TypeComment>
      <summary>Class which represents the syntax node for member access expression.</summary>
    </TypeComment>
    <FactoryComment>
      <summary>Creates a MemberAccessExpressionSyntax node.</summary>
    </FactoryComment>
  </Node>
  <Node Name="ConditionalAccessExpressionSyntax" Base="ExpressionSyntax">
    <Kind Name="ConditionalAccessExpression"/>
    <Field Name="Expression" Type="ExpressionSyntax">
      <PropertyComment>
        <summary>ExpressionSyntax node representing the object conditionally accessed.</summary>
      </PropertyComment>
    </Field>
    <Field Name="OperatorToken" Type="SyntaxToken">
      <Kind Name="QuestionToken"/>
      <PropertyComment>
        <summary>SyntaxToken representing the question mark.</summary>
      </PropertyComment>
    </Field>
    <Field Name="WhenNotNull" Type="ExpressionSyntax">
      <PropertyComment>
        <summary>ExpressionSyntax node representing the access expression to be executed when the object is not null.</summary>
      </PropertyComment>
    </Field>
    <TypeComment>
      <summary>Class which represents the syntax node for conditional access expression.</summary>
    </TypeComment>
    <FactoryComment>
      <summary>Creates a ConditionalAccessExpressionSyntax node.</summary>
    </FactoryComment>
  </Node>
  <Node Name="MemberBindingExpressionSyntax" Base="ExpressionSyntax">
    <Kind Name="MemberBindingExpression"/>
    <Field Name="OperatorToken" Type="SyntaxToken">
      <Kind Name="DotToken"/>
      <PropertyComment>
        <summary>SyntaxToken representing dot.</summary>
      </PropertyComment>
    </Field>
    <Field Name="Name" Type="SimpleNameSyntax">
      <PropertyComment>
        <summary>SimpleNameSyntax node representing the member being bound to.</summary>
      </PropertyComment>
    </Field>
    <TypeComment>
      <summary>Class which represents the syntax node for member binding expression.</summary>
    </TypeComment>
    <FactoryComment>
      <summary>Creates a MemberBindingExpressionSyntax node.</summary>
    </FactoryComment>
  </Node>
  <Node Name="ElementBindingExpressionSyntax" Base="ExpressionSyntax">
    <Kind Name="ElementBindingExpression"/>
    <Field Name="ArgumentList" Type="BracketedArgumentListSyntax">
      <PropertyComment>
        <summary>BracketedArgumentListSyntax node representing the list of arguments of the element binding expression.</summary>
      </PropertyComment>
    </Field>
    <TypeComment>
      <summary>Class which represents the syntax node for element binding expression.</summary>
    </TypeComment>
    <FactoryComment>
      <summary>Creates an ElementBindingExpressionSyntax node.</summary>
    </FactoryComment>
  </Node>
  <Node Name="RangeExpressionSyntax" Base="ExpressionSyntax">
    <Kind Name="RangeExpression"/>
    <Field Name="LeftOperand" Type="ExpressionSyntax" Optional="true">
      <PropertyComment>
        <summary>ExpressionSyntax node representing the expression on the left of the range operator.</summary>
      </PropertyComment>
    </Field>
    <Field Name="OperatorToken" Type="SyntaxToken">
      <Kind Name="DotDotToken"/>
      <PropertyComment>
        <summary>SyntaxToken representing the operator of the range expression.</summary>
      </PropertyComment>
    </Field>
    <Field Name="RightOperand" Type="ExpressionSyntax" Optional="true">
      <PropertyComment>
        <summary>ExpressionSyntax node representing the expression on the right of the range operator.</summary>
      </PropertyComment>
    </Field>
    <TypeComment>
      <summary>Class which represents the syntax node for a range expression.</summary>
    </TypeComment>
    <FactoryComment>
      <summary>Creates an RangeExpressionSyntax node.</summary>
    </FactoryComment>
  </Node>
  <Node Name="ImplicitElementAccessSyntax" Base="ExpressionSyntax">
    <Kind Name="ImplicitElementAccess"/>
    <Field Name="ArgumentList" Type="BracketedArgumentListSyntax">
      <PropertyComment>
        <summary>BracketedArgumentListSyntax node representing the list of arguments of the implicit element access expression.</summary>
      </PropertyComment>
    </Field>
    <TypeComment>
      <summary>Class which represents the syntax node for implicit element access expression.</summary>
    </TypeComment>
    <FactoryComment>
      <summary>Creates an ImplicitElementAccessSyntax node.</summary>
    </FactoryComment>
  </Node>
  <Node Name="BinaryExpressionSyntax" Base="ExpressionSyntax">
    <Kind Name="AddExpression"/>
    <Kind Name="SubtractExpression"/>
    <Kind Name="MultiplyExpression"/>
    <Kind Name="DivideExpression"/>
    <Kind Name="ModuloExpression"/>
    <Kind Name="LeftShiftExpression"/>
    <Kind Name="RightShiftExpression"/>
    <Kind Name="LogicalOrExpression"/>
    <Kind Name="LogicalAndExpression"/>
    <Kind Name="BitwiseOrExpression"/>
    <Kind Name="BitwiseAndExpression"/>
    <Kind Name="ExclusiveOrExpression"/>
    <Kind Name="EqualsExpression"/>
    <Kind Name="NotEqualsExpression"/>
    <Kind Name="LessThanExpression"/>
    <Kind Name="LessThanOrEqualExpression"/>
    <Kind Name="GreaterThanExpression"/>
    <Kind Name="GreaterThanOrEqualExpression"/>
    <Kind Name="IsExpression"/>
    <Kind Name="AsExpression"/>
    <Kind Name="CoalesceExpression"/>
    <Field Name="Left" Type="ExpressionSyntax">
      <PropertyComment>
        <summary>ExpressionSyntax node representing the expression on the left of the binary operator.</summary>
      </PropertyComment>
    </Field>
    <Field Name="OperatorToken" Type="SyntaxToken">
      <Kind Name="PlusToken"/>
      <Kind Name="MinusToken"/>
      <Kind Name="AsteriskToken"/>
      <Kind Name="SlashToken"/>
      <Kind Name="PercentToken"/>
      <Kind Name="LessThanLessThanToken"/>
      <Kind Name="GreaterThanGreaterThanToken"/>
      <Kind Name="BarBarToken"/>
      <Kind Name="AmpersandAmpersandToken"/>
      <Kind Name="BarToken"/>
      <Kind Name="AmpersandToken"/>
      <Kind Name="CaretToken"/>
      <Kind Name="EqualsEqualsToken"/>
      <Kind Name="ExclamationEqualsToken"/>
      <Kind Name="LessThanToken"/>
      <Kind Name="LessThanEqualsToken"/>
      <Kind Name="GreaterThanToken"/>
      <Kind Name="GreaterThanEqualsToken"/>
      <Kind Name="IsKeyword"/>
      <Kind Name="AsKeyword"/>
      <Kind Name="QuestionQuestionToken"/>
      <PropertyComment>
        <summary>SyntaxToken representing the operator of the binary expression.</summary>
      </PropertyComment>
    </Field>
    <Field Name="Right" Type="ExpressionSyntax">
      <PropertyComment>
        <summary>ExpressionSyntax node representing the expression on the right of the binary operator.</summary>
      </PropertyComment>
    </Field>
    <TypeComment>
      <summary>Class which represents an expression that has a binary operator.</summary>
    </TypeComment>
    <FactoryComment>
      <summary>Creates a BinaryExpressionSyntax node.</summary>
    </FactoryComment>
  </Node>
  <Node Name="AssignmentExpressionSyntax" Base="ExpressionSyntax">
      <Kind Name="SimpleAssignmentExpression"/>
      <Kind Name="AddAssignmentExpression"/>
      <Kind Name="SubtractAssignmentExpression"/>
      <Kind Name="MultiplyAssignmentExpression"/>
      <Kind Name="DivideAssignmentExpression"/>
      <Kind Name="ModuloAssignmentExpression"/>
      <Kind Name="AndAssignmentExpression"/>
      <Kind Name="ExclusiveOrAssignmentExpression"/>
      <Kind Name="OrAssignmentExpression"/>
      <Kind Name="LeftShiftAssignmentExpression"/>
      <Kind Name="RightShiftAssignmentExpression"/>
      <Kind Name="CoalesceAssignmentExpression" />
      <Field Name="Left" Type="ExpressionSyntax">
        <PropertyComment>
          <summary>ExpressionSyntax node representing the expression on the left of the assignment operator.</summary>
        </PropertyComment>
      </Field>
      <Field Name="OperatorToken" Type="SyntaxToken">
        <Kind Name="EqualsToken"/>
        <Kind Name="PlusEqualsToken"/>
        <Kind Name="MinusEqualsToken"/>
        <Kind Name="AsteriskEqualsToken"/>
        <Kind Name="SlashEqualsToken"/>
        <Kind Name="PercentEqualsToken"/>
        <Kind Name="AmpersandEqualsToken"/>
        <Kind Name="CaretEqualsToken"/>
        <Kind Name="BarEqualsToken"/>
        <Kind Name="LessThanLessThanEqualsToken"/>
        <Kind Name="GreaterThanGreaterThanEqualsToken"/>
        <Kind Name="QuestionQuestionEqualsToken" />
        <PropertyComment>
          <summary>SyntaxToken representing the operator of the assignment expression.</summary>
        </PropertyComment>
      </Field>
      <Field Name="Right" Type="ExpressionSyntax">
        <PropertyComment>
          <summary>ExpressionSyntax node representing the expression on the right of the assignment operator.</summary>
        </PropertyComment>
      </Field>
      <TypeComment>
        <summary>Class which represents an expression that has an assignment operator.</summary>
      </TypeComment>
      <FactoryComment>
        <summary>Creates an AssignmentExpressionSyntax node.</summary>
      </FactoryComment>
  </Node>
  <Node Name="ConditionalExpressionSyntax" Base="ExpressionSyntax">
    <Kind Name="ConditionalExpression"/>
    <Field Name="Condition" Type="ExpressionSyntax">
      <PropertyComment>
        <summary>ExpressionSyntax node representing the condition of the conditional expression.</summary>
      </PropertyComment>
    </Field>
    <Field Name="QuestionToken" Type="SyntaxToken">
      <Kind Name="QuestionToken"/>
      <PropertyComment>
        <summary>SyntaxToken representing the question mark.</summary>
      </PropertyComment>
    </Field>
    <Field Name="WhenTrue" Type="ExpressionSyntax">
      <PropertyComment>
        <summary>ExpressionSyntax node representing the expression to be executed when the condition is true.</summary>
      </PropertyComment>
    </Field>
    <Field Name="ColonToken" Type="SyntaxToken">
      <Kind Name="ColonToken"/>
      <PropertyComment>
        <summary>SyntaxToken representing the colon.</summary>
      </PropertyComment>
    </Field>
    <Field Name="WhenFalse" Type="ExpressionSyntax">
      <PropertyComment>
        <summary>ExpressionSyntax node representing the expression to be executed when the condition is false.</summary>
      </PropertyComment>
    </Field>
    <TypeComment>
      <summary>Class which represents the syntax node for conditional expression.</summary>
    </TypeComment>
    <FactoryComment>
      <summary>Creates a ConditionalExpressionSyntax node.</summary>
    </FactoryComment>
  </Node>
  <AbstractNode Name="InstanceExpressionSyntax" Base="ExpressionSyntax">
    <TypeComment>
      <summary>Provides the base class from which the classes that represent instance expression syntax nodes are derived. This is an abstract class.</summary>
    </TypeComment>
  </AbstractNode>
  <Node Name="ThisExpressionSyntax" Base="InstanceExpressionSyntax">
    <Kind Name="ThisExpression"/>
    <Field Name="Token" Type="SyntaxToken">
      <Kind Name="ThisKeyword"/>
      <PropertyComment>
        <summary>SyntaxToken representing the this keyword.</summary>
      </PropertyComment>
    </Field>
    <TypeComment>
      <summary>Class which represents the syntax node for a this expression.</summary>
    </TypeComment>
    <FactoryComment>
      <summary>Creates a ThisExpressionSyntax node.</summary>
    </FactoryComment>
  </Node>
  <Node Name="BaseExpressionSyntax" Base="InstanceExpressionSyntax">
    <Kind Name="BaseExpression"/>
    <Field Name="Token" Type="SyntaxToken">
      <Kind Name="BaseKeyword"/>
      <PropertyComment>
        <summary>SyntaxToken representing the base keyword.</summary>
      </PropertyComment>
    </Field>
    <TypeComment>
      <summary>Class which represents the syntax node for a base expression.</summary>
    </TypeComment>
    <FactoryComment>
      <summary>Creates a BaseExpressionSyntax node.</summary>
    </FactoryComment>
  </Node>
  <Node Name="LiteralExpressionSyntax" Base="ExpressionSyntax">
    <Kind Name="ArgListExpression"/>
    <Kind Name="NumericLiteralExpression"/>
    <Kind Name="StringLiteralExpression"/>
    <Kind Name="UTF8StringLiteralExpression"/>
    <Kind Name="CharacterLiteralExpression"/>
    <Kind Name="TrueLiteralExpression"/>
    <Kind Name="FalseLiteralExpression"/>
    <Kind Name="NullLiteralExpression"/>
    <Kind Name="DefaultLiteralExpression"/>
    <Field Name="Token" Type="SyntaxToken">
      <Kind Name="ArgListKeyword"/>
      <Kind Name="NumericLiteralToken"/>
      <Kind Name="StringLiteralToken"/>
<<<<<<< HEAD
      <Kind Name="UTF8StringLiteralToken"/>
=======
      <Kind Name="MultiLineRawStringLiteralToken"/>
      <Kind Name="SingleLineRawStringLiteralToken"/>
>>>>>>> 8c868c42
      <Kind Name="CharacterLiteralToken"/>
      <Kind Name="TrueKeyword"/>
      <Kind Name="FalseKeyword"/>
      <Kind Name="NullKeyword"/>
      <Kind Name="DefaultKeyword"/>
      <PropertyComment>
        <summary>SyntaxToken representing the keyword corresponding to the kind of the literal expression.</summary>
      </PropertyComment>
    </Field>
    <TypeComment>
      <summary>Class which represents the syntax node for a literal expression.</summary>
    </TypeComment>
    <FactoryComment>
      <summary>Creates a LiteralExpressionSyntax node.</summary>
    </FactoryComment>
  </Node>
  <Node Name="MakeRefExpressionSyntax" Base="ExpressionSyntax">
    <Kind Name="MakeRefExpression"/>
    <Field Name="Keyword" Type="SyntaxToken">
      <Kind Name="MakeRefKeyword"/>
      <PropertyComment>
        <summary>SyntaxToken representing the MakeRefKeyword.</summary>
      </PropertyComment>
    </Field>
    <Field Name="OpenParenToken" Type="SyntaxToken">
      <Kind Name="OpenParenToken"/>
      <PropertyComment>
        <summary>SyntaxToken representing open parenthesis.</summary>
      </PropertyComment>
    </Field>
    <Field Name="Expression" Type="ExpressionSyntax">
      <PropertyComment>
        <summary>Argument of the primary function.</summary>
      </PropertyComment>
    </Field>
    <Field Name="CloseParenToken" Type="SyntaxToken">
      <Kind Name="CloseParenToken"/>
      <PropertyComment>
        <summary>SyntaxToken representing close parenthesis.</summary>
      </PropertyComment>
    </Field>
    <TypeComment>
      <summary>Class which represents the syntax node for MakeRef expression.</summary>
    </TypeComment>
    <FactoryComment>
      <summary>Creates a MakeRefExpressionSyntax node.</summary>
    </FactoryComment>
  </Node>
  <Node Name="RefTypeExpressionSyntax" Base="ExpressionSyntax">
    <Kind Name="RefTypeExpression"/>
    <Field Name="Keyword" Type="SyntaxToken">
      <Kind Name="RefTypeKeyword"/>
      <PropertyComment>
        <summary>SyntaxToken representing the RefTypeKeyword.</summary>
      </PropertyComment>
    </Field>
    <Field Name="OpenParenToken" Type="SyntaxToken">
      <Kind Name="OpenParenToken"/>
      <PropertyComment>
        <summary>SyntaxToken representing open parenthesis.</summary>
      </PropertyComment>
    </Field>
    <Field Name="Expression" Type="ExpressionSyntax">
      <PropertyComment>
        <summary>Argument of the primary function.</summary>
      </PropertyComment>
    </Field>
    <Field Name="CloseParenToken" Type="SyntaxToken">
      <Kind Name="CloseParenToken"/>
      <PropertyComment>
        <summary>SyntaxToken representing close parenthesis.</summary>
      </PropertyComment>
    </Field>
    <TypeComment>
      <summary>Class which represents the syntax node for RefType expression.</summary>
    </TypeComment>
    <FactoryComment>
      <summary>Creates a RefTypeExpressionSyntax node.</summary>
    </FactoryComment>
  </Node>
  <Node Name="RefValueExpressionSyntax" Base="ExpressionSyntax">
    <Kind Name="RefValueExpression"/>
    <Field Name="Keyword" Type="SyntaxToken">
      <Kind Name="RefValueKeyword"/>
      <PropertyComment>
        <summary>SyntaxToken representing the RefValueKeyword.</summary>
      </PropertyComment>
    </Field>
    <Field Name="OpenParenToken" Type="SyntaxToken">
      <Kind Name="OpenParenToken"/>
      <PropertyComment>
        <summary>SyntaxToken representing open parenthesis.</summary>
      </PropertyComment>
    </Field>
    <Field Name="Expression" Type="ExpressionSyntax">
      <PropertyComment>
        <summary>Typed reference expression.</summary>
      </PropertyComment>
    </Field>
    <Field Name="Comma" Type="SyntaxToken">
      <Kind Name="CommaToken"/>
      <PropertyComment>
        <summary>Comma separating the arguments.</summary>
      </PropertyComment>
    </Field>
    <Field Name="Type" Type="TypeSyntax">
      <PropertyComment>
        <summary>The type of the value.</summary>
      </PropertyComment>
    </Field>
    <Field Name="CloseParenToken" Type="SyntaxToken">
      <Kind Name="CloseParenToken"/>
      <PropertyComment>
        <summary>SyntaxToken representing close parenthesis.</summary>
      </PropertyComment>
    </Field>
    <TypeComment>
      <summary>Class which represents the syntax node for RefValue expression.</summary>
    </TypeComment>
    <FactoryComment>
      <summary>Creates a RefValueExpressionSyntax node.</summary>
    </FactoryComment>
  </Node>
  <Node Name="CheckedExpressionSyntax" Base="ExpressionSyntax">
    <Kind Name="CheckedExpression"/>
    <Kind Name="UncheckedExpression"/>
    <Field Name="Keyword" Type="SyntaxToken">
      <Kind Name="CheckedKeyword"/>
      <Kind Name="UncheckedKeyword"/>
      <PropertyComment>
        <summary>SyntaxToken representing the checked or unchecked keyword.</summary>
      </PropertyComment>
    </Field>
    <Field Name="OpenParenToken" Type="SyntaxToken">
      <Kind Name="OpenParenToken"/>
      <PropertyComment>
        <summary>SyntaxToken representing open parenthesis.</summary>
      </PropertyComment>
    </Field>
    <Field Name="Expression" Type="ExpressionSyntax">
      <PropertyComment>
        <summary>Argument of the primary function.</summary>
      </PropertyComment>
    </Field>
    <Field Name="CloseParenToken" Type="SyntaxToken">
      <Kind Name="CloseParenToken"/>
      <PropertyComment>
        <summary>SyntaxToken representing close parenthesis.</summary>
      </PropertyComment>
    </Field>
    <TypeComment>
      <summary>Class which represents the syntax node for Checked or Unchecked expression.</summary>
    </TypeComment>
    <FactoryComment>
      <summary>Creates a CheckedExpressionSyntax node.</summary>
    </FactoryComment>
  </Node>
  <Node Name="DefaultExpressionSyntax" Base="ExpressionSyntax">
    <Kind Name="DefaultExpression"/>
    <Field Name="Keyword" Type="SyntaxToken">
      <Kind Name="DefaultKeyword"/>
      <PropertyComment>
        <summary>SyntaxToken representing the DefaultKeyword.</summary>
      </PropertyComment>
    </Field>
    <Field Name="OpenParenToken" Type="SyntaxToken">
      <Kind Name="OpenParenToken"/>
      <PropertyComment>
        <summary>SyntaxToken representing open parenthesis.</summary>
      </PropertyComment>
    </Field>
    <Field Name="Type" Type="TypeSyntax">
      <PropertyComment>
        <summary>Argument of the primary function.</summary>
      </PropertyComment>
    </Field>
    <Field Name="CloseParenToken" Type="SyntaxToken">
      <Kind Name="CloseParenToken"/>
      <PropertyComment>
        <summary>SyntaxToken representing close parenthesis.</summary>
      </PropertyComment>
    </Field>
    <TypeComment>
      <summary>Class which represents the syntax node for Default expression.</summary>
    </TypeComment>
    <FactoryComment>
      <summary>Creates a DefaultExpressionSyntax node.</summary>
    </FactoryComment>
  </Node>
  <Node Name="TypeOfExpressionSyntax" Base="ExpressionSyntax">
    <Kind Name="TypeOfExpression"/>
    <Field Name="Keyword" Type="SyntaxToken">
      <Kind Name="TypeOfKeyword"/>
      <PropertyComment>
        <summary>SyntaxToken representing the TypeOfKeyword.</summary>
      </PropertyComment>
    </Field>
    <Field Name="OpenParenToken" Type="SyntaxToken">
      <Kind Name="OpenParenToken"/>
      <PropertyComment>
        <summary>SyntaxToken representing open parenthesis.</summary>
      </PropertyComment>
    </Field>
    <Field Name="Type" Type="TypeSyntax">
      <PropertyComment>
        <summary>The expression to return type of.</summary>
      </PropertyComment>
    </Field>
    <Field Name="CloseParenToken" Type="SyntaxToken">
      <Kind Name="CloseParenToken"/>
      <PropertyComment>
        <summary>SyntaxToken representing close parenthesis.</summary>
      </PropertyComment>
    </Field>
    <TypeComment>
      <summary>Class which represents the syntax node for TypeOf expression.</summary>
    </TypeComment>
    <FactoryComment>
      <summary>Creates a TypeOfExpressionSyntax node.</summary>
    </FactoryComment>
  </Node>
  <Node Name="SizeOfExpressionSyntax" Base="ExpressionSyntax">
    <Kind Name="SizeOfExpression"/>
    <Field Name="Keyword" Type="SyntaxToken">
      <Kind Name="SizeOfKeyword"/>
      <PropertyComment>
        <summary>SyntaxToken representing the SizeOfKeyword.</summary>
      </PropertyComment>
    </Field>
    <Field Name="OpenParenToken" Type="SyntaxToken">
      <Kind Name="OpenParenToken"/>
      <PropertyComment>
        <summary>SyntaxToken representing open parenthesis.</summary>
      </PropertyComment>
    </Field>
    <Field Name="Type" Type="TypeSyntax">
      <PropertyComment>
        <summary>Argument of the primary function.</summary>
      </PropertyComment>
    </Field>
    <Field Name="CloseParenToken" Type="SyntaxToken">
      <Kind Name="CloseParenToken"/>
      <PropertyComment>
        <summary>SyntaxToken representing close parenthesis.</summary>
      </PropertyComment>
    </Field>
    <TypeComment>
      <summary>Class which represents the syntax node for SizeOf expression.</summary>
    </TypeComment>
    <FactoryComment>
      <summary>Creates a SizeOfExpressionSyntax node.</summary>
    </FactoryComment>
  </Node>
  <Node Name="InvocationExpressionSyntax" Base="ExpressionSyntax">
    <Kind Name="InvocationExpression"/>
    <Field Name="Expression" Type="ExpressionSyntax">
      <PropertyComment>
        <summary>ExpressionSyntax node representing the expression part of the invocation.</summary>
      </PropertyComment>
    </Field>
    <Field Name="ArgumentList" Type="ArgumentListSyntax">
      <PropertyComment>
        <summary>ArgumentListSyntax node representing the list of arguments of the invocation expression.</summary>
      </PropertyComment>
    </Field>
    <TypeComment>
      <summary>Class which represents the syntax node for invocation expression.</summary>
    </TypeComment>
    <FactoryComment>
      <summary>Creates an InvocationExpressionSyntax node.</summary>
    </FactoryComment>
  </Node>
  <Node Name="ElementAccessExpressionSyntax" Base="ExpressionSyntax">
    <Kind Name="ElementAccessExpression"/>
    <Field Name="Expression" Type="ExpressionSyntax">
      <PropertyComment>
        <summary>ExpressionSyntax node representing the expression which is accessing the element.</summary>
      </PropertyComment>
    </Field>
    <Field Name="ArgumentList" Type="BracketedArgumentListSyntax">
      <PropertyComment>
        <summary>BracketedArgumentListSyntax node representing the list of arguments of the element access expression.</summary>
      </PropertyComment>
    </Field>
    <TypeComment>
      <summary>Class which represents the syntax node for element access expression.</summary>
    </TypeComment>
    <FactoryComment>
      <summary>Creates an ElementAccessExpressionSyntax node.</summary>
    </FactoryComment>
  </Node>
  <AbstractNode Name="BaseArgumentListSyntax" Base="CSharpSyntaxNode">
    <Field Name="Arguments" Type="SeparatedSyntaxList&lt;ArgumentSyntax&gt;">
      <PropertyComment>
        <summary>SeparatedSyntaxList of ArgumentSyntax nodes representing the list of arguments.</summary>
      </PropertyComment>
    </Field>
    <TypeComment>
      <summary>Provides the base class from which the classes that represent argument list syntax nodes are derived. This is an abstract class.</summary>
    </TypeComment>
  </AbstractNode>
  <Node Name="ArgumentListSyntax" Base="BaseArgumentListSyntax">
    <Kind Name="ArgumentList"/>
    <Field Name="OpenParenToken" Type="SyntaxToken">
      <Kind Name="OpenParenToken"/>
      <PropertyComment>
        <summary>SyntaxToken representing open parenthesis.</summary>
      </PropertyComment>
    </Field>
    <Field Name="Arguments" Type="SeparatedSyntaxList&lt;ArgumentSyntax&gt;" Override="true">
      <PropertyComment>
        <summary>SeparatedSyntaxList of ArgumentSyntax representing the list of arguments.</summary>
      </PropertyComment>
    </Field>
    <Field Name="CloseParenToken" Type="SyntaxToken">
      <Kind Name="CloseParenToken"/>
      <PropertyComment>
        <summary>SyntaxToken representing close parenthesis.</summary>
      </PropertyComment>
    </Field>
    <TypeComment>
      <summary>Class which represents the syntax node for the list of arguments.</summary>
    </TypeComment>
    <FactoryComment>
      <summary>Creates an ArgumentListSyntax node.</summary>
    </FactoryComment>
  </Node>
  <Node Name="BracketedArgumentListSyntax" Base="BaseArgumentListSyntax">
    <Kind Name="BracketedArgumentList"/>
    <Field Name="OpenBracketToken" Type="SyntaxToken">
      <Kind Name="OpenBracketToken"/>
      <PropertyComment>
        <summary>SyntaxToken representing open bracket.</summary>
      </PropertyComment>
    </Field>
    <Field Name="Arguments" Type="SeparatedSyntaxList&lt;ArgumentSyntax&gt;" Override="true" MinCount="1">
      <PropertyComment>
        <summary>SeparatedSyntaxList of ArgumentSyntax representing the list of arguments.</summary>
      </PropertyComment>
    </Field>
    <Field Name="CloseBracketToken" Type="SyntaxToken">
      <Kind Name="CloseBracketToken"/>
      <PropertyComment>
        <summary>SyntaxToken representing close bracket.</summary>
      </PropertyComment>
    </Field>
    <TypeComment>
      <summary>Class which represents the syntax node for bracketed argument list.</summary>
    </TypeComment>
    <FactoryComment>
      <summary>Creates a BracketedArgumentListSyntax node.</summary>
    </FactoryComment>
  </Node>
  <Node Name="ArgumentSyntax" Base="CSharpSyntaxNode">
    <Kind Name="Argument"/>
    <Field Name="NameColon" Type="NameColonSyntax" Optional="true">
      <PropertyComment>
        <summary>NameColonSyntax node representing the optional name arguments.</summary>
      </PropertyComment>
    </Field>
    <Field Name="RefKindKeyword" Type="SyntaxToken" Optional="true">
      <Kind Name="RefKeyword"/>
      <Kind Name="OutKeyword"/>
      <Kind Name="InKeyword"/>
      <PropertyComment>
        <summary>SyntaxToken representing the optional ref or out keyword.</summary>
      </PropertyComment>
    </Field>
    <Field Name="Expression" Type="ExpressionSyntax">
      <PropertyComment>
        <summary>ExpressionSyntax node representing the argument.</summary>
      </PropertyComment>
    </Field>
    <TypeComment>
      <summary>Class which represents the syntax node for argument.</summary>
    </TypeComment>
    <FactoryComment>
      <summary>Creates an ArgumentSyntax node.</summary>
    </FactoryComment>
  </Node>
  <AbstractNode Name="BaseExpressionColonSyntax" Base="CSharpSyntaxNode">
    <Field Name="Expression" Type="ExpressionSyntax"/>
    <Field Name="ColonToken" Type="SyntaxToken">
      <Kind Name="ColonToken"/>
    </Field>
  </AbstractNode>
  <Node Name="ExpressionColonSyntax" Base="BaseExpressionColonSyntax">
    <Kind Name="ExpressionColon"/>
    <Field Name="Expression" Type="ExpressionSyntax" Override="true"/>
    <Field Name="ColonToken" Type="SyntaxToken" Override="true"/>
  </Node>
  <Node Name="NameColonSyntax" Base="BaseExpressionColonSyntax">
    <Kind Name="NameColon"/>
    <Field Name="Name" Type="IdentifierNameSyntax">
      <Kind Name="IdentifierName"/>
      <PropertyComment>
        <summary>IdentifierNameSyntax representing the identifier name.</summary>
      </PropertyComment>
    </Field>
    <Field Name="ColonToken" Type="SyntaxToken" Override="true">
      <PropertyComment>
        <summary>SyntaxToken representing colon.</summary>
      </PropertyComment>
    </Field>
    <TypeComment>
      <summary>Class which represents the syntax node for name colon syntax.</summary>
    </TypeComment>
    <FactoryComment>
      <summary>Creates a NameColonSyntax node.</summary>
    </FactoryComment>
  </Node>
  <Node Name="DeclarationExpressionSyntax" Base="ExpressionSyntax">
    <Kind Name="DeclarationExpression"/>
    <Field Name="Type" Type="TypeSyntax"/>
    <Field Name="Designation" Type="VariableDesignationSyntax">
      <PropertyComment>
        <summary>Declaration representing the variable declared in an out parameter or deconstruction.</summary>
      </PropertyComment>
    </Field>
    <TypeComment>
      <summary>Class which represents the syntax node for the variable declaration in an out var declaration or a deconstruction declaration.</summary>
    </TypeComment>
    <FactoryComment>
      <summary>Creates a DeclarationExpression node.</summary>
    </FactoryComment>
  </Node>
  <Node Name="CastExpressionSyntax" Base="ExpressionSyntax">
    <Kind Name="CastExpression"/>
    <Field Name="OpenParenToken" Type="SyntaxToken">
      <Kind Name="OpenParenToken"/>
      <PropertyComment>
        <summary>SyntaxToken representing the open parenthesis.</summary>
      </PropertyComment>
    </Field>
    <Field Name="Type" Type="TypeSyntax">
      <PropertyComment>
        <summary>TypeSyntax node representing the type to which the expression is being cast.</summary>
      </PropertyComment>
    </Field>
    <Field Name="CloseParenToken" Type="SyntaxToken">
      <Kind Name="CloseParenToken"/>
      <PropertyComment>
        <summary>SyntaxToken representing the close parenthesis.</summary>
      </PropertyComment>
    </Field>
    <Field Name="Expression" Type="ExpressionSyntax">
      <PropertyComment>
        <summary>ExpressionSyntax node representing the expression that is being casted.</summary>
      </PropertyComment>
    </Field>
    <TypeComment>
      <summary>Class which represents the syntax node for cast expression.</summary>
    </TypeComment>
    <FactoryComment>
      <summary>Creates a CastExpressionSyntax node.</summary>
    </FactoryComment>
  </Node>
  <AbstractNode Name="AnonymousFunctionExpressionSyntax" Base="ExpressionSyntax">
    <TypeComment>
      <summary>Provides the base class from which the classes that represent anonymous function expressions are derived.</summary>
    </TypeComment>
    <Field Name="Modifiers" Type="SyntaxList&lt;SyntaxToken&gt;"/>
    <Choice>
      <Field Name="Block" Type="BlockSyntax">
        <PropertyComment>
          <summary>
            BlockSyntax node representing the body of the anonymous function.
            Only one of Block or ExpressionBody will be non-null.
          </summary>
        </PropertyComment>
      </Field>
      <Field Name="ExpressionBody" Type="ExpressionSyntax">
        <PropertyComment>
          <summary>
            ExpressionSyntax node representing the body of the anonymous function.
            Only one of Block or ExpressionBody will be non-null.
          </summary>
        </PropertyComment>
      </Field>
    </Choice>
  </AbstractNode>
  <Node Name="AnonymousMethodExpressionSyntax" Base="AnonymousFunctionExpressionSyntax" SkipConvenienceFactories="true">
    <Kind Name="AnonymousMethodExpression"/>
    <Field Name="Modifiers" Type="SyntaxList&lt;SyntaxToken&gt;" Override="true"/>
    <Field Name="DelegateKeyword" Type="SyntaxToken">
      <Kind Name="DelegateKeyword"/>
      <PropertyComment>
        <summary>SyntaxToken representing the delegate keyword.</summary>
      </PropertyComment>
    </Field>
    <Field Name="ParameterList" Type="ParameterListSyntax" Optional="true">
      <PropertyComment>
        <summary>List of parameters of the anonymous method expression, or null if there no parameters are specified.</summary>
      </PropertyComment>
    </Field>
    <Field Name="Block" Type="BlockSyntax" Override="true">
      <PropertyComment>
        <summary>
          BlockSyntax node representing the body of the anonymous function.
          This will never be null.
        </summary>
      </PropertyComment>
    </Field>
    <Field Name="ExpressionBody" Type="ExpressionSyntax" Optional="true" Override="true">
      <PropertyComment>
        <summary>
          Inherited from AnonymousFunctionExpressionSyntax, but not used for
          AnonymousMethodExpressionSyntax.  This will always be null.
        </summary>
      </PropertyComment>
    </Field>
    <TypeComment>
      <summary>Class which represents the syntax node for anonymous method expression.</summary>
    </TypeComment>
    <FactoryComment>
      <summary>Creates an AnonymousMethodExpressionSyntax node.</summary>
    </FactoryComment>
  </Node>
  <AbstractNode Name="LambdaExpressionSyntax" Base="AnonymousFunctionExpressionSyntax">
    <TypeComment>
      <summary>Provides the base class from which the classes that represent lambda expressions are derived.</summary>
    </TypeComment>
    <Field Name="AttributeLists" Type="SyntaxList&lt;AttributeListSyntax&gt;"/>
    <Field Name="ArrowToken" Type="SyntaxToken">
      <!-- should be EqualsGreaterThanToken -->
      <Kind Name="EqualsGreaterThanToken"/>
      <PropertyComment>
        <summary>SyntaxToken representing equals greater than.</summary>
      </PropertyComment>
    </Field>
  </AbstractNode>
  <Node Name="SimpleLambdaExpressionSyntax" Base="LambdaExpressionSyntax">
    <Kind Name="SimpleLambdaExpression"/>
    <Field Name="AttributeLists" Type="SyntaxList&lt;AttributeListSyntax&gt;" Override="true"/>
    <Field Name="Modifiers" Type="SyntaxList&lt;SyntaxToken&gt;" Override="true"/>
    <Field Name="Parameter" Type="ParameterSyntax">
      <Kind Name="Parameter"/>
      <PropertyComment>
        <summary>ParameterSyntax node representing the parameter of the lambda expression.</summary>
      </PropertyComment>
    </Field>
    <Field Name="ArrowToken" Type="SyntaxToken" Override="true">
      <!-- should be EqualsGreaterThanToken -->
      <Kind Name="EqualsGreaterThanToken"/>
      <PropertyComment>
        <summary>SyntaxToken representing equals greater than.</summary>
      </PropertyComment>
    </Field>
    <Choice>
      <Field Name="Block" Type="BlockSyntax" Override="true">
        <PropertyComment>
          <summary>
            BlockSyntax node representing the body of the lambda.
            Only one of Block or ExpressionBody will be non-null.
          </summary>
        </PropertyComment>
      </Field>
      <Field Name="ExpressionBody" Type="ExpressionSyntax" Override="true">
        <PropertyComment>
          <summary>
            ExpressionSyntax node representing the body of the lambda.
            Only one of Block or ExpressionBody will be non-null.
          </summary>
        </PropertyComment>
      </Field>
    </Choice>
    <TypeComment>
      <summary>Class which represents the syntax node for a simple lambda expression.</summary>
    </TypeComment>
    <FactoryComment>
      <summary>Creates a SimpleLambdaExpressionSyntax node.</summary>
    </FactoryComment>
  </Node>
  <Node Name="RefExpressionSyntax" Base="ExpressionSyntax">
    <Kind Name="RefExpression"/>
    <Field Name="RefKeyword" Type="SyntaxToken">
      <Kind Name="RefKeyword"/>
    </Field>
    <Field Name="Expression" Type="ExpressionSyntax"/>
  </Node>
  <Node Name="ParenthesizedLambdaExpressionSyntax" Base="LambdaExpressionSyntax">
    <Kind Name="ParenthesizedLambdaExpression"/>
    <Field Name="AttributeLists" Type="SyntaxList&lt;AttributeListSyntax&gt;" Override="true"/>
    <Field Name="Modifiers" Type="SyntaxList&lt;SyntaxToken&gt;" Override="true"/>
    <Field Name="ReturnType" Type="TypeSyntax" Optional="true"/>
    <Field Name="ParameterList" Type="ParameterListSyntax">
      <PropertyComment>
        <summary>ParameterListSyntax node representing the list of parameters for the lambda expression.</summary>
      </PropertyComment>
    </Field>
    <Field Name="ArrowToken" Type="SyntaxToken" Override="true">
      <!-- should be EqualsGreaterThanToken -->
      <Kind Name="EqualsGreaterThanToken"/>
      <PropertyComment>
        <summary>SyntaxToken representing equals greater than.</summary>
      </PropertyComment>
    </Field>
    <Choice>
      <Field Name="Block" Type="BlockSyntax" Override="true">
        <PropertyComment>
          <summary>
            BlockSyntax node representing the body of the lambda.
            Only one of Block or ExpressionBody will be non-null.
          </summary>
        </PropertyComment>
      </Field>
      <Field Name="ExpressionBody" Type="ExpressionSyntax" Override="true">
        <PropertyComment>
          <summary>
            ExpressionSyntax node representing the body of the lambda.
            Only one of Block or ExpressionBody will be non-null.
          </summary>
        </PropertyComment>
      </Field>
    </Choice>
    <TypeComment>
      <summary>Class which represents the syntax node for parenthesized lambda expression.</summary>
    </TypeComment>
    <FactoryComment>
      <summary>Creates a ParenthesizedLambdaExpressionSyntax node.</summary>
    </FactoryComment>
  </Node>
  <Node Name="InitializerExpressionSyntax" Base="ExpressionSyntax">
    <Kind Name="ObjectInitializerExpression"/>
    <Kind Name="CollectionInitializerExpression"/>
    <Kind Name="ArrayInitializerExpression"/>
    <Kind Name="ComplexElementInitializerExpression"/>
    <Kind Name="WithInitializerExpression" />
    <Field Name="OpenBraceToken" Type="SyntaxToken">
      <Kind Name="OpenBraceToken"/>
      <PropertyComment>
        <summary>SyntaxToken representing the open brace.</summary>
      </PropertyComment>
    </Field>
    <Field Name="Expressions" Type="SeparatedSyntaxList&lt;ExpressionSyntax&gt;" AllowTrailingSeparator="true">
      <PropertyComment>
        <summary>SeparatedSyntaxList of ExpressionSyntax representing the list of expressions in the initializer expression.</summary>
      </PropertyComment>
    </Field>
    <Field Name="CloseBraceToken" Type="SyntaxToken">
      <Kind Name="CloseBraceToken"/>
      <PropertyComment>
        <summary>SyntaxToken representing the close brace.</summary>
      </PropertyComment>
    </Field>
    <TypeComment>
      <summary>Class which represents the syntax node for initializer expression.</summary>
    </TypeComment>
    <FactoryComment>
      <summary>Creates an InitializerExpressionSyntax node.</summary>
    </FactoryComment>
  </Node>
  <AbstractNode Name="BaseObjectCreationExpressionSyntax" Base="ExpressionSyntax">
      <Field Name="NewKeyword" Type="SyntaxToken">
          <Kind Name="NewKeyword"/>
          <PropertyComment>
              <summary>SyntaxToken representing the new keyword.</summary>
          </PropertyComment>
      </Field>
      <Field Name="ArgumentList" Type="ArgumentListSyntax" Optional="true">
          <PropertyComment>
              <summary>ArgumentListSyntax representing the list of arguments passed as part of the object creation expression.</summary>
          </PropertyComment>
      </Field>
      <Field Name="Initializer" Type="InitializerExpressionSyntax" Optional="true">
          <PropertyComment>
              <summary>InitializerExpressionSyntax representing the initializer expression for the object being created.</summary>
          </PropertyComment>
      </Field>
  </AbstractNode>
  <Node Name="ImplicitObjectCreationExpressionSyntax" Base="BaseObjectCreationExpressionSyntax">
      <Kind Name="ImplicitObjectCreationExpression"/>
      <Field Name="NewKeyword" Type="SyntaxToken" Override="true">
          <Kind Name="NewKeyword"/>
          <PropertyComment>
              <summary>SyntaxToken representing the new keyword.</summary>
          </PropertyComment>
      </Field>
      <Field Name="ArgumentList" Type="ArgumentListSyntax" Optional="false" Override="true">
          <PropertyComment>
              <summary>ArgumentListSyntax representing the list of arguments passed as part of the object creation expression.</summary>
          </PropertyComment>
      </Field>
      <Field Name="Initializer" Type="InitializerExpressionSyntax" Optional="true" Override="true">
          <PropertyComment>
              <summary>InitializerExpressionSyntax representing the initializer expression for the object being created.</summary>
          </PropertyComment>
      </Field>
      <TypeComment>
          <summary>Class which represents the syntax node for implicit object creation expression.</summary>
      </TypeComment>
      <FactoryComment>
          <summary>Creates an ImplicitObjectCreationExpressionSyntax node.</summary>
      </FactoryComment>
  </Node>
  <Node Name="ObjectCreationExpressionSyntax" Base="BaseObjectCreationExpressionSyntax">
    <Kind Name="ObjectCreationExpression"/>
    <Field Name="NewKeyword" Type="SyntaxToken" Override="true">
      <Kind Name="NewKeyword"/>
      <PropertyComment>
        <summary>SyntaxToken representing the new keyword.</summary>
      </PropertyComment>
    </Field>
    <Field Name="Type" Type="TypeSyntax">
      <PropertyComment>
        <summary>TypeSyntax representing the type of the object being created.</summary>
      </PropertyComment>
    </Field>
    <Field Name="ArgumentList" Type="ArgumentListSyntax" Optional="true" Override="true">
      <PropertyComment>
        <summary>ArgumentListSyntax representing the list of arguments passed as part of the object creation expression.</summary>
      </PropertyComment>
    </Field>
    <Field Name="Initializer" Type="InitializerExpressionSyntax" Optional="true" Override="true">
      <PropertyComment>
        <summary>InitializerExpressionSyntax representing the initializer expression for the object being created.</summary>
      </PropertyComment>
    </Field>
    <TypeComment>
      <summary>Class which represents the syntax node for object creation expression.</summary>
    </TypeComment>
    <FactoryComment>
      <summary>Creates an ObjectCreationExpressionSyntax node.</summary>
    </FactoryComment>
  </Node>
  <Node Name="WithExpressionSyntax" Base="ExpressionSyntax">
    <Kind Name="WithExpression"/>
    <Field Name="Expression" Type="ExpressionSyntax" />
    <Field Name="WithKeyword" Type="SyntaxToken">
      <Kind Name="WithKeyword" />
    </Field>
    <Field Name="Initializer" Type="InitializerExpressionSyntax">
        <PropertyComment>
            <summary>InitializerExpressionSyntax representing the initializer expression for the with expression.</summary>
        </PropertyComment>
    </Field>
  </Node>
  <Node Name="AnonymousObjectMemberDeclaratorSyntax" Base="CSharpSyntaxNode">
    <Kind Name="AnonymousObjectMemberDeclarator"/>
    <Field Name="NameEquals" Type="NameEqualsSyntax" Optional="true">
      <PropertyComment>
        <summary>NameEqualsSyntax representing the optional name of the member being initialized.</summary>
      </PropertyComment>
    </Field>
    <Field Name="Expression" Type="ExpressionSyntax">
      <PropertyComment>
        <summary>ExpressionSyntax representing the value the member is initialized with.</summary>
      </PropertyComment>
    </Field>
    <FactoryComment>
      <summary>Creates an AnonymousObjectMemberDeclaratorSyntax node.</summary>
    </FactoryComment>
  </Node>
  <Node Name="AnonymousObjectCreationExpressionSyntax" Base="ExpressionSyntax">
    <Kind Name="AnonymousObjectCreationExpression"/>
    <Field Name="NewKeyword" Type="SyntaxToken">
      <Kind Name="NewKeyword"/>
      <PropertyComment>
        <summary>SyntaxToken representing the new keyword.</summary>
      </PropertyComment>
    </Field>
    <Field Name="OpenBraceToken" Type="SyntaxToken">
      <Kind Name="OpenBraceToken"/>
      <PropertyComment>
        <summary>SyntaxToken representing the open brace.</summary>
      </PropertyComment>
    </Field>
    <Field Name="Initializers" Type="SeparatedSyntaxList&lt;AnonymousObjectMemberDeclaratorSyntax&gt;" AllowTrailingSeparator="true">
      <PropertyComment>
        <summary>SeparatedSyntaxList of AnonymousObjectMemberDeclaratorSyntax representing the list of object member initializers.</summary>
      </PropertyComment>
    </Field>
    <Field Name="CloseBraceToken" Type="SyntaxToken">
      <Kind Name="CloseBraceToken"/>
      <PropertyComment>
        <summary>SyntaxToken representing the close brace.</summary>
      </PropertyComment>
    </Field>
    <TypeComment>
      <summary>Class which represents the syntax node for anonymous object creation expression.</summary>
    </TypeComment>
    <FactoryComment>
      <summary>Creates an AnonymousObjectCreationExpressionSyntax node.</summary>
    </FactoryComment>
  </Node>
  <Node Name="ArrayCreationExpressionSyntax" Base="ExpressionSyntax">
    <Kind Name="ArrayCreationExpression"/>
    <Field Name="NewKeyword" Type="SyntaxToken">
      <Kind Name="NewKeyword"/>
      <PropertyComment>
        <summary>SyntaxToken representing the new keyword.</summary>
      </PropertyComment>
    </Field>
    <Field Name="Type" Type="ArrayTypeSyntax">
      <PropertyComment>
        <summary>ArrayTypeSyntax node representing the type of the array.</summary>
      </PropertyComment>
    </Field>
    <Field Name="Initializer" Type="InitializerExpressionSyntax" Optional="true">
      <PropertyComment>
        <summary>InitializerExpressionSyntax node representing the initializer of the array creation expression.</summary>
      </PropertyComment>
    </Field>
    <TypeComment>
      <summary>Class which represents the syntax node for array creation expression.</summary>
    </TypeComment>
    <FactoryComment>
      <summary>Creates an ArrayCreationExpressionSyntax node.</summary>
    </FactoryComment>
  </Node>
  <Node Name="ImplicitArrayCreationExpressionSyntax" Base="ExpressionSyntax">
    <Kind Name="ImplicitArrayCreationExpression"/>
    <Field Name="NewKeyword" Type="SyntaxToken">
      <Kind Name="NewKeyword"/>
      <PropertyComment>
        <summary>SyntaxToken representing the new keyword.</summary>
      </PropertyComment>
    </Field>
    <Field Name="OpenBracketToken" Type="SyntaxToken">
      <Kind Name="OpenBracketToken"/>
      <PropertyComment>
        <summary>SyntaxToken representing the open bracket.</summary>
      </PropertyComment>
    </Field>
    <Field Name="Commas" Type="SyntaxList&lt;SyntaxToken&gt;">
      <PropertyComment>
        <summary>SyntaxList of SyntaxToken representing the commas in the implicit array creation expression.</summary>
      </PropertyComment>
    </Field>
    <Field Name="CloseBracketToken" Type="SyntaxToken">
      <Kind Name="CloseBracketToken"/>
      <PropertyComment>
        <summary>SyntaxToken representing the close bracket.</summary>
      </PropertyComment>
    </Field>
    <Field Name="Initializer" Type="InitializerExpressionSyntax">
      <PropertyComment>
        <summary>InitializerExpressionSyntax representing the initializer expression of the implicit array creation expression.</summary>
      </PropertyComment>
    </Field>
    <TypeComment>
      <summary>Class which represents the syntax node for implicit array creation expression.</summary>
    </TypeComment>
    <FactoryComment>
      <summary>Creates an ImplicitArrayCreationExpressionSyntax node.</summary>
    </FactoryComment>
  </Node>
  <Node Name="StackAllocArrayCreationExpressionSyntax" Base="ExpressionSyntax">
    <Kind Name="StackAllocArrayCreationExpression"/>
    <Field Name="StackAllocKeyword" Type="SyntaxToken">
      <Kind Name="StackAllocKeyword"/>
      <PropertyComment>
        <summary>SyntaxToken representing the stackalloc keyword.</summary>
      </PropertyComment>
    </Field>
    <Field Name="Type" Type="TypeSyntax">
      <PropertyComment>
        <summary>TypeSyntax node representing the type of the stackalloc array.</summary>
      </PropertyComment>
    </Field>
    <Field Name="Initializer" Type="InitializerExpressionSyntax" Optional="true">
      <PropertyComment>
        <summary>InitializerExpressionSyntax node representing the initializer of the stackalloc array creation expression.</summary>
      </PropertyComment>
    </Field>
    <TypeComment>
      <summary>Class which represents the syntax node for stackalloc array creation expression.</summary>
    </TypeComment>
    <FactoryComment>
      <summary>Creates a StackAllocArrayCreationExpressionSyntax node.</summary>
    </FactoryComment>
  </Node>
  <Node Name="ImplicitStackAllocArrayCreationExpressionSyntax" Base="ExpressionSyntax">
    <Kind Name="ImplicitStackAllocArrayCreationExpression"/>
    <Field Name="StackAllocKeyword" Type="SyntaxToken">
      <Kind Name="StackAllocKeyword"/>
      <PropertyComment>
        <summary>SyntaxToken representing the stackalloc keyword.</summary>
      </PropertyComment>
    </Field>
    <Field Name="OpenBracketToken" Type="SyntaxToken">
      <Kind Name="OpenBracketToken"/>
      <PropertyComment>
        <summary>SyntaxToken representing the open bracket.</summary>
      </PropertyComment>
    </Field>
    <Field Name="CloseBracketToken" Type="SyntaxToken">
      <Kind Name="CloseBracketToken"/>
      <PropertyComment>
        <summary>SyntaxToken representing the close bracket.</summary>
      </PropertyComment>
    </Field>
    <Field Name="Initializer" Type="InitializerExpressionSyntax">
      <PropertyComment>
        <summary>InitializerExpressionSyntax representing the initializer expression of the implicit stackalloc array creation expression.</summary>
      </PropertyComment>
    </Field>
    <TypeComment>
      <summary>Class which represents the syntax node for implicit stackalloc array creation expression.</summary>
    </TypeComment>
    <FactoryComment>
      <summary>Creates an ImplicitStackAllocArrayCreationExpressionSyntax node.</summary>
    </FactoryComment>
  </Node>
  <AbstractNode Name="QueryClauseSyntax" Base="CSharpSyntaxNode">
  </AbstractNode>
  <AbstractNode Name="SelectOrGroupClauseSyntax" Base="CSharpSyntaxNode">
  </AbstractNode>
  <Node Name="QueryExpressionSyntax" Base="ExpressionSyntax">
    <Kind Name="QueryExpression"/>
    <Field Name="FromClause" Type="FromClauseSyntax"/>
    <Field Name="Body" Type="QueryBodySyntax"/>
  </Node>
  <Node Name="QueryBodySyntax" Base="CSharpSyntaxNode">
    <Kind Name="QueryBody"/>
    <Field Name="Clauses" Type="SyntaxList&lt;QueryClauseSyntax&gt;" MinCount="1"/>
    <Field Name="SelectOrGroup" Type="SelectOrGroupClauseSyntax"/>
    <Field Name="Continuation" Type="QueryContinuationSyntax" Optional="true"/>
  </Node>
  <Node Name="FromClauseSyntax" Base="QueryClauseSyntax">
    <Kind Name="FromClause"/>
    <Field Name="FromKeyword" Type="SyntaxToken">
      <Kind Name="FromKeyword"/>
    </Field>
    <Field Name="Type" Type="TypeSyntax" Optional="true"/>
    <Field Name="Identifier" Type="SyntaxToken">
      <PropertyComment>
        <summary>Gets the identifier.</summary>
      </PropertyComment>
      <Kind Name="IdentifierToken"/>
    </Field>
    <Field Name="InKeyword" Type="SyntaxToken">
      <Kind Name="InKeyword"/>
    </Field>
    <Field Name="Expression" Type="ExpressionSyntax"/>
  </Node>
  <Node Name="LetClauseSyntax" Base="QueryClauseSyntax">
    <Kind Name="LetClause"/>
    <Field Name="LetKeyword" Type="SyntaxToken">
      <Kind Name="LetKeyword"/>
    </Field>
    <Field Name="Identifier" Type="SyntaxToken">
      <PropertyComment>
        <summary>Gets the identifier.</summary>
      </PropertyComment>
      <Kind Name="IdentifierToken"/>
    </Field>
    <Field Name="EqualsToken" Type="SyntaxToken">
      <Kind Name="EqualsToken"/>
    </Field>
    <Field Name="Expression" Type="ExpressionSyntax"/>
  </Node>
  <Node Name="JoinClauseSyntax" Base="QueryClauseSyntax">
    <Kind Name="JoinClause"/>
    <Field Name="JoinKeyword" Type="SyntaxToken">
      <Kind Name="JoinKeyword"/>
    </Field>
    <Field Name="Type" Type="TypeSyntax" Optional="true"/>
    <Field Name="Identifier" Type="SyntaxToken">
      <PropertyComment>
        <summary>Gets the identifier.</summary>
      </PropertyComment>
      <Kind Name="IdentifierToken"/>
    </Field>
    <Field Name="InKeyword" Type="SyntaxToken">
      <Kind Name="InKeyword"/>
    </Field>
    <Field Name="InExpression" Type="ExpressionSyntax"/>
    <Field Name="OnKeyword" Type="SyntaxToken">
      <Kind Name="OnKeyword"/>
    </Field>
    <Field Name="LeftExpression" Type="ExpressionSyntax"/>
    <Field Name="EqualsKeyword" Type="SyntaxToken">
      <Kind Name="EqualsKeyword"/>
    </Field>
    <Field Name="RightExpression" Type="ExpressionSyntax"/>
    <Field Name="Into" Type="JoinIntoClauseSyntax" Optional="true"/>
  </Node>
  <Node Name="JoinIntoClauseSyntax" Base="CSharpSyntaxNode">
    <Kind Name="JoinIntoClause"/>
    <Field Name="IntoKeyword" Type="SyntaxToken">
      <Kind Name="IntoKeyword"/>
    </Field>
    <Field Name="Identifier" Type="SyntaxToken">
      <PropertyComment>
        <summary>Gets the identifier.</summary>
      </PropertyComment>
      <Kind Name="IdentifierToken"/>
    </Field>
  </Node>
  <Node Name="WhereClauseSyntax" Base="QueryClauseSyntax">
    <Kind Name="WhereClause"/>
    <Field Name="WhereKeyword" Type="SyntaxToken">
      <Kind Name="WhereKeyword"/>
    </Field>
    <Field Name="Condition" Type="ExpressionSyntax"/>
  </Node>
  <Node Name="OrderByClauseSyntax" Base="QueryClauseSyntax">
    <Kind Name="OrderByClause"/>
    <Field Name="OrderByKeyword" Type="SyntaxToken">
      <Kind Name="OrderByKeyword"/>
    </Field>
    <Field Name="Orderings" Type="SeparatedSyntaxList&lt;OrderingSyntax&gt;" MinCount="1"/>
  </Node>
  <Node Name="OrderingSyntax" Base="CSharpSyntaxNode">
    <Kind Name="AscendingOrdering"/>
    <Kind Name="DescendingOrdering"/>
    <Field Name="Expression" Type="ExpressionSyntax"/>
    <Field Name="AscendingOrDescendingKeyword" Type="SyntaxToken" Optional="true">
      <Kind Name="AscendingKeyword"/>
      <Kind Name="DescendingKeyword"/>
    </Field>
  </Node>
  <Node Name="SelectClauseSyntax" Base="SelectOrGroupClauseSyntax">
    <Kind Name="SelectClause"/>
    <Field Name="SelectKeyword" Type="SyntaxToken">
      <Kind Name="SelectKeyword"/>
    </Field>
    <Field Name="Expression" Type="ExpressionSyntax"/>
  </Node>
  <Node Name="GroupClauseSyntax" Base="SelectOrGroupClauseSyntax">
    <Kind Name="GroupClause"/>
    <Field Name="GroupKeyword" Type="SyntaxToken">
      <Kind Name="GroupKeyword"/>
    </Field>
    <Field Name="GroupExpression" Type="ExpressionSyntax"/>
    <Field Name="ByKeyword" Type="SyntaxToken">
      <Kind Name="ByKeyword"/>
    </Field>
    <Field Name="ByExpression" Type="ExpressionSyntax"/>
  </Node>
  <Node Name="QueryContinuationSyntax" Base="CSharpSyntaxNode">
    <Kind Name="QueryContinuation"/>
    <Field Name="IntoKeyword" Type="SyntaxToken">
      <Kind Name="IntoKeyword"/>
    </Field>
    <Field Name="Identifier" Type="SyntaxToken">
      <PropertyComment>
        <summary>Gets the identifier.</summary>
      </PropertyComment>
      <Kind Name="IdentifierToken"/>
    </Field>
    <Field Name="Body" Type="QueryBodySyntax"/>
  </Node>
  <Node Name="OmittedArraySizeExpressionSyntax" Base="ExpressionSyntax">
    <Kind Name="OmittedArraySizeExpression"/>
    <Field Name="OmittedArraySizeExpressionToken" Type="SyntaxToken">
      <Kind Name="OmittedArraySizeExpressionToken"/>
      <PropertyComment>
        <summary>SyntaxToken representing the omitted array size expression.</summary>
      </PropertyComment>
    </Field>
    <TypeComment>
      <summary>Class which represents a placeholder in an array size list.</summary>
    </TypeComment>
    <FactoryComment>
      <summary>Creates an OmittedArraySizeExpressionSyntax node.</summary>
    </FactoryComment>
  </Node>
  <Node Name="InterpolatedStringExpressionSyntax" Base="ExpressionSyntax">
    <Kind Name="InterpolatedStringExpression"/>
    <Field Name="StringStartToken" Type="SyntaxToken">
      <Kind Name="InterpolatedStringStartToken"/>
      <Kind Name="InterpolatedVerbatimStringStartToken"/>
      <Kind Name="InterpolatedSingleLineRawStringStartToken"/>
      <Kind Name="InterpolatedMultiLineRawStringStartToken"/>
      <PropertyComment>
        <summary>The first part of an interpolated string, <c>$"</c> or <c>$@"</c> or <c>$"""</c></summary>
      </PropertyComment>
    </Field>
    <Field Name="Contents" Type="SyntaxList&lt;InterpolatedStringContentSyntax&gt;" >
      <PropertyComment>
        <summary>List of parts of the interpolated string, each one is either a literal part or an interpolation.</summary>
      </PropertyComment>
    </Field>
    <Field Name="StringEndToken" Type="SyntaxToken">
      <Kind Name="InterpolatedStringEndToken"/>
      <Kind Name="InterpolatedStringEndToken"/>
      <Kind Name="InterpolatedRawStringEndToken"/>
      <Kind Name="InterpolatedRawStringEndToken"/>
      <PropertyComment>
        <summary>The closing quote of the interpolated string.</summary>
      </PropertyComment>
    </Field>
  </Node>
  <Node Name="IsPatternExpressionSyntax" Base="ExpressionSyntax">
    <Kind Name="IsPatternExpression"/>
    <Field Name="Expression" Type="ExpressionSyntax">
    <PropertyComment>
      <summary>ExpressionSyntax node representing the expression on the left of the "is" operator.</summary>
    </PropertyComment>
    </Field>
    <Field Name="IsKeyword" Type="SyntaxToken">
      <Kind Name="IsKeyword"/>
    </Field>
    <Field Name="Pattern" Type="PatternSyntax">
      <PropertyComment>
        <summary>PatternSyntax node representing the pattern on the right of the "is" operator.</summary>
      </PropertyComment>
    </Field>
    <TypeComment>
      <summary>Class which represents a simple pattern-matching expression using the "is" keyword.</summary>
    </TypeComment>
    <FactoryComment>
      <summary>Creates an IsPatternExpressionSyntax node.</summary>
    </FactoryComment>
  </Node>
  <Node Name="ThrowExpressionSyntax" Base="ExpressionSyntax">
    <Kind Name="ThrowExpression" />
    <Field Name="ThrowKeyword" Type="SyntaxToken" Optional="false">
      <Kind Name="ThrowKeyword"/>
    </Field>
    <Field Name="Expression" Type="ExpressionSyntax" Optional="false"/>
  </Node>
  <Node Name="WhenClauseSyntax" Base="CSharpSyntaxNode">
    <Kind Name="WhenClause" />
    <Field Name="WhenKeyword" Type="SyntaxToken">
      <Kind Name="WhenKeyword"/>
    </Field>
    <Field Name="Condition" Type="ExpressionSyntax"/>
  </Node>
  <AbstractNode Name="PatternSyntax" Base="ExpressionOrPatternSyntax" />
  <Node Name="DiscardPatternSyntax" Base="PatternSyntax">
    <Kind Name="DiscardPattern" />
    <Field Name="UnderscoreToken" Type="SyntaxToken">
      <Kind Name="UnderscoreToken"/>
    </Field>
  </Node>
  <Node Name="DeclarationPatternSyntax" Base="PatternSyntax">
    <Kind Name="DeclarationPattern" />
    <Field Name="Type" Type="TypeSyntax"/>
    <Field Name="Designation" Type="VariableDesignationSyntax">
      <Kind Name="SingleVariableDesignation"/>
      <Kind Name="DiscardDesignation"/>
    </Field>
  </Node>
  <Node Name="VarPatternSyntax" Base="PatternSyntax">
    <Kind Name="VarPattern" />
    <Field Name="VarKeyword" Type="SyntaxToken">
      <Kind Name="VarKeyword"/>
    </Field>
    <Field Name="Designation" Type="VariableDesignationSyntax"/>
  </Node>
  <Node Name="RecursivePatternSyntax" Base="PatternSyntax">
    <Kind Name="RecursivePattern" />
    <Field Name="Type" Type="TypeSyntax" Optional="true" />
    <Field Name="PositionalPatternClause" Type="PositionalPatternClauseSyntax" Optional="true" />
    <Field Name="PropertyPatternClause" Type="PropertyPatternClauseSyntax" Optional="true" />
    <Field Name="Designation" Type="VariableDesignationSyntax" Optional="true">
      <Kind Name="SingleVariableDesignation"/>
      <Kind Name="DiscardDesignation"/>
    </Field>
  </Node>
  <Node Name="PositionalPatternClauseSyntax" Base="CSharpSyntaxNode">
    <Kind Name="PositionalPatternClause"/>
    <Field Name="OpenParenToken" Type="SyntaxToken">
      <Kind Name="OpenParenToken"/>
    </Field>
    <Field Name="Subpatterns" Type="SeparatedSyntaxList&lt;SubpatternSyntax&gt;"/>
    <Field Name="CloseParenToken" Type="SyntaxToken">
      <Kind Name="CloseParenToken"/>
    </Field>
  </Node>
  <Node Name="PropertyPatternClauseSyntax" Base="CSharpSyntaxNode">
    <Kind Name="PropertyPatternClause"/>
    <Field Name="OpenBraceToken" Type="SyntaxToken">
      <Kind Name="OpenBraceToken"/>
    </Field>
    <Field Name="Subpatterns" Type="SeparatedSyntaxList&lt;SubpatternSyntax&gt;" AllowTrailingSeparator="true"/>
    <Field Name="CloseBraceToken" Type="SyntaxToken">
      <Kind Name="CloseBraceToken"/>
    </Field>
  </Node>
  <Node Name="SubpatternSyntax" Base="CSharpSyntaxNode">
    <Kind Name="Subpattern"/>
    <Field Name="ExpressionColon" Type="BaseExpressionColonSyntax" Optional="true"/>
    <Field Name="Pattern" Type="PatternSyntax" />
  </Node>
  <Node Name="ConstantPatternSyntax" Base="PatternSyntax">
    <Kind Name="ConstantPattern"/>
    <Field Name="Expression" Type="ExpressionSyntax">
      <PropertyComment>
        <summary>ExpressionSyntax node representing the constant expression.</summary>
      </PropertyComment>
    </Field>
  </Node>

  <!-- Pattern forms added for C# 9.0 -->
  <Node Name="ParenthesizedPatternSyntax" Base="PatternSyntax">
    <Kind Name="ParenthesizedPattern"/>
    <Field Name="OpenParenToken" Type="SyntaxToken">
      <Kind Name="OpenParenToken"/>
    </Field>
    <Field Name="Pattern" Type="PatternSyntax" />
    <Field Name="CloseParenToken" Type="SyntaxToken">
      <Kind Name="CloseParenToken"/>
    </Field>
  </Node>
  <Node Name="RelationalPatternSyntax" Base="PatternSyntax">
    <Kind Name="RelationalPattern"/>
    <Field Name="OperatorToken" Type="SyntaxToken">
      <Kind Name="EqualsEqualsToken"/>
      <Kind Name="ExclamationEqualsToken"/>
      <Kind Name="LessThanToken"/>
      <Kind Name="LessThanEqualsToken"/>
      <Kind Name="GreaterThanToken"/>
      <Kind Name="GreaterThanEqualsToken"/>
      <PropertyComment>
        <summary>SyntaxToken representing the operator of the relational pattern.</summary>
      </PropertyComment>
    </Field>
    <Field Name="Expression" Type="ExpressionSyntax" />
  </Node>
  <Node Name="TypePatternSyntax" Base="PatternSyntax">
    <Kind Name="TypePattern"/>
    <Field Name="Type" Type="TypeSyntax">
      <PropertyComment>
        <summary>The type for the type pattern.</summary>
      </PropertyComment>
    </Field>
  </Node>
  <Node Name="BinaryPatternSyntax" Base="PatternSyntax">
    <Kind Name="OrPattern"/>
    <Kind Name="AndPattern"/>
    <Field Name="Left" Type="PatternSyntax" />
    <Field Name="OperatorToken" Type="SyntaxToken">
      <Kind Name="OrKeyword"/>
      <Kind Name="AndKeyword"/>
    </Field>
    <Field Name="Right" Type="PatternSyntax" />
  </Node>
  <Node Name="UnaryPatternSyntax" Base="PatternSyntax">
    <Kind Name="NotPattern"/>
    <Field Name="OperatorToken" Type="SyntaxToken">
      <Kind Name="NotKeyword"/>
    </Field>
    <Field Name="Pattern" Type="PatternSyntax" />
  </Node>
  <Node Name="ListPatternSyntax" Base="PatternSyntax">
    <Kind Name="ListPattern"/>
    <Field Name="OpenBracketToken" Type="SyntaxToken">
      <Kind Name="OpenBracketToken"/>
    </Field>
    <Field Name="Patterns" Type="SeparatedSyntaxList&lt;PatternSyntax&gt;" AllowTrailingSeparator="true"/>
    <Field Name="CloseBracketToken" Type="SyntaxToken">
      <Kind Name="CloseBracketToken"/>
    </Field>
    <Field Name="Designation" Type="VariableDesignationSyntax" Optional="true">
      <Kind Name="SingleVariableDesignation"/>
      <Kind Name="DiscardDesignation"/>
    </Field>
  </Node>
  <Node Name="SlicePatternSyntax" Base="PatternSyntax">
    <Kind Name="SlicePattern"/>
    <Field Name="DotDotToken" Type="SyntaxToken">
      <Kind Name="DotDotToken"/>
    </Field>
    <Field Name="Pattern" Type="PatternSyntax" Optional="true"/>
  </Node>

  <AbstractNode Name="InterpolatedStringContentSyntax" Base="CSharpSyntaxNode" />
  <Node Name="InterpolatedStringTextSyntax" Base="InterpolatedStringContentSyntax">
    <Kind Name="InterpolatedStringText"/>
    <Field Name="TextToken" Type="SyntaxToken">
      <Kind Name="InterpolatedStringTextToken"/>
      <PropertyComment>
        <summary>The text contents of a part of the interpolated string.</summary>
      </PropertyComment>
    </Field>
  </Node>
  <Node Name="InterpolationSyntax" Base="InterpolatedStringContentSyntax">
    <Kind Name="Interpolation"/>
    <Field Name="OpenBraceToken" Type="SyntaxToken">
      <Kind Name="OpenBraceToken"/>
      <PropertyComment>
        <summary>This could be a single <c>{</c> or multiple in a row (in the case of an interpolation in a raw interpolated string).</summary>
      </PropertyComment>
    </Field>
    <Field Name="Expression" Type="ExpressionSyntax"/>
    <Field Name="AlignmentClause" Type="InterpolationAlignmentClauseSyntax" Optional="true"/>
    <Field Name="FormatClause" Type="InterpolationFormatClauseSyntax" Optional="true"/>
    <Field Name="CloseBraceToken" Type="SyntaxToken">
      <Kind Name="CloseBraceToken"/>
      <PropertyComment>
        <summary>
          This could be a single <c>}</c> or multiple in a row (in the case of an interpolation in a raw interpolated string).
        </summary>
      </PropertyComment>
    </Field>
  </Node>
  <Node Name="InterpolationAlignmentClauseSyntax" Base="CSharpSyntaxNode">
    <Kind Name="InterpolationAlignmentClause"/>
    <Field Name="CommaToken" Type="SyntaxToken"/>
    <Field Name="Value" Type="ExpressionSyntax"/>
  </Node>
  <Node Name="InterpolationFormatClauseSyntax" Base="CSharpSyntaxNode">
    <Kind Name="InterpolationFormatClause"/>
    <Field Name="ColonToken" Type="SyntaxToken"/>
    <Field Name="FormatStringToken" Type="SyntaxToken">
      <Kind Name="InterpolatedStringTextToken"/>
      <PropertyComment>
        <summary>The text contents of the format specifier for an interpolation.</summary>
      </PropertyComment>
    </Field>
  </Node>
  <!-- Statements -->
  <Node Name="GlobalStatementSyntax" Base="MemberDeclarationSyntax">
    <Kind Name="GlobalStatement"/>
    <Field Name="AttributeLists" Type="SyntaxList&lt;AttributeListSyntax&gt;" Override="true">
      <summary>Always empty on a global statement.</summary>
    </Field>
    <Field Name="Modifiers" Type="SyntaxList&lt;SyntaxToken&gt;" Override="true">
      <summary>Always empty on a global statement.</summary>
    </Field>
    <Field Name="Statement" Type="StatementSyntax"/>
  </Node>
  <AbstractNode Name="StatementSyntax" Base="CSharpSyntaxNode">
    <TypeComment>
      <summary>Represents the base class for all statements syntax classes.</summary>
    </TypeComment>
    <Field Name="AttributeLists" Type="SyntaxList&lt;AttributeListSyntax&gt;"/> 
  </AbstractNode>
  <Node Name="BlockSyntax" Base="StatementSyntax">
    <Kind Name="Block"/>
    <Field Name="AttributeLists" Type="SyntaxList&lt;AttributeListSyntax&gt;" Override="true"/>
    <Field Name="OpenBraceToken" Type="SyntaxToken">
      <Kind Name="OpenBraceToken"/>
    </Field>
    <Field Name="Statements" Type="SyntaxList&lt;StatementSyntax&gt;"/>
    <Field Name="CloseBraceToken" Type="SyntaxToken">
      <Kind Name="CloseBraceToken"/>
    </Field>
  </Node>
  <Node Name="LocalFunctionStatementSyntax" Base="StatementSyntax">
    <Kind Name="LocalFunctionStatement"/>
    <Field Name="AttributeLists" Type="SyntaxList&lt;AttributeListSyntax&gt;" Override="true"/>
    <Field Name="Modifiers" Type="SyntaxList&lt;SyntaxToken&gt;"/>
    <Field Name="ReturnType" Type="TypeSyntax"/>
    <Field Name="Identifier" Type="SyntaxToken">
      <PropertyComment>
        <summary>Gets the identifier.</summary>
      </PropertyComment>
      <Kind Name="IdentifierToken"/>
    </Field>
    <Field Name="TypeParameterList" Type="TypeParameterListSyntax" Optional="true"/>
    <Field Name="ParameterList" Type="ParameterListSyntax"/>
    <Field Name="ConstraintClauses" Type="SyntaxList&lt;TypeParameterConstraintClauseSyntax&gt;"/>
    <Choice>
      <Field Name="Body" Type="BlockSyntax"/>
      <Sequence>
        <Field Name="ExpressionBody" Type="ArrowExpressionClauseSyntax"/>
        <Field Name="SemicolonToken" Type="SyntaxToken">
          <PropertyComment>
            <summary>Gets the optional semicolon token.</summary>
          </PropertyComment>
          <Kind Name="SemicolonToken"/>
        </Field>
      </Sequence>
    </Choice>
  </Node>

  <Node Name="LocalDeclarationStatementSyntax" Base="StatementSyntax">
    <Kind Name="LocalDeclarationStatement"/>
    <Field Name="AttributeLists" Type="SyntaxList&lt;AttributeListSyntax&gt;" Override="true"/>
    <Field Name="AwaitKeyword" Type="SyntaxToken" Optional="true">
      <Kind Name="AwaitKeyword"/>
    </Field>
    <Field Name="UsingKeyword" Type="SyntaxToken" Optional="true">
      <Kind Name="UsingKeyword"/>
    </Field>
    <Field Name="Modifiers" Type="SyntaxList&lt;SyntaxToken&gt;">
      <PropertyComment>
        <summary>Gets the modifier list.</summary>
      </PropertyComment>
    </Field>
    <Field Name="Declaration" Type="VariableDeclarationSyntax"/>
    <Field Name="SemicolonToken" Type="SyntaxToken">
      <Kind Name="SemicolonToken"/>
    </Field>
  </Node>

  <Node Name="VariableDeclarationSyntax" Base="CSharpSyntaxNode">
    <Kind Name="VariableDeclaration"/>
    <Field Name="Type" Type="TypeSyntax"/>
    <Field Name="Variables" Type="SeparatedSyntaxList&lt;VariableDeclaratorSyntax&gt;" MinCount="1"/>
  </Node>

  <Node Name="VariableDeclaratorSyntax" Base="CSharpSyntaxNode">
    <Kind Name="VariableDeclarator"/>
    <Field Name="Identifier" Type="SyntaxToken">
      <PropertyComment>
        <summary>Gets the identifier.</summary>
      </PropertyComment>
      <Kind Name="IdentifierToken"/>
    </Field>
    <Field Name="ArgumentList" Type="BracketedArgumentListSyntax" Optional="true"/>
    <Field Name="Initializer" Type="EqualsValueClauseSyntax" Optional="true"/>
  </Node>
  <Node Name="EqualsValueClauseSyntax" Base="CSharpSyntaxNode">
    <Kind Name="EqualsValueClause"/>
    <Field Name="EqualsToken" Type="SyntaxToken">
      <Kind Name="EqualsToken"/>
    </Field>
    <Field Name="Value" Type="ExpressionSyntax"/>
  </Node>
  <AbstractNode Name="VariableDesignationSyntax" Base="CSharpSyntaxNode">
  </AbstractNode>
  <Node Name="SingleVariableDesignationSyntax" Base="VariableDesignationSyntax">
    <Kind Name="SingleVariableDesignation"/>
    <Field Name="Identifier" Type="SyntaxToken">
      <Kind Name="IdentifierToken"/>
    </Field>
  </Node>
  <Node Name="DiscardDesignationSyntax" Base="VariableDesignationSyntax">
    <Kind Name="DiscardDesignation"/>
    <Field Name="UnderscoreToken" Type="SyntaxToken">
      <Kind Name="UnderscoreToken"/>
    </Field>
  </Node>
  <Node Name="ParenthesizedVariableDesignationSyntax" Base="VariableDesignationSyntax">
    <Kind Name="ParenthesizedVariableDesignation"/>
    <Field Name="OpenParenToken" Type="SyntaxToken">
      <Kind Name="OpenParenToken"/>
    </Field>
    <Field Name="Variables" Type="SeparatedSyntaxList&lt;VariableDesignationSyntax&gt;"/>
    <Field Name="CloseParenToken" Type="SyntaxToken">
      <Kind Name="CloseParenToken"/>
    </Field>
  </Node>

  <Node Name="ExpressionStatementSyntax" Base="StatementSyntax">
    <Kind Name="ExpressionStatement"/>
    <Field Name="AttributeLists" Type="SyntaxList&lt;AttributeListSyntax&gt;" Override="true"/>
    <Field Name="Expression" Type="ExpressionSyntax"/>
    <Field Name="SemicolonToken" Type="SyntaxToken">
      <Kind Name="SemicolonToken"/>
    </Field>
  </Node>

  <Node Name="EmptyStatementSyntax" Base="StatementSyntax">
    <Kind Name="EmptyStatement"/>
    <Field Name="AttributeLists" Type="SyntaxList&lt;AttributeListSyntax&gt;" Override="true"/>
    <Field Name="SemicolonToken" Type="SyntaxToken">
      <Kind Name="SemicolonToken"/>
    </Field>
  </Node>
  <Node Name="LabeledStatementSyntax" Base="StatementSyntax">
    <Kind Name="LabeledStatement"/>
    <Field Name="AttributeLists" Type="SyntaxList&lt;AttributeListSyntax&gt;" Override="true"/>
    <Field Name="Identifier" Type="SyntaxToken">
      <PropertyComment>
        <summary>Gets the identifier.</summary>
      </PropertyComment>
      <Kind Name="IdentifierToken"/>
    </Field>
    <Field Name="ColonToken" Type="SyntaxToken">
      <Kind Name="ColonToken"/>
      <PropertyComment>
        <summary>Gets a SyntaxToken that represents the colon following the statement's label.</summary>
      </PropertyComment>
    </Field>
    <Field Name="Statement" Type="StatementSyntax"/>
    <TypeComment>
      <summary>Represents a labeled statement syntax.</summary>
    </TypeComment>
    <FactoryComment>
      <summary>Creates a LabeledStatementSyntax node</summary>
    </FactoryComment>
  </Node>
  <Node Name="GotoStatementSyntax" Base="StatementSyntax">
    <Kind Name="GotoStatement"/>
    <Kind Name="GotoCaseStatement"/>
    <Kind Name="GotoDefaultStatement"/>
    <Field Name="AttributeLists" Type="SyntaxList&lt;AttributeListSyntax&gt;" Override="true"/>
    <Field Name="GotoKeyword" Type="SyntaxToken">
      <Kind Name="GotoKeyword"/>
      <PropertyComment>
        <summary>
          Gets a SyntaxToken that represents the goto keyword.
        </summary>
      </PropertyComment>
    </Field>
    <Field Name="CaseOrDefaultKeyword" Type="SyntaxToken" Optional="true">
      <Kind Name="CaseKeyword"/>
      <Kind Name="DefaultKeyword"/>
      <PropertyComment>
        <summary>
          Gets a SyntaxToken that represents the case or default keywords if any exists.
        </summary>
      </PropertyComment>
    </Field>
    <Field Name="Expression" Type="ExpressionSyntax" Optional="true">
      <PropertyComment>
        <summary>
          Gets a constant expression for a goto case statement.
        </summary>
      </PropertyComment>
    </Field>
    <Field Name="SemicolonToken" Type="SyntaxToken">
      <Kind Name="SemicolonToken"/>
      <PropertyComment>
        <summary>
          Gets a SyntaxToken that represents the semi-colon at the end of the statement.
        </summary>
      </PropertyComment>
    </Field>
    <TypeComment>
      <summary>
        Represents a goto statement syntax
      </summary>
    </TypeComment>
    <FactoryComment>
      <summary>
        Creates a GotoStatementSyntax node.
      </summary>
    </FactoryComment>
  </Node>
  <Node Name="BreakStatementSyntax" Base="StatementSyntax">
    <Kind Name="BreakStatement"/>
    <Field Name="AttributeLists" Type="SyntaxList&lt;AttributeListSyntax&gt;" Override="true"/>
    <Field Name="BreakKeyword" Type="SyntaxToken">
      <Kind Name="BreakKeyword"/>
    </Field>
    <Field Name="SemicolonToken" Type="SyntaxToken">
      <Kind Name="SemicolonToken"/>
    </Field>
  </Node>
  <Node Name="ContinueStatementSyntax" Base="StatementSyntax">
    <Kind Name="ContinueStatement"/>
    <Field Name="AttributeLists" Type="SyntaxList&lt;AttributeListSyntax&gt;" Override="true"/>
    <Field Name="ContinueKeyword" Type="SyntaxToken">
      <Kind Name="ContinueKeyword"/>
    </Field>
    <Field Name="SemicolonToken" Type="SyntaxToken">
      <Kind Name="SemicolonToken"/>
    </Field>
  </Node>
  <Node Name="ReturnStatementSyntax" Base="StatementSyntax">
    <Kind Name="ReturnStatement"/>
    <Field Name="AttributeLists" Type="SyntaxList&lt;AttributeListSyntax&gt;" Override="true"/>
    <Field Name="ReturnKeyword" Type="SyntaxToken">
      <Kind Name="ReturnKeyword"/>
    </Field>
    <Field Name="Expression" Type="ExpressionSyntax" Optional="true"/>
    <Field Name="SemicolonToken" Type="SyntaxToken">
      <Kind Name="SemicolonToken"/>
    </Field>
  </Node>
  <Node Name="ThrowStatementSyntax" Base="StatementSyntax">
    <Kind Name="ThrowStatement"/>
    <Field Name="AttributeLists" Type="SyntaxList&lt;AttributeListSyntax&gt;" Override="true"/>
    <Field Name="ThrowKeyword" Type="SyntaxToken">
      <Kind Name="ThrowKeyword"/>
    </Field>
    <Field Name="Expression" Type="ExpressionSyntax" Optional="true"/>
    <Field Name="SemicolonToken" Type="SyntaxToken">
      <Kind Name="SemicolonToken"/>
    </Field>
  </Node>
  <Node Name="YieldStatementSyntax" Base="StatementSyntax">
    <Kind Name="YieldReturnStatement"/>
    <Field Name="AttributeLists" Type="SyntaxList&lt;AttributeListSyntax&gt;" Override="true"/>
    <Kind Name="YieldBreakStatement"/>
    <Field Name="YieldKeyword" Type="SyntaxToken">
      <Kind Name="YieldKeyword"/>
    </Field>
    <Field Name="ReturnOrBreakKeyword" Type="SyntaxToken">
      <Kind Name="ReturnKeyword"/>
      <Kind Name="BreakKeyword"/>
    </Field>
    <Field Name="Expression" Type="ExpressionSyntax" Optional="true"/>
    <Field Name="SemicolonToken" Type="SyntaxToken">
      <Kind Name="SemicolonToken"/>
    </Field>
  </Node>
  <Node Name="WhileStatementSyntax" Base="StatementSyntax">
    <Kind Name="WhileStatement"/>
    <Field Name="AttributeLists" Type="SyntaxList&lt;AttributeListSyntax&gt;" Override="true"/>
    <Field Name="WhileKeyword" Type="SyntaxToken">
      <Kind Name="WhileKeyword"/>
    </Field>
    <Field Name="OpenParenToken" Type="SyntaxToken">
      <Kind Name="OpenParenToken"/>
    </Field>
    <Field Name="Condition" Type="ExpressionSyntax"/>
    <Field Name="CloseParenToken" Type="SyntaxToken">
      <Kind Name="CloseParenToken"/>
    </Field>
    <Field Name="Statement" Type="StatementSyntax"/>
  </Node>
  <Node Name="DoStatementSyntax" Base="StatementSyntax">
    <Kind Name="DoStatement"/>
    <Field Name="AttributeLists" Type="SyntaxList&lt;AttributeListSyntax&gt;" Override="true"/>
    <Field Name="DoKeyword" Type="SyntaxToken">
      <Kind Name="DoKeyword"/>
    </Field>
    <Field Name="Statement" Type="StatementSyntax"/>
    <Field Name="WhileKeyword" Type="SyntaxToken">
      <Kind Name="WhileKeyword"/>
    </Field>
    <Field Name="OpenParenToken" Type="SyntaxToken">
      <Kind Name="OpenParenToken"/>
    </Field>
    <Field Name="Condition" Type="ExpressionSyntax"/>
    <Field Name="CloseParenToken" Type="SyntaxToken">
      <Kind Name="CloseParenToken"/>
    </Field>
    <Field Name="SemicolonToken" Type="SyntaxToken">
      <Kind Name="SemicolonToken"/>
    </Field>
  </Node>
  <Node Name="ForStatementSyntax" Base="StatementSyntax">
    <Kind Name="ForStatement"/>
    <Field Name="AttributeLists" Type="SyntaxList&lt;AttributeListSyntax&gt;" Override="true"/>
    <Field Name="ForKeyword" Type="SyntaxToken">
      <Kind Name="ForKeyword"/>
    </Field>
    <Field Name="OpenParenToken" Type="SyntaxToken">
      <Kind Name="OpenParenToken"/>
    </Field>
    <!-- Declaration and Initializers are mutually exclusive. -->
    <Choice>
      <Field Name="Declaration" Type="VariableDeclarationSyntax" Optional="true"/>
      <Field Name="Initializers" Type="SeparatedSyntaxList&lt;ExpressionSyntax&gt;"/>
    </Choice>
    <Field Name="FirstSemicolonToken" Type="SyntaxToken">
      <Kind Name="SemicolonToken"/>
    </Field>
    <Field Name="Condition" Type="ExpressionSyntax" Optional="true"/>
    <Field Name="SecondSemicolonToken" Type="SyntaxToken">
      <Kind Name="SemicolonToken"/>
    </Field>
    <Field Name="Incrementors" Type="SeparatedSyntaxList&lt;ExpressionSyntax&gt;"/>
    <Field Name="CloseParenToken" Type="SyntaxToken">
      <Kind Name="CloseParenToken"/>
    </Field>
    <Field Name="Statement" Type="StatementSyntax"/>
  </Node>

  <!-- Because there are two forms of the foreach loop, we make an abstract base. -->
  <AbstractNode Name="CommonForEachStatementSyntax" Base="StatementSyntax">
    <Field Name="AwaitKeyword" Type="SyntaxToken" Optional="true">
      <Kind Name="AwaitKeyword"/>
    </Field>
    <Field Name="ForEachKeyword" Type="SyntaxToken">
      <Kind Name="ForEachKeyword"/>
    </Field>
    <Field Name="OpenParenToken" Type="SyntaxToken">
      <Kind Name="OpenParenToken"/>
    </Field>
    <!-- At this point one of two declaration forms appears -->
    <Field Name="InKeyword" Type="SyntaxToken">
      <Kind Name="InKeyword"/>
    </Field>
    <Field Name="Expression" Type="ExpressionSyntax"/>
    <Field Name="CloseParenToken" Type="SyntaxToken">
      <Kind Name="CloseParenToken"/>
    </Field>
    <Field Name="Statement" Type="StatementSyntax"/>
  </AbstractNode>
  <Node Name="ForEachStatementSyntax" Base="CommonForEachStatementSyntax">
    <!-- This is the existing C# 6 node. -->
    <Kind Name="ForEachStatement"/>
    <Field Name="AttributeLists" Type="SyntaxList&lt;AttributeListSyntax&gt;" Override="true"/>
    <Field Name="AwaitKeyword" Type="SyntaxToken" Optional="true" Override="true">
      <Kind Name="AwaitKeyword"/>
    </Field>
    <Field Name="ForEachKeyword" Type="SyntaxToken" Override="true">
      <Kind Name="ForEachKeyword"/>
    </Field>
    <Field Name="OpenParenToken" Type="SyntaxToken" Override="true">
      <Kind Name="OpenParenToken"/>
    </Field>
    <Field Name="Type" Type="TypeSyntax"/>
    <Field Name="Identifier" Type="SyntaxToken">
      <PropertyComment>
        <summary>Gets the identifier.</summary>
      </PropertyComment>
      <Kind Name="IdentifierToken"/>
    </Field>
    <Field Name="InKeyword" Type="SyntaxToken" Override="true">
      <Kind Name="InKeyword"/>
    </Field>
    <Field Name="Expression" Type="ExpressionSyntax" Override="true"/>
    <Field Name="CloseParenToken" Type="SyntaxToken" Override="true">
      <Kind Name="CloseParenToken"/>
    </Field>
    <Field Name="Statement" Type="StatementSyntax" Override="true"/>
  </Node>
  <!-- We name this "DeclarationForEachStatementSyntax" because it can express existing foreach
       loops. We may elect to represent all foreach loops using this node and deprecate (stop parsing
       into) the old one. -->
  <Node Name="ForEachVariableStatementSyntax" Base="CommonForEachStatementSyntax">
    <Kind Name="ForEachVariableStatement"/>
    <Field Name="AttributeLists" Type="SyntaxList&lt;AttributeListSyntax&gt;" Override="true"/>
    <Field Name="AwaitKeyword" Type="SyntaxToken" Optional="true" Override="true">
      <Kind Name="AwaitKeyword"/>
    </Field>
    <Field Name="ForEachKeyword" Type="SyntaxToken" Override="true">
      <Kind Name="ForEachKeyword"/>
    </Field>
    <Field Name="OpenParenToken" Type="SyntaxToken" Override="true">
      <Kind Name="OpenParenToken"/>
    </Field>
    <Field Name="Variable" Type="ExpressionSyntax">
      <PropertyComment>
        <summary>
           The variable(s) of the loop. In correct code this is a tuple
           literal, declaration expression with a tuple designator, or
           a discard syntax in the form of a simple identifier. In broken
           code it could be something else.
        </summary>
      </PropertyComment>
    </Field>
    <Field Name="InKeyword" Type="SyntaxToken" Override="true">
      <Kind Name="InKeyword"/>
    </Field>
    <Field Name="Expression" Type="ExpressionSyntax" Override="true"/>
    <Field Name="CloseParenToken" Type="SyntaxToken" Override="true">
      <Kind Name="CloseParenToken"/>
    </Field>
    <Field Name="Statement" Type="StatementSyntax" Override="true"/>
  </Node>

  <!--
  - using (...) { ... }
  - await using (...) { ... }
  -->
  <Node Name="UsingStatementSyntax" Base="StatementSyntax">
    <Kind Name="UsingStatement"/>
    <Field Name="AttributeLists" Type="SyntaxList&lt;AttributeListSyntax&gt;" Override="true"/>
    <Field Name="AwaitKeyword" Type="SyntaxToken" Optional="true">
      <Kind Name="AwaitKeyword"/>
    </Field>
    <Field Name="UsingKeyword" Type="SyntaxToken">
      <Kind Name="UsingKeyword"/>
    </Field>
    <Field Name="OpenParenToken" Type="SyntaxToken">
      <Kind Name="OpenParenToken"/>
    </Field>
    <Choice>
      <Field Name="Declaration" Type="VariableDeclarationSyntax"/>
      <Field Name="Expression" Type="ExpressionSyntax"/>
    </Choice>
    <Field Name="CloseParenToken" Type="SyntaxToken">
      <Kind Name="CloseParenToken"/>
    </Field>
    <Field Name="Statement" Type="StatementSyntax"/>
  </Node>

  <Node Name="FixedStatementSyntax" Base="StatementSyntax">
    <Kind Name="FixedStatement"/>
    <Field Name="AttributeLists" Type="SyntaxList&lt;AttributeListSyntax&gt;" Override="true"/>
    <Field Name="FixedKeyword" Type="SyntaxToken">
      <Kind Name="FixedKeyword"/>
    </Field>
    <Field Name="OpenParenToken" Type="SyntaxToken">
      <Kind Name="OpenParenToken"/>
    </Field>
    <Field Name="Declaration" Type="VariableDeclarationSyntax"/>
    <Field Name="CloseParenToken" Type="SyntaxToken">
      <Kind Name="CloseParenToken"/>
    </Field>
    <Field Name="Statement" Type="StatementSyntax"/>
  </Node>
  <Node Name="CheckedStatementSyntax" Base="StatementSyntax">
    <Kind Name="CheckedStatement"/>
    <Kind Name="UncheckedStatement"/>
    <Field Name="AttributeLists" Type="SyntaxList&lt;AttributeListSyntax&gt;" Override="true"/>
    <Field Name="Keyword" Type="SyntaxToken">
      <Kind Name="CheckedKeyword"/>
      <Kind Name="UncheckedKeyword"/>
    </Field>
    <Field Name="Block" Type="BlockSyntax"/>
  </Node>
  <Node Name="UnsafeStatementSyntax" Base="StatementSyntax">
    <Kind Name="UnsafeStatement"/>
    <Field Name="AttributeLists" Type="SyntaxList&lt;AttributeListSyntax&gt;" Override="true"/>
    <Field Name="UnsafeKeyword" Type="SyntaxToken">
      <Kind Name="UnsafeKeyword"/>
    </Field>
    <Field Name="Block" Type="BlockSyntax"/>
  </Node>
  <Node Name="LockStatementSyntax" Base="StatementSyntax">
    <Kind Name="LockStatement"/>
    <Field Name="AttributeLists" Type="SyntaxList&lt;AttributeListSyntax&gt;" Override="true"/>
    <Field Name="LockKeyword" Type="SyntaxToken">
      <Kind Name="LockKeyword"/>
    </Field>
    <Field Name="OpenParenToken" Type="SyntaxToken">
      <Kind Name="OpenParenToken"/>
    </Field>
    <Field Name="Expression" Type="ExpressionSyntax"/>
    <Field Name="CloseParenToken" Type="SyntaxToken">
      <Kind Name="CloseParenToken"/>
    </Field>
    <Field Name="Statement" Type="StatementSyntax"/>
  </Node>
  <Node Name="IfStatementSyntax" Base="StatementSyntax">
    <Kind Name="IfStatement"/>
    <Field Name="AttributeLists" Type="SyntaxList&lt;AttributeListSyntax&gt;" Override="true"/>
    <Field Name="IfKeyword" Type="SyntaxToken">
      <Kind Name="IfKeyword"/>
      <PropertyComment>
        <summary>
          Gets a SyntaxToken that represents the if keyword.
        </summary>
      </PropertyComment>
    </Field>
    <Field Name="OpenParenToken" Type="SyntaxToken">
      <Kind Name="OpenParenToken"/>
      <PropertyComment>
        <summary>
          Gets a SyntaxToken that represents the open parenthesis before the if statement's condition expression.
        </summary>
      </PropertyComment>
    </Field>
    <Field Name="Condition" Type="ExpressionSyntax">
      <PropertyComment>
        <summary>
          Gets an ExpressionSyntax that represents the condition of the if statement.
        </summary>
      </PropertyComment>
    </Field>
    <Field Name="CloseParenToken" Type="SyntaxToken">
      <Kind Name="CloseParenToken"/>
      <PropertyComment>
        <summary>
          Gets a SyntaxToken that represents the close parenthesis after the if statement's condition expression.
        </summary>
      </PropertyComment>
    </Field>
    <Field Name="Statement" Type="StatementSyntax">
      <PropertyComment>
        <summary>
          Gets a StatementSyntax the represents the statement to be executed when the condition is true.
        </summary>
      </PropertyComment>
    </Field>
    <Field Name="Else" Type="ElseClauseSyntax" Optional="true">
      <PropertyComment>
        <summary>
          Gets an ElseClauseSyntax that represents the statement to be executed when the condition is false if such statement exists.
        </summary>
      </PropertyComment>
    </Field>
    <TypeComment>
      <summary>
        Represents an if statement syntax.
      </summary>
    </TypeComment>
    <FactoryComment>
      <summary>Creates an IfStatementSyntax node</summary>
    </FactoryComment>
  </Node>
  <Node Name="ElseClauseSyntax" Base="CSharpSyntaxNode">
    <Kind Name="ElseClause"/>
    <Field Name="ElseKeyword" Type="SyntaxToken">
      <Kind Name="ElseKeyword"/>
      <PropertyComment>
        <summary>
          Gets a syntax token
        </summary>
      </PropertyComment>
    </Field>
    <Field Name="Statement" Type="StatementSyntax"/>
    <TypeComment>
      <summary>Represents an else statement syntax.</summary>
    </TypeComment>
    <FactoryComment>
      <summary>Creates a ElseClauseSyntax node</summary>
    </FactoryComment>
  </Node>

  <Node Name="SwitchStatementSyntax" Base="StatementSyntax" SkipConvenienceFactories="true">
    <Kind Name="SwitchStatement"/>
    <Field Name="AttributeLists" Type="SyntaxList&lt;AttributeListSyntax&gt;" Override="true"/>
    <Field Name="SwitchKeyword" Type="SyntaxToken">
      <Kind Name="SwitchKeyword"/>
      <PropertyComment>
        <summary>
          Gets a SyntaxToken that represents the switch keyword.
        </summary>
      </PropertyComment>
    </Field>
    <Field Name="OpenParenToken" Type="SyntaxToken" Optional="true">
      <Kind Name="OpenParenToken"/>
      <PropertyComment>
        <summary>
          Gets a SyntaxToken that represents the open parenthesis preceding the switch governing expression.
        </summary>
      </PropertyComment>
    </Field>
    <Field Name="Expression" Type="ExpressionSyntax">
      <PropertyComment>
        <summary>
          Gets an ExpressionSyntax representing the expression of the switch statement.
        </summary>
      </PropertyComment>
    </Field>
    <Field Name="CloseParenToken" Type="SyntaxToken" Optional="true">
      <Kind Name="CloseParenToken"/>
      <PropertyComment>
        <summary>
          Gets a SyntaxToken that represents the close parenthesis following the switch governing expression.
        </summary>
      </PropertyComment>
    </Field>
    <Field Name="OpenBraceToken" Type="SyntaxToken">
      <Kind Name="OpenBraceToken"/>
      <PropertyComment>
        <summary>
          Gets a SyntaxToken that represents the open braces preceding the switch sections.
        </summary>
      </PropertyComment>
    </Field>
    <Field Name="Sections" Type="SyntaxList&lt;SwitchSectionSyntax&gt;">
      <PropertyComment>
        <summary>
          Gets a SyntaxList of SwitchSectionSyntax's that represents the switch sections of the switch statement.
        </summary>
      </PropertyComment>
    </Field>
    <Field Name="CloseBraceToken" Type="SyntaxToken">
      <Kind Name="CloseBraceToken"/>
      <PropertyComment>
        <summary>
          Gets a SyntaxToken that represents the open braces following the switch sections.
        </summary>
      </PropertyComment>
    </Field>
    <TypeComment>
      <summary>Represents a switch statement syntax.</summary>
    </TypeComment>
    <FactoryComment>
      <summary>Creates a SwitchStatementSyntax node.</summary>
    </FactoryComment>
  </Node>
  <Node Name="SwitchSectionSyntax" Base="CSharpSyntaxNode">
    <Kind Name="SwitchSection"/>
    <Field Name="Labels" Type="SyntaxList&lt;SwitchLabelSyntax&gt;" MinCount="1">
      <PropertyComment>
        <summary>
          Gets a SyntaxList of SwitchLabelSyntax's the represents the possible labels that control can transfer to within the section.
        </summary>
      </PropertyComment>
    </Field>
    <Field Name="Statements" Type="SyntaxList&lt;StatementSyntax&gt;" MinCount="1">
      <PropertyComment>
        <summary>
          Gets a SyntaxList of StatementSyntax's the represents the statements to be executed when control transfer to a label the belongs to the section.
        </summary>
      </PropertyComment>
    </Field>
    <TypeComment>
      <summary>Represents a switch section syntax of a switch statement.</summary>
    </TypeComment>
    <FactoryComment>
      <summary>Creates a SwitchSectionSyntax node.</summary>
    </FactoryComment>
  </Node>
  <AbstractNode Name="SwitchLabelSyntax" Base="CSharpSyntaxNode">
    <Field Name="Keyword" Type="SyntaxToken">
      <PropertyComment>
        <summary>
          Gets a SyntaxToken that represents a case or default keyword that belongs to a switch label.
        </summary>
      </PropertyComment>
    </Field>
    <Field Name="ColonToken" Type="SyntaxToken">
      <Kind Name="ColonToken"/>
      <PropertyComment>
        <summary>
          Gets a SyntaxToken that represents the colon that terminates the switch label.
        </summary>
      </PropertyComment>
    </Field>
    <TypeComment>
      <summary>Represents a switch label within a switch statement.</summary>
    </TypeComment>
  </AbstractNode>
  <Node Name="CasePatternSwitchLabelSyntax" Base="SwitchLabelSyntax">
    <Kind Name="CasePatternSwitchLabel"/>
    <Field Name="Keyword" Type="SyntaxToken" Override="true">
      <Kind Name="CaseKeyword"/>
      <PropertyComment>
        <summary>Gets the case keyword token.</summary>
      </PropertyComment>
    </Field>
    <Field Name="Pattern" Type="PatternSyntax">
      <PropertyComment>
        <summary>
          Gets a PatternSyntax that represents the pattern that gets matched for the case label.
        </summary>
      </PropertyComment>
    </Field>
    <Field Name="WhenClause" Type="WhenClauseSyntax" Optional="true"/>
    <Field Name="ColonToken" Type="SyntaxToken" Override="true"/>
    <TypeComment>
      <summary>Represents a case label within a switch statement.</summary>
    </TypeComment>
    <FactoryComment>
      <summary>Creates a CaseMatchLabelSyntax node.</summary>
    </FactoryComment>
  </Node>
  <Node Name="CaseSwitchLabelSyntax" Base="SwitchLabelSyntax">
    <Kind Name="CaseSwitchLabel"/>
    <Field Name="Keyword" Type="SyntaxToken" Override="true">
      <Kind Name="CaseKeyword"/>
      <PropertyComment>
        <summary>Gets the case keyword token.</summary>
      </PropertyComment>
    </Field>
    <Field Name="Value" Type="ExpressionSyntax">
      <PropertyComment>
        <summary>
          Gets an ExpressionSyntax that represents the constant expression that gets matched for the case label.
        </summary>
      </PropertyComment>
    </Field>
    <Field Name="ColonToken" Type="SyntaxToken" Override="true"/>
    <TypeComment>
      <summary>Represents a case label within a switch statement.</summary>
    </TypeComment>
    <FactoryComment>
      <summary>Creates a CaseSwitchLabelSyntax node.</summary>
    </FactoryComment>
  </Node>
  <Node Name="DefaultSwitchLabelSyntax" Base="SwitchLabelSyntax">
    <Kind Name="DefaultSwitchLabel"/>
    <Field Name="Keyword" Type="SyntaxToken" Override="true">
      <Kind Name="DefaultKeyword"/>
      <PropertyComment>
        <summary>Gets the default keyword token.</summary>
      </PropertyComment>
    </Field>
    <Field Name="ColonToken" Type="SyntaxToken" Override="true"/>
    <TypeComment>
      <summary>Represents a default label within a switch statement.</summary>
    </TypeComment>
    <FactoryComment>
      <summary>Creates a DefaultSwitchLabelSyntax node.</summary>
    </FactoryComment>
  </Node>

  <Node Name="SwitchExpressionSyntax" Base="ExpressionSyntax">
    <Kind Name="SwitchExpression"/>
    <Field Name="GoverningExpression" Type="ExpressionSyntax"/>
    <Field Name="SwitchKeyword" Type="SyntaxToken">
      <Kind Name="SwitchKeyword"/>
    </Field>
    <Field Name="OpenBraceToken" Type="SyntaxToken">
      <Kind Name="OpenBraceToken"/>
    </Field>
    <Field Name="Arms" Type="SeparatedSyntaxList&lt;SwitchExpressionArmSyntax&gt;" AllowTrailingSeparator="true"/>
    <Field Name="CloseBraceToken" Type="SyntaxToken">
      <Kind Name="CloseBraceToken"/>
    </Field>
  </Node>
  <Node Name="SwitchExpressionArmSyntax" Base="CSharpSyntaxNode">
    <Kind Name="SwitchExpressionArm"/>
    <Field Name="Pattern" Type="PatternSyntax"/>
    <Field Name="WhenClause" Type="WhenClauseSyntax" Optional="true"/>
    <Field Name="EqualsGreaterThanToken" Type="SyntaxToken">
      <Kind Name="EqualsGreaterThanToken"/>
    </Field>
    <Field Name="Expression" Type="ExpressionSyntax"/>
  </Node>

  <Node Name="TryStatementSyntax" Base="StatementSyntax">
    <Kind Name="TryStatement"/>
    <Field Name="AttributeLists" Type="SyntaxList&lt;AttributeListSyntax&gt;" Override="true"/>
    <Field Name="TryKeyword" Type="SyntaxToken">
      <Kind Name="TryKeyword"/>
    </Field>
    <Field Name="Block" Type="BlockSyntax"/>
    <Field Name="Catches" Type="SyntaxList&lt;CatchClauseSyntax&gt;"/>
    <Field Name="Finally" Type="FinallyClauseSyntax" Optional="true"/>
  </Node>
  <Node Name="CatchClauseSyntax" Base="CSharpSyntaxNode">
    <Kind Name="CatchClause"/>
    <Field Name="CatchKeyword" Type="SyntaxToken">
      <Kind Name="CatchKeyword"/>
    </Field>
    <Field Name="Declaration" Type="CatchDeclarationSyntax" Optional="true"/>
    <Field Name="Filter" Type="CatchFilterClauseSyntax" Optional="true"/>
    <Field Name="Block" Type="BlockSyntax"/>
  </Node>
  <Node Name="CatchDeclarationSyntax" Base="CSharpSyntaxNode">
    <Kind Name="CatchDeclaration"/>
    <Field Name="OpenParenToken" Type="SyntaxToken">
      <Kind Name="OpenParenToken"/>
    </Field>
    <Field Name="Type" Type="TypeSyntax"/>
    <Field Name="Identifier" Type="SyntaxToken" Optional="true">
      <Kind Name="IdentifierToken"/>
    </Field>
    <Field Name="CloseParenToken" Type="SyntaxToken">
      <Kind Name="CloseParenToken"/>
    </Field>
  </Node>
  <Node Name="CatchFilterClauseSyntax" Base="CSharpSyntaxNode">
    <Kind Name="CatchFilterClause"/>
    <Field Name="WhenKeyword" Type="SyntaxToken">
      <Kind Name="WhenKeyword"/>
    </Field>
    <Field Name="OpenParenToken" Type="SyntaxToken">
      <Kind Name="OpenParenToken"/>
    </Field>
    <Field Name="FilterExpression" Type="ExpressionSyntax"/>
    <Field Name="CloseParenToken" Type="SyntaxToken">
      <Kind Name="CloseParenToken"/>
    </Field>
  </Node>
  <Node Name="FinallyClauseSyntax" Base="CSharpSyntaxNode">
    <Kind Name="FinallyClause"/>
    <Field Name="FinallyKeyword" Type="SyntaxToken">
      <Kind Name="FinallyKeyword"/>
    </Field>
    <Field Name="Block" Type="BlockSyntax"/>
  </Node>

  <!-- Declarations -->
  <Node Name="CompilationUnitSyntax" Base="CSharpSyntaxNode">
    <Kind Name="CompilationUnit"/>
    <Field Name="Externs" Type="SyntaxList&lt;ExternAliasDirectiveSyntax&gt;"/>
    <Field Name="Usings" Type="SyntaxList&lt;UsingDirectiveSyntax&gt;"/>
    <Field Name="AttributeLists" Type="SyntaxList&lt;AttributeListSyntax&gt;">
      <PropertyComment>
        <summary>Gets the attribute declaration list.</summary>
      </PropertyComment>
    </Field>
    <Field Name="Members" Type="SyntaxList&lt;MemberDeclarationSyntax&gt;"/>
    <Field Name="EndOfFileToken" Type="SyntaxToken">
      <Kind Name="EndOfFileToken"/>
    </Field>
  </Node>
  <Node Name="ExternAliasDirectiveSyntax" Base="CSharpSyntaxNode">
    <Kind Name="ExternAliasDirective"/>
    <Field Name="ExternKeyword" Type="SyntaxToken">
      <Kind Name="ExternKeyword"/>
      <PropertyComment>
        <summary>SyntaxToken representing the extern keyword.</summary>
      </PropertyComment>
    </Field>
    <Field Name="AliasKeyword" Type="SyntaxToken">
      <Kind Name="AliasKeyword"/>
      <PropertyComment>
        <summary>SyntaxToken representing the alias keyword.</summary>
      </PropertyComment>
    </Field>
    <Field Name="Identifier" Type="SyntaxToken">
      <PropertyComment>
        <summary>Gets the identifier.</summary>
      </PropertyComment>
      <Kind Name="IdentifierToken"/>
    </Field>
    <Field Name="SemicolonToken" Type="SyntaxToken">
      <Kind Name="SemicolonToken"/>
      <PropertyComment>
        <summary>SyntaxToken representing the semicolon token.</summary>
      </PropertyComment>
    </Field>
    <TypeComment>
      <summary>
        Represents an ExternAlias directive syntax, e.g. &quot;extern alias MyAlias;&quot; with specifying &quot;/r:MyAlias=SomeAssembly.dll &quot; on the compiler command line.
      </summary>
    </TypeComment>
    <FactoryComment>
      <summary>Creates an ExternAliasDirectiveSyntax node</summary>
    </FactoryComment>
  </Node>
  <Node Name="UsingDirectiveSyntax" Base="CSharpSyntaxNode">
    <Kind Name="UsingDirective"/>
    <Field Name="GlobalKeyword" Type="SyntaxToken" Optional="true">
      <Kind Name="GlobalKeyword"/>
    </Field>
    <Field Name="UsingKeyword" Type="SyntaxToken">
      <Kind Name="UsingKeyword"/>
    </Field>
    <Choice Optional="true">
      <Field Name="StaticKeyword" Type="SyntaxToken"/>
      <Field Name="Alias" Type="NameEqualsSyntax"/>
    </Choice>
    <Field Name="Name" Type="NameSyntax"/>
    <Field Name="SemicolonToken" Type="SyntaxToken">
      <Kind Name="SemicolonToken"/>
    </Field>
  </Node>
  <AbstractNode Name="MemberDeclarationSyntax" Base="CSharpSyntaxNode">
    <TypeComment>
      <summary>Member declaration syntax.</summary>
    </TypeComment>
    <Field Name="AttributeLists" Type="SyntaxList&lt;AttributeListSyntax&gt;">
      <PropertyComment>
        <summary>Gets the attribute declaration list.</summary>
      </PropertyComment>
    </Field>
    <Field Name="Modifiers" Type="SyntaxList&lt;SyntaxToken&gt;">
      <PropertyComment>
        <summary>Gets the modifier list.</summary>
      </PropertyComment>
    </Field>
  </AbstractNode>
  <AbstractNode Name="BaseNamespaceDeclarationSyntax" Base="MemberDeclarationSyntax">
    <Field Name="NamespaceKeyword" Type="SyntaxToken">
      <Kind Name="NamespaceKeyword"/>
    </Field>
    <Field Name="Name" Type="NameSyntax"/>
    <Field Name="Externs" Type="SyntaxList&lt;ExternAliasDirectiveSyntax&gt;"/>
    <Field Name="Usings" Type="SyntaxList&lt;UsingDirectiveSyntax&gt;"/>
    <Field Name="Members" Type="SyntaxList&lt;MemberDeclarationSyntax&gt;"/>
  </AbstractNode>
  <Node Name="NamespaceDeclarationSyntax" Base="BaseNamespaceDeclarationSyntax">
    <Kind Name="NamespaceDeclaration"/>
    <Field Name="AttributeLists" Type="SyntaxList&lt;AttributeListSyntax&gt;" Override="true"/>
    <Field Name="Modifiers" Type="SyntaxList&lt;SyntaxToken&gt;" Override="true"/>
    <Field Name="NamespaceKeyword" Type="SyntaxToken" Override="true">
      <Kind Name="NamespaceKeyword"/>
    </Field>
    <Field Name="Name" Type="NameSyntax" Override="true"/>
    <Field Name="OpenBraceToken" Type="SyntaxToken">
      <Kind Name="OpenBraceToken"/>
    </Field>
    <Field Name="Externs" Type="SyntaxList&lt;ExternAliasDirectiveSyntax&gt;" Override="true"/>
    <Field Name="Usings" Type="SyntaxList&lt;UsingDirectiveSyntax&gt;" Override="true"/>
    <Field Name="Members" Type="SyntaxList&lt;MemberDeclarationSyntax&gt;" Override="true"/>
    <Field Name="CloseBraceToken" Type="SyntaxToken">
      <Kind Name="CloseBraceToken"/>
    </Field>
    <Field Name="SemicolonToken" Type="SyntaxToken" Optional="true">
      <PropertyComment>
        <summary>Gets the optional semicolon token.</summary>
      </PropertyComment>
      <Kind Name="SemicolonToken"/>
    </Field>
  </Node>
  <Node Name="FileScopedNamespaceDeclarationSyntax" Base="BaseNamespaceDeclarationSyntax">
    <Kind Name="FileScopedNamespaceDeclaration"/>
    <Field Name="AttributeLists" Type="SyntaxList&lt;AttributeListSyntax&gt;" Override="true"/>
    <Field Name="Modifiers" Type="SyntaxList&lt;SyntaxToken&gt;" Override="true"/>
    <Field Name="NamespaceKeyword" Type="SyntaxToken" Override="true">
      <Kind Name="NamespaceKeyword"/>
    </Field>
    <Field Name="Name" Type="NameSyntax" Override="true"/>
    <Field Name="SemicolonToken" Type="SyntaxToken">
      <Kind Name="SemicolonToken"/>
    </Field>
    <Field Name="Externs" Type="SyntaxList&lt;ExternAliasDirectiveSyntax&gt;" Override="true"/>
    <Field Name="Usings" Type="SyntaxList&lt;UsingDirectiveSyntax&gt;" Override="true"/>
    <Field Name="Members" Type="SyntaxList&lt;MemberDeclarationSyntax&gt;" Override="true"/>
  </Node>
  <Node Name="AttributeListSyntax" Base="CSharpSyntaxNode">
    <TypeComment>
      <summary>Class representing one or more attributes applied to a language construct.</summary>
    </TypeComment>
    <Kind Name="AttributeList"/>
    <Field Name="OpenBracketToken" Type="SyntaxToken">
      <Kind Name="OpenBracketToken"/>
      <PropertyComment>
        <summary>Gets the open bracket token.</summary>
      </PropertyComment>
    </Field>
    <Field Name="Target" Type="AttributeTargetSpecifierSyntax" Optional="true">
      <PropertyComment>
        <summary>Gets the optional construct targeted by the attribute.</summary>
      </PropertyComment>
    </Field>
    <Field Name="Attributes" Type="SeparatedSyntaxList&lt;AttributeSyntax&gt;" MinCount="1">
      <PropertyComment>
        <summary>Gets the attribute declaration list.</summary>
      </PropertyComment>
    </Field>
    <Field Name="CloseBracketToken" Type="SyntaxToken">
      <Kind Name="CloseBracketToken"/>
      <PropertyComment>
        <summary>Gets the close bracket token.</summary>
      </PropertyComment>
    </Field>
  </Node>
  <Node Name="AttributeTargetSpecifierSyntax" Base="CSharpSyntaxNode">
    <TypeComment>
      <summary>Class representing what language construct an attribute targets.</summary>
    </TypeComment>
    <Kind Name="AttributeTargetSpecifier"/>
    <Field Name="Identifier" Type="SyntaxToken">
      <PropertyComment>
        <summary>Gets the identifier.</summary>
      </PropertyComment>
    </Field>
    <Field Name="ColonToken" Type="SyntaxToken">
      <Kind Name="ColonToken"/>
      <PropertyComment>
        <summary>Gets the colon token.</summary>
      </PropertyComment>
    </Field>
  </Node>
  <Node Name="AttributeSyntax" Base="CSharpSyntaxNode">
    <TypeComment>
      <summary>Attribute syntax.</summary>
    </TypeComment>
    <Kind Name="Attribute"/>
    <Field Name="Name" Type="NameSyntax">
      <PropertyComment>
        <summary>Gets the name.</summary>
      </PropertyComment>
    </Field>
    <Field Name="ArgumentList" Type="AttributeArgumentListSyntax" Optional="true"/>
  </Node>
  <Node Name="AttributeArgumentListSyntax" Base="CSharpSyntaxNode">
    <TypeComment>
      <summary>Attribute argument list syntax.</summary>
    </TypeComment>
    <Kind Name="AttributeArgumentList"/>
    <Field Name="OpenParenToken" Type="SyntaxToken">
      <PropertyComment>
        <summary>Gets the open paren token.</summary>
      </PropertyComment>
      <Kind Name="OpenParenToken"/>
    </Field>
    <Field Name="Arguments" Type="SeparatedSyntaxList&lt;AttributeArgumentSyntax&gt;">
      <PropertyComment>
        <summary>Gets the arguments syntax list.</summary>
      </PropertyComment>
    </Field>
    <Field Name="CloseParenToken" Type="SyntaxToken">
      <PropertyComment>
        <summary>Gets the close paren token.</summary>
      </PropertyComment>
      <Kind Name="CloseParenToken"/>
    </Field>
  </Node>
  <Node Name="AttributeArgumentSyntax" Base="CSharpSyntaxNode">
    <TypeComment>
      <summary>Attribute argument syntax.</summary>
    </TypeComment>
    <Kind Name="AttributeArgument"/>
    <Choice>
      <Field Name="NameEquals" Type="NameEqualsSyntax" Optional="true"/>
      <Field Name="NameColon" Type="NameColonSyntax" Optional="true"/>
    </Choice>
    <Field Name="Expression" Type="ExpressionSyntax">
      <PropertyComment>
        <summary>Gets the expression.</summary>
      </PropertyComment>
    </Field>
  </Node>
  <Node Name="NameEqualsSyntax" Base="CSharpSyntaxNode">
    <TypeComment>
      <summary>Class representing an identifier name followed by an equals token.</summary>
    </TypeComment>
    <Kind Name="NameEquals"/>
    <Field Name="Name" Type="IdentifierNameSyntax">
      <PropertyComment>
        <summary>Gets the identifier name.</summary>
      </PropertyComment>
      <Kind Name="IdentifierName"/>
    </Field>
    <Field Name="EqualsToken" Type="SyntaxToken">
      <Kind Name="EqualsToken"/>
    </Field>
  </Node>
  <Node Name="TypeParameterListSyntax" Base="CSharpSyntaxNode">
    <TypeComment>
      <summary>Type parameter list syntax.</summary>
    </TypeComment>
    <Kind Name="TypeParameterList"/>
    <Field Name="LessThanToken" Type="SyntaxToken">
      <PropertyComment>
        <summary>Gets the &lt; token.</summary>
      </PropertyComment>
      <Kind Name="LessThanToken"/>
    </Field>
    <Field Name="Parameters" Type="SeparatedSyntaxList&lt;TypeParameterSyntax&gt;" MinCount="1">
      <PropertyComment>
        <summary>Gets the parameter list.</summary>
      </PropertyComment>
    </Field>
    <Field Name="GreaterThanToken" Type="SyntaxToken">
      <PropertyComment>
        <summary>Gets the &gt; token.</summary>
      </PropertyComment>
      <Kind Name="GreaterThanToken"/>
    </Field>
  </Node>
  <Node Name="TypeParameterSyntax" Base="CSharpSyntaxNode">
    <TypeComment>
      <summary>Type parameter syntax.</summary>
    </TypeComment>
    <Kind Name="TypeParameter"/>
    <Field Name="AttributeLists" Type="SyntaxList&lt;AttributeListSyntax&gt;">
      <PropertyComment>
        <summary>Gets the attribute declaration list.</summary>
      </PropertyComment>
    </Field>
    <Field Name="VarianceKeyword" Type="SyntaxToken" Optional="true">
      <Kind Name="InKeyword"/>
      <Kind Name="OutKeyword"/>
    </Field>
    <Field Name="Identifier" Type="SyntaxToken">
      <PropertyComment>
        <summary>Gets the identifier.</summary>
      </PropertyComment>
      <Kind Name="IdentifierToken"/>
    </Field>
  </Node>
  <AbstractNode Name="BaseTypeDeclarationSyntax" Base="MemberDeclarationSyntax">
    <TypeComment>
      <summary>Base class for type declaration syntax.</summary>
    </TypeComment>
    <Field Name="Identifier" Type="SyntaxToken">
      <PropertyComment>
        <summary>Gets the identifier.</summary>
      </PropertyComment>
      <Kind Name="IdentifierToken"/>
    </Field>
    <Field Name="BaseList" Type="BaseListSyntax" Optional="true">
      <PropertyComment>
        <summary>Gets the base type list.</summary>
      </PropertyComment>
    </Field>
    <Field Name="OpenBraceToken" Type="SyntaxToken" Optional="true">
      <PropertyComment>
        <summary>Gets the open brace token.</summary>
      </PropertyComment>
      <Kind Name="OpenBraceToken"/>
    </Field>
    <Field Name="CloseBraceToken" Type="SyntaxToken" Optional="true">
      <PropertyComment>
        <summary>Gets the close brace token.</summary>
      </PropertyComment>
      <Kind Name="CloseBraceToken"/>
    </Field>
    <Field Name="SemicolonToken" Type="SyntaxToken" Optional="true">
      <PropertyComment>
        <summary>Gets the optional semicolon token.</summary>
      </PropertyComment>
      <Kind Name="SemicolonToken"/>
    </Field>
  </AbstractNode>
  <AbstractNode Name="TypeDeclarationSyntax" Base="BaseTypeDeclarationSyntax">
    <TypeComment>
      <summary>Base class for type declaration syntax (class, struct, interface, record).</summary>
    </TypeComment>
    <Field Name="Keyword" Type="SyntaxToken">
      <PropertyComment>
        <summary>Gets the type keyword token ("class", "struct", "interface", "record").</summary>
      </PropertyComment>
    </Field>
    <Field Name="TypeParameterList" Type="TypeParameterListSyntax" Optional="true"/>
    <Field Name="ConstraintClauses" Type="SyntaxList&lt;TypeParameterConstraintClauseSyntax&gt;">
      <PropertyComment>
        <summary>Gets the type constraint list.</summary>
      </PropertyComment>
    </Field>
    <Field Name="Members" Type="SyntaxList&lt;MemberDeclarationSyntax&gt;">
      <PropertyComment>
        <summary>Gets the member declarations.</summary>
      </PropertyComment>
    </Field>
  </AbstractNode>
  <Node Name="ClassDeclarationSyntax" Base="TypeDeclarationSyntax">
    <TypeComment>
      <summary>Class type declaration syntax.</summary>
    </TypeComment>
    <Kind Name="ClassDeclaration"/>
    <Field Name="AttributeLists" Type="SyntaxList&lt;AttributeListSyntax&gt;" Override="true"/>
    <Field Name="Modifiers" Type="SyntaxList&lt;SyntaxToken&gt;" Override="true"/>
    <Field Name="Keyword" Type="SyntaxToken" Override="true">
      <PropertyComment>
        <summary>Gets the class keyword token.</summary>
      </PropertyComment>
      <Kind Name="ClassKeyword"/>
    </Field>
    <Field Name="Identifier" Type="SyntaxToken" Override="true">
      <Kind Name="IdentifierToken"/>
    </Field>
    <Field Name="TypeParameterList" Type="TypeParameterListSyntax" Optional="true" Override="true"/>
    <Field Name="BaseList" Type="BaseListSyntax" Optional="true" Override="true"/>
    <Field Name="ConstraintClauses" Type="SyntaxList&lt;TypeParameterConstraintClauseSyntax&gt;" Override="true"/>
    <Field Name="OpenBraceToken" Type="SyntaxToken" Override="true">
      <Kind Name="OpenBraceToken"/>
    </Field>
    <Field Name="Members" Type="SyntaxList&lt;MemberDeclarationSyntax&gt;" Override="true"/>
    <Field Name="CloseBraceToken" Type="SyntaxToken" Override="true">
      <Kind Name="CloseBraceToken"/>
    </Field>
    <Field Name="SemicolonToken" Type="SyntaxToken" Optional="true" Override="true">
      <Kind Name="SemicolonToken"/>
    </Field>
  </Node>
  <Node Name="StructDeclarationSyntax" Base="TypeDeclarationSyntax">
    <TypeComment>
      <summary>Struct type declaration syntax.</summary>
    </TypeComment>
    <Kind Name="StructDeclaration"/>
    <Field Name="AttributeLists" Type="SyntaxList&lt;AttributeListSyntax&gt;" Override="true"/>
    <Field Name="Modifiers" Type="SyntaxList&lt;SyntaxToken&gt;" Override="true"/>
    <Field Name="Keyword" Type="SyntaxToken" Override="true">
      <PropertyComment>
        <summary>Gets the struct keyword token.</summary>
      </PropertyComment>
      <Kind Name="StructKeyword"/>
    </Field>
    <Field Name="Identifier" Type="SyntaxToken" Override="true">
      <Kind Name="IdentifierToken"/>
    </Field>
    <Field Name="TypeParameterList" Type="TypeParameterListSyntax" Optional="true" Override="true"/>
    <Field Name="BaseList" Type="BaseListSyntax" Optional="true" Override="true"/>
    <Field Name="ConstraintClauses" Type="SyntaxList&lt;TypeParameterConstraintClauseSyntax&gt;" Override="true"/>
    <Field Name="OpenBraceToken" Type="SyntaxToken" Override="true">
      <Kind Name="OpenBraceToken"/>
    </Field>
    <Field Name="Members" Type="SyntaxList&lt;MemberDeclarationSyntax&gt;" Override="true"/>
    <Field Name="CloseBraceToken" Type="SyntaxToken" Override="true">
      <Kind Name="CloseBraceToken"/>
    </Field>
    <Field Name="SemicolonToken" Type="SyntaxToken" Optional="true" Override="true">
      <Kind Name="SemicolonToken"/>
    </Field>
  </Node>
  <Node Name="InterfaceDeclarationSyntax" Base="TypeDeclarationSyntax">
    <TypeComment>
      <summary>Interface type declaration syntax.</summary>
    </TypeComment>
    <Kind Name="InterfaceDeclaration"/>
    <Field Name="AttributeLists" Type="SyntaxList&lt;AttributeListSyntax&gt;" Override="true"/>
    <Field Name="Modifiers" Type="SyntaxList&lt;SyntaxToken&gt;" Override="true"/>
    <Field Name="Keyword" Type="SyntaxToken" Override="true">
      <PropertyComment>
        <summary>Gets the interface keyword token.</summary>
      </PropertyComment>
      <Kind Name="InterfaceKeyword"/>
    </Field>
    <Field Name="Identifier" Type="SyntaxToken" Override="true">
      <Kind Name="IdentifierToken"/>
    </Field>
    <Field Name="TypeParameterList" Type="TypeParameterListSyntax" Optional="true" Override="true"/>
    <Field Name="BaseList" Type="BaseListSyntax" Optional="true" Override="true"/>
    <Field Name="ConstraintClauses" Type="SyntaxList&lt;TypeParameterConstraintClauseSyntax&gt;" Override="true"/>
    <Field Name="OpenBraceToken" Type="SyntaxToken" Override="true">
      <Kind Name="OpenBraceToken"/>
    </Field>
    <Field Name="Members" Type="SyntaxList&lt;MemberDeclarationSyntax&gt;" Override="true"/>
    <Field Name="CloseBraceToken" Type="SyntaxToken" Override="true">
      <Kind Name="CloseBraceToken"/>
    </Field>
    <Field Name="SemicolonToken" Type="SyntaxToken" Optional="true" Override="true">
      <Kind Name="SemicolonToken"/>
    </Field>
  </Node>
  <Node Name="RecordDeclarationSyntax" Base="TypeDeclarationSyntax">
    <Kind Name="RecordDeclaration" />
    <Kind Name="RecordStructDeclaration" />
    <Field Name="AttributeLists" Type="SyntaxList&lt;AttributeListSyntax&gt;" Override="true"/>
    <Field Name="Modifiers" Type="SyntaxList&lt;SyntaxToken&gt;" Override="true"/>
    <Field Name="Keyword" Type="SyntaxToken" Override="true">
      <ContextualKind Name="RecordKeyword"/>
    </Field>
    <Field Name="ClassOrStructKeyword" Type="SyntaxToken" Optional="true">
      <Kind Name="ClassKeyword"/>
      <Kind Name="StructKeyword"/>
    </Field>
    <Field Name="Identifier" Type="SyntaxToken" Override="true">
      <Kind Name="IdentifierToken"/>
    </Field>
    <Field Name="TypeParameterList" Type="TypeParameterListSyntax" Optional="true" Override="true"/>
    <Field Name="ParameterList" Type="ParameterListSyntax" Optional="true" />
    <Field Name="BaseList" Type="BaseListSyntax" Optional="true" Override="true"/>
    <Field Name="ConstraintClauses" Type="SyntaxList&lt;TypeParameterConstraintClauseSyntax&gt;" Override="true"/>
    <Field Name="OpenBraceToken" Type="SyntaxToken" Override="true" Optional="true">
      <Kind Name="OpenBraceToken"/>
    </Field>
    <Field Name="Members" Type="SyntaxList&lt;MemberDeclarationSyntax&gt;" Override="true"/>
    <Field Name="CloseBraceToken" Type="SyntaxToken" Override="true" Optional="true">
      <Kind Name="CloseBraceToken"/>
    </Field>
    <Field Name="SemicolonToken" Type="SyntaxToken" Optional="true" Override="true">
      <Kind Name="SemicolonToken"/>
    </Field>
  </Node>
  <Node Name="EnumDeclarationSyntax" Base="BaseTypeDeclarationSyntax">
    <TypeComment>
      <summary>Enum type declaration syntax.</summary>
    </TypeComment>
    <Kind Name="EnumDeclaration"/>
    <Field Name="AttributeLists" Type="SyntaxList&lt;AttributeListSyntax&gt;" Override="true"/>
    <Field Name="Modifiers" Type="SyntaxList&lt;SyntaxToken&gt;" Override="true"/>
    <Field Name="EnumKeyword" Type="SyntaxToken">
      <PropertyComment>
        <summary>Gets the enum keyword token.</summary>
      </PropertyComment>
      <Kind Name="EnumKeyword"/>
    </Field>
    <Field Name="Identifier" Type="SyntaxToken" Override="true">
      <Kind Name="IdentifierToken"/>
    </Field>
    <Field Name="BaseList" Type="BaseListSyntax" Optional="true" Override="true">
    </Field>
    <Field Name="OpenBraceToken" Type="SyntaxToken" Override="true">
      <Kind Name="OpenBraceToken"/>
    </Field>
    <Field Name="Members" Type="SeparatedSyntaxList&lt;EnumMemberDeclarationSyntax&gt;" AllowTrailingSeparator="true">
      <PropertyComment>
        <summary>Gets the members declaration list.</summary>
      </PropertyComment>
    </Field>
    <Field Name="CloseBraceToken" Type="SyntaxToken" Override="true">
      <Kind Name="CloseBraceToken"/>
    </Field>
    <Field Name="SemicolonToken" Type="SyntaxToken" Optional="true" Override="true">
      <PropertyComment>
        <summary>Gets the optional semicolon token.</summary>
      </PropertyComment>
      <Kind Name="SemicolonToken"/>
    </Field>
  </Node>
  <Node Name="DelegateDeclarationSyntax" Base="MemberDeclarationSyntax">
    <TypeComment>
      <summary>Delegate declaration syntax.</summary>
    </TypeComment>
    <Kind Name="DelegateDeclaration"/>
    <Field Name="AttributeLists" Type="SyntaxList&lt;AttributeListSyntax&gt;" Override="true"/>
    <Field Name="Modifiers" Type="SyntaxList&lt;SyntaxToken&gt;" Override="true"/>
    <Field Name="DelegateKeyword" Type="SyntaxToken">
      <PropertyComment>
        <summary>Gets the "delegate" keyword.</summary>
      </PropertyComment>
      <Kind Name="DelegateKeyword"/>
    </Field>
    <Field Name="ReturnType" Type="TypeSyntax">
      <PropertyComment>
        <summary>Gets the return type.</summary>
      </PropertyComment>
    </Field>
    <Field Name="Identifier" Type="SyntaxToken">
      <PropertyComment>
        <summary>Gets the identifier.</summary>
      </PropertyComment>
      <Kind Name="IdentifierToken"/>
    </Field>
    <Field Name="TypeParameterList" Type="TypeParameterListSyntax" Optional="true"/>
    <Field Name="ParameterList" Type="ParameterListSyntax">
      <PropertyComment>
        <summary>Gets the parameter list.</summary>
      </PropertyComment>
    </Field>
    <Field Name="ConstraintClauses" Type="SyntaxList&lt;TypeParameterConstraintClauseSyntax&gt;">
      <PropertyComment>
        <summary>Gets the constraint clause list.</summary>
      </PropertyComment>
    </Field>
    <Field Name="SemicolonToken" Type="SyntaxToken">
      <PropertyComment>
        <summary>Gets the semicolon token.</summary>
      </PropertyComment>
      <Kind Name="SemicolonToken"/>
    </Field>
  </Node>
  <Node Name="EnumMemberDeclarationSyntax" Base="MemberDeclarationSyntax">
    <Kind Name="EnumMemberDeclaration"/>
    <Field Name="AttributeLists" Type="SyntaxList&lt;AttributeListSyntax&gt;" Override="true"/>
    <Field Name="Modifiers" Type="SyntaxList&lt;SyntaxToken&gt;" Override="true"/>
    <Field Name="Identifier" Type="SyntaxToken">
      <PropertyComment>
        <summary>Gets the identifier.</summary>
      </PropertyComment>
      <Kind Name="IdentifierToken"/>
    </Field>
    <Field Name="EqualsValue" Type="EqualsValueClauseSyntax" Optional="true"/>
  </Node>
  <Node Name="BaseListSyntax" Base="CSharpSyntaxNode">
    <TypeComment>
      <summary>Base list syntax.</summary>
    </TypeComment>
    <Kind Name="BaseList"/>
    <Field Name="ColonToken" Type="SyntaxToken">
      <PropertyComment>
        <summary>Gets the colon token.</summary>
      </PropertyComment>
      <Kind Name="ColonToken"/>
    </Field>
    <Field Name="Types" Type="SeparatedSyntaxList&lt;BaseTypeSyntax&gt;" MinCount="1">
      <PropertyComment>
        <summary>Gets the base type references.</summary>
      </PropertyComment>
    </Field>
  </Node>

  <AbstractNode Name="BaseTypeSyntax" Base="CSharpSyntaxNode">
    <TypeComment>
      <summary>Provides the base class from which the classes that represent base type syntax nodes are derived. This is an abstract class.</summary>
    </TypeComment>
    <Field Name="Type" Type="TypeSyntax">
    </Field>
  </AbstractNode>

  <Node Name="SimpleBaseTypeSyntax" Base="BaseTypeSyntax">
    <Kind Name="SimpleBaseType"/>
    <Field Name="Type" Type="TypeSyntax" Override="true">
    </Field>
  </Node>

  <Node Name="PrimaryConstructorBaseTypeSyntax" Base="BaseTypeSyntax">
    <Kind Name="PrimaryConstructorBaseType"/>
    <Field Name="Type" Type="TypeSyntax" Override="true"/>
    <Field Name="ArgumentList" Type="ArgumentListSyntax"/>
  </Node>
  
  <Node Name="TypeParameterConstraintClauseSyntax" Base="CSharpSyntaxNode">
    <TypeComment>
      <summary>Type parameter constraint clause.</summary>
    </TypeComment>
    <Kind Name="TypeParameterConstraintClause"/>
    <Field Name="WhereKeyword" Type="SyntaxToken">
      <Kind Name="WhereKeyword"/>
    </Field>
    <Field Name="Name" Type="IdentifierNameSyntax">
      <PropertyComment>
        <summary>Gets the identifier.</summary>
      </PropertyComment>
      <Kind Name="IdentifierName"/>
    </Field>
    <Field Name="ColonToken" Type="SyntaxToken">
      <PropertyComment>
        <summary>Gets the colon token.</summary>
      </PropertyComment>
      <Kind Name="ColonToken"/>
    </Field>
    <Field Name="Constraints" Type="SeparatedSyntaxList&lt;TypeParameterConstraintSyntax&gt;" MinCount="1">
      <PropertyComment>
        <summary>Gets the constraints list.</summary>
      </PropertyComment>
    </Field>
  </Node>
  <AbstractNode Name="TypeParameterConstraintSyntax" Base="CSharpSyntaxNode">
    <TypeComment>
      <summary>Base type for type parameter constraint syntax.</summary>
    </TypeComment>
  </AbstractNode>
  <Node Name="ConstructorConstraintSyntax" Base="TypeParameterConstraintSyntax">
    <TypeComment>
      <summary>Constructor constraint syntax.</summary>
    </TypeComment>
    <Kind Name="ConstructorConstraint"/>
    <Field Name="NewKeyword" Type="SyntaxToken">
      <PropertyComment>
        <summary>Gets the "new" keyword.</summary>
      </PropertyComment>
      <Kind Name="NewKeyword"/>
    </Field>
    <Field Name="OpenParenToken" Type="SyntaxToken">
      <PropertyComment>
        <summary>Gets the open paren keyword.</summary>
      </PropertyComment>
      <Kind Name="OpenParenToken"/>
    </Field>
    <Field Name="CloseParenToken" Type="SyntaxToken">
      <PropertyComment>
        <summary>Gets the close paren keyword.</summary>
      </PropertyComment>
      <Kind Name="CloseParenToken"/>
    </Field>
  </Node>
  <Node Name="ClassOrStructConstraintSyntax" Base="TypeParameterConstraintSyntax">
    <TypeComment>
      <summary>Class or struct constraint syntax.</summary>
    </TypeComment>
    <Kind Name="ClassConstraint"/>
    <Kind Name="StructConstraint"/>
    <Field Name="ClassOrStructKeyword" Type="SyntaxToken">
      <PropertyComment>
        <summary>Gets the constraint keyword ("class" or "struct").</summary>
      </PropertyComment>
      <Kind Name="ClassKeyword"/>
      <Kind Name="StructKeyword"/>
    </Field>
    <Field Name="QuestionToken" Type="SyntaxToken" Optional="true">
      <Kind Name="QuestionToken"/>
      <PropertyComment>
        <summary>SyntaxToken representing the question mark.</summary>
      </PropertyComment>
    </Field>
  </Node>
  <Node Name="TypeConstraintSyntax" Base="TypeParameterConstraintSyntax">
    <TypeComment>
      <summary>Type constraint syntax.</summary>
    </TypeComment>
    <Kind Name="TypeConstraint"/>
    <Field Name="Type" Type="TypeSyntax">
      <PropertyComment>
        <summary>Gets the type syntax.</summary>
      </PropertyComment>
    </Field>
  </Node>
  <Node Name="DefaultConstraintSyntax" Base="TypeParameterConstraintSyntax">
    <TypeComment>
      <summary>Default constraint syntax.</summary>
    </TypeComment>
    <Kind Name="DefaultConstraint"/>
    <Field Name="DefaultKeyword" Type="SyntaxToken">
      <PropertyComment>
        <summary>Gets the "default" keyword.</summary>
      </PropertyComment>
      <Kind Name="DefaultKeyword"/>
    </Field>
  </Node>
  <AbstractNode Name="BaseFieldDeclarationSyntax" Base="MemberDeclarationSyntax">
    <Field Name="Declaration" Type="VariableDeclarationSyntax"/>
    <Field Name="SemicolonToken" Type="SyntaxToken">
      <Kind Name="SemicolonToken"/>
    </Field>
  </AbstractNode>
  <Node Name="FieldDeclarationSyntax" Base="BaseFieldDeclarationSyntax">
    <Kind Name="FieldDeclaration"/>
    <Field Name="AttributeLists" Type="SyntaxList&lt;AttributeListSyntax&gt;" Override="true"/>
    <Field Name="Modifiers" Type="SyntaxList&lt;SyntaxToken&gt;" Override="true"/>
    <Field Name="Declaration" Type="VariableDeclarationSyntax" Override="true"/>
    <Field Name="SemicolonToken" Type="SyntaxToken" Override="true">
      <Kind Name="SemicolonToken"/>
    </Field>
  </Node>
  <Node Name="EventFieldDeclarationSyntax" Base="BaseFieldDeclarationSyntax">
    <Kind Name="EventFieldDeclaration"/>
    <Field Name="AttributeLists" Type="SyntaxList&lt;AttributeListSyntax&gt;" Override="true"/>
    <Field Name="Modifiers" Type="SyntaxList&lt;SyntaxToken&gt;" Override="true"/>
    <Field Name="EventKeyword" Type="SyntaxToken">
      <Kind Name="EventKeyword"/>
    </Field>
    <Field Name="Declaration" Type="VariableDeclarationSyntax" Override="true"/>
    <Field Name="SemicolonToken" Type="SyntaxToken" Override="true">
      <Kind Name="SemicolonToken"/>
    </Field>
  </Node>
  <Node Name="ExplicitInterfaceSpecifierSyntax" Base="CSharpSyntaxNode">
    <Kind Name="ExplicitInterfaceSpecifier"/>
    <Field Name="Name" Type="NameSyntax"/>
    <Field Name="DotToken" Type="SyntaxToken">
      <Kind Name="DotToken"/>
    </Field>
  </Node>
  <AbstractNode Name="BaseMethodDeclarationSyntax" Base="MemberDeclarationSyntax">
    <TypeComment>
      <summary>Base type for method declaration syntax.</summary>
    </TypeComment>
    <Field Name="ParameterList" Type="ParameterListSyntax">
      <PropertyComment>
        <summary>Gets the parameter list.</summary>
      </PropertyComment>
    </Field>
    <Choice>
      <Field Name="Body" Type="BlockSyntax"/>
      <Sequence>
        <Field Name="ExpressionBody" Type="ArrowExpressionClauseSyntax"/>
        <Field Name="SemicolonToken" Type="SyntaxToken">
          <PropertyComment>
            <summary>Gets the optional semicolon token.</summary>
          </PropertyComment>
          <Kind Name="SemicolonToken"/>
        </Field>
      </Sequence>
    </Choice>
  </AbstractNode>
  <Node Name="MethodDeclarationSyntax" Base="BaseMethodDeclarationSyntax">
    <TypeComment>
      <summary>Method declaration syntax.</summary>
    </TypeComment>
    <Kind Name="MethodDeclaration"/>
    <Field Name="AttributeLists" Type="SyntaxList&lt;AttributeListSyntax&gt;" Override="true"/>
    <Field Name="Modifiers" Type="SyntaxList&lt;SyntaxToken&gt;" Override="true"/>
    <Field Name="ReturnType" Type="TypeSyntax">
      <PropertyComment>
        <summary>Gets the return type syntax.</summary>
      </PropertyComment>
    </Field>
    <Field Name="ExplicitInterfaceSpecifier" Type="ExplicitInterfaceSpecifierSyntax" Optional="true"/>
    <Field Name="Identifier" Type="SyntaxToken">
      <PropertyComment>
        <summary>Gets the identifier.</summary>
      </PropertyComment>
      <Kind Name="IdentifierToken"/>
    </Field>
    <Field Name="TypeParameterList" Type="TypeParameterListSyntax" Optional="true"/>
    <Field Name="ParameterList" Type="ParameterListSyntax" Override="true"/>
    <Field Name="ConstraintClauses" Type="SyntaxList&lt;TypeParameterConstraintClauseSyntax&gt;">
      <PropertyComment>
        <summary>Gets the constraint clause list.</summary>
      </PropertyComment>
    </Field>
    <Choice>
      <Field Name="Body" Type="BlockSyntax" Override="true"/>
      <Sequence>
        <Field Name="ExpressionBody" Type="ArrowExpressionClauseSyntax" Override="true"/>
        <Field Name="SemicolonToken" Type="SyntaxToken" Override="true">
          <PropertyComment>
            <summary>Gets the optional semicolon token.</summary>
          </PropertyComment>
          <Kind Name="SemicolonToken"/>
        </Field>
      </Sequence>
    </Choice>
  </Node>
  <Node Name="OperatorDeclarationSyntax" Base="BaseMethodDeclarationSyntax">
    <!-- should be multiple kinds? -->
    <TypeComment>
      <summary>Operator declaration syntax.</summary>
    </TypeComment>
    <Kind Name="OperatorDeclaration"/>
    <Field Name="AttributeLists" Type="SyntaxList&lt;AttributeListSyntax&gt;" Override="true"/>
    <Field Name="Modifiers" Type="SyntaxList&lt;SyntaxToken&gt;" Override="true"/>
    <Field Name="ReturnType" Type="TypeSyntax">
      <PropertyComment>
        <summary>Gets the return type.</summary>
      </PropertyComment>
    </Field>
    <Field Name="ExplicitInterfaceSpecifier" Type="ExplicitInterfaceSpecifierSyntax" Optional="true"/>
    <Field Name="OperatorKeyword" Type="SyntaxToken">
      <PropertyComment>
        <summary>Gets the "operator" keyword.</summary>
      </PropertyComment>
      <Kind Name="OperatorKeyword"/>
    </Field>
    <Field Name="OperatorToken" Type="SyntaxToken">
      <PropertyComment>
        <summary>Gets the operator token.</summary>
      </PropertyComment>
      <Kind Name="PlusToken"/>
      <Kind Name="MinusToken"/>
      <Kind Name="ExclamationToken"/>
      <Kind Name="TildeToken"/>
      <Kind Name="PlusPlusToken"/>
      <Kind Name="MinusMinusToken"/>
      <Kind Name="AsteriskToken"/>
      <Kind Name="SlashToken"/>
      <Kind Name="PercentToken"/>
      <Kind Name="LessThanLessThanToken"/>
      <Kind Name="GreaterThanGreaterThanToken"/>
      <Kind Name="BarToken"/>
      <Kind Name="AmpersandToken"/>
      <Kind Name="CaretToken"/>
      <Kind Name="EqualsEqualsToken"/>
      <Kind Name="ExclamationEqualsToken"/>
      <Kind Name="LessThanToken"/>
      <Kind Name="LessThanEqualsToken"/>
      <Kind Name="GreaterThanToken"/>
      <Kind Name="GreaterThanEqualsToken"/>
      <Kind Name="FalseKeyword"/>
      <Kind Name="TrueKeyword"/>
      <Kind Name="IsKeyword"/>
    </Field>
    <Field Name="ParameterList" Type="ParameterListSyntax" Override="true"/>
    <Choice>
      <Field Name="Body" Type="BlockSyntax" Override="true"/>
      <Sequence>
        <Field Name="ExpressionBody" Type="ArrowExpressionClauseSyntax" Override="true"/>
        <Field Name="SemicolonToken" Type="SyntaxToken" Override="true">
          <PropertyComment>
            <summary>Gets the optional semicolon token.</summary>
          </PropertyComment>
          <Kind Name="SemicolonToken"/>
        </Field>
      </Sequence>
    </Choice>
  </Node>
  <Node Name="ConversionOperatorDeclarationSyntax" Base="BaseMethodDeclarationSyntax">
    <!-- should be split into two kinds-->
    <TypeComment>
      <summary>Conversion operator declaration syntax.</summary>
    </TypeComment>
    <Kind Name="ConversionOperatorDeclaration"/>
    <Field Name="AttributeLists" Type="SyntaxList&lt;AttributeListSyntax&gt;" Override="true"/>
    <Field Name="Modifiers" Type="SyntaxList&lt;SyntaxToken&gt;" Override="true"/>
    <Field Name="ImplicitOrExplicitKeyword" Type="SyntaxToken">
      <PropertyComment>
        <summary>Gets the "implicit" or "explicit" token.</summary>
      </PropertyComment>
      <Kind Name="ImplicitKeyword"/>
      <Kind Name="ExplicitKeyword"/>
    </Field>
    <Field Name="ExplicitInterfaceSpecifier" Type="ExplicitInterfaceSpecifierSyntax" Optional="true"/>
    <Field Name="OperatorKeyword" Type="SyntaxToken">
      <PropertyComment>
        <summary>Gets the "operator" token.</summary>
      </PropertyComment>
      <Kind Name="OperatorKeyword"/>
    </Field>
    <Field Name="Type" Type="TypeSyntax">
      <PropertyComment>
        <summary>Gets the type.</summary>
      </PropertyComment>
    </Field>
    <Field Name="ParameterList" Type="ParameterListSyntax" Override="true"/>
    <Choice>
      <Field Name="Body" Type="BlockSyntax" Override="true"/>
      <Sequence>
        <Field Name="ExpressionBody" Type="ArrowExpressionClauseSyntax" Override="true"/>
        <Field Name="SemicolonToken" Type="SyntaxToken" Override="true">
          <PropertyComment>
            <summary>Gets the optional semicolon token.</summary>
          </PropertyComment>
          <Kind Name="SemicolonToken"/>
        </Field>
      </Sequence>
    </Choice>
  </Node>
  <Node Name="ConstructorDeclarationSyntax" Base="BaseMethodDeclarationSyntax">
    <TypeComment>
      <summary>Constructor declaration syntax.</summary>
    </TypeComment>
    <Kind Name="ConstructorDeclaration"/>
    <Field Name="AttributeLists" Type="SyntaxList&lt;AttributeListSyntax&gt;" Override="true"/>
    <Field Name="Modifiers" Type="SyntaxList&lt;SyntaxToken&gt;" Override="true"/>
    <Field Name="Identifier" Type="SyntaxToken">
      <PropertyComment>
        <summary>Gets the identifier.</summary>
      </PropertyComment>
      <Kind Name="IdentifierToken"/>
    </Field>
    <Field Name="ParameterList" Type="ParameterListSyntax" Override="true"/>
    <Field Name="Initializer" Type="ConstructorInitializerSyntax" Optional="true"/>
    <Choice>
      <Field Name="Body" Type="BlockSyntax" Override="true"/>
      <Sequence>
        <Field Name="ExpressionBody" Type="ArrowExpressionClauseSyntax" Override="true"/>
        <Field Name="SemicolonToken" Type="SyntaxToken" Override="true">
          <PropertyComment>
            <summary>Gets the optional semicolon token.</summary>
          </PropertyComment>
          <Kind Name="SemicolonToken"/>
        </Field>
      </Sequence>
    </Choice>
  </Node>
  <Node Name="ConstructorInitializerSyntax" Base="CSharpSyntaxNode">
    <TypeComment>
      <summary>Constructor initializer syntax.</summary>
    </TypeComment>
    <Kind Name="BaseConstructorInitializer"/>
    <Kind Name="ThisConstructorInitializer"/>
    <Field Name="ColonToken" Type="SyntaxToken">
      <PropertyComment>
        <summary>Gets the colon token.</summary>
      </PropertyComment>
      <Kind Name="ColonToken"/>
    </Field>
    <Field Name="ThisOrBaseKeyword" Type="SyntaxToken" >
      <PropertyComment>
        <summary>Gets the "this" or "base" keyword.</summary>
      </PropertyComment>
      <Kind Name="BaseKeyword"/>
      <Kind Name="ThisKeyword"/>
    </Field>
    <Field Name="ArgumentList" Type="ArgumentListSyntax"/>
  </Node>
  <Node Name="DestructorDeclarationSyntax" Base="BaseMethodDeclarationSyntax">
    <TypeComment>
      <summary>Destructor declaration syntax.</summary>
    </TypeComment>
    <Kind Name="DestructorDeclaration"/>
    <Field Name="AttributeLists" Type="SyntaxList&lt;AttributeListSyntax&gt;" Override="true"/>
    <Field Name="Modifiers" Type="SyntaxList&lt;SyntaxToken&gt;" Override="true"/>
    <Field Name="TildeToken" Type="SyntaxToken">
      <PropertyComment>
        <summary>Gets the tilde token.</summary>
      </PropertyComment>
      <Kind Name="TildeToken"/>
    </Field>
    <Field Name="Identifier" Type="SyntaxToken">
      <PropertyComment>
        <summary>Gets the identifier.</summary>
      </PropertyComment>
      <Kind Name="IdentifierToken"/>
    </Field>
    <Field Name="ParameterList" Type="ParameterListSyntax" Override="true"/>
    <Choice>
      <Field Name="Body" Type="BlockSyntax" Override="true"/>
      <Sequence>
        <Field Name="ExpressionBody" Type="ArrowExpressionClauseSyntax" Override="true"/>
        <Field Name="SemicolonToken" Type="SyntaxToken" Override="true">
          <PropertyComment>
            <summary>Gets the optional semicolon token.</summary>
          </PropertyComment>
          <Kind Name="SemicolonToken"/>
        </Field>
      </Sequence>
    </Choice>
  </Node>
  <AbstractNode Name="BasePropertyDeclarationSyntax" Base="MemberDeclarationSyntax">
    <TypeComment>
      <summary>Base type for property declaration syntax.</summary>
    </TypeComment>
    <Field Name="Type" Type="TypeSyntax">
      <PropertyComment>
        <summary>Gets the type syntax.</summary>
      </PropertyComment>
    </Field>
    <Field Name="ExplicitInterfaceSpecifier" Type="ExplicitInterfaceSpecifierSyntax" Optional="true">
      <PropertyComment>
        <summary>Gets the optional explicit interface specifier.</summary>
      </PropertyComment>
    </Field>
    <Field Name="AccessorList" Type="AccessorListSyntax" Optional="true" />
  </AbstractNode>
  <Node Name="PropertyDeclarationSyntax" Base="BasePropertyDeclarationSyntax">
    <Kind Name="PropertyDeclaration"/>
    <Field Name="AttributeLists" Type="SyntaxList&lt;AttributeListSyntax&gt;" Override="true"/>
    <Field Name="Modifiers" Type="SyntaxList&lt;SyntaxToken&gt;" Override="true"/>
    <Field Name="Type" Type="TypeSyntax" Override="true"/>
    <Field Name="ExplicitInterfaceSpecifier" Type="ExplicitInterfaceSpecifierSyntax" Optional="true" Override="true"/>
    <Field Name="Identifier" Type="SyntaxToken">
      <PropertyComment>
        <summary>Gets the identifier.</summary>
      </PropertyComment>
      <Kind Name="IdentifierToken"/>
    </Field>
    <Choice>
      <Field Name="AccessorList" Type="AccessorListSyntax" Override="true" />
      <Sequence>
        <Choice>
          <Field Name="ExpressionBody" Type="ArrowExpressionClauseSyntax" />
          <Field Name="Initializer" Type="EqualsValueClauseSyntax" />
        </Choice>
        <Field Name="SemicolonToken" Type="SyntaxToken">
          <Kind Name="SemicolonToken" />
        </Field>
      </Sequence>
    </Choice>
  </Node>
  <Node Name="ArrowExpressionClauseSyntax" Base="CSharpSyntaxNode">
    <TypeComment>
      <summary>The syntax for the expression body of an expression-bodied member.</summary>
    </TypeComment>
    <Kind Name="ArrowExpressionClause" />
    <Field Name="ArrowToken" Type="SyntaxToken">
      <Kind Name="EqualsGreaterThanToken" />
    </Field>
    <Field Name="Expression" Type="ExpressionSyntax" />
  </Node>
  <Node Name="EventDeclarationSyntax" Base="BasePropertyDeclarationSyntax">
    <Kind Name="EventDeclaration"/>
    <Field Name="AttributeLists" Type="SyntaxList&lt;AttributeListSyntax&gt;" Override="true"/>
    <Field Name="Modifiers" Type="SyntaxList&lt;SyntaxToken&gt;" Override="true"/>
    <Field Name="EventKeyword" Type="SyntaxToken">
      <Kind Name="EventKeyword"/>
    </Field>
    <Field Name="Type" Type="TypeSyntax" Override="true"/>
    <Field Name="ExplicitInterfaceSpecifier" Type="ExplicitInterfaceSpecifierSyntax" Optional="true" Override="true"/>
    <Field Name="Identifier" Type="SyntaxToken">
      <PropertyComment>
        <summary>Gets the identifier.</summary>
      </PropertyComment>
      <Kind Name="IdentifierToken"/>
    </Field>
    <Choice>
      <Field Name="AccessorList" Type="AccessorListSyntax" Override="true"/>
      <Field Name="SemicolonToken" Type="SyntaxToken">
        <Kind Name="SemicolonToken"/>
      </Field>
    </Choice>
  </Node>
  <Node Name="IndexerDeclarationSyntax" Base="BasePropertyDeclarationSyntax">
    <Kind Name="IndexerDeclaration"/>
    <Field Name="AttributeLists" Type="SyntaxList&lt;AttributeListSyntax&gt;" Override="true"/>
    <Field Name="Modifiers" Type="SyntaxList&lt;SyntaxToken&gt;" Override="true"/>
    <Field Name="Type" Type="TypeSyntax" Override="true"/>
    <Field Name="ExplicitInterfaceSpecifier" Type="ExplicitInterfaceSpecifierSyntax" Optional="true" Override="true"/>
    <Field Name="ThisKeyword" Type="SyntaxToken">
      <Kind Name="ThisKeyword"/>
    </Field>
    <Field Name="ParameterList" Type="BracketedParameterListSyntax">
      <PropertyComment>
        <summary>Gets the parameter list.</summary>
      </PropertyComment>
    </Field>
    <Choice>
      <Field Name="AccessorList" Type="AccessorListSyntax" Override="true"/>
      <Sequence>
        <Field Name="ExpressionBody" Type="ArrowExpressionClauseSyntax"/>
        <Field Name="SemicolonToken" Type="SyntaxToken">
          <Kind Name="SemicolonToken"/>
        </Field>
      </Sequence>
    </Choice>
  </Node>
  <Node Name="AccessorListSyntax" Base="CSharpSyntaxNode">
    <Kind Name="AccessorList"/>
    <Field Name="OpenBraceToken" Type="SyntaxToken">
      <Kind Name="OpenBraceToken"/>
    </Field>
    <Field Name="Accessors" Type="SyntaxList&lt;AccessorDeclarationSyntax&gt;"/>
    <Field Name="CloseBraceToken" Type="SyntaxToken">
      <Kind Name="CloseBraceToken"/>
    </Field>
  </Node>
  <Node Name="AccessorDeclarationSyntax" Base="CSharpSyntaxNode">
    <Kind Name="GetAccessorDeclaration"/>
    <Kind Name="SetAccessorDeclaration"/>
    <Kind Name="InitAccessorDeclaration"/>
    <Kind Name="AddAccessorDeclaration"/>
    <Kind Name="RemoveAccessorDeclaration"/>
    <Kind Name="UnknownAccessorDeclaration"/>
    <Field Name="AttributeLists" Type="SyntaxList&lt;AttributeListSyntax&gt;">
      <PropertyComment>
        <summary>Gets the attribute declaration list.</summary>
      </PropertyComment>
    </Field>
    <Field Name="Modifiers" Type="SyntaxList&lt;SyntaxToken&gt;">
      <PropertyComment>
        <summary>Gets the modifier list.</summary>
      </PropertyComment>
    </Field>
    <Field Name="Keyword" Type="SyntaxToken">
      <Kind Name="GetKeyword"/>
      <Kind Name="SetKeyword"/>
      <Kind Name="InitKeyword"/>
      <Kind Name="AddKeyword"/>
      <Kind Name="RemoveKeyword"/>
      <Kind Name="IdentifierToken"/>
      <PropertyComment>
        <summary>Gets the keyword token, or identifier if an erroneous accessor declaration.</summary>
      </PropertyComment>
    </Field>
    <Choice>
      <Field Name="Body" Type="BlockSyntax">
        <PropertyComment>
          <summary>Gets the optional body block which may be empty, but it is null if there are no braces.</summary>
        </PropertyComment>
      </Field>
      <Sequence>
        <Field Name="ExpressionBody" Type="ArrowExpressionClauseSyntax">
          <PropertyComment>
            <summary>Gets the optional expression body.</summary>
          </PropertyComment>
        </Field>
        <Field Name="SemicolonToken" Type="SyntaxToken">
          <PropertyComment>
            <summary>Gets the optional semicolon token.</summary>
          </PropertyComment>
          <Kind Name="SemicolonToken"/>
        </Field>
      </Sequence>
    </Choice>
  </Node>
  <AbstractNode Name="BaseParameterListSyntax" Base="CSharpSyntaxNode">
    <TypeComment>
      <summary>Base type for parameter list syntax.</summary>
    </TypeComment>
    <Field Name="Parameters" Type="SeparatedSyntaxList&lt;ParameterSyntax&gt;">
      <PropertyComment>
        <summary>Gets the parameter list.</summary>
      </PropertyComment>
    </Field>
  </AbstractNode>
  <Node Name="ParameterListSyntax" Base="BaseParameterListSyntax">
    <TypeComment>
      <summary>Parameter list syntax.</summary>
    </TypeComment>
    <Kind Name="ParameterList"/>
    <Field Name="OpenParenToken" Type="SyntaxToken">
      <PropertyComment>
        <summary>Gets the open paren token.</summary>
      </PropertyComment>
      <Kind Name="OpenParenToken"/>
    </Field>
    <Field Name="Parameters" Type="SeparatedSyntaxList&lt;ParameterSyntax&gt;" Override="true"/>
    <Field Name="CloseParenToken" Type="SyntaxToken">
      <PropertyComment>
        <summary>Gets the close paren token.</summary>
      </PropertyComment>
      <Kind Name="CloseParenToken"/>
    </Field>
  </Node>
  <Node Name="BracketedParameterListSyntax" Base="BaseParameterListSyntax">
    <TypeComment>
      <summary>Parameter list syntax with surrounding brackets.</summary>
    </TypeComment>
    <Kind Name="BracketedParameterList"/>
    <Field Name="OpenBracketToken" Type="SyntaxToken">
      <PropertyComment>
        <summary>Gets the open bracket token.</summary>
      </PropertyComment>
      <Kind Name="OpenBracketToken"/>
    </Field>
    <Field Name="Parameters" Type="SeparatedSyntaxList&lt;ParameterSyntax&gt;" Override="true" MinCount="1"/>
    <Field Name="CloseBracketToken" Type="SyntaxToken">
      <PropertyComment>
        <summary>Gets the close bracket token.</summary>
      </PropertyComment>
      <Kind Name="CloseBracketToken"/>
    </Field>
  </Node>
  <AbstractNode Name="BaseParameterSyntax" Base="CSharpSyntaxNode">
    <TypeComment>
      <summary>Base parameter syntax.</summary>
    </TypeComment>
    <Field Name="AttributeLists" Type="SyntaxList&lt;AttributeListSyntax&gt;">
      <PropertyComment>
        <summary>Gets the attribute declaration list.</summary>
      </PropertyComment>
    </Field>
    <Field Name="Modifiers" Type="SyntaxList&lt;SyntaxToken&gt;">
      <PropertyComment>
        <summary>Gets the modifier list.</summary>
      </PropertyComment>
    </Field>
    <Field Name="Type" Type="TypeSyntax" Optional="true"/>
  </AbstractNode>
  <Node Name="ParameterSyntax" Base="BaseParameterSyntax">
    <TypeComment>
      <summary>Parameter syntax.</summary>
    </TypeComment>
    <Kind Name="Parameter"/>
    <Field Name="AttributeLists" Type="SyntaxList&lt;AttributeListSyntax&gt;" Override="true">
      <PropertyComment>
        <summary>Gets the attribute declaration list.</summary>
      </PropertyComment>
    </Field>
    <Field Name="Modifiers" Type="SyntaxList&lt;SyntaxToken&gt;" Override="true">
      <PropertyComment>
        <summary>Gets the modifier list.</summary>
      </PropertyComment>
    </Field>
    <Field Name="Type" Type="TypeSyntax" Optional="true" Override="true"/>
    <Field Name="Identifier" Type="SyntaxToken">
      <PropertyComment>
        <summary>Gets the identifier.</summary>
      </PropertyComment>
      <Kind Name="IdentifierToken"/>
      <Kind Name="ArgListKeyword"/>
    </Field>
    <Field Name="ExclamationExclamationToken" Type="SyntaxToken" Optional="true">
      <Kind Name="ExclamationExclamationToken"/>
    </Field>
    <Field Name="Default" Type="EqualsValueClauseSyntax" Optional="true"/>
  </Node>
  <Node Name="FunctionPointerParameterSyntax" Base="BaseParameterSyntax">
    <TypeComment>
      <summary>Parameter syntax.</summary>
    </TypeComment>
    <Kind Name="FunctionPointerParameter"/>
    <Field Name="AttributeLists" Type="SyntaxList&lt;AttributeListSyntax&gt;" Override="true">
      <PropertyComment>
        <summary>Gets the attribute declaration list.</summary>
      </PropertyComment>
    </Field>
    <Field Name="Modifiers" Type="SyntaxList&lt;SyntaxToken&gt;" Override="true">
      <PropertyComment>
        <summary>Gets the modifier list.</summary>
      </PropertyComment>
    </Field>
    <Field Name="Type" Type="TypeSyntax" Optional="false" Override="true"/>
  </Node>
  <Node Name="IncompleteMemberSyntax" Base="MemberDeclarationSyntax">
    <Kind Name="IncompleteMember"/>n
    <Field Name="AttributeLists" Type="SyntaxList&lt;AttributeListSyntax&gt;" Override="true"/>
    <Field Name="Modifiers" Type="SyntaxList&lt;SyntaxToken&gt;" Override="true"/>
    <Field Name="Type" Type="TypeSyntax" Optional="true"/>
  </Node>
  <Node Name="SkippedTokensTriviaSyntax" Base="StructuredTriviaSyntax">
    <Kind Name="SkippedTokensTrivia"/>
    <Field Name="Tokens" Type="SyntaxList&lt;SyntaxToken&gt;"/>
  </Node>
  <!--
  <Node Name="BadNamespaceMemberDeclarationSyntax" Base="MemberDeclarationSyntax">
    <Kind Name="BadNamespaceMemberDeclaration"/>
    <Field Name="Nodes" Type="SyntaxNodeOrTokenList"/>
  </Node>
  -->
  <!-- Xml -->
  <Node Name="DocumentationCommentTriviaSyntax" Base="StructuredTriviaSyntax">
    <Kind Name="SingleLineDocumentationCommentTrivia"/>
    <Kind Name="MultiLineDocumentationCommentTrivia"/>
    <Field Name="Content" Type="SyntaxList&lt;XmlNodeSyntax&gt;"/>
    <Field Name="EndOfComment" Type="SyntaxToken">
      <!-- should be renamed to EndOfCommentToken -->
      <Kind Name="EndOfDocumentationCommentToken"/>
    </Field>
  </Node>
  <AbstractNode Name="CrefSyntax" Base="CSharpSyntaxNode">
    <TypeComment>
      <summary>
        A symbol referenced by a cref attribute (e.g. in a &lt;see&gt; or &lt;seealso&gt; documentation comment tag).
        For example, the M in &lt;see cref="M" /&gt;.
      </summary>
    </TypeComment>
  </AbstractNode>
  <Node Name="TypeCrefSyntax" Base="CrefSyntax">
    <TypeComment>
      <summary>
        A symbol reference that definitely refers to a type.
        For example, "int", "A::B", "A.B", "A&lt;T&gt;", but not "M()" (has parameter list) or "this" (indexer).
        NOTE: TypeCrefSyntax, QualifiedCrefSyntax, and MemberCrefSyntax overlap.  The syntax in a TypeCrefSyntax
        will always be bound as type, so it's safer to use QualifiedCrefSyntax or MemberCrefSyntax if the symbol
        might be a non-type member.
      </summary>
    </TypeComment>
    <Kind Name="TypeCref"/>
    <Field Name="Type" Type="TypeSyntax"/>
  </Node>
  <Node Name="QualifiedCrefSyntax" Base="CrefSyntax">
    <TypeComment>
      <summary>
        A symbol reference to a type or non-type member that is qualified by an enclosing type or namespace.
        For example, cref="System.String.ToString()".
        NOTE: TypeCrefSyntax, QualifiedCrefSyntax, and MemberCrefSyntax overlap.  The syntax in a TypeCrefSyntax
        will always be bound as type, so it's safer to use QualifiedCrefSyntax or MemberCrefSyntax if the symbol
        might be a non-type member.
      </summary>
    </TypeComment>
    <Kind Name="QualifiedCref"/>
    <Field Name="Container" Type="TypeSyntax"/>
    <Field Name="DotToken" Type="SyntaxToken">
      <Kind Name="DotToken"/>
    </Field>
    <Field Name="Member" Type="MemberCrefSyntax"/>
  </Node>
  <AbstractNode Name="MemberCrefSyntax" Base="CrefSyntax">
    <TypeComment>
      <summary>
        The unqualified part of a CrefSyntax.
        For example, "ToString()" in "object.ToString()".
        NOTE: TypeCrefSyntax, QualifiedCrefSyntax, and MemberCrefSyntax overlap.  The syntax in a TypeCrefSyntax
        will always be bound as type, so it's safer to use QualifiedCrefSyntax or MemberCrefSyntax if the symbol
        might be a non-type member.
      </summary>
    </TypeComment>
  </AbstractNode>
  <Node Name="NameMemberCrefSyntax" Base="MemberCrefSyntax">
    <TypeComment>
      <summary>
        A MemberCrefSyntax specified by a name (an identifier, predefined type keyword, or an alias-qualified name,
        with an optional type parameter list) and an optional parameter list.
        For example, "M", "M&lt;T&gt;" or "M(int)".
        Also, "A::B()" or "string()".
      </summary>
    </TypeComment>
    <Kind Name="NameMemberCref"/>
    <Field Name="Name" Type="TypeSyntax"/>
    <Field Name="Parameters" Type="CrefParameterListSyntax" Optional="true"/>
  </Node>
  <Node Name="IndexerMemberCrefSyntax" Base="MemberCrefSyntax">
    <TypeComment>
      <summary>
        A MemberCrefSyntax specified by a this keyword and an optional parameter list.
        For example, "this" or "this[int]".
      </summary>
    </TypeComment>
    <Kind Name="IndexerMemberCref"/>
    <Field Name="ThisKeyword" Type="SyntaxToken">
      <Kind Name="ThisKeyword"/>
    </Field>
    <Field Name="Parameters" Type="CrefBracketedParameterListSyntax" Optional="true"/>
  </Node>
  <Node Name="OperatorMemberCrefSyntax" Base="MemberCrefSyntax">
    <TypeComment>
      <summary>
        A MemberCrefSyntax specified by an operator keyword, an operator symbol and an optional parameter list.
        For example, "operator +" or "operator -[int]".
        NOTE: the operator must be overloadable.
      </summary>
    </TypeComment>
    <Kind Name="OperatorMemberCref"/>
    <Field Name="OperatorKeyword" Type="SyntaxToken">
      <Kind Name="OperatorKeyword"/>
    </Field>
    <Field Name="OperatorToken" Type="SyntaxToken">
      <PropertyComment>
        <summary>Gets the operator token.</summary>
      </PropertyComment>
      <Kind Name="PlusToken"/>
      <Kind Name="MinusToken"/>
      <Kind Name="ExclamationToken"/>
      <Kind Name="TildeToken"/>
      <Kind Name="PlusPlusToken"/>
      <Kind Name="MinusMinusToken"/>
      <Kind Name="AsteriskToken"/>
      <Kind Name="SlashToken"/>
      <Kind Name="PercentToken"/>
      <Kind Name="LessThanLessThanToken"/>
      <Kind Name="GreaterThanGreaterThanToken"/>
      <Kind Name="BarToken"/>
      <Kind Name="AmpersandToken"/>
      <Kind Name="CaretToken"/>
      <Kind Name="EqualsEqualsToken"/>
      <Kind Name="ExclamationEqualsToken"/>
      <Kind Name="LessThanToken"/>
      <Kind Name="LessThanEqualsToken"/>
      <Kind Name="GreaterThanToken"/>
      <Kind Name="GreaterThanEqualsToken"/>
      <Kind Name="FalseKeyword"/>
      <Kind Name="TrueKeyword"/>
    </Field>
    <Field Name="Parameters" Type="CrefParameterListSyntax" Optional="true"/>
  </Node>
  <Node Name="ConversionOperatorMemberCrefSyntax" Base="MemberCrefSyntax">
    <TypeComment>
      <summary>
        A MemberCrefSyntax specified by an implicit or explicit keyword, an operator keyword, a destination type, and an optional parameter list.
        For example, "implicit operator int" or "explicit operator MyType(int)".
      </summary>
    </TypeComment>
    <Kind Name="ConversionOperatorMemberCref"/>
    <Field Name="ImplicitOrExplicitKeyword" Type="SyntaxToken">
      <Kind Name="ImplicitKeyword"/>
      <Kind Name="ExplicitKeyword"/>
    </Field>
    <Field Name="OperatorKeyword" Type="SyntaxToken">
      <Kind Name="OperatorKeyword"/>
    </Field>
    <Field Name="Type" Type="TypeSyntax"/>
    <Field Name="Parameters" Type="CrefParameterListSyntax" Optional="true"/>
  </Node>
  <AbstractNode Name="BaseCrefParameterListSyntax" Base="CSharpSyntaxNode">
    <TypeComment>
      <summary>
        A list of cref parameters with surrounding punctuation.
        Unlike regular parameters, cref parameters do not have names.
      </summary>
    </TypeComment>
    <Field Name="Parameters" Type="SeparatedSyntaxList&lt;CrefParameterSyntax&gt;">
      <PropertyComment>
        <summary>Gets the parameter list.</summary>
      </PropertyComment>
    </Field>
  </AbstractNode>
  <Node Name="CrefParameterListSyntax" Base="BaseCrefParameterListSyntax">
    <TypeComment>
      <summary>
        A parenthesized list of cref parameters.
      </summary>
    </TypeComment>
    <Kind Name="CrefParameterList"/>
    <Field Name="OpenParenToken" Type="SyntaxToken">
      <PropertyComment>
        <summary>Gets the open paren token.</summary>
      </PropertyComment>
      <Kind Name="OpenParenToken"/>
    </Field>
    <Field Name="Parameters" Type="SeparatedSyntaxList&lt;CrefParameterSyntax&gt;" Override="true"/>
    <Field Name="CloseParenToken" Type="SyntaxToken">
      <PropertyComment>
        <summary>Gets the close paren token.</summary>
      </PropertyComment>
      <Kind Name="CloseParenToken"/>
    </Field>
  </Node>
  <Node Name="CrefBracketedParameterListSyntax" Base="BaseCrefParameterListSyntax">
    <TypeComment>
      <summary>
        A bracketed list of cref parameters.
      </summary>
    </TypeComment>
    <Kind Name="CrefBracketedParameterList"/>
    <Field Name="OpenBracketToken" Type="SyntaxToken">
      <PropertyComment>
        <summary>Gets the open bracket token.</summary>
      </PropertyComment>
      <Kind Name="OpenBracketToken"/>
    </Field>
    <Field Name="Parameters" Type="SeparatedSyntaxList&lt;CrefParameterSyntax&gt;" Override="true" MinCount="1"/>
    <Field Name="CloseBracketToken" Type="SyntaxToken">
      <PropertyComment>
        <summary>Gets the close bracket token.</summary>
      </PropertyComment>
      <Kind Name="CloseBracketToken"/>
    </Field>
  </Node>
  <Node Name="CrefParameterSyntax" Base="CSharpSyntaxNode">
    <TypeComment>
      <summary>
        An element of a BaseCrefParameterListSyntax.
        Unlike a regular parameter, a cref parameter has only an optional ref or out keyword and a type -
        there is no name and there are no attributes or other modifiers.
      </summary>
    </TypeComment>
    <Kind Name="CrefParameter"/>
    <Field Name="RefKindKeyword" Type="SyntaxToken" Optional="true">
      <Kind Name="RefKeyword"/>
      <Kind Name="OutKeyword"/>
      <Kind Name="InKeyword"/>
    </Field>
    <Field Name="Type" Type="TypeSyntax"/>
  </Node>
  <AbstractNode Name="XmlNodeSyntax" Base="CSharpSyntaxNode">
  </AbstractNode>
  <Node Name="XmlElementSyntax" Base="XmlNodeSyntax">
    <Kind Name="XmlElement"/>
    <Field Name="StartTag" Type="XmlElementStartTagSyntax"/>
    <Field Name="Content" Type="SyntaxList&lt;XmlNodeSyntax&gt;"/>
    <Field Name="EndTag" Type="XmlElementEndTagSyntax"/>
  </Node>
  <Node Name="XmlElementStartTagSyntax" Base="CSharpSyntaxNode">
    <Kind Name="XmlElementStartTag"/>
    <Field Name="LessThanToken" Type="SyntaxToken">
      <Kind Name="LessThanToken"/>
    </Field>
    <Field Name="Name" Type="XmlNameSyntax"/>
    <Field Name="Attributes" Type="SyntaxList&lt;XmlAttributeSyntax&gt;"/>
    <Field Name="GreaterThanToken" Type="SyntaxToken">
      <Kind Name="GreaterThanToken"/>
    </Field>
  </Node>
  <Node Name="XmlElementEndTagSyntax" Base="CSharpSyntaxNode">
    <Kind Name="XmlElementEndTag"/>
    <Field Name="LessThanSlashToken" Type="SyntaxToken">
      <Kind Name="LessThanSlashToken"/>
    </Field>
    <Field Name="Name" Type="XmlNameSyntax"/>
    <Field Name="GreaterThanToken" Type="SyntaxToken">
      <Kind Name="GreaterThanToken"/>
    </Field>
  </Node>
  <Node Name="XmlEmptyElementSyntax" Base="XmlNodeSyntax">
    <Kind Name="XmlEmptyElement"/>
    <Field Name="LessThanToken" Type="SyntaxToken">
      <Kind Name="LessThanToken"/>
    </Field>
    <Field Name="Name" Type="XmlNameSyntax"/>
    <Field Name="Attributes" Type="SyntaxList&lt;XmlAttributeSyntax&gt;"/>
    <Field Name="SlashGreaterThanToken" Type="SyntaxToken">
      <Kind Name="SlashGreaterThanToken"/>
    </Field>
  </Node>
  <Node Name="XmlNameSyntax" Base="CSharpSyntaxNode">
    <Kind Name="XmlName"/>
    <Field Name="Prefix" Type="XmlPrefixSyntax" Optional="true"/>
    <Field Name="LocalName" Type="SyntaxToken">
      <Kind Name="IdentifierToken"/>
    </Field>
  </Node>
  <Node Name="XmlPrefixSyntax" Base="CSharpSyntaxNode">
    <Kind Name="XmlPrefix"/>
    <Field Name="Prefix" Type="SyntaxToken">
      <Kind Name="IdentifierToken"/>
    </Field>
    <Field Name="ColonToken" Type="SyntaxToken">
      <Kind Name="ColonToken"/>
    </Field>
  </Node>
  <AbstractNode Name="XmlAttributeSyntax" Base="CSharpSyntaxNode">
    <Field Name="Name" Type="XmlNameSyntax"/>
    <Field Name="EqualsToken" Type="SyntaxToken">
      <Kind Name="EqualsToken"/>
    </Field>
    <Field Name="StartQuoteToken" Type="SyntaxToken">
      <Kind Name="SingleQuoteToken"/>
      <Kind Name="DoubleQuoteToken"/>
    </Field>
    <Field Name="EndQuoteToken" Type="SyntaxToken">
      <Kind Name="SingleQuoteToken"/>
      <Kind Name="DoubleQuoteToken"/>
    </Field>
  </AbstractNode>
  <Node Name="XmlTextAttributeSyntax" Base="XmlAttributeSyntax">
    <Kind Name="XmlTextAttribute"/>
    <Field Name="Name" Type="XmlNameSyntax" Override="true"/>
    <Field Name="EqualsToken" Type="SyntaxToken" Override="true">
      <Kind Name="EqualsToken"/>
    </Field>
    <Field Name="StartQuoteToken" Type="SyntaxToken" Override="true">
      <Kind Name="SingleQuoteToken"/>
      <Kind Name="DoubleQuoteToken"/>
    </Field>
    <Field Name="TextTokens" Type="SyntaxList&lt;SyntaxToken&gt;"/>
    <!-- XmlTextLiteralToken or XmlEntityLiteralToken-->
    <Field Name="EndQuoteToken" Type="SyntaxToken" Override="true">
      <Kind Name="SingleQuoteToken"/>
      <Kind Name="DoubleQuoteToken"/>
    </Field>
  </Node>
  <Node Name="XmlCrefAttributeSyntax" Base="XmlAttributeSyntax">
    <Kind Name="XmlCrefAttribute"/>
    <Field Name="Name" Type="XmlNameSyntax" Override="true"/>
    <Field Name="EqualsToken" Type="SyntaxToken" Override="true">
      <Kind Name="EqualsToken"/>
    </Field>
    <Field Name="StartQuoteToken" Type="SyntaxToken" Override="true">
      <Kind Name="SingleQuoteToken"/>
      <Kind Name="DoubleQuoteToken"/>
    </Field>
    <Field Name="Cref" Type="CrefSyntax"/>
    <Field Name="EndQuoteToken" Type="SyntaxToken" Override="true">
      <Kind Name="SingleQuoteToken"/>
      <Kind Name="DoubleQuoteToken"/>
    </Field>
  </Node>
  <Node Name="XmlNameAttributeSyntax" Base="XmlAttributeSyntax">
    <Kind Name="XmlNameAttribute"/>
    <Field Name="Name" Type="XmlNameSyntax" Override="true"/>
    <Field Name="EqualsToken" Type="SyntaxToken" Override="true">
      <Kind Name="EqualsToken"/>
    </Field>
    <Field Name="StartQuoteToken" Type="SyntaxToken" Override="true">
      <Kind Name="SingleQuoteToken"/>
      <Kind Name="DoubleQuoteToken"/>
    </Field>
    <Field Name="Identifier" Type="IdentifierNameSyntax" />
    <Field Name="EndQuoteToken" Type="SyntaxToken" Override="true">
      <Kind Name="SingleQuoteToken"/>
      <Kind Name="DoubleQuoteToken"/>
    </Field>
  </Node>
  <Node Name="XmlTextSyntax" Base="XmlNodeSyntax">
    <Kind Name="XmlText"/>
    <Field Name="TextTokens" Type="SyntaxList&lt;SyntaxToken&gt;"/>
    <!-- XmlTextLiteralToken or XmlEntityLiteralToken-->
  </Node>
  <Node Name="XmlCDataSectionSyntax" Base="XmlNodeSyntax">
    <Kind Name="XmlCDataSection"/>
    <Field Name="StartCDataToken" Type="SyntaxToken">
      <Kind Name="XmlCDataStartToken"/>
    </Field>
    <Field Name="TextTokens" Type="SyntaxList&lt;SyntaxToken&gt;"/>
    <!-- XmlTextLiteralToken only -->
    <Field Name="EndCDataToken" Type="SyntaxToken">
      <Kind Name="XmlCDataEndToken"/>
    </Field>
  </Node>
  <Node Name="XmlProcessingInstructionSyntax" Base="XmlNodeSyntax">
    <Kind Name="XmlProcessingInstruction"/>
    <Field Name="StartProcessingInstructionToken" Type="SyntaxToken">
      <Kind Name="XmlProcessingInstructionStartToken"/>
    </Field>
    <Field Name="Name" Type="XmlNameSyntax" />
    <Field Name="TextTokens" Type="SyntaxList&lt;SyntaxToken&gt;"/>
    <!-- XmlTextLiteralToken only -->
    <Field Name="EndProcessingInstructionToken" Type="SyntaxToken">
      <Kind Name="XmlProcessingInstructionEndToken"/>
    </Field>
  </Node>
  <Node Name="XmlCommentSyntax" Base="XmlNodeSyntax">
    <Kind Name="XmlComment"/>
    <Field Name="LessThanExclamationMinusMinusToken" Type="SyntaxToken">
      <Kind Name="XmlCommentStartToken"/>
    </Field>
    <Field Name="TextTokens" Type="SyntaxList&lt;SyntaxToken&gt;"/>
    <!-- XmlTextLiteralToken only -->
    <Field Name="MinusMinusGreaterThanToken" Type="SyntaxToken">
      <Kind Name="XmlCommentEndToken"/>
    </Field>
  </Node>
  <!--
  <Node Name="XmlProcessingInstructionSyntax" Base="XmlNodeSyntax">
    <Kind Name="XmlProcessingInstruction"/>
    <Field Name="LessThanQuestionToken" Type="SyntaxToken"/>
    <Field Name="TextTokens" Type="SyntaxList&lt;SyntaxToken&gt;"/>
    <Field Name="QuestionGreaterThanToken" Type="SyntaxToken"/>
  </Node>
  -->
  <!-- Preprocessor -->
  <AbstractNode Name="DirectiveTriviaSyntax" Base="StructuredTriviaSyntax">
    <Field Name="IsActive" Type="bool"/>
    <Field Name="HashToken" Type="SyntaxToken">
      <Kind Name="HashToken" />
    </Field>
    <Field Name="EndOfDirectiveToken" Type="SyntaxToken">
      <Kind Name="EndOfDirectiveToken" />
    </Field>
  </AbstractNode>
  <AbstractNode Name="BranchingDirectiveTriviaSyntax" Base="DirectiveTriviaSyntax">
    <Field Name="BranchTaken" Type="bool"/>
  </AbstractNode>
  <AbstractNode Name="ConditionalDirectiveTriviaSyntax" Base="BranchingDirectiveTriviaSyntax">
    <Field Name="Condition" Type="ExpressionSyntax"/>
    <Field Name="ConditionValue" Type="bool"/>
  </AbstractNode>
  <Node Name="IfDirectiveTriviaSyntax" Base="ConditionalDirectiveTriviaSyntax">
    <Kind Name="IfDirectiveTrivia"/>
    <Field Name="HashToken" Type="SyntaxToken" Override="true">
      <Kind Name="HashToken"/>
    </Field>
    <Field Name="IfKeyword" Type="SyntaxToken">
      <Kind Name="IfKeyword"/>
    </Field>
    <Field Name="Condition" Type="ExpressionSyntax" Override="true"/>
    <Field Name="EndOfDirectiveToken" Type="SyntaxToken" Override="true">
      <Kind Name="EndOfDirectiveToken"/>
    </Field>
    <Field Name="IsActive" Type="bool" Override="true"/>
    <Field Name="BranchTaken" Type="bool" Override="true"/>
    <Field Name="ConditionValue" Type="bool" Override="true"/>
  </Node>
  <Node Name="ElifDirectiveTriviaSyntax" Base="ConditionalDirectiveTriviaSyntax">
    <Kind Name="ElifDirectiveTrivia"/>
    <Field Name="HashToken" Type="SyntaxToken" Override="true">
      <Kind Name="HashToken"/>
    </Field>
    <Field Name="ElifKeyword" Type="SyntaxToken">
      <Kind Name="ElifKeyword"/>
    </Field>
    <Field Name="Condition" Type="ExpressionSyntax" Override="true"/>
    <Field Name="EndOfDirectiveToken" Type="SyntaxToken" Override="true">
      <Kind Name="EndOfDirectiveToken"/>
    </Field>
    <Field Name="IsActive" Type="bool" Override="true"/>
    <Field Name="BranchTaken" Type="bool" Override="true"/>
    <Field Name="ConditionValue" Type="bool" Override="true"/>
  </Node>
  <Node Name="ElseDirectiveTriviaSyntax" Base="BranchingDirectiveTriviaSyntax">
    <Kind Name="ElseDirectiveTrivia"/>
    <Field Name="HashToken" Type="SyntaxToken" Override="true">
      <Kind Name="HashToken"/>
    </Field>
    <Field Name="ElseKeyword" Type="SyntaxToken">
      <Kind Name="ElseKeyword"/>
    </Field>
    <Field Name="EndOfDirectiveToken" Type="SyntaxToken" Override="true">
      <Kind Name="EndOfDirectiveToken"/>
    </Field>
    <Field Name="IsActive" Type="bool" Override="true"/>
    <Field Name="BranchTaken" Type="bool" Override="true"/>
  </Node>
  <Node Name="EndIfDirectiveTriviaSyntax" Base="DirectiveTriviaSyntax">
    <Kind Name="EndIfDirectiveTrivia"/>
    <Field Name="HashToken" Type="SyntaxToken" Override="true">
      <Kind Name="HashToken"/>
    </Field>
    <Field Name="EndIfKeyword" Type="SyntaxToken">
      <Kind Name="EndIfKeyword"/>
    </Field>
    <Field Name="EndOfDirectiveToken" Type="SyntaxToken" Override="true">
      <Kind Name="EndOfDirectiveToken"/>
    </Field>
    <Field Name="IsActive" Type="bool" Override="true"/>
  </Node>
  <Node Name="RegionDirectiveTriviaSyntax" Base="DirectiveTriviaSyntax">
    <Kind Name="RegionDirectiveTrivia"/>
    <Field Name="HashToken" Type="SyntaxToken" Override="true">
      <Kind Name="HashToken"/>
    </Field>
    <Field Name="RegionKeyword" Type="SyntaxToken">
      <Kind Name="RegionKeyword"/>
    </Field>
    <Field Name="EndOfDirectiveToken" Type="SyntaxToken" Override="true">
      <Kind Name="EndOfDirectiveToken"/>
    </Field>
    <Field Name="IsActive" Type="bool" Override="true"/>
  </Node>
  <Node Name="EndRegionDirectiveTriviaSyntax" Base="DirectiveTriviaSyntax">
    <Kind Name="EndRegionDirectiveTrivia"/>
    <Field Name="HashToken" Type="SyntaxToken" Override="true">
      <Kind Name="HashToken"/>
    </Field>
    <Field Name="EndRegionKeyword" Type="SyntaxToken">
      <Kind Name="EndRegionKeyword"/>
    </Field>
    <Field Name="EndOfDirectiveToken" Type="SyntaxToken" Override="true">
      <Kind Name="EndOfDirectiveToken"/>
    </Field>
    <Field Name="IsActive" Type="bool" Override="true"/>
  </Node>
  <Node Name="ErrorDirectiveTriviaSyntax" Base="DirectiveTriviaSyntax">
    <Kind Name="ErrorDirectiveTrivia"/>
    <Field Name="HashToken" Type="SyntaxToken" Override="true">
      <Kind Name="HashToken"/>
    </Field>
    <Field Name="ErrorKeyword" Type="SyntaxToken">
      <Kind Name="ErrorKeyword"/>
    </Field>
    <Field Name="EndOfDirectiveToken" Type="SyntaxToken" Override="true">
      <Kind Name="EndOfDirectiveToken"/>
    </Field>
    <Field Name="IsActive" Type="bool" Override="true"/>
  </Node>
  <Node Name="WarningDirectiveTriviaSyntax" Base="DirectiveTriviaSyntax">
    <Kind Name="WarningDirectiveTrivia"/>
    <Field Name="HashToken" Type="SyntaxToken" Override="true">
      <Kind Name="HashToken"/>
    </Field>
    <Field Name="WarningKeyword" Type="SyntaxToken">
      <Kind Name="WarningKeyword"/>
    </Field>
    <Field Name="EndOfDirectiveToken" Type="SyntaxToken" Override="true">
      <Kind Name="EndOfDirectiveToken"/>
    </Field>
    <Field Name="IsActive" Type="bool" Override="true"/>
  </Node>
  <Node Name="BadDirectiveTriviaSyntax" Base="DirectiveTriviaSyntax">
    <Kind Name="BadDirectiveTrivia"/>
    <Field Name="HashToken" Type="SyntaxToken" Override="true">
      <Kind Name="HashToken"/>
    </Field>
    <Field Name="Identifier" Type="SyntaxToken" />
    <Field Name="EndOfDirectiveToken" Type="SyntaxToken" Override="true">
      <Kind Name="EndOfDirectiveToken"/>
    </Field>
    <Field Name="IsActive" Type="bool" Override="true"/>
  </Node>
  <Node Name="DefineDirectiveTriviaSyntax" Base="DirectiveTriviaSyntax">
    <Kind Name="DefineDirectiveTrivia"/>
    <Field Name="HashToken" Type="SyntaxToken" Override="true">
      <Kind Name="HashToken"/>
    </Field>
    <Field Name="DefineKeyword" Type="SyntaxToken">
      <Kind Name="DefineKeyword"/>
    </Field>
    <Field Name="Name" Type="SyntaxToken">
      <!-- should be identifier -->
      <Kind Name="IdentifierToken"/>
    </Field>
    <Field Name="EndOfDirectiveToken" Type="SyntaxToken" Override="true">
      <Kind Name="EndOfDirectiveToken"/>
    </Field>
    <Field Name="IsActive" Type="bool" Override="true"/>
  </Node>
  <Node Name="UndefDirectiveTriviaSyntax" Base="DirectiveTriviaSyntax">
    <Kind Name="UndefDirectiveTrivia"/>
    <Field Name="HashToken" Type="SyntaxToken" Override="true">
      <Kind Name="HashToken"/>
    </Field>
    <Field Name="UndefKeyword" Type="SyntaxToken">
      <Kind Name="UndefKeyword"/>
    </Field>
    <Field Name="Name" Type="SyntaxToken">
      <!-- should be identifier -->
      <Kind Name="IdentifierToken"/>
    </Field>
    <Field Name="EndOfDirectiveToken" Type="SyntaxToken" Override="true">
      <Kind Name="EndOfDirectiveToken"/>
    </Field>
    <Field Name="IsActive" Type="bool" Override="true"/>
  </Node>
  <AbstractNode Name="LineOrSpanDirectiveTriviaSyntax" Base="DirectiveTriviaSyntax">
    <Field Name="LineKeyword" Type="SyntaxToken" />
    <Field Name="File" Type="SyntaxToken" Optional="true" />
  </AbstractNode>
  <Node Name="LineDirectiveTriviaSyntax" Base="LineOrSpanDirectiveTriviaSyntax">
    <Kind Name="LineDirectiveTrivia"/>
    <Field Name="HashToken" Type="SyntaxToken" Override="true">
      <Kind Name="HashToken"/>
    </Field>
    <Field Name="LineKeyword" Type="SyntaxToken" Override="true">
      <Kind Name="LineKeyword"/>
    </Field>
    <Field Name="Line" Type="SyntaxToken">
      <Kind Name="NumericLiteralToken"/>
      <Kind Name="DefaultKeyword"/>
      <Kind Name="HiddenKeyword"/>
    </Field>
    <Field Name="File" Type="SyntaxToken" Optional="true" Override="true">
      <Kind Name="StringLiteralToken"/>
    </Field>
    <Field Name="EndOfDirectiveToken" Type="SyntaxToken" Override="true">
      <Kind Name="EndOfDirectiveToken"/>
    </Field>
    <Field Name="IsActive" Type="bool" Override="true"/>
  </Node>
  <Node Name="LineDirectivePositionSyntax" Base="CSharpSyntaxNode">
    <Kind Name="LineDirectivePosition"/>
    <Field Name="OpenParenToken" Type="SyntaxToken">
      <Kind Name="OpenParenToken"/>
    </Field>
    <Field Name="Line" Type="SyntaxToken">
      <Kind Name="NumericLiteralToken"/>
    </Field>
    <Field Name="CommaToken" Type="SyntaxToken">
      <Kind Name="CommaToken"/>
    </Field>
    <Field Name="Character" Type="SyntaxToken">
      <Kind Name="NumericLiteralToken"/>
    </Field>
    <Field Name="CloseParenToken" Type="SyntaxToken">
      <Kind Name="CloseParenToken"/>
    </Field>
  </Node>
  <Node Name="LineSpanDirectiveTriviaSyntax" Base="LineOrSpanDirectiveTriviaSyntax">
    <Kind Name="LineSpanDirectiveTrivia"/>
    <Field Name="HashToken" Type="SyntaxToken" Override="true">
      <Kind Name="HashToken"/>
    </Field>
    <Field Name="LineKeyword" Type="SyntaxToken" Override="true">
      <Kind Name="LineKeyword"/>
    </Field>
     <Field Name="Start" Type="LineDirectivePositionSyntax" />
     <Field Name="MinusToken" Type="SyntaxToken">
      <Kind Name="MinusToken"/>
    </Field>
    <Field Name="End" Type="LineDirectivePositionSyntax" />
    <Field Name="CharacterOffset" Type="SyntaxToken"  Optional="true">
      <Kind Name="NumericLiteralToken"/>
    </Field>
    <Field Name="File" Type="SyntaxToken" Override="true">
      <Kind Name="StringLiteralToken"/>
    </Field>
    <Field Name="EndOfDirectiveToken" Type="SyntaxToken" Override="true">
      <Kind Name="EndOfDirectiveToken"/>
    </Field>
    <Field Name="IsActive" Type="bool" Override="true"/>
  </Node>
  <Node Name="PragmaWarningDirectiveTriviaSyntax" Base="DirectiveTriviaSyntax">
    <Kind Name="PragmaWarningDirectiveTrivia"/>
    <Field Name="HashToken" Type="SyntaxToken" Override="true">
      <Kind Name="HashToken"/>
    </Field>
    <Field Name="PragmaKeyword" Type="SyntaxToken">
      <Kind Name="PragmaKeyword"/>
    </Field>
    <Field Name="WarningKeyword" Type="SyntaxToken">
      <Kind Name="WarningKeyword"/>
    </Field>
    <Field Name="DisableOrRestoreKeyword" Type="SyntaxToken">
      <Kind Name="DisableKeyword"/>
      <Kind Name="RestoreKeyword"/>
    </Field>
    <Field Name="ErrorCodes" Type="SeparatedSyntaxList&lt;ExpressionSyntax&gt;"/>
    <Field Name="EndOfDirectiveToken" Type="SyntaxToken" Override="true">
      <Kind Name="EndOfDirectiveToken"/>
    </Field>
    <Field Name="IsActive" Type="bool" Override="true"/>
  </Node>
  <Node Name="PragmaChecksumDirectiveTriviaSyntax" Base="DirectiveTriviaSyntax">
    <Kind Name="PragmaChecksumDirectiveTrivia"/>
    <Field Name="HashToken" Type="SyntaxToken" Override="true">
      <Kind Name="HashToken"/>
    </Field>
    <Field Name="PragmaKeyword" Type="SyntaxToken">
      <Kind Name="PragmaKeyword"/>
    </Field>
    <Field Name="ChecksumKeyword" Type="SyntaxToken">
      <Kind Name="ChecksumKeyword"/>
    </Field>
    <Field Name="File" Type="SyntaxToken">
      <Kind Name="StringLiteralToken"/>
    </Field>
    <Field Name="Guid" Type="SyntaxToken">
      <Kind Name="StringLiteralToken"/>
    </Field>
    <Field Name="Bytes" Type="SyntaxToken">
      <Kind Name="StringLiteralToken"/>
    </Field>
    <Field Name="EndOfDirectiveToken" Type="SyntaxToken" Override="true">
      <Kind Name="EndOfDirectiveToken"/>
    </Field>
    <Field Name="IsActive" Type="bool" Override="true"/>
  </Node>
  <Node Name="ReferenceDirectiveTriviaSyntax" Base="DirectiveTriviaSyntax">
    <Kind Name="ReferenceDirectiveTrivia"/>
    <Field Name="HashToken" Type="SyntaxToken" Override="true">
      <Kind Name="HashToken"/>
    </Field>
    <Field Name="ReferenceKeyword" Type="SyntaxToken">
      <Kind Name="ReferenceKeyword"/>
    </Field>
    <Field Name="File" Type="SyntaxToken">
      <Kind Name="StringLiteralToken"/>
    </Field>
    <Field Name="EndOfDirectiveToken" Type="SyntaxToken" Override="true">
      <Kind Name="EndOfDirectiveToken"/>
    </Field>
    <Field Name="IsActive" Type="bool" Override="true"/>
  </Node>
  <Node Name="LoadDirectiveTriviaSyntax" Base="DirectiveTriviaSyntax">
    <Kind Name="LoadDirectiveTrivia"/>
    <Field Name="HashToken" Type="SyntaxToken" Override="true">
      <Kind Name="HashToken"/>
    </Field>
    <Field Name="LoadKeyword" Type="SyntaxToken">
      <Kind Name="LoadKeyword"/>
    </Field>
    <Field Name="File" Type="SyntaxToken">
      <Kind Name="StringLiteralToken"/>
    </Field>
    <Field Name="EndOfDirectiveToken" Type="SyntaxToken" Override="true">
      <Kind Name="EndOfDirectiveToken"/>
    </Field>
    <Field Name="IsActive" Type="bool" Override="true"/>
  </Node>
  <Node Name="ShebangDirectiveTriviaSyntax" Base="DirectiveTriviaSyntax">
    <Kind Name="ShebangDirectiveTrivia"/>
    <Field Name="HashToken" Type="SyntaxToken" Override="true">
      <Kind Name="HashToken"/>
    </Field>
    <Field Name="ExclamationToken" Type="SyntaxToken">
      <Kind Name="ExclamationToken"/>
    </Field>
    <Field Name="EndOfDirectiveToken" Type="SyntaxToken" Override="true">
      <Kind Name="EndOfDirectiveToken"/>
    </Field>
    <Field Name="IsActive" Type="bool" Override="true"/>
  </Node>
  <Node Name="NullableDirectiveTriviaSyntax" Base="DirectiveTriviaSyntax">
    <Kind Name="NullableDirectiveTrivia"/>
    <Field Name="HashToken" Type="SyntaxToken" Override="true">
      <Kind Name="HashToken"/>
    </Field>
    <Field Name="NullableKeyword" Type="SyntaxToken">
      <Kind Name="NullableKeyword"/>
    </Field>
    <Field Name="SettingToken" Type="SyntaxToken">
      <Kind Name="EnableKeyword"/>
      <Kind Name="DisableKeyword"/>
      <Kind Name="RestoreKeyword"/>
    </Field>
    <Field Name="TargetToken" Type="SyntaxToken" Optional="true">
      <Kind Name="WarningsKeyword"/>
      <Kind Name="AnnotationsKeyword"/>
    </Field>
    <Field Name="EndOfDirectiveToken" Type="SyntaxToken" Override="true">
      <Kind Name="EndOfDirectiveToken"/>
    </Field>
    <Field Name="IsActive" Type="bool" Override="true"/>
  </Node>
</Tree><|MERGE_RESOLUTION|>--- conflicted
+++ resolved
@@ -875,12 +875,9 @@
       <Kind Name="ArgListKeyword"/>
       <Kind Name="NumericLiteralToken"/>
       <Kind Name="StringLiteralToken"/>
-<<<<<<< HEAD
-      <Kind Name="UTF8StringLiteralToken"/>
-=======
       <Kind Name="MultiLineRawStringLiteralToken"/>
       <Kind Name="SingleLineRawStringLiteralToken"/>
->>>>>>> 8c868c42
+      <Kind Name="UTF8StringLiteralToken"/>
       <Kind Name="CharacterLiteralToken"/>
       <Kind Name="TrueKeyword"/>
       <Kind Name="FalseKeyword"/>
