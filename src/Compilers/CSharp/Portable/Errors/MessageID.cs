﻿// Copyright (c) Microsoft.  All Rights Reserved.  Licensed under the Apache License, Version 2.0.  See License.txt in the project root for license information.

using System;
using System.Diagnostics;
using Roslyn.Utilities;

namespace Microsoft.CodeAnalysis.CSharp
{
    internal enum MessageID
    {
        None = 0,
        MessageBase = 1200,
        IDS_SK_METHOD = MessageBase + 2000,
        IDS_SK_TYPE = MessageBase + 2001,
        IDS_SK_NAMESPACE = MessageBase + 2002,
        IDS_SK_FIELD = MessageBase + 2003,
        IDS_SK_PROPERTY = MessageBase + 2004,
        IDS_SK_UNKNOWN = MessageBase + 2005,
        IDS_SK_VARIABLE = MessageBase + 2006,
        IDS_SK_EVENT = MessageBase + 2007,
        IDS_SK_TYVAR = MessageBase + 2008,
        //IDS_SK_GCLASS = MessageBase + 2009,
        IDS_SK_ALIAS = MessageBase + 2010,
        //IDS_SK_EXTERNALIAS = MessageBase + 2011,
        IDS_SK_LABEL = MessageBase + 2012,
        IDS_NULL = MessageBase + 10001,
        //IDS_RELATEDERROR = MessageBase + 10002,
        //IDS_RELATEDWARNING = MessageBase + 10003,
        IDS_XMLIGNORED = MessageBase + 10004,
        IDS_XMLIGNORED2 = MessageBase + 10005,
        IDS_XMLFAILEDINCLUDE = MessageBase + 10006,
        IDS_XMLBADINCLUDE = MessageBase + 10007,
        IDS_XMLNOINCLUDE = MessageBase + 10008,
        IDS_XMLMISSINGINCLUDEFILE = MessageBase + 10009,
        IDS_XMLMISSINGINCLUDEPATH = MessageBase + 10010,
        IDS_GlobalNamespace = MessageBase + 10011,
        IDS_FeatureGenerics = MessageBase + 12500,
        IDS_FeatureAnonDelegates = MessageBase + 12501,
        IDS_FeatureModuleAttrLoc = MessageBase + 12502,
        IDS_FeatureGlobalNamespace = MessageBase + 12503,
        IDS_FeatureFixedBuffer = MessageBase + 12504,
        IDS_FeaturePragma = MessageBase + 12505,
        IDS_FOREACHLOCAL = MessageBase + 12506,
        IDS_USINGLOCAL = MessageBase + 12507,
        IDS_FIXEDLOCAL = MessageBase + 12508,
        IDS_FeatureStaticClasses = MessageBase + 12511,
        IDS_FeaturePartialTypes = MessageBase + 12512,
        IDS_MethodGroup = MessageBase + 12513,
        IDS_AnonMethod = MessageBase + 12514,
        IDS_FeatureSwitchOnBool = MessageBase + 12517,
        //IDS_WarnAsError = MessageBase + 12518,
        IDS_Collection = MessageBase + 12520,
        IDS_FeaturePropertyAccessorMods = MessageBase + 12522,
        IDS_FeatureExternAlias = MessageBase + 12523,
        IDS_FeatureIterators = MessageBase + 12524,
        IDS_FeatureDefault = MessageBase + 12525,
        IDS_FeatureNullable = MessageBase + 12528,
        IDS_Lambda = MessageBase + 12531,
        IDS_FeaturePatternMatching = MessageBase + 12532,
        IDS_FeatureThrowExpression = MessageBase + 12533,

        IDS_FeatureImplicitArray = MessageBase + 12557,
        IDS_FeatureImplicitLocal = MessageBase + 12558,
        IDS_FeatureAnonymousTypes = MessageBase + 12559,
        IDS_FeatureAutoImplementedProperties = MessageBase + 12560,
        IDS_FeatureObjectInitializer = MessageBase + 12561,
        IDS_FeatureCollectionInitializer = MessageBase + 12562,
        IDS_FeatureLambda = MessageBase + 12563,
        IDS_FeatureQueryExpression = MessageBase + 12564,
        IDS_FeatureExtensionMethod = MessageBase + 12565,
        IDS_FeaturePartialMethod = MessageBase + 12566,
        IDS_FeatureDynamic = MessageBase + 12644,
        IDS_FeatureTypeVariance = MessageBase + 12645,
        IDS_FeatureNamedArgument = MessageBase + 12646,
        IDS_FeatureOptionalParameter = MessageBase + 12647,
        IDS_FeatureExceptionFilter = MessageBase + 12648,
        IDS_FeatureAutoPropertyInitializer = MessageBase + 12649,

        IDS_SK_TYPE_OR_NAMESPACE = MessageBase + 12652,
        IDS_Contravariant = MessageBase + 12659,
        IDS_Contravariantly = MessageBase + 12660,
        IDS_Covariant = MessageBase + 12661,
        IDS_Covariantly = MessageBase + 12662,
        IDS_Invariantly = MessageBase + 12663,

        IDS_FeatureAsync = MessageBase + 12668,

        IDS_LIB_ENV = MessageBase + 12680,
        IDS_LIB_OPTION = MessageBase + 12681,
        IDS_REFERENCEPATH_OPTION = MessageBase + 12682,
        IDS_DirectoryDoesNotExist = MessageBase + 12683,
        IDS_DirectoryHasInvalidPath = MessageBase + 12684,

        IDS_Namespace1 = MessageBase + 12685,
        IDS_PathList = MessageBase + 12686,
        IDS_Text = MessageBase + 12687,

        // available

        IDS_FeatureNullPropagatingOperator = MessageBase + 12690,
        IDS_FeatureExpressionBodiedMethod = MessageBase + 12691,
        IDS_FeatureExpressionBodiedProperty = MessageBase + 12692,
        IDS_FeatureExpressionBodiedIndexer = MessageBase + 12693,
        // IDS_VersionExperimental = MessageBase + 12694,
        IDS_FeatureNameof = MessageBase + 12695,
        IDS_FeatureDictionaryInitializer = MessageBase + 12696,

        IDS_ToolName = MessageBase + 12697,
        IDS_LogoLine1 = MessageBase + 12698,
        IDS_LogoLine2 = MessageBase + 12699,
        IDS_CSCHelp = MessageBase + 12700,

        IDS_FeatureUsingStatic = MessageBase + 12701,
        IDS_FeatureInterpolatedStrings = MessageBase + 12702,
        IDS_OperationCausedStackOverflow = MessageBase + 12703,
        IDS_AwaitInCatchAndFinally = MessageBase + 12704,
        IDS_FeatureReadonlyAutoImplementedProperties = MessageBase + 12705,
        IDS_FeatureBinaryLiteral = MessageBase + 12706,
        IDS_FeatureDigitSeparator = MessageBase + 12707,
        IDS_FeatureLocalFunctions = MessageBase + 12708,

        IDS_FeatureRefLocalsReturns = MessageBase + 12710,
        IDS_FeatureTuples = MessageBase + 12711,
        IDS_FeatureOutVar = MessageBase + 12713,

        IDS_FeatureIOperation = MessageBase + 12714,
        IDS_FeatureExpressionBodiedAccessor = MessageBase + 12715,
        IDS_FeatureExpressionBodiedDeOrConstructor = MessageBase + 12716,
        IDS_ThrowExpression = MessageBase + 12717,
        IDS_FeatureDefaultLiteral = MessageBase + 12718,
        IDS_FeatureInferredTupleNames = MessageBase + 12719,
        IDS_FeatureGenericPatternMatching = MessageBase + 12720,
        IDS_FeatureAsyncMain = MessageBase + 12721,
        IDS_LangVersions = MessageBase +  12722,
<<<<<<< HEAD
        IDS_FeatureNonTrailingNamedArguments = MessageBase + 12723,
=======

        IDS_FeatureLeadingDigitSeparator = MessageBase + 12723,
>>>>>>> aaee2150
    }

    // Message IDs may refer to strings that need to be localized.
    // This struct makes an IFormattable wrapper around a MessageID
    internal struct LocalizableErrorArgument : IFormattable, IMessageSerializable
    {
        private readonly MessageID _id;

        internal LocalizableErrorArgument(MessageID id)
        {
            _id = id;
        }

        public override string ToString()
        {
            return ToString(null, null);
        }

        public string ToString(string format, IFormatProvider formatProvider)
        {
            return ErrorFacts.GetMessage(_id, formatProvider as System.Globalization.CultureInfo);
        }
    }

    // And this extension method makes it easy to localize MessageIDs:

    internal static partial class MessageIDExtensions
    {
        public static LocalizableErrorArgument Localize(this MessageID id)
        {
            return new LocalizableErrorArgument(id);
        }

        // Returns the string to be used in the /features flag switch to enable the MessageID feature.
        // Always call this before RequiredVersion:
        //   If this method returns null, call RequiredVersion and use that.
        //   If this method returns non-null, use that.
        // Features should be mutually exclusive between RequiredFeature and RequiredVersion.
        //   (hence the above rule - RequiredVersion throws when RequiredFeature returns non-null)
        internal static string RequiredFeature(this MessageID feature)
        {
            switch (feature)
            {
                case MessageID.IDS_FeatureIOperation:
                    return "IOperation";
                default:
                    return null;
            }
        }

        internal static LanguageVersion RequiredVersion(this MessageID feature)
        {
            // Based on CSourceParser::GetFeatureUsage from SourceParser.cpp.
            // Checks are in the LanguageParser unless otherwise noted.
            switch (feature)
            {
                // C# 7.2 features.
<<<<<<< HEAD
                case MessageID.IDS_FeatureNonTrailingNamedArguments: // semantic check
=======
                case MessageID.IDS_FeatureLeadingDigitSeparator:
>>>>>>> aaee2150
                    return LanguageVersion.CSharp7_2;

                // C# 7.1 features.
                case MessageID.IDS_FeatureAsyncMain:
                case MessageID.IDS_FeatureDefaultLiteral:
                case MessageID.IDS_FeatureInferredTupleNames:
                case MessageID.IDS_FeatureGenericPatternMatching:
                    return LanguageVersion.CSharp7_1;

                // C# 7 features.
                case MessageID.IDS_FeatureBinaryLiteral:
                case MessageID.IDS_FeatureDigitSeparator:
                case MessageID.IDS_FeatureLocalFunctions:
                case MessageID.IDS_FeatureRefLocalsReturns:
                case MessageID.IDS_FeaturePatternMatching:
                case MessageID.IDS_FeatureThrowExpression:
                case MessageID.IDS_FeatureTuples:
                case MessageID.IDS_FeatureOutVar:
                case MessageID.IDS_FeatureExpressionBodiedAccessor:
                case MessageID.IDS_FeatureExpressionBodiedDeOrConstructor:
                    return LanguageVersion.CSharp7;

                // C# 6 features.
                case MessageID.IDS_FeatureExceptionFilter:
                case MessageID.IDS_FeatureAutoPropertyInitializer:
                case MessageID.IDS_FeatureNullPropagatingOperator:
                case MessageID.IDS_FeatureExpressionBodiedMethod:
                case MessageID.IDS_FeatureExpressionBodiedProperty:
                case MessageID.IDS_FeatureExpressionBodiedIndexer:
                case MessageID.IDS_FeatureNameof:
                case MessageID.IDS_FeatureDictionaryInitializer:
                case MessageID.IDS_FeatureUsingStatic:
                case MessageID.IDS_FeatureInterpolatedStrings:
                case MessageID.IDS_AwaitInCatchAndFinally:
                case MessageID.IDS_FeatureReadonlyAutoImplementedProperties:
                    return LanguageVersion.CSharp6;

                // C# 5 features.
                case MessageID.IDS_FeatureAsync:
                    return LanguageVersion.CSharp5;

                // C# 4 features.
                case MessageID.IDS_FeatureDynamic: // Checked in the binder.
                case MessageID.IDS_FeatureTypeVariance:
                case MessageID.IDS_FeatureNamedArgument:
                case MessageID.IDS_FeatureOptionalParameter:
                    return LanguageVersion.CSharp4;

                // C# 3 features.
                case MessageID.IDS_FeatureImplicitArray:
                case MessageID.IDS_FeatureAnonymousTypes:
                case MessageID.IDS_FeatureObjectInitializer:
                case MessageID.IDS_FeatureCollectionInitializer:
                case MessageID.IDS_FeatureLambda:
                case MessageID.IDS_FeatureQueryExpression:
                case MessageID.IDS_FeatureExtensionMethod:
                case MessageID.IDS_FeaturePartialMethod:
                case MessageID.IDS_FeatureImplicitLocal: // Checked in the binder.
                case MessageID.IDS_FeatureAutoImplementedProperties:
                    return LanguageVersion.CSharp3;

                // C# 2 features.
                case MessageID.IDS_FeatureGenerics: // Also affects crefs.
                case MessageID.IDS_FeatureAnonDelegates:
                case MessageID.IDS_FeatureGlobalNamespace: // Also affects crefs.
                case MessageID.IDS_FeatureFixedBuffer:
                case MessageID.IDS_FeatureStaticClasses:
                case MessageID.IDS_FeaturePartialTypes:
                case MessageID.IDS_FeaturePropertyAccessorMods:
                case MessageID.IDS_FeatureExternAlias:
                case MessageID.IDS_FeatureIterators:
                case MessageID.IDS_FeatureDefault:
                case MessageID.IDS_FeatureNullable:
                case MessageID.IDS_FeaturePragma: // Checked in the directive parser.
                case MessageID.IDS_FeatureSwitchOnBool: // Checked in the binder.
                    return LanguageVersion.CSharp2;

                // Special C# 2 feature: only a warning in C# 1.
                case MessageID.IDS_FeatureModuleAttrLoc:
                    Debug.Assert(false, "Should be handled specially");
                    return LanguageVersion.CSharp1;

                default:
                    throw ExceptionUtilities.UnexpectedValue(feature);
            }
        }
    }
}<|MERGE_RESOLUTION|>--- conflicted
+++ resolved
@@ -132,12 +132,9 @@
         IDS_FeatureGenericPatternMatching = MessageBase + 12720,
         IDS_FeatureAsyncMain = MessageBase + 12721,
         IDS_LangVersions = MessageBase +  12722,
-<<<<<<< HEAD
-        IDS_FeatureNonTrailingNamedArguments = MessageBase + 12723,
-=======
 
         IDS_FeatureLeadingDigitSeparator = MessageBase + 12723,
->>>>>>> aaee2150
+        IDS_FeatureNonTrailingNamedArguments = MessageBase + 12724,
     }
 
     // Message IDs may refer to strings that need to be localized.
@@ -195,11 +192,8 @@
             switch (feature)
             {
                 // C# 7.2 features.
-<<<<<<< HEAD
                 case MessageID.IDS_FeatureNonTrailingNamedArguments: // semantic check
-=======
                 case MessageID.IDS_FeatureLeadingDigitSeparator:
->>>>>>> aaee2150
                     return LanguageVersion.CSharp7_2;
 
                 // C# 7.1 features.
