--- conflicted
+++ resolved
@@ -294,11 +294,8 @@
         IDS_OverloadResolutionPriority = MessageBase + 12848,
 
         IDS_FeatureFirstClassSpan = MessageBase + 12849,
-<<<<<<< HEAD
-        IDS_FeatureSimpleLambdaParameterModifiers = MessageBase + 12850,
-=======
         IDS_FeatureUnboundGenericTypesInNameof = MessageBase + 12850,
->>>>>>> b23da041
+        IDS_FeatureSimpleLambdaParameterModifiers = MessageBase + 12851,
     }
 
     // Message IDs may refer to strings that need to be localized.
@@ -481,11 +478,8 @@
                 // C# preview features.
                 case MessageID.IDS_FeatureFieldKeyword:
                 case MessageID.IDS_FeatureFirstClassSpan:
-<<<<<<< HEAD
+                case MessageID.IDS_FeatureUnboundGenericTypesInNameof:
                 case MessageID.IDS_FeatureSimpleLambdaParameterModifiers:
-=======
-                case MessageID.IDS_FeatureUnboundGenericTypesInNameof:
->>>>>>> b23da041
                     return LanguageVersion.Preview;
 
                 // C# 13.0 features.
