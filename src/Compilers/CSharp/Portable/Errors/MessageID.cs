﻿// Licensed to the .NET Foundation under one or more agreements.
// The .NET Foundation licenses this file to you under the MIT license.
// See the LICENSE file in the project root for more information.

using System;
using System.Diagnostics;
using Roslyn.Utilities;

namespace Microsoft.CodeAnalysis.CSharp
{
    internal enum MessageID
    {
        None = 0,
        MessageBase = 1200,

        IDS_SK_METHOD = MessageBase + 2000,
        IDS_SK_TYPE = MessageBase + 2001,
        IDS_SK_NAMESPACE = MessageBase + 2002,
        IDS_SK_FIELD = MessageBase + 2003,
        IDS_SK_PROPERTY = MessageBase + 2004,
        IDS_SK_UNKNOWN = MessageBase + 2005,
        IDS_SK_VARIABLE = MessageBase + 2006,
        IDS_SK_EVENT = MessageBase + 2007,
        IDS_SK_TYVAR = MessageBase + 2008,
        //IDS_SK_GCLASS = MessageBase + 2009,
        IDS_SK_ALIAS = MessageBase + 2010,
        //IDS_SK_EXTERNALIAS = MessageBase + 2011,
        IDS_SK_LABEL = MessageBase + 2012,
        IDS_SK_CONSTRUCTOR = MessageBase + 2013,

        IDS_NULL = MessageBase + 10001,
        //IDS_RELATEDERROR = MessageBase + 10002,
        //IDS_RELATEDWARNING = MessageBase + 10003,
        IDS_XMLIGNORED = MessageBase + 10004,
        IDS_XMLIGNORED2 = MessageBase + 10005,
        IDS_XMLFAILEDINCLUDE = MessageBase + 10006,
        IDS_XMLBADINCLUDE = MessageBase + 10007,
        IDS_XMLNOINCLUDE = MessageBase + 10008,
        IDS_XMLMISSINGINCLUDEFILE = MessageBase + 10009,
        IDS_XMLMISSINGINCLUDEPATH = MessageBase + 10010,
        IDS_GlobalNamespace = MessageBase + 10011,
        IDS_FeatureGenerics = MessageBase + 12500,
        IDS_FeatureAnonDelegates = MessageBase + 12501,
        IDS_FeatureModuleAttrLoc = MessageBase + 12502,
        IDS_FeatureGlobalNamespace = MessageBase + 12503,
        IDS_FeatureFixedBuffer = MessageBase + 12504,
        IDS_FeaturePragma = MessageBase + 12505,
        IDS_FOREACHLOCAL = MessageBase + 12506,
        IDS_USINGLOCAL = MessageBase + 12507,
        IDS_FIXEDLOCAL = MessageBase + 12508,
        IDS_FeatureStaticClasses = MessageBase + 12511,
        IDS_FeaturePartialTypes = MessageBase + 12512,
        IDS_MethodGroup = MessageBase + 12513,
        IDS_AnonMethod = MessageBase + 12514,
        IDS_FeatureSwitchOnBool = MessageBase + 12517,
        //IDS_WarnAsError = MessageBase + 12518,
        IDS_Collection = MessageBase + 12520,
        IDS_FeaturePropertyAccessorMods = MessageBase + 12522,
        IDS_FeatureExternAlias = MessageBase + 12523,
        IDS_FeatureIterators = MessageBase + 12524,
        IDS_FeatureDefault = MessageBase + 12525,
        IDS_FeatureNullable = MessageBase + 12528,
        IDS_Lambda = MessageBase + 12531,
        IDS_FeaturePatternMatching = MessageBase + 12532,
        IDS_FeatureThrowExpression = MessageBase + 12533,

        IDS_FeatureImplicitArray = MessageBase + 12557,
        IDS_FeatureImplicitLocal = MessageBase + 12558,
        IDS_FeatureAnonymousTypes = MessageBase + 12559,
        IDS_FeatureAutoImplementedProperties = MessageBase + 12560,
        IDS_FeatureObjectInitializer = MessageBase + 12561,
        IDS_FeatureCollectionInitializer = MessageBase + 12562,
        IDS_FeatureLambda = MessageBase + 12563,
        IDS_FeatureQueryExpression = MessageBase + 12564,
        IDS_FeatureExtensionMethod = MessageBase + 12565,
        IDS_FeaturePartialMethod = MessageBase + 12566,
        IDS_FeatureDynamic = MessageBase + 12644,
        IDS_FeatureTypeVariance = MessageBase + 12645,
        IDS_FeatureNamedArgument = MessageBase + 12646,
        IDS_FeatureOptionalParameter = MessageBase + 12647,
        IDS_FeatureExceptionFilter = MessageBase + 12648,
        IDS_FeatureAutoPropertyInitializer = MessageBase + 12649,

        IDS_SK_TYPE_OR_NAMESPACE = MessageBase + 12652,
        IDS_Contravariant = MessageBase + 12659,
        IDS_Contravariantly = MessageBase + 12660,
        IDS_Covariant = MessageBase + 12661,
        IDS_Covariantly = MessageBase + 12662,
        IDS_Invariantly = MessageBase + 12663,

        IDS_FeatureAsync = MessageBase + 12668,
        IDS_FeatureStaticAnonymousFunction = MessageBase + 12669,

        IDS_LIB_ENV = MessageBase + 12680,
        IDS_LIB_OPTION = MessageBase + 12681,
        IDS_REFERENCEPATH_OPTION = MessageBase + 12682,
        IDS_DirectoryDoesNotExist = MessageBase + 12683,
        IDS_DirectoryHasInvalidPath = MessageBase + 12684,

        IDS_Namespace1 = MessageBase + 12685,
        IDS_PathList = MessageBase + 12686,
        IDS_Text = MessageBase + 12687,

        IDS_FeatureDiscards = MessageBase + 12688,

        IDS_FeatureDefaultTypeParameterConstraint = MessageBase + 12689,
        IDS_FeatureNullPropagatingOperator = MessageBase + 12690,
        IDS_FeatureExpressionBodiedMethod = MessageBase + 12691,
        IDS_FeatureExpressionBodiedProperty = MessageBase + 12692,
        IDS_FeatureExpressionBodiedIndexer = MessageBase + 12693,
        // IDS_VersionExperimental = MessageBase + 12694,
        IDS_FeatureNameof = MessageBase + 12695,
        IDS_FeatureDictionaryInitializer = MessageBase + 12696,

        IDS_ToolName = MessageBase + 12697,
        IDS_LogoLine1 = MessageBase + 12698,
        IDS_LogoLine2 = MessageBase + 12699,
        IDS_CSCHelp = MessageBase + 12700,

        IDS_FeatureUsingStatic = MessageBase + 12701,
        IDS_FeatureInterpolatedStrings = MessageBase + 12702,
        IDS_OperationCausedStackOverflow = MessageBase + 12703,
        IDS_AwaitInCatchAndFinally = MessageBase + 12704,
        IDS_FeatureReadonlyAutoImplementedProperties = MessageBase + 12705,
        IDS_FeatureBinaryLiteral = MessageBase + 12706,
        IDS_FeatureDigitSeparator = MessageBase + 12707,
        IDS_FeatureLocalFunctions = MessageBase + 12708,
        IDS_FeatureNullableReferenceTypes = MessageBase + 12709,

        IDS_FeatureRefLocalsReturns = MessageBase + 12710,
        IDS_FeatureTuples = MessageBase + 12711,
        IDS_FeatureOutVar = MessageBase + 12713,

        // IDS_FeaturePragmaWarningEnable = MessageBase + 12714,
        IDS_FeatureExpressionBodiedAccessor = MessageBase + 12715,
        IDS_FeatureExpressionBodiedDeOrConstructor = MessageBase + 12716,
        IDS_ThrowExpression = MessageBase + 12717,
        IDS_FeatureDefaultLiteral = MessageBase + 12718,
        IDS_FeatureInferredTupleNames = MessageBase + 12719,
        IDS_FeatureGenericPatternMatching = MessageBase + 12720,
        IDS_FeatureAsyncMain = MessageBase + 12721,
        IDS_LangVersions = MessageBase + 12722,

        IDS_FeatureLeadingDigitSeparator = MessageBase + 12723,
        IDS_FeatureNonTrailingNamedArguments = MessageBase + 12724,

        IDS_FeatureReadOnlyReferences = MessageBase + 12725,
        IDS_FeatureRefStructs = MessageBase + 12726,
        IDS_FeatureReadOnlyStructs = MessageBase + 12727,
        IDS_FeatureRefExtensionMethods = MessageBase + 12728,
        // IDS_StackAllocExpression = MessageBase + 12729,
        IDS_FeaturePrivateProtected = MessageBase + 12730,

        IDS_FeatureRefConditional = MessageBase + 12731,
        IDS_FeatureAttributesOnBackingFields = MessageBase + 12732,
        IDS_FeatureImprovedOverloadCandidates = MessageBase + 12733,
        IDS_FeatureRefReassignment = MessageBase + 12734,
        IDS_FeatureRefFor = MessageBase + 12735,
        IDS_FeatureRefForEach = MessageBase + 12736,
        IDS_FeatureEnumGenericTypeConstraint = MessageBase + 12737,
        IDS_FeatureDelegateGenericTypeConstraint = MessageBase + 12738,
        IDS_FeatureUnmanagedGenericTypeConstraint = MessageBase + 12739,
        IDS_FeatureStackAllocInitializer = MessageBase + 12740,
        IDS_FeatureTupleEquality = MessageBase + 12741,
        IDS_FeatureExpressionVariablesInQueriesAndInitializers = MessageBase + 12742,
        IDS_FeatureExtensibleFixedStatement = MessageBase + 12743,
        IDS_FeatureIndexingMovableFixedBuffers = MessageBase + 12744,

        IDS_FeatureAltInterpolatedVerbatimStrings = MessageBase + 12745,
        IDS_FeatureCoalesceAssignmentExpression = MessageBase + 12746,
        IDS_FeatureUnconstrainedTypeParameterInNullCoalescingOperator = MessageBase + 12747,
        IDS_FeatureNotNullGenericTypeConstraint = MessageBase + 12748,
        IDS_FeatureIndexOperator = MessageBase + 12749,
        IDS_FeatureRangeOperator = MessageBase + 12750,
        IDS_FeatureAsyncStreams = MessageBase + 12751,
        IDS_FeatureRecursivePatterns = MessageBase + 12752,
        IDS_Disposable = MessageBase + 12753,
        IDS_FeatureUsingDeclarations = MessageBase + 12754,
        IDS_FeatureStaticLocalFunctions = MessageBase + 12755,
        IDS_FeatureNameShadowingInNestedFunctions = MessageBase + 12756,
        IDS_FeatureUnmanagedConstructedTypes = MessageBase + 12757,
        IDS_FeatureObsoleteOnPropertyAccessor = MessageBase + 12758,
        IDS_FeatureReadOnlyMembers = MessageBase + 12759,
        IDS_DefaultInterfaceImplementation = MessageBase + 12760,
        IDS_OverrideWithConstraints = MessageBase + 12761,
        IDS_FeatureNestedStackalloc = MessageBase + 12762,
        IDS_FeatureSwitchExpression = MessageBase + 12763,
        IDS_FeatureAsyncUsing = MessageBase + 12764,
        IDS_FeatureLambdaDiscardParameters = MessageBase + 12765,
        IDS_FeatureLocalFunctionAttributes = MessageBase + 12766,
        IDS_FeatureExternLocalFunctions = MessageBase + 12767,
        IDS_FeatureMemberNotNull = MessageBase + 12768,

        IDS_FeatureNativeInt = MessageBase + 12769,
        IDS_FeatureImplicitObjectCreation = MessageBase + 12770,
        IDS_FeatureTypePattern = MessageBase + 12771,
        IDS_FeatureParenthesizedPattern = MessageBase + 12772,
        IDS_FeatureOrPattern = MessageBase + 12773,
        IDS_FeatureAndPattern = MessageBase + 12774,
        IDS_FeatureNotPattern = MessageBase + 12775,
        IDS_FeatureRelationalPattern = MessageBase + 12776,
        IDS_FeatureExtendedPartialMethods = MessageBase + 12777,
        IDS_TopLevelStatements = MessageBase + 12778,
        IDS_FeatureFunctionPointers = MessageBase + 12779,
        IDS_AddressOfMethodGroup = MessageBase + 12780,
        IDS_FeatureInitOnlySetters = MessageBase + 12781,
        IDS_FeatureRecords = MessageBase + 12782,
        IDS_FeatureNullPointerConstantPattern = MessageBase + 12783,
        IDS_FeatureModuleInitializers = MessageBase + 12784,
        IDS_FeatureTargetTypedConditional = MessageBase + 12785,
        IDS_FeatureCovariantReturnsForOverrides = MessageBase + 12786,
        IDS_FeatureExtensionGetEnumerator = MessageBase + 12787,
        IDS_FeatureExtensionGetAsyncEnumerator = MessageBase + 12788,
        IDS_Parameter = MessageBase + 12789,
        IDS_Return = MessageBase + 12790,
        IDS_FeatureVarianceSafetyForStaticInterfaceMembers = MessageBase + 12791,
        IDS_FeatureConstantInterpolatedStrings = MessageBase + 12792,
        IDS_FeatureMixedDeclarationsAndExpressionsInDeconstruction = MessageBase + 12793,
<<<<<<< HEAD
        IDS_FeatureCallerArgumentExpression = MessageBase + 12794,
=======
        IDS_FeatureSealedToStringInRecord = MessageBase + 12794,
        IDS_FeatureRecordStructs = MessageBase + 12795,
        IDS_FeatureWithOnStructs = MessageBase + 12796,
        IDS_FeaturePositionalFieldsInRecords = MessageBase + 12797,
        IDS_FeatureGlobalUsing = MessageBase + 12798,
        IDS_FeatureInferredDelegateType = MessageBase + 12799,
        IDS_FeatureLambdaAttributes = MessageBase + 12800,
>>>>>>> fd8f2513
    }

    // Message IDs may refer to strings that need to be localized.
    // This struct makes an IFormattable wrapper around a MessageID
    internal struct LocalizableErrorArgument : IFormattable
    {
        private readonly MessageID _id;

        internal LocalizableErrorArgument(MessageID id)
        {
            _id = id;
        }

        public override string ToString()
        {
            return ToString(null, null);
        }

        public string ToString(string? format, IFormatProvider? formatProvider)
        {
            return ErrorFacts.GetMessage(_id, formatProvider as System.Globalization.CultureInfo);
        }
    }

    // And this extension method makes it easy to localize MessageIDs:

    internal static partial class MessageIDExtensions
    {
        public static LocalizableErrorArgument Localize(this MessageID id)
        {
            return new LocalizableErrorArgument(id);
        }

        // Returns the string to be used in the /features flag switch to enable the MessageID feature.
        // Always call this before RequiredVersion:
        //   If this method returns null, call RequiredVersion and use that.
        //   If this method returns non-null, use that.
        // Features should be mutually exclusive between RequiredFeature and RequiredVersion.
        //   (hence the above rule - RequiredVersion throws when RequiredFeature returns non-null)
        internal static string? RequiredFeature(this MessageID feature)
        {
            // Check for current experimental features, if any, in the current branch.
            switch (feature)
            {
                default:
                    return null;
            }
        }

        internal static bool CheckFeatureAvailability(
            this MessageID feature,
            BindingDiagnosticBag diagnostics,
            SyntaxNode syntax,
            Location? location = null)
        {
            var diag = GetFeatureAvailabilityDiagnosticInfo(feature, (CSharpParseOptions)syntax.SyntaxTree.Options);
            if (diag is object)
            {
                diagnostics.Add(diag, location ?? syntax.GetLocation());
                return false;
            }
            return true;
        }

        internal static bool CheckFeatureAvailability(
            this MessageID feature,
            BindingDiagnosticBag diagnostics,
            Compilation compilation,
            Location location)
        {
            if (GetFeatureAvailabilityDiagnosticInfo(feature, (CSharpCompilation)compilation) is { } diagInfo)
            {
                diagnostics.Add(diagInfo, location);
                return false;
            }
            return true;
        }

        internal static CSDiagnosticInfo? GetFeatureAvailabilityDiagnosticInfo(this MessageID feature, CSharpParseOptions options)
            => options.IsFeatureEnabled(feature) ? null : GetDisabledFeatureDiagnosticInfo(feature, options.LanguageVersion);

        internal static CSDiagnosticInfo? GetFeatureAvailabilityDiagnosticInfo(this MessageID feature, CSharpCompilation compilation)
            => compilation.IsFeatureEnabled(feature) ? null : GetDisabledFeatureDiagnosticInfo(feature, compilation.LanguageVersion);

        private static CSDiagnosticInfo GetDisabledFeatureDiagnosticInfo(MessageID feature, LanguageVersion availableVersion)
        {
            string? requiredFeature = feature.RequiredFeature();
            if (requiredFeature != null)
            {
                return new CSDiagnosticInfo(ErrorCode.ERR_FeatureIsExperimental, feature.Localize(), requiredFeature);
            }

            LanguageVersion requiredVersion = feature.RequiredVersion();
            return requiredVersion == LanguageVersion.Preview.MapSpecifiedToEffectiveVersion()
                ? new CSDiagnosticInfo(ErrorCode.ERR_FeatureInPreview, feature.Localize())
                : new CSDiagnosticInfo(availableVersion.GetErrorCode(), feature.Localize(), new CSharpRequiredLanguageVersion(requiredVersion));
        }

        internal static LanguageVersion RequiredVersion(this MessageID feature)
        {
            Debug.Assert(RequiredFeature(feature) == null);

            // Based on CSourceParser::GetFeatureUsage from SourceParser.cpp.
            // Checks are in the LanguageParser unless otherwise noted.
            switch (feature)
            {
                // C# preview features.
<<<<<<< HEAD
                case MessageID.IDS_FeatureMixedDeclarationsAndExpressionsInDeconstruction:
                case MessageID.IDS_FeatureCallerArgumentExpression: // semantic check
=======
                case MessageID.IDS_FeatureMixedDeclarationsAndExpressionsInDeconstruction: // semantic check
                case MessageID.IDS_FeatureSealedToStringInRecord: // semantic check
                case MessageID.IDS_FeatureRecordStructs:
                case MessageID.IDS_FeatureWithOnStructs: // semantic check
                case MessageID.IDS_FeaturePositionalFieldsInRecords: // semantic check
                case MessageID.IDS_FeatureGlobalUsing:
                case MessageID.IDS_FeatureInferredDelegateType: // semantic check
                case MessageID.IDS_FeatureLambdaAttributes: // semantic check
>>>>>>> fd8f2513
                    return LanguageVersion.Preview;

                // C# 9.0 features.
                case MessageID.IDS_FeatureLambdaDiscardParameters: // semantic check
                case MessageID.IDS_FeatureFunctionPointers:
                case MessageID.IDS_FeatureLocalFunctionAttributes: // syntax check
                case MessageID.IDS_FeatureExternLocalFunctions: // syntax check
                case MessageID.IDS_FeatureImplicitObjectCreation: // syntax check
                case MessageID.IDS_FeatureMemberNotNull:
                case MessageID.IDS_FeatureAndPattern:
                case MessageID.IDS_FeatureNotPattern:
                case MessageID.IDS_FeatureOrPattern:
                case MessageID.IDS_FeatureParenthesizedPattern:
                case MessageID.IDS_FeatureTypePattern:
                case MessageID.IDS_FeatureRelationalPattern:
                case MessageID.IDS_FeatureExtensionGetEnumerator: // semantic check
                case MessageID.IDS_FeatureExtensionGetAsyncEnumerator: // semantic check
                case MessageID.IDS_FeatureNativeInt:
                case MessageID.IDS_FeatureExtendedPartialMethods: // semantic check
                case MessageID.IDS_TopLevelStatements:
                case MessageID.IDS_FeatureInitOnlySetters: // semantic check
                case MessageID.IDS_FeatureRecords:
                case MessageID.IDS_FeatureTargetTypedConditional:  // semantic check
                case MessageID.IDS_FeatureCovariantReturnsForOverrides: // semantic check
                case MessageID.IDS_FeatureStaticAnonymousFunction: // syntax check
                case MessageID.IDS_FeatureModuleInitializers: // semantic check on method attribute
                case MessageID.IDS_FeatureDefaultTypeParameterConstraint:
                    return LanguageVersion.CSharp9;

                case MessageID.IDS_FeatureVarianceSafetyForStaticInterfaceMembers: //semantic check
                case MessageID.IDS_FeatureConstantInterpolatedStrings: //semantic check
                    return LanguageVersion.Preview;

                // C# 8.0 features.
                case MessageID.IDS_FeatureAltInterpolatedVerbatimStrings:
                case MessageID.IDS_FeatureCoalesceAssignmentExpression:
                case MessageID.IDS_FeatureUnconstrainedTypeParameterInNullCoalescingOperator:
                case MessageID.IDS_FeatureNullableReferenceTypes: // syntax and semantic check
                case MessageID.IDS_FeatureIndexOperator: // semantic check
                case MessageID.IDS_FeatureRangeOperator: // semantic check
                case MessageID.IDS_FeatureAsyncStreams:
                case MessageID.IDS_FeatureRecursivePatterns:
                case MessageID.IDS_FeatureUsingDeclarations:
                case MessageID.IDS_FeatureStaticLocalFunctions:
                case MessageID.IDS_FeatureNameShadowingInNestedFunctions:
                case MessageID.IDS_FeatureUnmanagedConstructedTypes: // semantic check
                case MessageID.IDS_FeatureObsoleteOnPropertyAccessor:
                case MessageID.IDS_FeatureReadOnlyMembers:
                case MessageID.IDS_DefaultInterfaceImplementation: // semantic check
                case MessageID.IDS_OverrideWithConstraints: // semantic check
                case MessageID.IDS_FeatureNestedStackalloc: // semantic check
                case MessageID.IDS_FeatureNotNullGenericTypeConstraint:// semantic check
                case MessageID.IDS_FeatureSwitchExpression:
                case MessageID.IDS_FeatureAsyncUsing:
                case MessageID.IDS_FeatureNullPointerConstantPattern: //semantic check
                    return LanguageVersion.CSharp8;

                // C# 7.3 features.
                case MessageID.IDS_FeatureAttributesOnBackingFields: // semantic check
                case MessageID.IDS_FeatureImprovedOverloadCandidates: // semantic check
                case MessageID.IDS_FeatureTupleEquality: // semantic check
                case MessageID.IDS_FeatureRefReassignment:
                case MessageID.IDS_FeatureRefFor:
                case MessageID.IDS_FeatureRefForEach:
                case MessageID.IDS_FeatureEnumGenericTypeConstraint: // semantic check
                case MessageID.IDS_FeatureDelegateGenericTypeConstraint: // semantic check
                case MessageID.IDS_FeatureUnmanagedGenericTypeConstraint: // semantic check
                case MessageID.IDS_FeatureStackAllocInitializer:
                case MessageID.IDS_FeatureExpressionVariablesInQueriesAndInitializers: // semantic check
                case MessageID.IDS_FeatureExtensibleFixedStatement:  // semantic check
                case MessageID.IDS_FeatureIndexingMovableFixedBuffers: //semantic check
                    return LanguageVersion.CSharp7_3;

                // C# 7.2 features.
                case MessageID.IDS_FeatureNonTrailingNamedArguments: // semantic check
                case MessageID.IDS_FeatureLeadingDigitSeparator:
                case MessageID.IDS_FeaturePrivateProtected:
                case MessageID.IDS_FeatureReadOnlyReferences:
                case MessageID.IDS_FeatureRefStructs:
                case MessageID.IDS_FeatureReadOnlyStructs:
                case MessageID.IDS_FeatureRefExtensionMethods:
                case MessageID.IDS_FeatureRefConditional:
                    return LanguageVersion.CSharp7_2;

                // C# 7.1 features.
                case MessageID.IDS_FeatureAsyncMain:
                case MessageID.IDS_FeatureDefaultLiteral:
                case MessageID.IDS_FeatureInferredTupleNames:
                case MessageID.IDS_FeatureGenericPatternMatching:
                    return LanguageVersion.CSharp7_1;

                // C# 7 features.
                case MessageID.IDS_FeatureBinaryLiteral:
                case MessageID.IDS_FeatureDigitSeparator:
                case MessageID.IDS_FeatureLocalFunctions:
                case MessageID.IDS_FeatureRefLocalsReturns:
                case MessageID.IDS_FeaturePatternMatching:
                case MessageID.IDS_FeatureThrowExpression:
                case MessageID.IDS_FeatureTuples:
                case MessageID.IDS_FeatureOutVar:
                case MessageID.IDS_FeatureExpressionBodiedAccessor:
                case MessageID.IDS_FeatureExpressionBodiedDeOrConstructor:
                case MessageID.IDS_FeatureDiscards:
                    return LanguageVersion.CSharp7;

                // C# 6 features.
                case MessageID.IDS_FeatureExceptionFilter:
                case MessageID.IDS_FeatureAutoPropertyInitializer:
                case MessageID.IDS_FeatureNullPropagatingOperator:
                case MessageID.IDS_FeatureExpressionBodiedMethod:
                case MessageID.IDS_FeatureExpressionBodiedProperty:
                case MessageID.IDS_FeatureExpressionBodiedIndexer:
                case MessageID.IDS_FeatureNameof:
                case MessageID.IDS_FeatureDictionaryInitializer:
                case MessageID.IDS_FeatureUsingStatic:
                case MessageID.IDS_FeatureInterpolatedStrings:
                case MessageID.IDS_AwaitInCatchAndFinally:
                case MessageID.IDS_FeatureReadonlyAutoImplementedProperties:
                    return LanguageVersion.CSharp6;

                // C# 5 features.
                case MessageID.IDS_FeatureAsync:
                    return LanguageVersion.CSharp5;

                // C# 4 features.
                case MessageID.IDS_FeatureDynamic: // Checked in the binder.
                case MessageID.IDS_FeatureTypeVariance:
                case MessageID.IDS_FeatureNamedArgument:
                case MessageID.IDS_FeatureOptionalParameter:
                    return LanguageVersion.CSharp4;

                // C# 3 features.
                case MessageID.IDS_FeatureImplicitArray:
                case MessageID.IDS_FeatureAnonymousTypes:
                case MessageID.IDS_FeatureObjectInitializer:
                case MessageID.IDS_FeatureCollectionInitializer:
                case MessageID.IDS_FeatureLambda:
                case MessageID.IDS_FeatureQueryExpression:
                case MessageID.IDS_FeatureExtensionMethod:
                case MessageID.IDS_FeaturePartialMethod:
                case MessageID.IDS_FeatureImplicitLocal: // Checked in the binder.
                case MessageID.IDS_FeatureAutoImplementedProperties:
                    return LanguageVersion.CSharp3;

                // C# 2 features.
                case MessageID.IDS_FeatureGenerics: // Also affects crefs.
                case MessageID.IDS_FeatureAnonDelegates:
                case MessageID.IDS_FeatureGlobalNamespace: // Also affects crefs.
                case MessageID.IDS_FeatureFixedBuffer:
                case MessageID.IDS_FeatureStaticClasses:
                case MessageID.IDS_FeaturePartialTypes:
                case MessageID.IDS_FeaturePropertyAccessorMods:
                case MessageID.IDS_FeatureExternAlias:
                case MessageID.IDS_FeatureIterators:
                case MessageID.IDS_FeatureDefault:
                case MessageID.IDS_FeatureNullable:
                case MessageID.IDS_FeaturePragma: // Checked in the directive parser.
                case MessageID.IDS_FeatureSwitchOnBool: // Checked in the binder.
                    return LanguageVersion.CSharp2;

                // Special C# 2 feature: only a warning in C# 1.
                case MessageID.IDS_FeatureModuleAttrLoc:
                    return LanguageVersion.CSharp1;

                default:
                    throw ExceptionUtilities.UnexpectedValue(feature);
            }
        }
    }
}<|MERGE_RESOLUTION|>--- conflicted
+++ resolved
@@ -216,9 +216,6 @@
         IDS_FeatureVarianceSafetyForStaticInterfaceMembers = MessageBase + 12791,
         IDS_FeatureConstantInterpolatedStrings = MessageBase + 12792,
         IDS_FeatureMixedDeclarationsAndExpressionsInDeconstruction = MessageBase + 12793,
-<<<<<<< HEAD
-        IDS_FeatureCallerArgumentExpression = MessageBase + 12794,
-=======
         IDS_FeatureSealedToStringInRecord = MessageBase + 12794,
         IDS_FeatureRecordStructs = MessageBase + 12795,
         IDS_FeatureWithOnStructs = MessageBase + 12796,
@@ -226,7 +223,9 @@
         IDS_FeatureGlobalUsing = MessageBase + 12798,
         IDS_FeatureInferredDelegateType = MessageBase + 12799,
         IDS_FeatureLambdaAttributes = MessageBase + 12800,
->>>>>>> fd8f2513
+
+        // PROTOTYPE: compact before merge
+        IDS_FeatureCallerArgumentExpression = MessageBase + 13000,
     }
 
     // Message IDs may refer to strings that need to be localized.
@@ -334,11 +333,8 @@
             switch (feature)
             {
                 // C# preview features.
-<<<<<<< HEAD
-                case MessageID.IDS_FeatureMixedDeclarationsAndExpressionsInDeconstruction:
+                case MessageID.IDS_FeatureMixedDeclarationsAndExpressionsInDeconstruction: // semantic check
                 case MessageID.IDS_FeatureCallerArgumentExpression: // semantic check
-=======
-                case MessageID.IDS_FeatureMixedDeclarationsAndExpressionsInDeconstruction: // semantic check
                 case MessageID.IDS_FeatureSealedToStringInRecord: // semantic check
                 case MessageID.IDS_FeatureRecordStructs:
                 case MessageID.IDS_FeatureWithOnStructs: // semantic check
@@ -346,7 +342,6 @@
                 case MessageID.IDS_FeatureGlobalUsing:
                 case MessageID.IDS_FeatureInferredDelegateType: // semantic check
                 case MessageID.IDS_FeatureLambdaAttributes: // semantic check
->>>>>>> fd8f2513
                     return LanguageVersion.Preview;
 
                 // C# 9.0 features.
