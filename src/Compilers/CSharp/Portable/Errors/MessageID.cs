﻿// Licensed to the .NET Foundation under one or more agreements.
// The .NET Foundation licenses this file to you under the MIT license.
// See the LICENSE file in the project root for more information.

using System;
using System.Diagnostics;
using Roslyn.Utilities;

namespace Microsoft.CodeAnalysis.CSharp
{
    internal enum MessageID
    {
        None = 0,
        MessageBase = 1200,

        IDS_SK_METHOD = MessageBase + 2000,
        IDS_SK_TYPE = MessageBase + 2001,
        IDS_SK_NAMESPACE = MessageBase + 2002,
        IDS_SK_FIELD = MessageBase + 2003,
        IDS_SK_PROPERTY = MessageBase + 2004,
        IDS_SK_UNKNOWN = MessageBase + 2005,
        IDS_SK_VARIABLE = MessageBase + 2006,
        IDS_SK_EVENT = MessageBase + 2007,
        IDS_SK_TYVAR = MessageBase + 2008,
        //IDS_SK_GCLASS = MessageBase + 2009,
        IDS_SK_ALIAS = MessageBase + 2010,
        //IDS_SK_EXTERNALIAS = MessageBase + 2011,
        IDS_SK_LABEL = MessageBase + 2012,
        IDS_SK_CONSTRUCTOR = MessageBase + 2013,

        IDS_NULL = MessageBase + 10001,
        //IDS_RELATEDERROR = MessageBase + 10002,
        //IDS_RELATEDWARNING = MessageBase + 10003,
        IDS_XMLIGNORED = MessageBase + 10004,
        IDS_XMLIGNORED2 = MessageBase + 10005,
        IDS_XMLFAILEDINCLUDE = MessageBase + 10006,
        IDS_XMLBADINCLUDE = MessageBase + 10007,
        IDS_XMLNOINCLUDE = MessageBase + 10008,
        IDS_XMLMISSINGINCLUDEFILE = MessageBase + 10009,
        IDS_XMLMISSINGINCLUDEPATH = MessageBase + 10010,
        IDS_GlobalNamespace = MessageBase + 10011,
        IDS_FeatureGenerics = MessageBase + 12500,
        IDS_FeatureAnonDelegates = MessageBase + 12501,
        IDS_FeatureModuleAttrLoc = MessageBase + 12502,
        IDS_FeatureGlobalNamespace = MessageBase + 12503,
        IDS_FeatureFixedBuffer = MessageBase + 12504,
        IDS_FeaturePragma = MessageBase + 12505,
        IDS_FOREACHLOCAL = MessageBase + 12506,
        IDS_USINGLOCAL = MessageBase + 12507,
        IDS_FIXEDLOCAL = MessageBase + 12508,
        IDS_FeatureStaticClasses = MessageBase + 12511,
        IDS_FeaturePartialTypes = MessageBase + 12512,
        IDS_MethodGroup = MessageBase + 12513,
        IDS_AnonMethod = MessageBase + 12514,
        IDS_FeatureSwitchOnBool = MessageBase + 12517,
        //IDS_WarnAsError = MessageBase + 12518,
        IDS_Collection = MessageBase + 12520,
        IDS_FeaturePropertyAccessorMods = MessageBase + 12522,
        IDS_FeatureExternAlias = MessageBase + 12523,
        IDS_FeatureIterators = MessageBase + 12524,
        IDS_FeatureDefault = MessageBase + 12525,
        IDS_FeatureNullable = MessageBase + 12528,
        IDS_Lambda = MessageBase + 12531,
        IDS_FeaturePatternMatching = MessageBase + 12532,
        IDS_FeatureThrowExpression = MessageBase + 12533,

        IDS_FeatureImplicitArray = MessageBase + 12557,
        IDS_FeatureImplicitLocal = MessageBase + 12558,
        IDS_FeatureAnonymousTypes = MessageBase + 12559,
        IDS_FeatureAutoImplementedProperties = MessageBase + 12560,
        IDS_FeatureObjectInitializer = MessageBase + 12561,
        IDS_FeatureCollectionInitializer = MessageBase + 12562,
        IDS_FeatureLambda = MessageBase + 12563,
        IDS_FeatureQueryExpression = MessageBase + 12564,
        IDS_FeatureExtensionMethod = MessageBase + 12565,
        IDS_FeaturePartialMethod = MessageBase + 12566,
        IDS_FeatureDynamic = MessageBase + 12644,
        IDS_FeatureTypeVariance = MessageBase + 12645,
        IDS_FeatureNamedArgument = MessageBase + 12646,
        IDS_FeatureOptionalParameter = MessageBase + 12647,
        IDS_FeatureExceptionFilter = MessageBase + 12648,
        IDS_FeatureAutoPropertyInitializer = MessageBase + 12649,

        IDS_SK_TYPE_OR_NAMESPACE = MessageBase + 12652,
        IDS_SK_ARRAY = MessageBase + 12653,
        IDS_SK_POINTER = MessageBase + 12654,
        IDS_SK_FUNCTION_POINTER = MessageBase + 12655,
        IDS_SK_DYNAMIC = MessageBase + 12656,

        IDS_Contravariant = MessageBase + 12659,
        IDS_Contravariantly = MessageBase + 12660,
        IDS_Covariant = MessageBase + 12661,
        IDS_Covariantly = MessageBase + 12662,
        IDS_Invariantly = MessageBase + 12663,

        IDS_FeatureAsync = MessageBase + 12668,
        IDS_FeatureStaticAnonymousFunction = MessageBase + 12669,

        IDS_LIB_ENV = MessageBase + 12680,
        IDS_LIB_OPTION = MessageBase + 12681,
        IDS_REFERENCEPATH_OPTION = MessageBase + 12682,
        IDS_DirectoryDoesNotExist = MessageBase + 12683,
        IDS_DirectoryHasInvalidPath = MessageBase + 12684,

        IDS_Namespace1 = MessageBase + 12685,
        IDS_PathList = MessageBase + 12686,
        IDS_Text = MessageBase + 12687,

        IDS_FeatureDiscards = MessageBase + 12688,

        IDS_FeatureDefaultTypeParameterConstraint = MessageBase + 12689,
        IDS_FeatureNullPropagatingOperator = MessageBase + 12690,
        IDS_FeatureExpressionBodiedMethod = MessageBase + 12691,
        IDS_FeatureExpressionBodiedProperty = MessageBase + 12692,
        IDS_FeatureExpressionBodiedIndexer = MessageBase + 12693,
        // IDS_VersionExperimental = MessageBase + 12694,
        IDS_FeatureNameof = MessageBase + 12695,
        IDS_FeatureDictionaryInitializer = MessageBase + 12696,

        IDS_ToolName = MessageBase + 12697,
        IDS_LogoLine1 = MessageBase + 12698,
        IDS_LogoLine2 = MessageBase + 12699,
        IDS_CSCHelp = MessageBase + 12700,

        IDS_FeatureUsingStatic = MessageBase + 12701,
        IDS_FeatureInterpolatedStrings = MessageBase + 12702,
        IDS_OperationCausedStackOverflow = MessageBase + 12703,
        IDS_AwaitInCatchAndFinally = MessageBase + 12704,
        IDS_FeatureReadonlyAutoImplementedProperties = MessageBase + 12705,
        IDS_FeatureBinaryLiteral = MessageBase + 12706,
        IDS_FeatureDigitSeparator = MessageBase + 12707,
        IDS_FeatureLocalFunctions = MessageBase + 12708,
        IDS_FeatureNullableReferenceTypes = MessageBase + 12709,

        IDS_FeatureRefLocalsReturns = MessageBase + 12710,
        IDS_FeatureTuples = MessageBase + 12711,
        IDS_FeatureOutVar = MessageBase + 12713,

        // IDS_FeaturePragmaWarningEnable = MessageBase + 12714,
        IDS_FeatureExpressionBodiedAccessor = MessageBase + 12715,
        IDS_FeatureExpressionBodiedDeOrConstructor = MessageBase + 12716,
        IDS_ThrowExpression = MessageBase + 12717,
        IDS_FeatureDefaultLiteral = MessageBase + 12718,
        IDS_FeatureInferredTupleNames = MessageBase + 12719,
        IDS_FeatureGenericPatternMatching = MessageBase + 12720,
        IDS_FeatureAsyncMain = MessageBase + 12721,
        IDS_LangVersions = MessageBase + 12722,

        IDS_FeatureLeadingDigitSeparator = MessageBase + 12723,
        IDS_FeatureNonTrailingNamedArguments = MessageBase + 12724,

        IDS_FeatureReadOnlyReferences = MessageBase + 12725,
        IDS_FeatureRefStructs = MessageBase + 12726,
        IDS_FeatureReadOnlyStructs = MessageBase + 12727,
        IDS_FeatureRefExtensionMethods = MessageBase + 12728,
        // IDS_StackAllocExpression = MessageBase + 12729,
        IDS_FeaturePrivateProtected = MessageBase + 12730,

        IDS_FeatureRefConditional = MessageBase + 12731,
        IDS_FeatureAttributesOnBackingFields = MessageBase + 12732,
        IDS_FeatureImprovedOverloadCandidates = MessageBase + 12733,
        IDS_FeatureRefReassignment = MessageBase + 12734,
        IDS_FeatureRefFor = MessageBase + 12735,
        IDS_FeatureRefForEach = MessageBase + 12736,
        IDS_FeatureEnumGenericTypeConstraint = MessageBase + 12737,
        IDS_FeatureDelegateGenericTypeConstraint = MessageBase + 12738,
        IDS_FeatureUnmanagedGenericTypeConstraint = MessageBase + 12739,
        IDS_FeatureStackAllocInitializer = MessageBase + 12740,
        IDS_FeatureTupleEquality = MessageBase + 12741,
        IDS_FeatureExpressionVariablesInQueriesAndInitializers = MessageBase + 12742,
        IDS_FeatureExtensibleFixedStatement = MessageBase + 12743,
        IDS_FeatureIndexingMovableFixedBuffers = MessageBase + 12744,

        IDS_FeatureAltInterpolatedVerbatimStrings = MessageBase + 12745,
        IDS_FeatureCoalesceAssignmentExpression = MessageBase + 12746,
        IDS_FeatureUnconstrainedTypeParameterInNullCoalescingOperator = MessageBase + 12747,
        IDS_FeatureNotNullGenericTypeConstraint = MessageBase + 12748,
        IDS_FeatureIndexOperator = MessageBase + 12749,
        IDS_FeatureRangeOperator = MessageBase + 12750,
        IDS_FeatureAsyncStreams = MessageBase + 12751,
        IDS_FeatureRecursivePatterns = MessageBase + 12752,
        IDS_Disposable = MessageBase + 12753,
        IDS_FeatureUsingDeclarations = MessageBase + 12754,
        IDS_FeatureStaticLocalFunctions = MessageBase + 12755,
        IDS_FeatureNameShadowingInNestedFunctions = MessageBase + 12756,
        IDS_FeatureUnmanagedConstructedTypes = MessageBase + 12757,
        IDS_FeatureObsoleteOnPropertyAccessor = MessageBase + 12758,
        IDS_FeatureReadOnlyMembers = MessageBase + 12759,
        IDS_DefaultInterfaceImplementation = MessageBase + 12760,
        IDS_OverrideWithConstraints = MessageBase + 12761,
        IDS_FeatureNestedStackalloc = MessageBase + 12762,
        IDS_FeatureSwitchExpression = MessageBase + 12763,
        IDS_FeatureAsyncUsing = MessageBase + 12764,
        IDS_FeatureLambdaDiscardParameters = MessageBase + 12765,
        IDS_FeatureLocalFunctionAttributes = MessageBase + 12766,
        IDS_FeatureExternLocalFunctions = MessageBase + 12767,
        IDS_FeatureMemberNotNull = MessageBase + 12768,

        IDS_FeatureNativeInt = MessageBase + 12769,
        IDS_FeatureImplicitObjectCreation = MessageBase + 12770,
        IDS_FeatureTypePattern = MessageBase + 12771,
        IDS_FeatureParenthesizedPattern = MessageBase + 12772,
        IDS_FeatureOrPattern = MessageBase + 12773,
        IDS_FeatureAndPattern = MessageBase + 12774,
        IDS_FeatureNotPattern = MessageBase + 12775,
        IDS_FeatureRelationalPattern = MessageBase + 12776,
        IDS_FeatureExtendedPartialMethods = MessageBase + 12777,
        IDS_TopLevelStatements = MessageBase + 12778,
        IDS_FeatureFunctionPointers = MessageBase + 12779,
        IDS_AddressOfMethodGroup = MessageBase + 12780,
        IDS_FeatureInitOnlySetters = MessageBase + 12781,
        IDS_FeatureRecords = MessageBase + 12782,
        IDS_FeatureNullPointerConstantPattern = MessageBase + 12783,
        IDS_FeatureModuleInitializers = MessageBase + 12784,
        IDS_FeatureTargetTypedConditional = MessageBase + 12785,
        IDS_FeatureCovariantReturnsForOverrides = MessageBase + 12786,
        IDS_FeatureExtensionGetEnumerator = MessageBase + 12787,
        IDS_FeatureExtensionGetAsyncEnumerator = MessageBase + 12788,
        IDS_Parameter = MessageBase + 12789,
        IDS_Return = MessageBase + 12790,
        IDS_FeatureVarianceSafetyForStaticInterfaceMembers = MessageBase + 12791,
        IDS_FeatureConstantInterpolatedStrings = MessageBase + 12792,
        IDS_FeatureMixedDeclarationsAndExpressionsInDeconstruction = MessageBase + 12793,
        IDS_FeatureSealedToStringInRecord = MessageBase + 12794,
        IDS_FeatureRecordStructs = MessageBase + 12795,
        IDS_FeatureWithOnStructs = MessageBase + 12796,
        IDS_FeaturePositionalFieldsInRecords = MessageBase + 12797,
        IDS_FeatureGlobalUsing = MessageBase + 12798,
        IDS_FeatureInferredDelegateType = MessageBase + 12799,
        IDS_FeatureLambdaAttributes = MessageBase + 12800,

        IDS_FeatureWithOnAnonymousTypes = MessageBase + 12801,
        IDS_FeatureExtendedPropertyPatterns = MessageBase + 12802,
        IDS_FeatureStaticAbstractMembersInInterfaces = MessageBase + 12803,
        IDS_FeatureLambdaReturnType = MessageBase + 12804,
        IDS_AsyncMethodBuilderOverride = MessageBase + 12805,
        IDS_FeatureImplicitImplementationOfNonPublicMembers = MessageBase + 12806,
        // IDS_FeatureLineSpanDirective = MessageBase + 12807, // feature no longer gated on LangVer
        IDS_FeatureImprovedInterpolatedStrings = MessageBase + 12808,
        IDS_FeatureFileScopedNamespace = MessageBase + 12809,
        IDS_FeatureParameterlessStructConstructors = MessageBase + 12810,
        IDS_FeatureStructFieldInitializers = MessageBase + 12811,

        IDS_FeatureGenericAttributes = MessageBase + 12812,

        IDS_FeatureNewLinesInInterpolations = MessageBase + 12813,
        IDS_FeatureListPattern = MessageBase + 12814,
        // IDS_ParameterNullChecking = MessageBase + 12815, // feature removed from C# 11

        IDS_FeatureCacheStaticMethodGroupConversion = MessageBase + 12816,
        IDS_FeatureRawStringLiterals = MessageBase + 12817,
        IDS_FeatureSpanCharConstantPattern = MessageBase + 12818,
        IDS_FeatureDisposalPattern = MessageBase + 12819,
        IDS_FeatureAutoDefaultStructs = MessageBase + 12820,

        IDS_FeatureCheckedUserDefinedOperators = MessageBase + 12821,
        IDS_FeatureUtf8StringLiterals = MessageBase + 12822,

        IDS_FeatureUnsignedRightShift = MessageBase + 12823,

        IDS_FeatureRelaxedShiftOperator = MessageBase + 12824,
        IDS_FeatureRequiredMembers = MessageBase + 12825,
        IDS_FeatureRefFields = MessageBase + 12826,
        IDS_FeatureFileTypes = MessageBase + 12827,
        IDS_ArrayAccess = MessageBase + 12828,
        IDS_PointerElementAccess = MessageBase + 12829,
        IDS_Missing = MessageBase + 12830,
        IDS_FeatureLambdaOptionalParameters = MessageBase + 12831,
        IDS_FeatureLambdaParamsArray = MessageBase + 12832,

        IDS_FeaturePrimaryConstructors = MessageBase + 12833,
        IDS_FeatureUsingTypeAlias = MessageBase + 12834,

        IDS_FeatureInstanceMemberInNameof = MessageBase + 12835,

        IDS_FeatureInlineArrays = MessageBase + 12836,
        IDS_FeatureCollectionExpressions = MessageBase + 12837,
        IDS_FeatureRefReadonlyParameters = MessageBase + 12838,
        IDS_FeatureStringEscapeCharacter = MessageBase + 12839,

        IDS_FeatureImplicitIndexerInitializer = MessageBase + 12840,
        IDS_FeatureLockObject = MessageBase + 12841,

        IDS_FeatureParamsCollections = MessageBase + 12842,

        IDS_FeatureRefUnsafeInIteratorAsync = MessageBase + 12843,

        IDS_FeatureRefStructInterfaces = MessageBase + 12844,

        IDS_FeaturePartialProperties = MessageBase + 12845,
        IDS_FeatureFieldKeyword = MessageBase + 12846,

        IDS_FeatureAllowsRefStructConstraint = MessageBase + 12847,
        IDS_OverloadResolutionPriority = MessageBase + 12848,

<<<<<<< HEAD
        IDS_FeatureSimpleLambdaParameterModifiers = MessageBase + 12849,
=======
        IDS_FeatureFirstClassSpan = MessageBase + 12849,
>>>>>>> f2eab908
    }

    // Message IDs may refer to strings that need to be localized.
    // This struct makes an IFormattable wrapper around a MessageID
    internal readonly struct LocalizableErrorArgument : IFormattable
    {
        private readonly MessageID _id;

        internal LocalizableErrorArgument(MessageID id)
        {
            _id = id;
        }

        public override string ToString()
        {
            return ToString(null, null);
        }

        public string ToString(string? format, IFormatProvider? formatProvider)
        {
            return ErrorFacts.GetMessage(_id, formatProvider as System.Globalization.CultureInfo);
        }
    }

    // And this extension method makes it easy to localize MessageIDs:

    internal static partial class MessageIDExtensions
    {
        public static LocalizableErrorArgument Localize(this MessageID id)
        {
            return new LocalizableErrorArgument(id);
        }

        // Returns the string to be used in the /features flag switch to enable the MessageID feature.
        // Always call this before RequiredVersion:
        //   If this method returns null, call RequiredVersion and use that.
        //   If this method returns non-null, use that.
        // Features should be mutually exclusive between RequiredFeature and RequiredVersion.
        //   (hence the above rule - RequiredVersion throws when RequiredFeature returns non-null)
        internal static string? RequiredFeature(this MessageID feature)
        {
            // Check for current experimental features, if any, in the current branch.
            switch (feature)
            {
                default:
                    return null;
            }
        }

        internal static bool CheckFeatureAvailability(
            this MessageID feature,
            DiagnosticBag diagnostics,
            SyntaxNode syntax,
            Location? location = null)
        {
            return CheckFeatureAvailability(
                feature,
                diagnostics,
                syntax.SyntaxTree.Options,
                static tuple => tuple.location ?? tuple.syntax.Location,
                (syntax, location));
        }

        internal static bool CheckFeatureAvailability(
            this MessageID feature,
            DiagnosticBag diagnostics,
            SyntaxToken syntax,
            Location? location = null)
        {
            return CheckFeatureAvailability(
                feature,
                diagnostics,
                syntax.SyntaxTree!.Options,
                static tuple => tuple.location ?? tuple.syntax.GetLocation(),
                (syntax, location));
        }

        internal static bool CheckFeatureAvailability(
            this MessageID feature,
            BindingDiagnosticBag diagnostics,
            SyntaxNode syntax,
            Location? location = null)
        {
            return CheckFeatureAvailability(
                feature,
                diagnostics,
                syntax.SyntaxTree.Options,
                static tuple => tuple.location ?? tuple.syntax.Location,
                (syntax, location));
        }

        internal static bool CheckFeatureAvailability(
            this MessageID feature,
            BindingDiagnosticBag diagnostics,
            SyntaxToken syntax,
            Location? location = null)
        {
            return CheckFeatureAvailability(
                feature,
                diagnostics,
                syntax.SyntaxTree!.Options,
                static tuple => tuple.location ?? tuple.syntax.GetLocation(),
                (syntax, location));
        }

        private static bool CheckFeatureAvailability<TData>(
            this MessageID feature,
            DiagnosticBag diagnostics,
            ParseOptions parseOptions,
            Func<TData, Location> getLocation,
            TData data)
        {
            if (GetFeatureAvailabilityDiagnosticInfo(feature, (CSharpParseOptions)parseOptions) is { } diagInfo)
            {
                diagnostics.Add(diagInfo, getLocation(data));
                return false;
            }
            return true;
        }

        private static bool CheckFeatureAvailability<TData>(
            this MessageID feature,
            BindingDiagnosticBag diagnostics,
            ParseOptions parseOptions,
            Func<TData, Location> getLocation,
            TData data)
        {
            if (GetFeatureAvailabilityDiagnosticInfo(feature, (CSharpParseOptions)parseOptions) is { } diagInfo)
            {
                diagnostics.Add(diagInfo, getLocation(data));
                return false;
            }
            return true;
        }

        internal static bool CheckFeatureAvailability(
            this MessageID feature,
            BindingDiagnosticBag diagnostics,
            Compilation compilation,
            Location location)
        {
            if (GetFeatureAvailabilityDiagnosticInfo(feature, (CSharpCompilation)compilation) is { } diagInfo)
            {
                diagnostics.Add(diagInfo, location);
                return false;
            }
            return true;
        }

        internal static CSDiagnosticInfo? GetFeatureAvailabilityDiagnosticInfo(this MessageID feature, CSharpParseOptions options)
            => options.IsFeatureEnabled(feature) ? null : GetDisabledFeatureDiagnosticInfo(feature, options.LanguageVersion);

        internal static CSDiagnosticInfo? GetFeatureAvailabilityDiagnosticInfo(this MessageID feature, CSharpCompilation compilation)
            => compilation.IsFeatureEnabled(feature) ? null : GetDisabledFeatureDiagnosticInfo(feature, compilation.LanguageVersion);

        private static CSDiagnosticInfo GetDisabledFeatureDiagnosticInfo(MessageID feature, LanguageVersion availableVersion)
        {
            string? requiredFeature = feature.RequiredFeature();
            if (requiredFeature != null)
            {
                return new CSDiagnosticInfo(ErrorCode.ERR_FeatureIsExperimental, feature.Localize(), requiredFeature);
            }

            LanguageVersion requiredVersion = feature.RequiredVersion();
            return requiredVersion == LanguageVersion.Preview.MapSpecifiedToEffectiveVersion()
                ? new CSDiagnosticInfo(ErrorCode.ERR_FeatureInPreview, feature.Localize())
                : new CSDiagnosticInfo(availableVersion.GetErrorCode(), feature.Localize(), new CSharpRequiredLanguageVersion(requiredVersion));
        }

        internal static LanguageVersion RequiredVersion(this MessageID feature)
        {
            Debug.Assert(RequiredFeature(feature) == null);

            // Based on CSourceParser::GetFeatureUsage from SourceParser.cpp.
            // Checks are in the LanguageParser unless otherwise noted.
            switch (feature)
            {
                // PREFER reporting diagnostics in binding when diagnostics do not affect the shape of the syntax tree

                // C# preview features.
                case MessageID.IDS_FeatureFieldKeyword:
<<<<<<< HEAD
                case MessageID.IDS_FeatureSimpleLambdaParameterModifiers:
=======
                case MessageID.IDS_FeatureFirstClassSpan:
>>>>>>> f2eab908
                    return LanguageVersion.Preview;

                // C# 13.0 features.
                case MessageID.IDS_FeatureStringEscapeCharacter: // lexer check
                case MessageID.IDS_FeatureImplicitIndexerInitializer:
                case MessageID.IDS_FeatureLockObject:
                case MessageID.IDS_FeatureParamsCollections:
                case MessageID.IDS_FeatureRefUnsafeInIteratorAsync:
                case MessageID.IDS_FeatureRefStructInterfaces:
                case MessageID.IDS_FeatureAllowsRefStructConstraint:
                case MessageID.IDS_FeaturePartialProperties:
                case MessageID.IDS_OverloadResolutionPriority:
                    return LanguageVersion.CSharp13;

                // C# 12.0 features.
                case MessageID.IDS_FeatureLambdaOptionalParameters: // semantic check
                case MessageID.IDS_FeatureLambdaParamsArray: // semantic check
                case MessageID.IDS_FeaturePrimaryConstructors: // declaration table check
                case MessageID.IDS_FeatureUsingTypeAlias: // semantic check
                case MessageID.IDS_FeatureInstanceMemberInNameof: // semantic check
                case MessageID.IDS_FeatureInlineArrays: // semantic check
                case MessageID.IDS_FeatureCollectionExpressions: // semantic check
                case MessageID.IDS_FeatureRefReadonlyParameters: // semantic check
                    return LanguageVersion.CSharp12;

                // C# 11.0 features.
                case MessageID.IDS_FeatureRawStringLiterals:
                case MessageID.IDS_FeatureStaticAbstractMembersInInterfaces: // semantic check
                case MessageID.IDS_FeatureNewLinesInInterpolations: // semantic check
                case MessageID.IDS_FeatureListPattern: // semantic check
                case MessageID.IDS_FeatureRequiredMembers: // semantic check
                case MessageID.IDS_FeatureCacheStaticMethodGroupConversion: // lowering check
                case MessageID.IDS_FeatureSpanCharConstantPattern:
                case MessageID.IDS_FeatureAutoDefaultStructs: // semantic check
                case MessageID.IDS_FeatureCheckedUserDefinedOperators: // semantic check for declarations, parsing check for doc comments
                case MessageID.IDS_FeatureUtf8StringLiterals: // semantic check
                case MessageID.IDS_FeatureUnsignedRightShift: // semantic check for declarations and consumption, parsing check for doc comments
                case MessageID.IDS_FeatureRelaxedShiftOperator: // semantic check
                case MessageID.IDS_FeatureRefFields: // semantic check
                case MessageID.IDS_FeatureFileTypes: // semantic check
                case MessageID.IDS_FeatureGenericAttributes: // semantic check
                    return LanguageVersion.CSharp11;

                // C# 10.0 features.
                case MessageID.IDS_FeatureMixedDeclarationsAndExpressionsInDeconstruction: // semantic check
                case MessageID.IDS_FeatureSealedToStringInRecord: // semantic check
                case MessageID.IDS_FeatureImprovedInterpolatedStrings: // semantic check
                case MessageID.IDS_FeatureRecordStructs:
                case MessageID.IDS_FeatureWithOnStructs: // semantic check
                case MessageID.IDS_FeatureWithOnAnonymousTypes: // semantic check
                case MessageID.IDS_FeaturePositionalFieldsInRecords: // semantic check
                case MessageID.IDS_FeatureGlobalUsing:
                case MessageID.IDS_FeatureInferredDelegateType: // semantic check
                case MessageID.IDS_FeatureLambdaAttributes: // semantic check
                case MessageID.IDS_FeatureExtendedPropertyPatterns: // semantic check
                case MessageID.IDS_FeatureLambdaReturnType: // semantic check
                case MessageID.IDS_AsyncMethodBuilderOverride: // semantic check
                case MessageID.IDS_FeatureConstantInterpolatedStrings: // semantic check
                case MessageID.IDS_FeatureImplicitImplementationOfNonPublicMembers: // semantic check
                case MessageID.IDS_FeatureFileScopedNamespace: // semantic check
                case MessageID.IDS_FeatureParameterlessStructConstructors: // semantic check
                case MessageID.IDS_FeatureStructFieldInitializers: // semantic check
                    return LanguageVersion.CSharp10;

                // C# 9.0 features.
                case MessageID.IDS_FeatureLambdaDiscardParameters: // semantic check
                case MessageID.IDS_FeatureFunctionPointers: // semantic check
                case MessageID.IDS_FeatureLocalFunctionAttributes: // syntax check
                case MessageID.IDS_FeatureExternLocalFunctions: // semantic check
                case MessageID.IDS_FeatureImplicitObjectCreation: // semantic check
                case MessageID.IDS_FeatureMemberNotNull:
                case MessageID.IDS_FeatureAndPattern: // semantic check
                case MessageID.IDS_FeatureNotPattern: // semantic check
                case MessageID.IDS_FeatureOrPattern: // semantic check
                case MessageID.IDS_FeatureParenthesizedPattern: // semantic check
                case MessageID.IDS_FeatureTypePattern: // semantic check
                case MessageID.IDS_FeatureRelationalPattern: // semantic check
                case MessageID.IDS_FeatureExtensionGetEnumerator: // semantic check
                case MessageID.IDS_FeatureExtensionGetAsyncEnumerator: // semantic check
                case MessageID.IDS_FeatureNativeInt:
                case MessageID.IDS_FeatureExtendedPartialMethods: // semantic check
                case MessageID.IDS_TopLevelStatements:
                case MessageID.IDS_FeatureInitOnlySetters: // semantic check
                case MessageID.IDS_FeatureRecords: // semantic check
                case MessageID.IDS_FeatureTargetTypedConditional:  // semantic check
                case MessageID.IDS_FeatureCovariantReturnsForOverrides: // semantic check
                case MessageID.IDS_FeatureStaticAnonymousFunction: // semantic check
                case MessageID.IDS_FeatureModuleInitializers: // semantic check on method attribute
                case MessageID.IDS_FeatureDefaultTypeParameterConstraint: // semantic check
                case MessageID.IDS_FeatureVarianceSafetyForStaticInterfaceMembers: // semantic check
                    return LanguageVersion.CSharp9;

                // C# 8.0 features.
                case MessageID.IDS_FeatureAltInterpolatedVerbatimStrings: // semantic check
                case MessageID.IDS_FeatureCoalesceAssignmentExpression: // semantic check
                case MessageID.IDS_FeatureUnconstrainedTypeParameterInNullCoalescingOperator:
                case MessageID.IDS_FeatureNullableReferenceTypes: // syntax and semantic check
                case MessageID.IDS_FeatureIndexOperator: // semantic check
                case MessageID.IDS_FeatureRangeOperator: // semantic check
                case MessageID.IDS_FeatureAsyncStreams: // semantic check
                case MessageID.IDS_FeatureRecursivePatterns: // semantic check
                case MessageID.IDS_FeatureUsingDeclarations: // semantic check
                case MessageID.IDS_FeatureDisposalPattern: //semantic check
                case MessageID.IDS_FeatureStaticLocalFunctions: // semantic check
                case MessageID.IDS_FeatureNameShadowingInNestedFunctions:
                case MessageID.IDS_FeatureUnmanagedConstructedTypes: // semantic check
                case MessageID.IDS_FeatureObsoleteOnPropertyAccessor:
                case MessageID.IDS_FeatureReadOnlyMembers:
                case MessageID.IDS_DefaultInterfaceImplementation: // semantic check
                case MessageID.IDS_OverrideWithConstraints: // semantic check
                case MessageID.IDS_FeatureNestedStackalloc: // semantic check
                case MessageID.IDS_FeatureNotNullGenericTypeConstraint:// semantic check
                case MessageID.IDS_FeatureSwitchExpression:
                case MessageID.IDS_FeatureAsyncUsing:
                case MessageID.IDS_FeatureNullPointerConstantPattern: //semantic check
                    return LanguageVersion.CSharp8;

                // C# 7.3 features.
                case MessageID.IDS_FeatureAttributesOnBackingFields: // semantic check
                case MessageID.IDS_FeatureImprovedOverloadCandidates: // semantic check
                case MessageID.IDS_FeatureTupleEquality: // semantic check
                case MessageID.IDS_FeatureRefReassignment: // semantic check
                case MessageID.IDS_FeatureRefFor:
                case MessageID.IDS_FeatureRefForEach: // semantic check
                case MessageID.IDS_FeatureEnumGenericTypeConstraint: // semantic check
                case MessageID.IDS_FeatureDelegateGenericTypeConstraint: // semantic check
                case MessageID.IDS_FeatureUnmanagedGenericTypeConstraint: // semantic check
                case MessageID.IDS_FeatureStackAllocInitializer: // semantic check
                case MessageID.IDS_FeatureExpressionVariablesInQueriesAndInitializers: // semantic check
                case MessageID.IDS_FeatureExtensibleFixedStatement:  // semantic check
                case MessageID.IDS_FeatureIndexingMovableFixedBuffers: //semantic check
                    return LanguageVersion.CSharp7_3;

                // C# 7.2 features.
                case MessageID.IDS_FeatureNonTrailingNamedArguments: // semantic check
                case MessageID.IDS_FeatureLeadingDigitSeparator:
                case MessageID.IDS_FeaturePrivateProtected:
                case MessageID.IDS_FeatureReadOnlyReferences: // semantic check
                case MessageID.IDS_FeatureRefStructs: // semantic check
                case MessageID.IDS_FeatureReadOnlyStructs: // semantic check
                case MessageID.IDS_FeatureRefExtensionMethods:
                case MessageID.IDS_FeatureRefConditional:
                    return LanguageVersion.CSharp7_2;

                // C# 7.1 features.
                case MessageID.IDS_FeatureAsyncMain:
                case MessageID.IDS_FeatureDefaultLiteral: // semantic check
                case MessageID.IDS_FeatureInferredTupleNames:
                case MessageID.IDS_FeatureGenericPatternMatching:
                    return LanguageVersion.CSharp7_1;

                // C# 7 features.
                case MessageID.IDS_FeatureBinaryLiteral:
                case MessageID.IDS_FeatureDigitSeparator:
                case MessageID.IDS_FeatureLocalFunctions: // semantic check
                case MessageID.IDS_FeatureRefLocalsReturns:
                case MessageID.IDS_FeaturePatternMatching: // semantic check
                case MessageID.IDS_FeatureThrowExpression: // semantic check
                case MessageID.IDS_FeatureTuples:
                case MessageID.IDS_FeatureOutVar: // semantic check
                case MessageID.IDS_FeatureExpressionBodiedAccessor:
                case MessageID.IDS_FeatureExpressionBodiedDeOrConstructor:
                case MessageID.IDS_FeatureDiscards:
                    return LanguageVersion.CSharp7;

                // C# 6 features.
                case MessageID.IDS_FeatureExceptionFilter: // semantic check
                case MessageID.IDS_FeatureAutoPropertyInitializer: // semantic check
                case MessageID.IDS_FeatureNullPropagatingOperator: // semantic check
                case MessageID.IDS_FeatureExpressionBodiedMethod:
                case MessageID.IDS_FeatureExpressionBodiedProperty: // semantic check
                case MessageID.IDS_FeatureExpressionBodiedIndexer: // semantic check
                case MessageID.IDS_FeatureNameof:
                case MessageID.IDS_FeatureDictionaryInitializer: // semantic check
                case MessageID.IDS_FeatureUsingStatic: // semantic check
                case MessageID.IDS_FeatureInterpolatedStrings: // semantic check
                case MessageID.IDS_AwaitInCatchAndFinally:
                case MessageID.IDS_FeatureReadonlyAutoImplementedProperties:
                    return LanguageVersion.CSharp6;

                // C# 5 features.
                case MessageID.IDS_FeatureAsync: // semantic check
                    return LanguageVersion.CSharp5;

                // C# 4 features.
                case MessageID.IDS_FeatureDynamic: // Checked in the binder.
                case MessageID.IDS_FeatureTypeVariance: // semantic check
                case MessageID.IDS_FeatureNamedArgument: // semantic check
                case MessageID.IDS_FeatureOptionalParameter: // semantic check
                    return LanguageVersion.CSharp4;

                // C# 3 features.
                case MessageID.IDS_FeatureImplicitArray: // semantic check
                case MessageID.IDS_FeatureAnonymousTypes: // semantic check
                case MessageID.IDS_FeatureObjectInitializer:
                case MessageID.IDS_FeatureCollectionInitializer:
                case MessageID.IDS_FeatureLambda: // semantic check
                case MessageID.IDS_FeatureQueryExpression: // semantic check
                case MessageID.IDS_FeatureExtensionMethod:
                case MessageID.IDS_FeaturePartialMethod: // semantic check
                case MessageID.IDS_FeatureImplicitLocal: // Checked in the binder.
                case MessageID.IDS_FeatureAutoImplementedProperties:
                    return LanguageVersion.CSharp3;

                // C# 2 features.
                case MessageID.IDS_FeatureGenerics: // Also affects crefs.
                case MessageID.IDS_FeatureAnonDelegates: // semantic check
                case MessageID.IDS_FeatureGlobalNamespace: // Also affects crefs.
                case MessageID.IDS_FeatureFixedBuffer: // semantic check
                case MessageID.IDS_FeatureStaticClasses: // semantic check
                case MessageID.IDS_FeaturePartialTypes: // semantic check
                case MessageID.IDS_FeaturePropertyAccessorMods:
                case MessageID.IDS_FeatureExternAlias: // semantic check
                case MessageID.IDS_FeatureIterators: // semantic check
                case MessageID.IDS_FeatureDefault: // semantic check
                case MessageID.IDS_FeatureNullable:
                case MessageID.IDS_FeaturePragma: // Checked in the directive parser.
                case MessageID.IDS_FeatureSwitchOnBool: // Checked in the binder.
                    return LanguageVersion.CSharp2;

                // Special C# 2 feature: only a warning in C# 1.
                case MessageID.IDS_FeatureModuleAttrLoc:
                    return LanguageVersion.CSharp1;

                default:
                    throw ExceptionUtilities.UnexpectedValue(feature);
            }
        }
    }
}<|MERGE_RESOLUTION|>--- conflicted
+++ resolved
@@ -293,11 +293,8 @@
         IDS_FeatureAllowsRefStructConstraint = MessageBase + 12847,
         IDS_OverloadResolutionPriority = MessageBase + 12848,
 
-<<<<<<< HEAD
-        IDS_FeatureSimpleLambdaParameterModifiers = MessageBase + 12849,
-=======
         IDS_FeatureFirstClassSpan = MessageBase + 12849,
->>>>>>> f2eab908
+        IDS_FeatureSimpleLambdaParameterModifiers = MessageBase + 12850,
     }
 
     // Message IDs may refer to strings that need to be localized.
@@ -479,11 +476,8 @@
 
                 // C# preview features.
                 case MessageID.IDS_FeatureFieldKeyword:
-<<<<<<< HEAD
+                case MessageID.IDS_FeatureFirstClassSpan:
                 case MessageID.IDS_FeatureSimpleLambdaParameterModifiers:
-=======
-                case MessageID.IDS_FeatureFirstClassSpan:
->>>>>>> f2eab908
                     return LanguageVersion.Preview;
 
                 // C# 13.0 features.
