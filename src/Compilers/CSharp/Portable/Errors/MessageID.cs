--- conflicted
+++ resolved
@@ -304,11 +304,7 @@
         IDS_FeatureExpressionOptionalAndNamedArguments = MessageBase + 12855,
         IDS_CollectionExpression = MessageBase + 12856,
 
-<<<<<<< HEAD
-        IDS_FeatureUserDefinedCompoundAssignmentOperators = MessageBase + 12901, // PROTOTYPE: Pack numbers
-=======
         IDS_FeatureUserDefinedCompoundAssignmentOperators = MessageBase + 12857,
->>>>>>> c2b6f460
     }
 
     // Message IDs may refer to strings that need to be localized.
