﻿// Copyright (c) Microsoft.  All Rights Reserved.  Licensed under the Apache License, Version 2.0.  See License.txt in the project root for license information.

using System;
using System.Diagnostics;
using Roslyn.Utilities;

namespace Microsoft.CodeAnalysis.CSharp
{
    internal enum MessageID
    {
        None = 0,
        MessageBase = 1200,

        IDS_SK_METHOD = MessageBase + 2000,
        IDS_SK_TYPE = MessageBase + 2001,
        IDS_SK_NAMESPACE = MessageBase + 2002,
        IDS_SK_FIELD = MessageBase + 2003,
        IDS_SK_PROPERTY = MessageBase + 2004,
        IDS_SK_UNKNOWN = MessageBase + 2005,
        IDS_SK_VARIABLE = MessageBase + 2006,
        IDS_SK_EVENT = MessageBase + 2007,
        IDS_SK_TYVAR = MessageBase + 2008,
        //IDS_SK_GCLASS = MessageBase + 2009,
        IDS_SK_ALIAS = MessageBase + 2010,
        //IDS_SK_EXTERNALIAS = MessageBase + 2011,
        IDS_SK_LABEL = MessageBase + 2012,
        IDS_SK_CONSTRUCTOR = MessageBase + 2013,

        IDS_NULL = MessageBase + 10001,
        //IDS_RELATEDERROR = MessageBase + 10002,
        //IDS_RELATEDWARNING = MessageBase + 10003,
        IDS_XMLIGNORED = MessageBase + 10004,
        IDS_XMLIGNORED2 = MessageBase + 10005,
        IDS_XMLFAILEDINCLUDE = MessageBase + 10006,
        IDS_XMLBADINCLUDE = MessageBase + 10007,
        IDS_XMLNOINCLUDE = MessageBase + 10008,
        IDS_XMLMISSINGINCLUDEFILE = MessageBase + 10009,
        IDS_XMLMISSINGINCLUDEPATH = MessageBase + 10010,
        IDS_GlobalNamespace = MessageBase + 10011,
        IDS_FeatureGenerics = MessageBase + 12500,
        IDS_FeatureAnonDelegates = MessageBase + 12501,
        IDS_FeatureModuleAttrLoc = MessageBase + 12502,
        IDS_FeatureGlobalNamespace = MessageBase + 12503,
        IDS_FeatureFixedBuffer = MessageBase + 12504,
        IDS_FeaturePragma = MessageBase + 12505,
        IDS_FOREACHLOCAL = MessageBase + 12506,
        IDS_USINGLOCAL = MessageBase + 12507,
        IDS_FIXEDLOCAL = MessageBase + 12508,
        IDS_FeatureStaticClasses = MessageBase + 12511,
        IDS_FeaturePartialTypes = MessageBase + 12512,
        IDS_MethodGroup = MessageBase + 12513,
        IDS_AnonMethod = MessageBase + 12514,
        IDS_FeatureSwitchOnBool = MessageBase + 12517,
        //IDS_WarnAsError = MessageBase + 12518,
        IDS_Collection = MessageBase + 12520,
        IDS_FeaturePropertyAccessorMods = MessageBase + 12522,
        IDS_FeatureExternAlias = MessageBase + 12523,
        IDS_FeatureIterators = MessageBase + 12524,
        IDS_FeatureDefault = MessageBase + 12525,
        IDS_FeatureNullable = MessageBase + 12528,
        IDS_Lambda = MessageBase + 12531,
        IDS_FeaturePatternMatching = MessageBase + 12532,
        IDS_FeatureThrowExpression = MessageBase + 12533,

        IDS_FeatureImplicitArray = MessageBase + 12557,
        IDS_FeatureImplicitLocal = MessageBase + 12558,
        IDS_FeatureAnonymousTypes = MessageBase + 12559,
        IDS_FeatureAutoImplementedProperties = MessageBase + 12560,
        IDS_FeatureObjectInitializer = MessageBase + 12561,
        IDS_FeatureCollectionInitializer = MessageBase + 12562,
        IDS_FeatureLambda = MessageBase + 12563,
        IDS_FeatureQueryExpression = MessageBase + 12564,
        IDS_FeatureExtensionMethod = MessageBase + 12565,
        IDS_FeaturePartialMethod = MessageBase + 12566,
        IDS_FeatureDynamic = MessageBase + 12644,
        IDS_FeatureTypeVariance = MessageBase + 12645,
        IDS_FeatureNamedArgument = MessageBase + 12646,
        IDS_FeatureOptionalParameter = MessageBase + 12647,
        IDS_FeatureExceptionFilter = MessageBase + 12648,
        IDS_FeatureAutoPropertyInitializer = MessageBase + 12649,

        IDS_SK_TYPE_OR_NAMESPACE = MessageBase + 12652,
        IDS_Contravariant = MessageBase + 12659,
        IDS_Contravariantly = MessageBase + 12660,
        IDS_Covariant = MessageBase + 12661,
        IDS_Covariantly = MessageBase + 12662,
        IDS_Invariantly = MessageBase + 12663,

        IDS_FeatureAsync = MessageBase + 12668,

        IDS_LIB_ENV = MessageBase + 12680,
        IDS_LIB_OPTION = MessageBase + 12681,
        IDS_REFERENCEPATH_OPTION = MessageBase + 12682,
        IDS_DirectoryDoesNotExist = MessageBase + 12683,
        IDS_DirectoryHasInvalidPath = MessageBase + 12684,

        IDS_Namespace1 = MessageBase + 12685,
        IDS_PathList = MessageBase + 12686,
        IDS_Text = MessageBase + 12687,

        // available

        IDS_FeatureNullPropagatingOperator = MessageBase + 12690,
        IDS_FeatureExpressionBodiedMethod = MessageBase + 12691,
        IDS_FeatureExpressionBodiedProperty = MessageBase + 12692,
        IDS_FeatureExpressionBodiedIndexer = MessageBase + 12693,
        // IDS_VersionExperimental = MessageBase + 12694,
        IDS_FeatureNameof = MessageBase + 12695,
        IDS_FeatureDictionaryInitializer = MessageBase + 12696,

        IDS_ToolName = MessageBase + 12697,
        IDS_LogoLine1 = MessageBase + 12698,
        IDS_LogoLine2 = MessageBase + 12699,
        IDS_CSCHelp = MessageBase + 12700,

        IDS_FeatureUsingStatic = MessageBase + 12701,
        IDS_FeatureInterpolatedStrings = MessageBase + 12702,
        IDS_OperationCausedStackOverflow = MessageBase + 12703,
        IDS_AwaitInCatchAndFinally = MessageBase + 12704,
        IDS_FeatureReadonlyAutoImplementedProperties = MessageBase + 12705,
        IDS_FeatureBinaryLiteral = MessageBase + 12706,
        IDS_FeatureDigitSeparator = MessageBase + 12707,
        IDS_FeatureLocalFunctions = MessageBase + 12708,
        IDS_FeatureStaticNullChecking = MessageBase + 12709,

        IDS_FeatureRefLocalsReturns = MessageBase + 12710,
        IDS_FeatureTuples = MessageBase + 12711,
        IDS_FeatureOutVar = MessageBase + 12713,

        // IDS_FeatureIOperation = MessageBase + 12714,
        IDS_FeatureExpressionBodiedAccessor = MessageBase + 12715,
        IDS_FeatureExpressionBodiedDeOrConstructor = MessageBase + 12716,
        IDS_ThrowExpression = MessageBase + 12717,
        IDS_FeatureDefaultLiteral = MessageBase + 12718,
        IDS_FeatureInferredTupleNames = MessageBase + 12719,
        IDS_FeatureGenericPatternMatching = MessageBase + 12720,
        IDS_FeatureAsyncMain = MessageBase + 12721,
        IDS_LangVersions = MessageBase +  12722,

        IDS_FeatureLeadingDigitSeparator = MessageBase + 12723,
        IDS_FeatureNonTrailingNamedArguments = MessageBase + 12724,

        IDS_FeatureReadOnlyReferences = MessageBase + 12725,
        IDS_FeatureRefStructs = MessageBase + 12726,
        IDS_FeatureReadOnlyStructs = MessageBase + 12727,
        IDS_FeatureRefExtensionMethods = MessageBase + 12728,
        // IDS_StackAllocExpression = MessageBase + 12729,
        IDS_FeaturePrivateProtected = MessageBase + 12730,

        IDS_FeatureRefConditional = MessageBase + 12731,
        IDS_FeatureAttributesOnBackingFields = MessageBase + 12732,
        IDS_FeatureImprovedOverloadCandidates = MessageBase + 12733,
        IDS_FeatureRefReassignment = MessageBase + 12734,
        IDS_FeatureRefFor = MessageBase + 12735,
        IDS_FeatureRefForEach = MessageBase + 12736,
        IDS_FeatureEnumGenericTypeConstraint = MessageBase + 12737,
        IDS_FeatureDelegateGenericTypeConstraint = MessageBase + 12738,
        IDS_FeatureUnmanagedGenericTypeConstraint = MessageBase + 12739,
        IDS_FeatureStackAllocInitializer = MessageBase + 12740,
        IDS_FeatureTupleEquality = MessageBase + 12741,
        IDS_FeatureExpressionVariablesInQueriesAndInitializers = MessageBase + 12742,
        IDS_FeatureExtensibleFixedStatement = MessageBase + 12743,
        IDS_FeatureIndexingMovableFixedBuffers = MessageBase + 12744,

        IDS_FeatureAltInterpolatedVerbatimStrings = MessageBase + 12745,
        IDS_FeatureCoalesceAssignmentExpression = MessageBase + 12746,
        IDS_FeatureUnconstrainedTypeParameterInNullCoalescingOperator = MessageBase + 12747,
        IDS_InjectedDeclaration = MessageBase + 12748,
        IDS_FeatureObjectGenericTypeConstraint = MessageBase + 12749,
<<<<<<< HEAD
        IDS_FeatureAsyncStreams = MessageBase + 12751,
=======

        IDS_FeatureIndexOperator = MessageBase + 12750,
        IDS_FeatureRangeOperator = MessageBase + 12751,
>>>>>>> 1932a3b6
    }

    // Message IDs may refer to strings that need to be localized.
    // This struct makes an IFormattable wrapper around a MessageID
    internal struct LocalizableErrorArgument : IFormattable
    {
        private readonly MessageID _id;

        internal LocalizableErrorArgument(MessageID id)
        {
            _id = id;
        }

        public override string ToString()
        {
            return ToString(null, null);
        }

        public string ToString(string format, IFormatProvider formatProvider)
        {
            return ErrorFacts.GetMessage(_id, formatProvider as System.Globalization.CultureInfo);
        }
    }

    // And this extension method makes it easy to localize MessageIDs:

    internal static partial class MessageIDExtensions
    {
        public static LocalizableErrorArgument Localize(this MessageID id)
        {
            return new LocalizableErrorArgument(id);
        }

        // Returns the string to be used in the /features flag switch to enable the MessageID feature.
        // Always call this before RequiredVersion:
        //   If this method returns null, call RequiredVersion and use that.
        //   If this method returns non-null, use that.
        // Features should be mutually exclusive between RequiredFeature and RequiredVersion.
        //   (hence the above rule - RequiredVersion throws when RequiredFeature returns non-null)
        internal static string RequiredFeature(this MessageID feature)
        {
            // Check for current experimental features, if any, in the current branch.
            switch (feature)
            {
                default:
                    return null;
            }
        }

        internal static void CheckFeatureAvailability(this MessageID feature, LanguageVersion availableVersion, DiagnosticBag diagnostics, Location errorLocation)
        {
            LanguageVersion requiredVersion = feature.RequiredVersion();
            if (requiredVersion > availableVersion)
            {
                diagnostics.Add(availableVersion.GetErrorCode(), errorLocation, feature.Localize(), new CSharpRequiredLanguageVersion(requiredVersion));
            }
        }

        internal static LanguageVersion RequiredVersion(this MessageID feature)
        {
            // Based on CSourceParser::GetFeatureUsage from SourceParser.cpp.
            // Checks are in the LanguageParser unless otherwise noted.
            switch (feature)
            {
                // C# 8.0 features.
                case MessageID.IDS_FeatureAltInterpolatedVerbatimStrings:
                case MessageID.IDS_FeatureCoalesceAssignmentExpression:
                case MessageID.IDS_FeatureUnconstrainedTypeParameterInNullCoalescingOperator:
                case MessageID.IDS_FeatureStaticNullChecking: // syntax and semantic check
                case MessageID.IDS_FeatureObjectGenericTypeConstraint:   // semantic check
<<<<<<< HEAD
                case MessageID.IDS_FeatureAsyncStreams:
=======
                case MessageID.IDS_FeatureIndexOperator: // semantic check
                case MessageID.IDS_FeatureRangeOperator: // semantic check
>>>>>>> 1932a3b6
                    return LanguageVersion.CSharp8;

                // C# 7.3 features.
                case MessageID.IDS_FeatureAttributesOnBackingFields: // semantic check
                case MessageID.IDS_FeatureImprovedOverloadCandidates: // semantic check
                case MessageID.IDS_FeatureTupleEquality: // semantic check
                case MessageID.IDS_FeatureRefReassignment:
                case MessageID.IDS_FeatureRefFor:
                case MessageID.IDS_FeatureRefForEach:
                case MessageID.IDS_FeatureEnumGenericTypeConstraint: // semantic check
                case MessageID.IDS_FeatureDelegateGenericTypeConstraint: // semantic check
                case MessageID.IDS_FeatureUnmanagedGenericTypeConstraint: // semantic check
                case MessageID.IDS_FeatureStackAllocInitializer:
                case MessageID.IDS_FeatureExpressionVariablesInQueriesAndInitializers: // semantic check
                case MessageID.IDS_FeatureExtensibleFixedStatement:  // semantic check
                case MessageID.IDS_FeatureIndexingMovableFixedBuffers: //semantic check
                    return LanguageVersion.CSharp7_3;

                // C# 7.2 features.
                case MessageID.IDS_FeatureNonTrailingNamedArguments: // semantic check
                case MessageID.IDS_FeatureLeadingDigitSeparator:
                case MessageID.IDS_FeaturePrivateProtected:
                case MessageID.IDS_FeatureReadOnlyReferences:
                case MessageID.IDS_FeatureRefStructs:
                case MessageID.IDS_FeatureReadOnlyStructs:
                case MessageID.IDS_FeatureRefExtensionMethods:
                case MessageID.IDS_FeatureRefConditional:
                    return LanguageVersion.CSharp7_2;

                // C# 7.1 features.
                case MessageID.IDS_FeatureAsyncMain:
                case MessageID.IDS_FeatureDefaultLiteral:
                case MessageID.IDS_FeatureInferredTupleNames:
                case MessageID.IDS_FeatureGenericPatternMatching:
                    return LanguageVersion.CSharp7_1;

                // C# 7 features.
                case MessageID.IDS_FeatureBinaryLiteral:
                case MessageID.IDS_FeatureDigitSeparator:
                case MessageID.IDS_FeatureLocalFunctions:
                case MessageID.IDS_FeatureRefLocalsReturns:
                case MessageID.IDS_FeaturePatternMatching:
                case MessageID.IDS_FeatureThrowExpression:
                case MessageID.IDS_FeatureTuples:
                case MessageID.IDS_FeatureOutVar:
                case MessageID.IDS_FeatureExpressionBodiedAccessor:
                case MessageID.IDS_FeatureExpressionBodiedDeOrConstructor:
                    return LanguageVersion.CSharp7;

                // C# 6 features.
                case MessageID.IDS_FeatureExceptionFilter:
                case MessageID.IDS_FeatureAutoPropertyInitializer:
                case MessageID.IDS_FeatureNullPropagatingOperator:
                case MessageID.IDS_FeatureExpressionBodiedMethod:
                case MessageID.IDS_FeatureExpressionBodiedProperty:
                case MessageID.IDS_FeatureExpressionBodiedIndexer:
                case MessageID.IDS_FeatureNameof:
                case MessageID.IDS_FeatureDictionaryInitializer:
                case MessageID.IDS_FeatureUsingStatic:
                case MessageID.IDS_FeatureInterpolatedStrings:
                case MessageID.IDS_AwaitInCatchAndFinally:
                case MessageID.IDS_FeatureReadonlyAutoImplementedProperties:
                    return LanguageVersion.CSharp6;

                // C# 5 features.
                case MessageID.IDS_FeatureAsync:
                    return LanguageVersion.CSharp5;

                // C# 4 features.
                case MessageID.IDS_FeatureDynamic: // Checked in the binder.
                case MessageID.IDS_FeatureTypeVariance:
                case MessageID.IDS_FeatureNamedArgument:
                case MessageID.IDS_FeatureOptionalParameter:
                    return LanguageVersion.CSharp4;

                // C# 3 features.
                case MessageID.IDS_FeatureImplicitArray:
                case MessageID.IDS_FeatureAnonymousTypes:
                case MessageID.IDS_FeatureObjectInitializer:
                case MessageID.IDS_FeatureCollectionInitializer:
                case MessageID.IDS_FeatureLambda:
                case MessageID.IDS_FeatureQueryExpression:
                case MessageID.IDS_FeatureExtensionMethod:
                case MessageID.IDS_FeaturePartialMethod:
                case MessageID.IDS_FeatureImplicitLocal: // Checked in the binder.
                case MessageID.IDS_FeatureAutoImplementedProperties:
                    return LanguageVersion.CSharp3;

                // C# 2 features.
                case MessageID.IDS_FeatureGenerics: // Also affects crefs.
                case MessageID.IDS_FeatureAnonDelegates:
                case MessageID.IDS_FeatureGlobalNamespace: // Also affects crefs.
                case MessageID.IDS_FeatureFixedBuffer:
                case MessageID.IDS_FeatureStaticClasses:
                case MessageID.IDS_FeaturePartialTypes:
                case MessageID.IDS_FeaturePropertyAccessorMods:
                case MessageID.IDS_FeatureExternAlias:
                case MessageID.IDS_FeatureIterators:
                case MessageID.IDS_FeatureDefault:
                case MessageID.IDS_FeatureNullable:
                case MessageID.IDS_FeaturePragma: // Checked in the directive parser.
                case MessageID.IDS_FeatureSwitchOnBool: // Checked in the binder.
                    return LanguageVersion.CSharp2;

                // Special C# 2 feature: only a warning in C# 1.
                case MessageID.IDS_FeatureModuleAttrLoc:
                    return LanguageVersion.CSharp1;

                default:
                    throw ExceptionUtilities.UnexpectedValue(feature);
            }
        }
    }
}<|MERGE_RESOLUTION|>--- conflicted
+++ resolved
@@ -167,13 +167,9 @@
         IDS_FeatureUnconstrainedTypeParameterInNullCoalescingOperator = MessageBase + 12747,
         IDS_InjectedDeclaration = MessageBase + 12748,
         IDS_FeatureObjectGenericTypeConstraint = MessageBase + 12749,
-<<<<<<< HEAD
-        IDS_FeatureAsyncStreams = MessageBase + 12751,
-=======
-
         IDS_FeatureIndexOperator = MessageBase + 12750,
         IDS_FeatureRangeOperator = MessageBase + 12751,
->>>>>>> 1932a3b6
+        IDS_FeatureAsyncStreams = MessageBase + 12752,
     }
 
     // Message IDs may refer to strings that need to be localized.
@@ -244,12 +240,9 @@
                 case MessageID.IDS_FeatureUnconstrainedTypeParameterInNullCoalescingOperator:
                 case MessageID.IDS_FeatureStaticNullChecking: // syntax and semantic check
                 case MessageID.IDS_FeatureObjectGenericTypeConstraint:   // semantic check
-<<<<<<< HEAD
-                case MessageID.IDS_FeatureAsyncStreams:
-=======
                 case MessageID.IDS_FeatureIndexOperator: // semantic check
                 case MessageID.IDS_FeatureRangeOperator: // semantic check
->>>>>>> 1932a3b6
+                case MessageID.IDS_FeatureAsyncStreams:
                     return LanguageVersion.CSharp8;
 
                 // C# 7.3 features.
