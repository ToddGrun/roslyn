--- conflicted
+++ resolved
@@ -294,12 +294,10 @@
         IDS_FeatureOverloadResolutionPriority = MessageBase + 12848,
 
         IDS_FeatureFirstClassSpan = MessageBase + 12849,
-<<<<<<< HEAD
+
+        IDS_FeatureUnboundGenericTypesInNameof = MessageBase + 12850,
 
         IDS_FeatureNullConditionalAssignment = MessageBase + 12900, // PROTOTYPE(nca): pack
-=======
-        IDS_FeatureUnboundGenericTypesInNameof = MessageBase + 12850,
->>>>>>> 3638dd96
     }
 
     // Message IDs may refer to strings that need to be localized.
@@ -482,11 +480,8 @@
                 // C# preview features.
                 case MessageID.IDS_FeatureFieldKeyword:
                 case MessageID.IDS_FeatureFirstClassSpan:
-<<<<<<< HEAD
+                case MessageID.IDS_FeatureUnboundGenericTypesInNameof:
                 case MessageID.IDS_FeatureNullConditionalAssignment:
-=======
-                case MessageID.IDS_FeatureUnboundGenericTypesInNameof:
->>>>>>> 3638dd96
                     return LanguageVersion.Preview;
 
                 // C# 13.0 features.
