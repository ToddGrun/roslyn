--- conflicted
+++ resolved
@@ -300,13 +300,10 @@
 
         IDS_FeaturePartialEventsAndConstructors = MessageBase + 12852,
         IDS_FeatureExtensions = MessageBase + 12853,
-<<<<<<< HEAD
-
-        IDS_FeatureUserDefinedCompoundAssignmentOperators = MessageBase + 12901, // PROTOTYPE: Pack numbers
-=======
         IDS_FeatureNullConditionalAssignment = MessageBase + 12854,
         IDS_FeatureExpressionOptionalAndNamedArguments = MessageBase + 12855,
->>>>>>> 6a183333
+
+        IDS_FeatureUserDefinedCompoundAssignmentOperators = MessageBase + 12901, // PROTOTYPE: Pack numbers
     }
 
     // Message IDs may refer to strings that need to be localized.
@@ -493,12 +490,9 @@
                 case MessageID.IDS_FeatureSimpleLambdaParameterModifiers:
                 case MessageID.IDS_FeaturePartialEventsAndConstructors:
                 case MessageID.IDS_FeatureExtensions:
-<<<<<<< HEAD
-                case MessageID.IDS_FeatureUserDefinedCompoundAssignmentOperators:
-=======
                 case MessageID.IDS_FeatureNullConditionalAssignment:
                 case MessageID.IDS_FeatureExpressionOptionalAndNamedArguments:
->>>>>>> 6a183333
+                case MessageID.IDS_FeatureUserDefinedCompoundAssignmentOperators:
                     return LanguageVersion.Preview;
 
                 // C# 13.0 features.
