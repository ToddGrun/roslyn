--- conflicted
+++ resolved
@@ -2481,20 +2481,17 @@
                 or ErrorCode.WRN_InterceptsLocationAttributeUnsupportedSignature
                 or ErrorCode.ERR_ImplicitlyTypedParamsParameter
                 or ErrorCode.ERR_VariableDeclarationNamedField
-<<<<<<< HEAD
-                or ErrorCode.ERR_ExtensionDisallowsName
-                or ErrorCode.ERR_ExtensionDisallowsMember
-                or ErrorCode.ERR_BadExtensionContainingType
-                or ErrorCode.ERR_ExtensionParameterDisallowsDefaultValue
-                or ErrorCode.ERR_ReceiverParameterOnlyOne
-=======
                 or ErrorCode.ERR_PartialMemberMissingImplementation
                 or ErrorCode.ERR_PartialMemberMissingDefinition
                 or ErrorCode.ERR_PartialMemberDuplicateDefinition
                 or ErrorCode.ERR_PartialMemberDuplicateImplementation
                 or ErrorCode.ERR_PartialEventInitializer
                 or ErrorCode.ERR_PartialConstructorInitializer
->>>>>>> 55191f6c
+                or ErrorCode.ERR_ExtensionDisallowsName
+                or ErrorCode.ERR_ExtensionDisallowsMember
+                or ErrorCode.ERR_BadExtensionContainingType
+                or ErrorCode.ERR_ExtensionParameterDisallowsDefaultValue
+                or ErrorCode.ERR_ReceiverParameterOnlyOne
                     => false,
             };
 #pragma warning restore CS8524 // The switch expression does not handle some values of its input type (it is not exhaustive) involving an unnamed enum value.
