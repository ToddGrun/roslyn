﻿// Copyright (c) Microsoft.  All Rights Reserved.  Licensed under the Apache License, Version 2.0.  See License.txt in the project root for license information.

using System;
using System.Collections.Generic;
using System.Diagnostics;
using System.Threading;
using Microsoft.CodeAnalysis.CSharp.Symbols;
using Microsoft.CodeAnalysis.Text;
using Roslyn.Utilities;

namespace Microsoft.CodeAnalysis.CSharp.Syntax.InternalSyntax
{
    internal partial class LanguageParser : SyntaxParser
    {
        // list pools - allocators for lists that are used to build sequences of nodes. The lists
        // can be reused (hence pooled) since the syntax factory methods don't keep references to
        // them

        private readonly SyntaxListPool _pool = new SyntaxListPool(); // Don't need to reset this.

        private readonly SyntaxFactoryContext _syntaxFactoryContext; // Fields are resettable.
        private readonly ContextAwareSyntax _syntaxFactory; // Has context, the fields of which are resettable.

        private int _recursionDepth;
        private TerminatorState _termState; // Resettable
        private bool _isInTry; // Resettable

        // NOTE: If you add new state, you should probably add it to ResetPoint as well.

        internal LanguageParser(
            Lexer lexer,
            CSharp.CSharpSyntaxNode oldTree,
            IEnumerable<TextChangeRange> changes,
            LexerMode lexerMode = LexerMode.Syntax,
            CancellationToken cancellationToken = default(CancellationToken))
            : base(lexer, lexerMode, oldTree, changes, allowModeReset: false,
                preLexIfNotIncremental: true, cancellationToken: cancellationToken)
        {
            _syntaxFactoryContext = new SyntaxFactoryContext();
            _syntaxFactory = new ContextAwareSyntax(_syntaxFactoryContext);
        }

        // Special Name checks
        private static bool IsName(CSharpSyntaxNode node, SyntaxKind kind)
        {
            if (node.Kind == SyntaxKind.IdentifierToken)
            {
                return ((SyntaxToken)node).ContextualKind == kind;
            }
            else if (node.Kind == SyntaxKind.IdentifierName)
            {
                return ((IdentifierNameSyntax)node).Identifier.ContextualKind == kind;
            }
            else
            {
                return node.ToString() == SyntaxFacts.GetText(kind);
            }
        }

        private static bool IsNameGlobal(CSharpSyntaxNode node)
        {
            return IsName(node, SyntaxKind.GlobalKeyword);
        }

        private static bool IsNameAssembly(CSharpSyntaxNode node)
        {
            return IsName(node, SyntaxKind.AssemblyKeyword);
        }

        private static bool IsNameModule(CSharpSyntaxNode node)
        {
            return IsName(node, SyntaxKind.ModuleKeyword);
        }

        private static bool IsNameType(CSharpSyntaxNode node)
        {
            return IsName(node, SyntaxKind.TypeKeyword);
        }

        private static bool IsNameGet(CSharpSyntaxNode node)
        {
            return IsName(node, SyntaxKind.GetKeyword);
        }

        private static bool IsNameSet(CSharpSyntaxNode node)
        {
            return IsName(node, SyntaxKind.SetKeyword);
        }

        private static bool IsNameAdd(CSharpSyntaxNode node)
        {
            return IsName(node, SyntaxKind.AddKeyword);
        }

        private static bool IsNameRemove(CSharpSyntaxNode node)
        {
            return IsName(node, SyntaxKind.RemoveKeyword);
        }

        private static bool IsSomeWord(SyntaxKind kind)
        {
            return kind == SyntaxKind.IdentifierToken || SyntaxFacts.IsKeywordKind(kind);
        }

        // Parsing rule terminating conditions.  This is how we know if it is 
        // okay to abort the current parsing rule when unexpected tokens occur.

        [Flags]
        internal enum TerminatorState
        {
            EndOfFile = 0,
            IsNamespaceMemberStartOrStop = 1 << 0,
            IsAttributeDeclarationTerminator = 1 << 1,
            IsPossibleAggregateClauseStartOrStop = 1 << 2,
            IsPossibleMemberStartOrStop = 1 << 3,
            IsEndOfReturnType = 1 << 4,
            IsEndOfParameterList = 1 << 5,
            IsEndOfFieldDeclaration = 1 << 6,
            IsPossibleEndOfVariableDeclaration = 1 << 7,
            IsEndOfTypeArgumentList = 1 << 8,
            IsPossibleStatementStartOrStop = 1 << 9,
            IsEndOfFixedStatement = 1 << 10,
            IsEndOfTryBlock = 1 << 11,
            IsEndOfCatchClause = 1 << 12,
            IsEndOfilterClause = 1 << 13,
            IsEndOfCatchBlock = 1 << 14,
            IsEndOfDoWhileExpression = 1 << 15,
            IsEndOfForStatementArgument = 1 << 16,
            IsEndOfDeclarationClause = 1 << 17,
            IsEndOfArgumentList = 1 << 18,
            IsSwitchSectionStart = 1 << 19,
            IsEndOfTypeParameterList = 1 << 20,
            IsEndOfMethodSignature = 1 << 21,
            IsEndOfNameInExplicitInterface = 1 << 22,
        }

        private const int LastTerminatorState = (int)TerminatorState.IsEndOfNameInExplicitInterface;

        private bool IsTerminator()
        {
            if (this.CurrentToken.Kind == SyntaxKind.EndOfFileToken)
            {
                return true;
            }

            for (int i = 1; i <= LastTerminatorState; i <<= 1)
            {
                TerminatorState isolated = _termState & (TerminatorState)i;
                if (isolated != 0)
                {
                    switch (isolated)
                    {
                        case TerminatorState.IsNamespaceMemberStartOrStop:
                            if (this.IsNamespaceMemberStartOrStop())
                            {
                                return true;
                            }

                            break;
                        case TerminatorState.IsAttributeDeclarationTerminator:
                            if (this.IsAttributeDeclarationTerminator())
                            {
                                return true;
                            }

                            break;
                        case TerminatorState.IsPossibleAggregateClauseStartOrStop:
                            if (this.IsPossibleAggregateClauseStartOrStop())
                            {
                                return true;
                            }

                            break;
                        case TerminatorState.IsPossibleMemberStartOrStop:
                            if (this.IsPossibleMemberStartOrStop())
                            {
                                return true;
                            }

                            break;
                        case TerminatorState.IsEndOfReturnType:
                            if (this.IsEndOfReturnType())
                            {
                                return true;
                            }

                            break;
                        case TerminatorState.IsEndOfParameterList:
                            if (this.IsEndOfParameterList())
                            {
                                return true;
                            }

                            break;
                        case TerminatorState.IsEndOfFieldDeclaration:
                            if (this.IsEndOfFieldDeclaration())
                            {
                                return true;
                            }

                            break;
                        case TerminatorState.IsPossibleEndOfVariableDeclaration:
                            if (this.IsPossibleEndOfVariableDeclaration())
                            {
                                return true;
                            }

                            break;
                        case TerminatorState.IsEndOfTypeArgumentList:
                            if (this.IsEndOfTypeArgumentList())
                            {
                                return true;
                            }

                            break;
                        case TerminatorState.IsPossibleStatementStartOrStop:
                            if (this.IsPossibleStatementStartOrStop())
                            {
                                return true;
                            }

                            break;
                        case TerminatorState.IsEndOfFixedStatement:
                            if (this.IsEndOfFixedStatement())
                            {
                                return true;
                            }

                            break;
                        case TerminatorState.IsEndOfTryBlock:
                            if (this.IsEndOfTryBlock())
                            {
                                return true;
                            }

                            break;
                        case TerminatorState.IsEndOfCatchClause:
                            if (this.IsEndOfCatchClause())
                            {
                                return true;
                            }

                            break;
                        case TerminatorState.IsEndOfilterClause:
                            if (this.IsEndOfFilterClause())
                            {
                                return true;
                            }

                            break;
                        case TerminatorState.IsEndOfCatchBlock:
                            if (this.IsEndOfCatchBlock())
                            {
                                return true;
                            }

                            break;
                        case TerminatorState.IsEndOfDoWhileExpression:
                            if (this.IsEndOfDoWhileExpression())
                            {
                                return true;
                            }

                            break;
                        case TerminatorState.IsEndOfForStatementArgument:
                            if (this.IsEndOfForStatementArgument())
                            {
                                return true;
                            }

                            break;
                        case TerminatorState.IsEndOfDeclarationClause:
                            if (this.IsEndOfDeclarationClause())
                            {
                                return true;
                            }

                            break;
                        case TerminatorState.IsEndOfArgumentList:
                            if (this.IsEndOfArgumentList())
                            {
                                return true;
                            }

                            break;
                        case TerminatorState.IsSwitchSectionStart:
                            if (this.IsPossibleSwitchSection())
                            {
                                return true;
                            }

                            break;

                        case TerminatorState.IsEndOfTypeParameterList:
                            if (this.IsEndOfTypeParameterList())
                            {
                                return true;
                            }

                            break;

                        case TerminatorState.IsEndOfMethodSignature:
                            if (this.IsEndOfMethodSignature())
                            {
                                return true;
                            }

                            break;

                        case TerminatorState.IsEndOfNameInExplicitInterface:
                            if (this.IsEndOfNameInExplicitInterface())
                            {
                                return true;
                            }

                            break;
                    }
                }
            }

            return false;
        }

        private static CSharp.CSharpSyntaxNode GetOldParent(CSharp.CSharpSyntaxNode node)
        {
            return node != null ? node.Parent : null;
        }

        private struct NamespaceBodyBuilder
        {
            public SyntaxListBuilder<ExternAliasDirectiveSyntax> Externs;
            public SyntaxListBuilder<UsingDirectiveSyntax> Usings;
            public SyntaxListBuilder<AttributeListSyntax> Attributes;
            public SyntaxListBuilder<MemberDeclarationSyntax> Members;

            public NamespaceBodyBuilder(SyntaxListPool pool)
            {
                Externs = pool.Allocate<ExternAliasDirectiveSyntax>();
                Usings = pool.Allocate<UsingDirectiveSyntax>();
                Attributes = pool.Allocate<AttributeListSyntax>();
                Members = pool.Allocate<MemberDeclarationSyntax>();
            }

            internal void Free(SyntaxListPool pool)
            {
                pool.Free(Members);
                pool.Free(Attributes);
                pool.Free(Usings);
                pool.Free(Externs);
            }
        }

        internal CompilationUnitSyntax ParseCompilationUnit()
        {
            return ParseWithStackGuard(
                ParseCompilationUnitCore,
                () => SyntaxFactory.CompilationUnit(
                        new SyntaxList<ExternAliasDirectiveSyntax>(),
                        new SyntaxList<UsingDirectiveSyntax>(),
                        new SyntaxList<AttributeListSyntax>(),
                        new SyntaxList<MemberDeclarationSyntax>(),
                        SyntaxFactory.Token(SyntaxKind.EndOfFileToken)));
        }

        internal CompilationUnitSyntax ParseCompilationUnitCore()
        {
            SyntaxToken tmp = null;
            SyntaxListBuilder initialBadNodes = null;
            var body = new NamespaceBodyBuilder(_pool);
            try
            {
                this.ParseNamespaceBody(ref tmp, ref body, ref initialBadNodes, SyntaxKind.CompilationUnit);

                var eof = this.EatToken(SyntaxKind.EndOfFileToken);
                var result = _syntaxFactory.CompilationUnit(body.Externs, body.Usings, body.Attributes, body.Members, eof);

                if (initialBadNodes != null)
                {
                    // attach initial bad nodes as leading trivia on first token
                    result = AddLeadingSkippedSyntax(result, initialBadNodes.ToListNode());
                    _pool.Free(initialBadNodes);
                }

                return result;
            }
            finally
            {
                body.Free(_pool);
            }
        }

        internal TNode ParseWithStackGuard<TNode>(Func<TNode> parseFunc, Func<TNode> createEmptyNodeFunc) where TNode : CSharpSyntaxNode
        {
            // If this value is non-zero then we are nesting calls to ParseWithStackGuard which should not be 
            // happening.  It's not a bug but it's inefficient and should be changed.
            Debug.Assert(_recursionDepth == 0);

            try
            {
                return parseFunc();
            }
            catch (Exception ex) when (StackGuard.IsInsufficientExecutionStackException(ex))
            {
                return CreateForGlobalFailure(lexer.TextWindow.Position, createEmptyNodeFunc());
            }
        }

        private TNode CreateForGlobalFailure<TNode>(int position, TNode node) where TNode : CSharpSyntaxNode
        {
            // Turn the complete input into a single skipped token. This avoids running the lexer, and therefore
            // the preprocessor directive parser, which may itself run into the same problem that caused the
            // original failure.
            var builder = new SyntaxListBuilder(1);
            builder.Add(SyntaxFactory.BadToken(null, lexer.TextWindow.Text.ToString(), null));
            var fileAsTrivia = _syntaxFactory.SkippedTokensTrivia(builder.ToList<SyntaxToken>());
            node = AddLeadingSkippedSyntax(node, fileAsTrivia);
            ForceEndOfFile(); // force the scanner to report that it is at the end of the input.
            return AddError(node, position, 0, ErrorCode.ERR_InsufficientStack);
        }

        private NamespaceDeclarationSyntax ParseNamespaceDeclaration()
        {
            if (this.IsIncrementalAndFactoryContextMatches && this.CurrentNodeKind == SyntaxKind.NamespaceDeclaration)
            {
                return (NamespaceDeclarationSyntax)this.EatNode();
            }

            Debug.Assert(this.CurrentToken.Kind == SyntaxKind.NamespaceKeyword);
            var namespaceToken = this.EatToken(SyntaxKind.NamespaceKeyword);

            if (IsScript)
            {
                namespaceToken = this.AddError(namespaceToken, ErrorCode.ERR_NamespaceNotAllowedInScript);
            }

            var name = this.ParseQualifiedName();
            if (ContainsGeneric(name))
            {
                // We're not allowed to have generics.
                name = this.AddError(name, ErrorCode.ERR_UnexpectedGenericName);
            }

            if (ContainsAlias(name))
            {
                name = this.AddError(name, ErrorCode.ERR_UnexpectedAliasedName);
            }

            SyntaxToken openBrace;
            if (this.CurrentToken.Kind == SyntaxKind.OpenBraceToken || IsPossibleNamespaceMemberDeclaration())
            {
                //either we see the brace we expect here or we see something that could come after a brace
                //so we insert a missing one
                openBrace = this.EatToken(SyntaxKind.OpenBraceToken);
            }
            else
            {
                //the next character is neither the brace we expect, nor a token that could follow the expected
                //brace so we assume it's a mistake and replace it with a missing brace 
                openBrace = this.EatTokenWithPrejudice(SyntaxKind.OpenBraceToken);
                openBrace = this.ConvertToMissingWithTrailingTrivia(openBrace, SyntaxKind.OpenBraceToken);
            }

            var body = new NamespaceBodyBuilder(_pool);
            SyntaxListBuilder initialBadNodes = null;
            try
            {
                this.ParseNamespaceBody(ref openBrace, ref body, ref initialBadNodes, SyntaxKind.NamespaceDeclaration);

                var closeBrace = this.EatToken(SyntaxKind.CloseBraceToken);
                SyntaxToken semicolon = null;
                if (this.CurrentToken.Kind == SyntaxKind.SemicolonToken)
                {
                    semicolon = this.EatToken();
                }

                Debug.Assert(initialBadNodes == null); // init bad nodes should have been attached to open brace...
                return _syntaxFactory.NamespaceDeclaration(namespaceToken, name, openBrace, body.Externs, body.Usings, body.Members, closeBrace, semicolon);
            }
            finally
            {
                body.Free(_pool);
            }
        }

        private static bool ContainsAlias(NameSyntax name)
        {
            switch (name.Kind)
            {
                case SyntaxKind.GenericName:
                    return false;
                case SyntaxKind.AliasQualifiedName:
                    return true;
                case SyntaxKind.QualifiedName:
                    var qualifiedName = (QualifiedNameSyntax)name;
                    return ContainsAlias(qualifiedName.Left);
            }

            return false;
        }

        private static bool ContainsGeneric(NameSyntax name)
        {
            switch (name.Kind)
            {
                case SyntaxKind.GenericName:
                    return true;
                case SyntaxKind.AliasQualifiedName:
                    return ContainsGeneric(((AliasQualifiedNameSyntax)name).Name);
                case SyntaxKind.QualifiedName:
                    var qualifiedName = (QualifiedNameSyntax)name;
                    return ContainsGeneric(qualifiedName.Left) || ContainsGeneric(qualifiedName.Right);
            }

            return false;
        }

        private static bool IsPossibleStartOfTypeDeclaration(SyntaxKind kind)
        {
            switch (kind)
            {
                case SyntaxKind.EnumKeyword:
                case SyntaxKind.DelegateKeyword:
                case SyntaxKind.ClassKeyword:
                case SyntaxKind.InterfaceKeyword:
                case SyntaxKind.StructKeyword:
                case SyntaxKind.AbstractKeyword:
                case SyntaxKind.InternalKeyword:
                case SyntaxKind.NewKeyword:
                case SyntaxKind.PrivateKeyword:
                case SyntaxKind.ProtectedKeyword:
                case SyntaxKind.PublicKeyword:
                case SyntaxKind.SealedKeyword:
                case SyntaxKind.StaticKeyword:
                case SyntaxKind.UnsafeKeyword:
                case SyntaxKind.OpenBracketToken:
                    return true;
                default:
                    return false;
            }
        }

        private void AddSkippedNamespaceText(
            ref SyntaxToken openBrace,
            ref NamespaceBodyBuilder body,
            ref SyntaxListBuilder initialBadNodes,
            CSharpSyntaxNode skippedSyntax)
        {
            if (body.Members.Count > 0)
            {
                body.Members[body.Members.Count - 1] = AddTrailingSkippedSyntax(body.Members[body.Members.Count - 1], skippedSyntax);
            }
            else if (body.Attributes.Count > 0)
            {
                body.Attributes[body.Attributes.Count - 1] = AddTrailingSkippedSyntax(body.Attributes[body.Attributes.Count - 1], skippedSyntax);
            }
            else if (body.Usings.Count > 0)
            {
                body.Usings[body.Usings.Count - 1] = AddTrailingSkippedSyntax(body.Usings[body.Usings.Count - 1], skippedSyntax);
            }
            else if (body.Externs.Count > 0)
            {
                body.Externs[body.Externs.Count - 1] = AddTrailingSkippedSyntax(body.Externs[body.Externs.Count - 1], skippedSyntax);
            }
            else if (openBrace != null)
            {
                openBrace = AddTrailingSkippedSyntax(openBrace, skippedSyntax);
            }
            else
            {
                if (initialBadNodes == null)
                {
                    initialBadNodes = _pool.Allocate();
                }

                initialBadNodes.AddRange(skippedSyntax);
            }
        }

        // Parts of a namespace declaration in the order they can be defined.
        private enum NamespaceParts
        {
            None = 0,
            ExternAliases = 1,
            Usings = 2,
            GlobalAttributes = 3,
            MembersAndStatements = 4,
        }

        private void ParseNamespaceBody(ref SyntaxToken openBrace, ref NamespaceBodyBuilder body, ref SyntaxListBuilder initialBadNodes, SyntaxKind parentKind)
        {
            // "top-level" expressions and statements should never occur inside an asynchronous context
            Debug.Assert(!IsInAsync);

            bool isGlobal = openBrace == null;
            bool isGlobalScript = isGlobal && this.IsScript;

            var saveTerm = _termState;
            _termState |= TerminatorState.IsNamespaceMemberStartOrStop;
            NamespaceParts seen = NamespaceParts.None;
            var pendingIncompleteMembers = _pool.Allocate<MemberDeclarationSyntax>();
            bool reportUnexpectedToken = true;

            try
            {
                while (true)
                {
                    switch (this.CurrentToken.Kind)
                    {
                        case SyntaxKind.NamespaceKeyword:
                            // incomplete members must be processed before we add any nodes to the body:
                            AddIncompleteMembers(ref pendingIncompleteMembers, ref body);

                            body.Members.Add(this.ParseNamespaceDeclaration());
                            seen = NamespaceParts.MembersAndStatements;
                            reportUnexpectedToken = true;
                            break;

                        case SyntaxKind.CloseBraceToken:
                            // A very common user error is to type an additional } 
                            // somewhere in the file.  This will cause us to stop parsing
                            // the root (global) namespace too early and will make the 
                            // rest of the file unparseable and unusable by intellisense.
                            // We detect that case here and we skip the close curly and
                            // continue parsing as if we did not see the }
                            if (isGlobal)
                            {
                                // incomplete members must be processed before we add any nodes to the body:
                                ReduceIncompleteMembers(ref pendingIncompleteMembers, ref openBrace, ref body, ref initialBadNodes);

                                var token = this.EatToken();
                                token = this.AddError(token,
                                    IsScript ? ErrorCode.ERR_GlobalDefinitionOrStatementExpected : ErrorCode.ERR_EOFExpected);

                                this.AddSkippedNamespaceText(ref openBrace, ref body, ref initialBadNodes, token);
                                reportUnexpectedToken = true;
                                break;
                            }
                            else
                            {
                                // This token marks the end of a namespace body
                                return;
                            }

                        case SyntaxKind.EndOfFileToken:
                            // This token marks the end of a namespace body
                            return;

                        case SyntaxKind.ExternKeyword:
                            if (isGlobalScript && !ScanExternAliasDirective())
                            {
                                // extern member
                                goto default;
                            }
                            else
                            {
                                // incomplete members must be processed before we add any nodes to the body:
                                ReduceIncompleteMembers(ref pendingIncompleteMembers, ref openBrace, ref body, ref initialBadNodes);

                                var @extern = ParseExternAliasDirective();
                                if (seen > NamespaceParts.ExternAliases)
                                {
                                    @extern = this.AddErrorToFirstToken(@extern, ErrorCode.ERR_ExternAfterElements);
                                    this.AddSkippedNamespaceText(ref openBrace, ref body, ref initialBadNodes, @extern);
                                }
                                else
                                {
                                    body.Externs.Add(@extern);
                                    seen = NamespaceParts.ExternAliases;
                                }

                                reportUnexpectedToken = true;
                                break;
                            }

                        case SyntaxKind.UsingKeyword:
                            if (isGlobalScript && this.PeekToken(1).Kind == SyntaxKind.OpenParenToken)
                            {
                                // incomplete members must be processed before we add any nodes to the body:
                                AddIncompleteMembers(ref pendingIncompleteMembers, ref body);

                                body.Members.Add(_syntaxFactory.GlobalStatement(ParseUsingStatement()));
                                seen = NamespaceParts.MembersAndStatements;
                            }
                            else
                            {
                                // incomplete members must be processed before we add any nodes to the body:
                                ReduceIncompleteMembers(ref pendingIncompleteMembers, ref openBrace, ref body, ref initialBadNodes);

                                var @using = this.ParseUsingDirective();
                                if (seen > NamespaceParts.Usings)
                                {
                                    @using = this.AddError(@using, ErrorCode.ERR_UsingAfterElements);
                                    this.AddSkippedNamespaceText(ref openBrace, ref body, ref initialBadNodes, @using);
                                }
                                else
                                {
                                    body.Usings.Add(@using);
                                    seen = NamespaceParts.Usings;
                                }
                            }

                            reportUnexpectedToken = true;
                            break;

                        case SyntaxKind.OpenBracketToken:
                            if (this.IsPossibleGlobalAttributeDeclaration())
                            {
                                // incomplete members must be processed before we add any nodes to the body:
                                ReduceIncompleteMembers(ref pendingIncompleteMembers, ref openBrace, ref body, ref initialBadNodes);

                                var attribute = this.ParseAttributeDeclaration();
                                if (!isGlobal || seen > NamespaceParts.GlobalAttributes)
                                {
                                    attribute = this.AddError(attribute, attribute.Target.Identifier, ErrorCode.ERR_GlobalAttributesNotFirst);
                                    this.AddSkippedNamespaceText(ref openBrace, ref body, ref initialBadNodes, attribute);
                                }
                                else
                                {
                                    body.Attributes.Add(attribute);
                                    seen = NamespaceParts.GlobalAttributes;
                                }

                                reportUnexpectedToken = true;
                                break;
                            }

                            goto default;

                        default:
                            var memberOrStatement = this.ParseMemberDeclarationOrStatement(parentKind);
                            if (memberOrStatement == null)
                            {
                                // incomplete members must be processed before we add any nodes to the body:
                                ReduceIncompleteMembers(ref pendingIncompleteMembers, ref openBrace, ref body, ref initialBadNodes);

                                // eat one token and try to parse declaration or statement again:
                                var skippedToken = EatToken();
                                if (reportUnexpectedToken && !skippedToken.ContainsDiagnostics)
                                {
                                    skippedToken = this.AddError(skippedToken,
                                        IsScript ? ErrorCode.ERR_GlobalDefinitionOrStatementExpected : ErrorCode.ERR_EOFExpected);

                                    // do not report the error multiple times for subsequent tokens:
                                    reportUnexpectedToken = false;
                                }

                                this.AddSkippedNamespaceText(ref openBrace, ref body, ref initialBadNodes, skippedToken);
                            }
                            else if (memberOrStatement.Kind == SyntaxKind.IncompleteMember && seen < NamespaceParts.MembersAndStatements)
                            {
                                pendingIncompleteMembers.Add(memberOrStatement);
                                reportUnexpectedToken = true;
                            }
                            else
                            {
                                // incomplete members must be processed before we add any nodes to the body:
                                AddIncompleteMembers(ref pendingIncompleteMembers, ref body);

                                body.Members.Add(memberOrStatement);
                                seen = NamespaceParts.MembersAndStatements;
                                reportUnexpectedToken = true;
                            }
                            break;
                    }
                }
            }
            finally
            {
                _termState = saveTerm;

                // adds pending incomplete nodes:
                AddIncompleteMembers(ref pendingIncompleteMembers, ref body);
                _pool.Free(pendingIncompleteMembers);
            }
        }

        private static void AddIncompleteMembers(ref SyntaxListBuilder<MemberDeclarationSyntax> incompleteMembers, ref NamespaceBodyBuilder body)
        {
            if (incompleteMembers.Count > 0)
            {
                body.Members.AddRange(incompleteMembers);
                incompleteMembers.Clear();
            }
        }

        private void ReduceIncompleteMembers(ref SyntaxListBuilder<MemberDeclarationSyntax> incompleteMembers,
            ref SyntaxToken openBrace, ref NamespaceBodyBuilder body, ref SyntaxListBuilder initialBadNodes)
        {
            for (int i = 0; i < incompleteMembers.Count; i++)
            {
                this.AddSkippedNamespaceText(ref openBrace, ref body, ref initialBadNodes, incompleteMembers[i]);
            }
            incompleteMembers.Clear();
        }

        private bool IsPossibleNamespaceMemberDeclaration()
        {
            switch (this.CurrentToken.Kind)
            {
                case SyntaxKind.ExternKeyword:
                case SyntaxKind.UsingKeyword:
                case SyntaxKind.NamespaceKeyword:
                    return true;
                case SyntaxKind.IdentifierToken:
                    return IsPartialInNamespaceMemberDeclaration();
                default:
                    return IsPossibleStartOfTypeDeclaration(this.CurrentToken.Kind);
            }
        }

        private bool IsPartialInNamespaceMemberDeclaration()
        {
            if (this.CurrentToken.ContextualKind == SyntaxKind.PartialKeyword)
            {
                if (this.IsPartialType())
                {
                    return true;
                }
                else if (this.PeekToken(1).Kind == SyntaxKind.NamespaceKeyword)
                {
                    return true;
                }
            }

            return false;
        }

        public bool IsEndOfNamespace()
        {
            return this.CurrentToken.Kind == SyntaxKind.CloseBraceToken;
        }

        public bool IsGobalAttributesTerminator()
        {
            return this.IsEndOfNamespace()
                || this.IsPossibleNamespaceMemberDeclaration();
        }

        private bool IsNamespaceMemberStartOrStop()
        {
            return this.IsEndOfNamespace()
                || this.IsPossibleNamespaceMemberDeclaration();
        }

        /// <summary>
        /// Returns true if the lookahead tokens compose extern alias directive.
        /// </summary>
        private bool ScanExternAliasDirective()
        {
            // The check also includes the ending semicolon so that we can disambiguate among:
            //   extern alias foo;
            //   extern alias foo();
            //   extern alias foo { get; }

            return this.CurrentToken.Kind == SyntaxKind.ExternKeyword
                && this.PeekToken(1).Kind == SyntaxKind.IdentifierToken && this.PeekToken(1).ContextualKind == SyntaxKind.AliasKeyword
                && this.PeekToken(2).Kind == SyntaxKind.IdentifierToken
                && this.PeekToken(3).Kind == SyntaxKind.SemicolonToken;
        }

        private ExternAliasDirectiveSyntax ParseExternAliasDirective()
        {
            if (this.IsIncrementalAndFactoryContextMatches && this.CurrentNodeKind == SyntaxKind.ExternAliasDirective)
            {
                return (ExternAliasDirectiveSyntax)this.EatNode();
            }

            Debug.Assert(this.CurrentToken.Kind == SyntaxKind.ExternKeyword);

            var externToken = this.EatToken(SyntaxKind.ExternKeyword);
            var aliasToken = this.EatContextualToken(SyntaxKind.AliasKeyword);
            externToken = CheckFeatureAvailability(externToken, MessageID.IDS_FeatureExternAlias);

            var name = this.ParseIdentifierToken();

            var semicolon = this.EatToken(SyntaxKind.SemicolonToken);

            return _syntaxFactory.ExternAliasDirective(externToken, aliasToken, name, semicolon);
        }

        private NameEqualsSyntax ParseNameEquals(bool warnOnGlobal = false)
        {
            Debug.Assert(this.IsNamedAssignment());

            var id = this.ParseIdentifierToken();
            var equals = this.EatToken(SyntaxKind.EqualsToken);

            // Warn on "using global = X".
            if (warnOnGlobal && IsNameGlobal(id))
            {
                id = this.AddError(id, ErrorCode.WRN_GlobalAliasDefn);
            }

            return _syntaxFactory.NameEquals(_syntaxFactory.IdentifierName(id), equals);
        }

        private UsingDirectiveSyntax ParseUsingDirective()
        {
            if (this.IsIncrementalAndFactoryContextMatches && this.CurrentNodeKind == SyntaxKind.UsingDirective)
            {
                return (UsingDirectiveSyntax)this.EatNode();
            }

            Debug.Assert(this.CurrentToken.Kind == SyntaxKind.UsingKeyword);

            var usingToken = this.EatToken(SyntaxKind.UsingKeyword);

            var staticToken = default(SyntaxToken);
            if (this.CurrentToken.Kind == SyntaxKind.StaticKeyword)
            {
                staticToken = this.EatToken(SyntaxKind.StaticKeyword);
            }

            NameEqualsSyntax alias = null;
            if (this.IsNamedAssignment())
            {
                alias = ParseNameEquals(warnOnGlobal: true);
            }

            NameSyntax name;
            SyntaxToken semicolon;

            if (IsPossibleNamespaceMemberDeclaration())
            {
                //We're worried about the case where someone already has a correct program
                //and they've gone back to add a using directive, but have not finished the
                //new directive.  e.g.
                //
                //    using 
                //    namespace Foo {
                //        //...
                //    }
                //
                //If the token we see after "using" could be its own top-level construct, then
                //we just want to insert a missing identifier and semicolon and then return to
                //parsing at the top-level.
                //
                //NB: there's no way this could be true for a set of tokens that form a valid 
                //using directive, so there's no danger in checking the error case first.

                name = WithAdditionalDiagnostics(CreateMissingIdentifierName(), GetExpectedTokenError(SyntaxKind.IdentifierToken, this.CurrentToken.Kind));
                semicolon = SyntaxFactory.MissingToken(SyntaxKind.SemicolonToken);
            }
            else
            {
                name = this.ParseQualifiedName();
                if (name.IsMissing && this.PeekToken(1).Kind == SyntaxKind.SemicolonToken)
                {
                    //if we can see a semicolon ahead, then the current token was
                    //probably supposed to be an identifier
                    name = AddTrailingSkippedSyntax(name, this.EatToken());
                }
                semicolon = this.EatToken(SyntaxKind.SemicolonToken);
            }

            var usingDirective = _syntaxFactory.UsingDirective(usingToken, staticToken, alias, name, semicolon);
            if (staticToken != default(SyntaxToken))
            {
                usingDirective = CheckFeatureAvailability(usingDirective, MessageID.IDS_FeatureUsingStatic);
            }

            return usingDirective;
        }

        private bool IsPossibleGlobalAttributeDeclaration()
        {
            return this.CurrentToken.Kind == SyntaxKind.OpenBracketToken
                && IsGlobalAttributeTarget(this.PeekToken(1))
                && this.PeekToken(2).Kind == SyntaxKind.ColonToken;
        }

        private static bool IsGlobalAttributeTarget(SyntaxToken token)
        {
            switch (token.ToAttributeLocation())
            {
                case AttributeLocation.Assembly:
                case AttributeLocation.Module:
                    return true;
                default:
                    return false;
            }
        }

        private bool IsPossibleAttributeDeclaration()
        {
            return this.CurrentToken.Kind == SyntaxKind.OpenBracketToken;
        }

        private void ParseAttributeDeclarations(SyntaxListBuilder list, bool allowAttributes = true)
        {
            var saveTerm = _termState;
            _termState |= TerminatorState.IsAttributeDeclarationTerminator;
            while (this.IsPossibleAttributeDeclaration())
            {
                var section = this.ParseAttributeDeclaration();
                if (!allowAttributes)
                {
                    section = this.AddError(section, ErrorCode.ERR_AttributesNotAllowed);
                }

                list.Add(section);
            }

            _termState = saveTerm;
        }

        private bool IsAttributeDeclarationTerminator()
        {
            return this.CurrentToken.Kind == SyntaxKind.CloseBracketToken
                || this.IsPossibleAttributeDeclaration(); // start of a new one...
        }

        private AttributeListSyntax ParseAttributeDeclaration()
        {
            if (this.IsIncrementalAndFactoryContextMatches && this.CurrentNodeKind == SyntaxKind.AttributeList)
            {
                return (AttributeListSyntax)this.EatNode();
            }

            var openBracket = this.EatToken(SyntaxKind.OpenBracketToken);

            // Check for optional location :
            AttributeTargetSpecifierSyntax attrLocation = null;
            if (IsSomeWord(this.CurrentToken.Kind) && this.PeekToken(1).Kind == SyntaxKind.ColonToken)
            {
                var id = ConvertToKeyword(this.EatToken());
                var colon = this.EatToken(SyntaxKind.ColonToken);
                attrLocation = _syntaxFactory.AttributeTargetSpecifier(id, colon);
            }

            var attributes = _pool.AllocateSeparated<AttributeSyntax>();
            try
            {
                if (attrLocation != null && attrLocation.Identifier.ToAttributeLocation() == AttributeLocation.Module)
                {
                    attrLocation = CheckFeatureAvailability(attrLocation, MessageID.IDS_FeatureModuleAttrLoc);
                }

                this.ParseAttributes(attributes);
                var closeBracket = this.EatToken(SyntaxKind.CloseBracketToken);
                var declaration = _syntaxFactory.AttributeList(openBracket, attrLocation, attributes, closeBracket);

                return declaration;
            }
            finally
            {
                _pool.Free(attributes);
            }
        }

        private void ParseAttributes(SeparatedSyntaxListBuilder<AttributeSyntax> nodes)
        {
            // always expect at least one attribute
            nodes.Add(this.ParseAttribute());

            // remaining attributes
            while (this.CurrentToken.Kind != SyntaxKind.CloseBracketToken)
            {
                if (this.CurrentToken.Kind == SyntaxKind.CommaToken)
                {
                    // comma is optional, but if it is here it should be followed by another attribute
                    nodes.AddSeparator(this.EatToken());

                    // check for legal trailing comma
                    if (this.CurrentToken.Kind == SyntaxKind.CloseBracketToken)
                    {
                        break;
                    }

                    nodes.Add(this.ParseAttribute());
                }
                else if (this.IsPossibleAttribute())
                {
                    nodes.AddSeparator(SyntaxFactory.MissingToken(SyntaxKind.CommaToken));
                    nodes.Add(this.ParseAttribute());
                }
                else if (this.SkipBadAttributeListTokens(nodes, SyntaxKind.IdentifierToken) == PostSkipAction.Abort)
                {
                    break;
                }
            }
        }

        private PostSkipAction SkipBadAttributeListTokens(SeparatedSyntaxListBuilder<AttributeSyntax> list, SyntaxKind expected)
        {
            Debug.Assert(list.Count > 0);
            SyntaxToken tmp = null;
            return this.SkipBadSeparatedListTokensWithExpectedKind(ref tmp, list,
                p => p.CurrentToken.Kind != SyntaxKind.CommaToken && !p.IsPossibleAttribute(),
                p => p.CurrentToken.Kind == SyntaxKind.CloseBracketToken || p.IsTerminator(),
                expected);
        }

        private bool IsPossibleAttribute()
        {
            return this.IsTrueIdentifier();
        }

        private AttributeSyntax ParseAttribute()
        {
            if (this.IsIncrementalAndFactoryContextMatches && this.CurrentNodeKind == SyntaxKind.Attribute)
            {
                return (AttributeSyntax)this.EatNode();
            }

            var name = this.ParseQualifiedName();

            var argList = this.ParseAttributeArgumentList();
            return _syntaxFactory.Attribute(name, argList);
        }

        internal AttributeArgumentListSyntax ParseAttributeArgumentList()
        {
            if (this.IsIncrementalAndFactoryContextMatches && this.CurrentNodeKind == SyntaxKind.AttributeArgumentList)
            {
                return (AttributeArgumentListSyntax)this.EatNode();
            }

            AttributeArgumentListSyntax argList = null;
            if (this.CurrentToken.Kind == SyntaxKind.OpenParenToken)
            {
                var openParen = this.EatToken(SyntaxKind.OpenParenToken);
                var argNodes = _pool.AllocateSeparated<AttributeArgumentSyntax>();
                try
                {
                    bool shouldHaveName = false;
                    tryAgain:
                    if (this.CurrentToken.Kind != SyntaxKind.CloseParenToken)
                    {
                        if (this.IsPossibleAttributeArgument() || this.CurrentToken.Kind == SyntaxKind.CommaToken)
                        {
                            // first argument
                            argNodes.Add(this.ParseAttributeArgument(ref shouldHaveName));

                            // comma + argument or end?
                            while (true)
                            {
                                if (this.CurrentToken.Kind == SyntaxKind.CloseParenToken)
                                {
                                    break;
                                }
                                else if (this.CurrentToken.Kind == SyntaxKind.CommaToken || this.IsPossibleAttributeArgument())
                                {
                                    argNodes.AddSeparator(this.EatToken(SyntaxKind.CommaToken));
                                    argNodes.Add(this.ParseAttributeArgument(ref shouldHaveName));
                                }
                                else if (this.SkipBadAttributeArgumentTokens(ref openParen, argNodes, SyntaxKind.CommaToken) == PostSkipAction.Abort)
                                {
                                    break;
                                }
                            }
                        }
                        else if (this.SkipBadAttributeArgumentTokens(ref openParen, argNodes, SyntaxKind.IdentifierToken) == PostSkipAction.Continue)
                        {
                            goto tryAgain;
                        }
                    }

                    var closeParen = this.EatToken(SyntaxKind.CloseParenToken);
                    argList = _syntaxFactory.AttributeArgumentList(openParen, argNodes, closeParen);
                }
                finally
                {
                    _pool.Free(argNodes);
                }
            }

            return argList;
        }

        private PostSkipAction SkipBadAttributeArgumentTokens(ref SyntaxToken openParen, SeparatedSyntaxListBuilder<AttributeArgumentSyntax> list, SyntaxKind expected)
        {
            return this.SkipBadSeparatedListTokensWithExpectedKind(ref openParen, list,
                p => p.CurrentToken.Kind != SyntaxKind.CommaToken && !p.IsPossibleAttributeArgument(),
                p => p.CurrentToken.Kind == SyntaxKind.CloseParenToken || p.IsTerminator(),
                expected);
        }

        private bool IsPossibleAttributeArgument()
        {
            return this.IsPossibleExpression();
        }

        private AttributeArgumentSyntax ParseAttributeArgument(ref bool shouldHaveName)
        {
            // Need to parse both "real" named arguments and attribute-style named arguments.
            // We track attribute-style named arguments only with fShouldHaveName.

            NameEqualsSyntax nameEquals = null;
            NameColonSyntax nameColon = null;
            if (this.CurrentToken.Kind == SyntaxKind.IdentifierToken)
            {
                SyntaxKind nextTokenKind = this.PeekToken(1).Kind;
                switch (nextTokenKind)
                {
                    case SyntaxKind.EqualsToken:
                        {
                            var name = this.ParseIdentifierToken();
                            var equals = this.EatToken(SyntaxKind.EqualsToken);
                            nameEquals = _syntaxFactory.NameEquals(_syntaxFactory.IdentifierName(name), equals);
                            shouldHaveName = true;
                        }

                        break;
                    case SyntaxKind.ColonToken:
                        {
                            var name = this.ParseIdentifierName();
                            var colonToken = this.EatToken(SyntaxKind.ColonToken);
                            nameColon = _syntaxFactory.NameColon(name, colonToken);
                            nameColon = CheckFeatureAvailability(nameColon, MessageID.IDS_FeatureNamedArgument);
                        }

                        break;
                }
            }

            var expr = this.ParseExpressionCore();

            // Not named -- give an error if it's supposed to be
            if (shouldHaveName && nameEquals == null)
            {
                expr = this.AddError(expr, ErrorCode.ERR_NamedArgumentExpected);
            }

            return _syntaxFactory.AttributeArgument(nameEquals, nameColon, expr);
        }

        [Flags]
        private enum SyntaxModifier
        {
            None = 0,
            Public = 0x0001,
            Internal = 0x0002,
            Protected = 0x0004,
            Private = 0x0008,
            Sealed = 0x0010,
            Abstract = 0x0020,
            Static = 0x0040,
            Virtual = 0x0080,
            Extern = 0x0100,
            New = 0x0200,
            Override = 0x0400,
            ReadOnly = 0x0800,
            Volatile = 0x1000,
            Unsafe = 0x2000,
            Partial = 0x4000,
            Async = 0x8000
        }

        private const SyntaxModifier AccessModifiers = SyntaxModifier.Public | SyntaxModifier.Internal | SyntaxModifier.Protected | SyntaxModifier.Private;

        private static SyntaxModifier GetModifier(SyntaxToken token)
        {
            switch (token.Kind)
            {
                case SyntaxKind.PublicKeyword:
                    return SyntaxModifier.Public;
                case SyntaxKind.InternalKeyword:
                    return SyntaxModifier.Internal;
                case SyntaxKind.ProtectedKeyword:
                    return SyntaxModifier.Protected;
                case SyntaxKind.PrivateKeyword:
                    return SyntaxModifier.Private;
                case SyntaxKind.SealedKeyword:
                    return SyntaxModifier.Sealed;
                case SyntaxKind.AbstractKeyword:
                    return SyntaxModifier.Abstract;
                case SyntaxKind.StaticKeyword:
                    return SyntaxModifier.Static;
                case SyntaxKind.VirtualKeyword:
                    return SyntaxModifier.Virtual;
                case SyntaxKind.ExternKeyword:
                    return SyntaxModifier.Extern;
                case SyntaxKind.NewKeyword:
                    return SyntaxModifier.New;
                case SyntaxKind.OverrideKeyword:
                    return SyntaxModifier.Override;
                case SyntaxKind.ReadOnlyKeyword:
                    return SyntaxModifier.ReadOnly;
                case SyntaxKind.VolatileKeyword:
                    return SyntaxModifier.Volatile;
                case SyntaxKind.UnsafeKeyword:
                    return SyntaxModifier.Unsafe;
                case SyntaxKind.IdentifierToken:
                    switch (token.ContextualKind)
                    {
                        case SyntaxKind.PartialKeyword:
                            return SyntaxModifier.Partial;
                        case SyntaxKind.AsyncKeyword:
                            return SyntaxModifier.Async;
                    }

                    goto default;
                default:
                    return SyntaxModifier.None;
            }
        }

        private static SyntaxModifier GetFieldModifier(SyntaxToken token)
        {
            switch (token.Kind)
            {
                case SyntaxKind.PublicKeyword:
                    return SyntaxModifier.Public;
                case SyntaxKind.InternalKeyword:
                    return SyntaxModifier.Internal;
                case SyntaxKind.ProtectedKeyword:
                    return SyntaxModifier.Protected;
                case SyntaxKind.PrivateKeyword:
                    return SyntaxModifier.Private;
                case SyntaxKind.StaticKeyword:
                    return SyntaxModifier.Static;
                case SyntaxKind.NewKeyword:
                    return SyntaxModifier.New;
                case SyntaxKind.ReadOnlyKeyword:
                    return SyntaxModifier.ReadOnly;
                case SyntaxKind.VolatileKeyword:
                    return SyntaxModifier.Volatile;
                default:
                    return SyntaxModifier.None;
            }
        }

        private bool IsPossibleModifier()
        {
            return IsPossibleModifier(this.CurrentToken);
        }

        private bool IsPossibleModifier(SyntaxToken token)
        {
            return GetModifier(token) != SyntaxModifier.None;
        }

        private void ParseModifiers(SyntaxListBuilder tokens)
        {
            SyntaxModifier mods = 0;
            bool seenNoDuplicates = true;
            bool seenNoAccessibilityDuplicates = true;

            while (true)
            {
                var newMod = GetModifier(this.CurrentToken);
                if (newMod == SyntaxModifier.None)
                {
                    break;
                }

                SyntaxToken modTok;
                switch (newMod)
                {
                    case SyntaxModifier.Partial:
                        {
                            var nextToken = PeekToken(1);
                            if (this.IsPartialType())
                            {
                                modTok = ConvertToKeyword(this.EatToken());
                                modTok = CheckFeatureAvailability(modTok, MessageID.IDS_FeaturePartialTypes);
                            }
                            else if (this.IsPartialMember())
                            {
                                modTok = ConvertToKeyword(this.EatToken());
                                modTok = CheckFeatureAvailability(modTok, MessageID.IDS_FeaturePartialMethod);
                            }
                            else if (nextToken.Kind == SyntaxKind.NamespaceKeyword)
                            {
                                goto default;
                            }
                            else if (nextToken.Kind == SyntaxKind.EnumKeyword || nextToken.Kind == SyntaxKind.DelegateKeyword)
                            {
                                modTok = ConvertToKeyword(this.EatToken());
                                modTok = this.AddError(modTok, ErrorCode.ERR_PartialMisplaced);
                            }
                            else if (!IsPossibleStartOfTypeDeclaration(nextToken.Kind) || GetModifier(nextToken) == SyntaxModifier.None)
                            {
                                return;
                            }
                            else
                            {
                                modTok = ConvertToKeyword(this.EatToken());
                                modTok = this.AddError(modTok, ErrorCode.ERR_PartialMisplaced);
                            }

                            break;
                        }
                    case SyntaxModifier.Async:
                        {
                            // Adapted from CParser::IsAsyncMethod.

                            var nextToken = PeekToken(1);
                            if (GetModifier(nextToken) != SyntaxModifier.None && !SyntaxFacts.IsContextualKeyword(nextToken.ContextualKind))
                            {
                                // If the next token is a (non-contextual) modifier keyword, then this token is
                                // definitely the async keyword
                                modTok = ConvertToKeyword(this.EatToken());
                                modTok = CheckFeatureAvailability(modTok, MessageID.IDS_FeatureAsync);
                                break;
                            }

                            bool isModifier = false;

                            // Some of our helpers start at the current token, so we'll have to advance for their
                            // sake and then backtrack when we're done.  Don't leave this block without releasing
                            // the reset point.
                            {
                                ResetPoint resetPoint = GetResetPoint();

                                this.EatToken(); //move past "async"

                                if (this.CurrentToken.ContextualKind == SyntaxKind.PartialKeyword)
                                {
                                    this.EatToken(); // "partial" doesn't affect our decision, so look past it.
                                }

                                // Comment directly from CParser::IsAsyncMethod.
                                // ... 'async' [partial] <typedecl> ...
                                // ... 'async' [partial] <event> ...
                                // ... 'async' [partial] <implicit> <operator> ...
                                // ... 'async' [partial] <explicit> <operator> ...
                                // ... 'async' [partial] <typename> <operator> ...
                                // ... 'async' [partial] <typename> <membername> ...
                                // DEVNOTE: Although we parse async user defined conversions, operators, etc. here,
                                // anything other than async methods are detected as erroneous later, during the define phase

                                SyntaxToken currToken = this.CurrentToken;
                                if (IsPossibleStartOfTypeDeclaration(currToken.Kind) ||
                                    currToken.Kind == SyntaxKind.EventKeyword ||
                                    ((currToken.Kind == SyntaxKind.ExplicitKeyword || currToken.Kind == SyntaxKind.ImplicitKeyword) && PeekToken(1).Kind == SyntaxKind.OperatorKeyword) ||
                                    (ScanType() != ScanTypeFlags.NotType && (this.CurrentToken.Kind == SyntaxKind.OperatorKeyword || IsPossibleMemberName())))
                                {
                                    isModifier = true;
                                }

                                this.Reset(ref resetPoint);
                                this.Release(ref resetPoint);
                            }

                            if (isModifier)
                            {
                                modTok = ConvertToKeyword(this.EatToken());
                                modTok = CheckFeatureAvailability(modTok, MessageID.IDS_FeatureAsync);
                                break;
                            }
                            else
                            {
                                return;
                            }
                        }
                    default:
                        {
                            modTok = this.EatToken();
                            break;
                        }
                }

                ReportDuplicateModifiers(ref modTok, newMod, mods, ref seenNoDuplicates, ref seenNoAccessibilityDuplicates);
                mods |= newMod;

                tokens.Add(modTok);
            }
        }

        private void ReportDuplicateModifiers(ref SyntaxToken modTok, SyntaxModifier newMod, SyntaxModifier mods, ref bool seenNoDuplicates, ref bool seenNoAccessibilityDuplicates)
        {
            if ((mods & newMod) != 0)
            {
                if (seenNoDuplicates)
                {
                    modTok = this.AddError(modTok, ErrorCode.ERR_DuplicateModifier, SyntaxFacts.GetText(modTok.Kind));
                    seenNoDuplicates = false;
                }
            }
            else
            {
                if ((mods & AccessModifiers) != 0 && (newMod & AccessModifiers) != 0)
                {
                    // Can't have two different access modifiers.
                    // Exception: "internal protected" or "protected internal" is allowed.
                    if (!(((newMod == SyntaxModifier.Protected) && (mods & SyntaxModifier.Internal) != 0) ||
                            ((newMod == SyntaxModifier.Internal) && (mods & SyntaxModifier.Protected) != 0)))
                    {
                        if (seenNoAccessibilityDuplicates)
                        {
                            modTok = this.AddError(modTok, ErrorCode.ERR_BadMemberProtection);
                        }

                        seenNoAccessibilityDuplicates = false;
                    }
                }
            }
        }

        private bool IsPartialType()
        {
            Debug.Assert(this.CurrentToken.ContextualKind == SyntaxKind.PartialKeyword);
            switch (this.PeekToken(1).Kind)
            {
                case SyntaxKind.StructKeyword:
                case SyntaxKind.ClassKeyword:
                case SyntaxKind.InterfaceKeyword:
                    return true;
            }

            return false;
        }

        private bool IsPartialMember()
        {
            // note(cyrusn): this could have been written like so:
            //
            //  return
            //    this.CurrentToken.ContextualKind == SyntaxKind.PartialKeyword &&
            //    this.PeekToken(1).Kind == SyntaxKind.VoidKeyword;
            //
            // However, we want to be lenient and allow the user to write 
            // 'partial' in most modifier lists.  We will then provide them with
            // a more specific message later in binding that they are doing 
            // something wrong.
            //
            // Some might argue that the simple check would suffice.
            // However, we'd like to maintain behavior with 
            // previously shipped versions, and so we're keeping this code.

            // Here we check for:
            //   partial ReturnType MemberName
            Debug.Assert(this.CurrentToken.ContextualKind == SyntaxKind.PartialKeyword);
            var point = this.GetResetPoint();
            try
            {
                this.EatToken(); // partial

                if (this.ScanType() == ScanTypeFlags.NotType)
                {
                    return false;
                }

                return IsPossibleMemberName();
            }
            finally
            {
                this.Reset(ref point);
                this.Release(ref point);
            }
        }

        private bool IsPossibleMemberName()
        {
            switch (this.CurrentToken.Kind)
            {
                case SyntaxKind.IdentifierToken:
                case SyntaxKind.ThisKeyword:
                    return true;
                default:
                    return false;
            }
        }

        private static bool CanReuseTypeDeclaration(CSharp.Syntax.MemberDeclarationSyntax member)
        {
            if (member != null)
            {
                // on reuse valid type declaration (not bad namespace members)
                switch (member.Kind())
                {
                    case SyntaxKind.ClassDeclaration:
                    case SyntaxKind.StructDeclaration:
                    case SyntaxKind.InterfaceDeclaration:
                    case SyntaxKind.EnumDeclaration:
                    case SyntaxKind.DelegateDeclaration:
                        return true;
                }
            }

            return false;
        }

        private MemberDeclarationSyntax ParseTypeDeclaration(SyntaxListBuilder<AttributeListSyntax> attributes, SyntaxListBuilder modifiers)
        {
            // "top-level" expressions and statements should never occur inside an asynchronous context
            Debug.Assert(!IsInAsync);

            cancellationToken.ThrowIfCancellationRequested();

            switch (this.CurrentToken.Kind)
            {
                case SyntaxKind.ClassKeyword:
                    // report use of static class
                    for (int i = 0, n = modifiers.Count; i < n; i++)
                    {
                        if (modifiers[i].Kind == SyntaxKind.StaticKeyword)
                        {
                            modifiers[i] = CheckFeatureAvailability(modifiers[i], MessageID.IDS_FeatureStaticClasses);
                        }
                    }

                    return this.ParseClassOrStructOrInterfaceDeclaration(attributes, modifiers);

                case SyntaxKind.StructKeyword:
                case SyntaxKind.InterfaceKeyword:
                    return this.ParseClassOrStructOrInterfaceDeclaration(attributes, modifiers);

                case SyntaxKind.DelegateKeyword:
                    return this.ParseDelegateDeclaration(attributes, modifiers);

                case SyntaxKind.EnumKeyword:
                    return this.ParseEnumDeclaration(attributes, modifiers);

                default:
                    throw ExceptionUtilities.UnexpectedValue(this.CurrentToken.Kind);
            }
        }


        private static bool IsMissingName(NameSyntax name)
        {
            return name.Kind == SyntaxKind.IdentifierName && ((IdentifierNameSyntax)name).Identifier.IsMissing;
        }

        private TypeDeclarationSyntax ParseClassOrStructOrInterfaceDeclaration(SyntaxListBuilder<AttributeListSyntax> attributes, SyntaxListBuilder modifiers)
        {
            Debug.Assert(this.CurrentToken.Kind == SyntaxKind.ClassKeyword || this.CurrentToken.Kind == SyntaxKind.StructKeyword || this.CurrentToken.Kind == SyntaxKind.InterfaceKeyword);

            // "top-level" expressions and statements should never occur inside an asynchronous context
            Debug.Assert(!IsInAsync);

            var classOrStructOrInterface = this.EatToken();
            var saveTerm = _termState;
            _termState |= TerminatorState.IsPossibleAggregateClauseStartOrStop;
            var name = this.ParseIdentifierToken();
            var typeParameters = this.ParseTypeParameterList(allowVariance: classOrStructOrInterface.Kind == SyntaxKind.InterfaceKeyword);

            _termState = saveTerm;
            bool hasTypeParams = typeParameters != null;
            var baseList = this.ParseBaseList();

            // Parse class body
            bool parseMembers = true;
            SyntaxListBuilder<MemberDeclarationSyntax> members = default(SyntaxListBuilder<MemberDeclarationSyntax>);
            var constraints = default(SyntaxListBuilder<TypeParameterConstraintClauseSyntax>);
            try
            {
                if (this.CurrentToken.ContextualKind == SyntaxKind.WhereKeyword)
                {
                    constraints = _pool.Allocate<TypeParameterConstraintClauseSyntax>();
                    this.ParseTypeParameterConstraintClauses(hasTypeParams, constraints);
                }

                var openBrace = this.EatToken(SyntaxKind.OpenBraceToken);

                // ignore members if missing type name or missing open curly
                if (name.IsMissing || openBrace.IsMissing)
                {
                    parseMembers = false;
                }

                // even if we saw a { or think we should parse members bail out early since
                // we know namespaces can't be nested inside types
                if (parseMembers)
                {
                    members = _pool.Allocate<MemberDeclarationSyntax>();

                    while (true)
                    {
                        SyntaxKind kind = this.CurrentToken.Kind;

                        if (CanStartMember(kind))
                        {
                            // This token can start a member -- go parse it
                            var saveTerm2 = _termState;
                            _termState |= TerminatorState.IsPossibleMemberStartOrStop;

                            var memberOrStatement = this.ParseMemberDeclarationOrStatement(kind, name.ValueText);
                            if (memberOrStatement != null)
                            {
                                // statements are accepted here, a semantic error will be reported later
                                members.Add(memberOrStatement);
                            }
                            else
                            {
                                // we get here if we couldn't parse the lookahead as a statement or a declaration (we haven't consumed any tokens):
                                this.SkipBadMemberListTokens(ref openBrace, members);
                            }

                            _termState = saveTerm2;
                        }
                        else if (kind == SyntaxKind.CloseBraceToken || kind == SyntaxKind.EndOfFileToken || this.IsTerminator())
                        {
                            // This marks the end of members of this class
                            break;
                        }
                        else
                        {
                            // Error -- try to sync up with intended reality
                            this.SkipBadMemberListTokens(ref openBrace, members);
                        }
                    }
                }

                SyntaxToken closeBrace;
                if (openBrace.IsMissing)
                {
                    closeBrace = SyntaxFactory.MissingToken(SyntaxKind.CloseBraceToken);
                    closeBrace = WithAdditionalDiagnostics(closeBrace, this.GetExpectedTokenError(SyntaxKind.CloseBraceToken, this.CurrentToken.Kind));
                }
                else
                {
                    closeBrace = this.EatToken(SyntaxKind.CloseBraceToken);
                }

                SyntaxToken semicolon = null;
                if (this.CurrentToken.Kind == SyntaxKind.SemicolonToken)
                {
                    semicolon = this.EatToken();
                }

                switch (classOrStructOrInterface.Kind)
                {
                    case SyntaxKind.ClassKeyword:
                        return _syntaxFactory.ClassDeclaration(
                            attributes,
                            modifiers.ToTokenList(),
                            classOrStructOrInterface,
                            name,
                            typeParameters,
                            baseList,
                            constraints,
                            openBrace,
                            members,
                            closeBrace,
                            semicolon);

                    case SyntaxKind.StructKeyword:
                        return _syntaxFactory.StructDeclaration(
                            attributes,
                            modifiers.ToTokenList(),
                            classOrStructOrInterface,
                            name,
                            typeParameters,
                            baseList,
                            constraints,
                            openBrace,
                            members,
                            closeBrace,
                            semicolon);

                    case SyntaxKind.InterfaceKeyword:
                        return _syntaxFactory.InterfaceDeclaration(
                            attributes,
                            modifiers.ToTokenList(),
                            classOrStructOrInterface,
                            name,
                            typeParameters,
                            baseList,
                            constraints,
                            openBrace,
                            members,
                            closeBrace,
                            semicolon);

                    default:
                        throw ExceptionUtilities.UnexpectedValue(classOrStructOrInterface.Kind);
                }
            }
            finally
            {
                if (!members.IsNull)
                {
                    _pool.Free(members);
                }

                if (!constraints.IsNull)
                {
                    _pool.Free(constraints);
                }
            }
        }

        private void SkipBadMemberListTokens(ref SyntaxToken openBrace, SyntaxListBuilder members)
        {
            if (members.Count > 0)
            {
                CSharpSyntaxNode tmp = members[members.Count - 1];
                this.SkipBadMemberListTokens(ref tmp);
                members[members.Count - 1] = tmp;
            }
            else
            {
                CSharpSyntaxNode tmp = openBrace;
                this.SkipBadMemberListTokens(ref tmp);
                openBrace = (SyntaxToken)tmp;
            }
        }

        private void SkipBadMemberListTokens(ref CSharpSyntaxNode previousNode)
        {
            int curlyCount = 0;
            var tokens = _pool.Allocate();
            try
            {
                bool done = false;

                while (!done)
                {
                    SyntaxKind kind = this.CurrentToken.Kind;

                    // If this token can start a member, we're done
                    if (CanStartMember(kind) &&
                        !(kind == SyntaxKind.DelegateKeyword && (this.PeekToken(1).Kind == SyntaxKind.OpenBraceToken || this.PeekToken(1).Kind == SyntaxKind.OpenParenToken)))
                    {
                        done = true;
                        continue;
                    }

                    // <UNDONE>  UNDONE: Seems like this makes sense, 
                    // but if this token can start a namespace element, but not a member, then
                    // perhaps we should bail back up to parsing a namespace body somehow...</UNDONE>

                    // Watch curlies and look for end of file/close curly
                    switch (kind)
                    {
                        case SyntaxKind.OpenBraceToken:
                            curlyCount++;
                            break;

                        case SyntaxKind.CloseBraceToken:
                            if (curlyCount-- == 0)
                            {
                                done = true;
                                continue;
                            }

                            break;

                        case SyntaxKind.EndOfFileToken:
                            done = true;
                            continue;

                        default:
                            break;
                    }

                    var token = this.EatToken();
                    if (tokens.Count == 0)
                    {
                        token = this.AddError(token, ErrorCode.ERR_InvalidMemberDecl, token.Text);
                    }

                    tokens.Add(token);
                }

                previousNode = AddTrailingSkippedSyntax(previousNode, tokens.ToListNode());
            }
            finally
            {
                _pool.Free(tokens);
            }
        }

        private bool IsPossibleMemberStartOrStop()
        {
            return this.IsPossibleMemberStart() || this.CurrentToken.Kind == SyntaxKind.CloseBraceToken;
        }

        private bool IsPossibleAggregateClauseStartOrStop()
        {
            return this.CurrentToken.Kind == SyntaxKind.ColonToken
                || this.IsPossibleTypeParameterConstraintClauseStart()
                || this.CurrentToken.Kind == SyntaxKind.OpenBraceToken;
        }

        private BaseListSyntax ParseBaseList()
        {
            if (this.CurrentToken.Kind != SyntaxKind.ColonToken)
            {
                return null;
            }

            var colon = this.EatToken();
            var list = _pool.AllocateSeparated<BaseTypeSyntax>();
            try
            {
                // first type
                if (this.IsPossibleTypeParameterConstraintClauseStart())
                {
                    list.Add(_syntaxFactory.SimpleBaseType(this.AddError(this.CreateMissingIdentifierName(), ErrorCode.ERR_TypeExpected)));
                }
                else
                {
                    TypeSyntax firstType = this.ParseDeclarationType(isConstraint: false, parentIsParameter: false);

                    list.Add(_syntaxFactory.SimpleBaseType(firstType));

                    // any additional types
                    while (true)
                    {
                        if (this.CurrentToken.Kind == SyntaxKind.OpenBraceToken
                            || this.IsPossibleTypeParameterConstraintClauseStart())
                        {
                            break;
                        }
                        else if (this.CurrentToken.Kind == SyntaxKind.CommaToken || this.IsPossibleType())
                        {
                            list.AddSeparator(this.EatToken(SyntaxKind.CommaToken));
                            if (this.IsPossibleTypeParameterConstraintClauseStart())
                            {
                                list.Add(_syntaxFactory.SimpleBaseType(this.AddError(this.CreateMissingIdentifierName(), ErrorCode.ERR_TypeExpected)));
                            }
                            else
                            {
                                list.Add(_syntaxFactory.SimpleBaseType(this.ParseDeclarationType(isConstraint: false, parentIsParameter: false)));
                            }

                            continue;
                        }
                        else if (this.SkipBadBaseListTokens(ref colon, list, SyntaxKind.CommaToken) == PostSkipAction.Abort)
                        {
                            break;
                        }
                    }
                }

                return _syntaxFactory.BaseList(colon, list);
            }
            finally
            {
                _pool.Free(list);
            }
        }

        private PostSkipAction SkipBadBaseListTokens(ref SyntaxToken colon, SeparatedSyntaxListBuilder<BaseTypeSyntax> list, SyntaxKind expected)
        {
            return this.SkipBadSeparatedListTokensWithExpectedKind(ref colon, list,
                p => p.CurrentToken.Kind != SyntaxKind.CommaToken && !p.IsPossibleAttribute(),
                p => p.CurrentToken.Kind == SyntaxKind.OpenBraceToken || p.IsPossibleTypeParameterConstraintClauseStart() || p.IsTerminator(),
                expected);
        }

        private bool IsPossibleTypeParameterConstraintClauseStart()
        {
            return
                this.CurrentToken.ContextualKind == SyntaxKind.WhereKeyword &&
                this.PeekToken(1).Kind == SyntaxKind.IdentifierToken &&
                this.PeekToken(2).Kind == SyntaxKind.ColonToken;
        }

        private void ParseTypeParameterConstraintClauses(bool isAllowed, SyntaxListBuilder list)
        {
            while (this.CurrentToken.ContextualKind == SyntaxKind.WhereKeyword)
            {
                var constraint = this.ParseTypeParameterConstraintClause();
                if (!isAllowed)
                {
                    constraint = this.AddErrorToFirstToken(constraint, ErrorCode.ERR_ConstraintOnlyAllowedOnGenericDecl);
                    isAllowed = true; // silence any further errors
                }

                list.Add(constraint);
            }
        }

        private TypeParameterConstraintClauseSyntax ParseTypeParameterConstraintClause()
        {
            var where = this.EatContextualToken(SyntaxKind.WhereKeyword);
            var name = (this.IsPossibleTypeParameterConstraintClauseStart() || !IsTrueIdentifier())
                ? this.AddError(this.CreateMissingIdentifierName(), ErrorCode.ERR_IdentifierExpected)
                : this.ParseIdentifierName();

            var colon = this.EatToken(SyntaxKind.ColonToken);

            var bounds = _pool.AllocateSeparated<TypeParameterConstraintSyntax>();
            try
            {
                bool isStruct = false;

                // first bound
                if (this.CurrentToken.Kind == SyntaxKind.OpenBraceToken || this.IsPossibleTypeParameterConstraintClauseStart())
                {
                    bounds.Add(_syntaxFactory.TypeConstraint(this.AddError(this.CreateMissingIdentifierName(), ErrorCode.ERR_TypeExpected)));
                }
                else
                {
                    bounds.Add(this.ParseTypeParameterConstraint(true, ref isStruct));

                    // remaining bounds
                    while (true)
                    {
                        if (this.CurrentToken.Kind == SyntaxKind.OpenBraceToken
                            || this.CurrentToken.Kind == SyntaxKind.EqualsGreaterThanToken
                            || this.CurrentToken.ContextualKind == SyntaxKind.WhereKeyword)
                        {
                            break;
                        }
                        else if (this.CurrentToken.Kind == SyntaxKind.CommaToken || this.IsPossibleTypeParameterConstraint())
                        {
                            bounds.AddSeparator(this.EatToken(SyntaxKind.CommaToken));
                            if (this.IsPossibleTypeParameterConstraintClauseStart())
                            {
                                bounds.Add(_syntaxFactory.TypeConstraint(this.AddError(this.CreateMissingIdentifierName(), ErrorCode.ERR_TypeExpected)));
                                break;
                            }
                            else
                            {
                                bounds.Add(this.ParseTypeParameterConstraint(false, ref isStruct));
                            }
                        }
                        else if (this.SkipBadTypeParameterConstraintTokens(bounds, SyntaxKind.CommaToken) == PostSkipAction.Abort)
                        {
                            break;
                        }
                    }
                }

                return _syntaxFactory.TypeParameterConstraintClause(where, name, colon, bounds);
            }
            finally
            {
                _pool.Free(bounds);
            }
        }

        private bool IsPossibleTypeParameterConstraint()
        {
            switch (this.CurrentToken.Kind)
            {
                case SyntaxKind.NewKeyword:
                case SyntaxKind.ClassKeyword:
                case SyntaxKind.StructKeyword:
                    return true;
                case SyntaxKind.IdentifierToken:
                    return this.IsTrueIdentifier();
                default:
                    return IsPredefinedType(this.CurrentToken.Kind);
            }
        }

        private TypeParameterConstraintSyntax ParseTypeParameterConstraint(bool isFirst, ref bool isStruct)
        {
            switch (this.CurrentToken.Kind)
            {
                case SyntaxKind.NewKeyword:
                    var newToken = this.EatToken();
                    if (isStruct)
                    {
                        newToken = this.AddError(newToken, ErrorCode.ERR_NewBoundWithVal);
                    }

                    var open = this.EatToken(SyntaxKind.OpenParenToken);
                    var close = this.EatToken(SyntaxKind.CloseParenToken);
                    if (this.CurrentToken.Kind == SyntaxKind.CommaToken)
                    {
                        newToken = this.AddError(newToken, ErrorCode.ERR_NewBoundMustBeLast);
                    }

                    return _syntaxFactory.ConstructorConstraint(newToken, open, close);
                case SyntaxKind.StructKeyword:
                    isStruct = true;
                    goto case SyntaxKind.ClassKeyword;
                case SyntaxKind.ClassKeyword:
                    var token = this.EatToken();
                    if (!isFirst)
                    {
                        token = this.AddError(token, ErrorCode.ERR_RefValBoundMustBeFirst);
                    }

                    return _syntaxFactory.ClassOrStructConstraint(isStruct ? SyntaxKind.StructConstraint : SyntaxKind.ClassConstraint, token);
                default:
                    var type = this.ParseDeclarationType(true, false);
                    return _syntaxFactory.TypeConstraint(type);
            }
        }

        private PostSkipAction SkipBadTypeParameterConstraintTokens(SeparatedSyntaxListBuilder<TypeParameterConstraintSyntax> list, SyntaxKind expected)
        {
            CSharpSyntaxNode tmp = null;
            Debug.Assert(list.Count > 0);
            return this.SkipBadSeparatedListTokensWithExpectedKind(ref tmp, list,
                p => this.CurrentToken.Kind != SyntaxKind.CommaToken && !this.IsPossibleTypeParameterConstraint(),
                p => this.CurrentToken.Kind == SyntaxKind.OpenBraceToken || this.IsPossibleTypeParameterConstraintClauseStart() || this.IsTerminator(),
                expected);
        }

        private TypeSyntax ParseDeclarationType(bool isConstraint, bool parentIsParameter)
        {
            var type = this.ParseType(parentIsParameter);
            if (type.Kind != SyntaxKind.PredefinedType && !SyntaxFacts.IsName(type.Kind))
            {
                if (isConstraint)
                {
                    type = this.AddError(type, ErrorCode.ERR_BadConstraintType);
                }
                else
                {
                    type = this.AddError(type, ErrorCode.ERR_BadBaseType);
                }
            }

            return type;
        }

        private bool IsPossibleMemberStart()
        {
            return CanStartMember(this.CurrentToken.Kind);
        }

        private static bool CanStartMember(SyntaxKind kind)
        {
            switch (kind)
            {
                case SyntaxKind.AbstractKeyword:
                case SyntaxKind.BoolKeyword:
                case SyntaxKind.ByteKeyword:
                case SyntaxKind.CharKeyword:
                case SyntaxKind.ClassKeyword:
                case SyntaxKind.ConstKeyword:
                case SyntaxKind.DecimalKeyword:
                case SyntaxKind.DelegateKeyword:
                case SyntaxKind.DoubleKeyword:
                case SyntaxKind.EnumKeyword:
                case SyntaxKind.EventKeyword:
                case SyntaxKind.ExternKeyword:
                case SyntaxKind.FixedKeyword:
                case SyntaxKind.FloatKeyword:
                case SyntaxKind.IntKeyword:
                case SyntaxKind.InterfaceKeyword:
                case SyntaxKind.InternalKeyword:
                case SyntaxKind.LongKeyword:
                case SyntaxKind.NewKeyword:
                case SyntaxKind.ObjectKeyword:
                case SyntaxKind.OverrideKeyword:
                case SyntaxKind.PrivateKeyword:
                case SyntaxKind.ProtectedKeyword:
                case SyntaxKind.PublicKeyword:
                case SyntaxKind.ReadOnlyKeyword:
                case SyntaxKind.SByteKeyword:
                case SyntaxKind.SealedKeyword:
                case SyntaxKind.ShortKeyword:
                case SyntaxKind.StaticKeyword:
                case SyntaxKind.StringKeyword:
                case SyntaxKind.StructKeyword:
                case SyntaxKind.UIntKeyword:
                case SyntaxKind.ULongKeyword:
                case SyntaxKind.UnsafeKeyword:
                case SyntaxKind.UShortKeyword:
                case SyntaxKind.VirtualKeyword:
                case SyntaxKind.VoidKeyword:
                case SyntaxKind.VolatileKeyword:
                case SyntaxKind.IdentifierToken:
                case SyntaxKind.TildeToken:
                case SyntaxKind.OpenBracketToken:
                case SyntaxKind.ImplicitKeyword:
                case SyntaxKind.ExplicitKeyword:
                    return true;

                default:
                    return false;
            }
        }

        private static bool CanStartTypeDeclaration(SyntaxKind kind)
        {
            switch (kind)
            {
                case SyntaxKind.ClassKeyword:
                case SyntaxKind.DelegateKeyword:
                case SyntaxKind.EnumKeyword:
                case SyntaxKind.InterfaceKeyword:
                case SyntaxKind.StructKeyword:
                    return true;
                default:
                    return false;
            }
        }

        private static bool CanReuseMemberDeclaration(
            CSharp.Syntax.MemberDeclarationSyntax member,
            string typeName)
        {
            if (member != null)
            {
                switch (member.Kind())
                {
                    case SyntaxKind.ClassDeclaration:
                    case SyntaxKind.StructDeclaration:
                    case SyntaxKind.InterfaceDeclaration:
                    case SyntaxKind.EnumDeclaration:
                    case SyntaxKind.DelegateDeclaration:
                    case SyntaxKind.FieldDeclaration:
                    case SyntaxKind.EventFieldDeclaration:
                    case SyntaxKind.PropertyDeclaration:
                    case SyntaxKind.EventDeclaration:
                    case SyntaxKind.IndexerDeclaration:
                    case SyntaxKind.OperatorDeclaration:
                    case SyntaxKind.ConversionOperatorDeclaration:
                        return true;
                }

                var parent = GetOldParent(member);
                var originalTypeDeclaration = parent as CSharp.Syntax.TypeDeclarationSyntax;

                // originalTypeDeclaration can be null in the case of script code.  In that case
                // the member declaration can be a child of a namespace/compilation-unit instead of
                // a type.
                if (originalTypeDeclaration != null)
                {
                    switch (member.Kind())
                    {
                        case SyntaxKind.MethodDeclaration:
                            // can reuse a method as long as it *doesn't* match the type name.
                            //
                            // TODO(cyrusn): Relax this in the case of generic methods?
                            var methodDeclaration = (CSharp.Syntax.MethodDeclarationSyntax)member;
                            return methodDeclaration.Identifier.ValueText != typeName;

                        case SyntaxKind.ConstructorDeclaration: // fall through
                        case SyntaxKind.DestructorDeclaration:
                            // can reuse constructors or destructors if the name and type name still
                            // match.
                            return originalTypeDeclaration.Identifier.ValueText == typeName;
                    }
                }
            }

            return false;
        }

        // Returns null if we can't parse anything (even partially).
        private MemberDeclarationSyntax ParseMemberDeclarationOrStatement(SyntaxKind parentKind, string typeName = null)
        {
            // "top-level" expressions and statements should never occur inside an asynchronous context
            Debug.Assert(!IsInAsync);

            cancellationToken.ThrowIfCancellationRequested();

            bool isGlobalScript = parentKind == SyntaxKind.CompilationUnit && this.IsScript;
            bool acceptStatement = isGlobalScript;

            // don't reuse members if they were previously declared under a different type keyword kind
            // don't reuse existing constructors & destructors because they have to match typename errors
            // don't reuse methods whose name matches the new type name (they now match as possible constructors)
            if (this.IsIncrementalAndFactoryContextMatches)
            {
                var member = this.CurrentNode as CSharp.Syntax.MemberDeclarationSyntax;
                if (CanReuseMemberDeclaration(member, typeName) || CanReuseTypeDeclaration(member))
                {
                    return (MemberDeclarationSyntax)this.EatNode();
                }
            }

            var attributes = _pool.Allocate<AttributeListSyntax>();
            var modifiers = _pool.Allocate();

            var saveTermState = _termState;

            try
            {
                this.ParseAttributeDeclarations(attributes);

                if (attributes.Count > 0)
                {
                    acceptStatement = false;
                }

                //
                // Check for the following cases to disambiguate between member declarations and expressions.
                // Doing this before parsing modifiers simplifies further analysis since some of these keywords can act as modifiers as well.
                //
                // unsafe { ... }
                // fixed (...) { ... } 
                // delegate (...) { ... }
                // delegate { ... }
                // new { ... }
                // new[] { ... }
                // new T (...)
                // new T [...]
                //
                if (acceptStatement)
                {
                    switch (this.CurrentToken.Kind)
                    {
                        case SyntaxKind.UnsafeKeyword:
                            if (this.PeekToken(1).Kind == SyntaxKind.OpenBraceToken)
                            {
                                return _syntaxFactory.GlobalStatement(ParseUnsafeStatement());
                            }
                            break;

                        case SyntaxKind.FixedKeyword:
                            if (this.PeekToken(1).Kind == SyntaxKind.OpenParenToken)
                            {
                                return _syntaxFactory.GlobalStatement(ParseFixedStatement());
                            }
                            break;

                        case SyntaxKind.DelegateKeyword:
                            switch (this.PeekToken(1).Kind)
                            {
                                case SyntaxKind.OpenParenToken:
                                case SyntaxKind.OpenBraceToken:
                                    return _syntaxFactory.GlobalStatement(ParseExpressionStatement());
                            }
                            break;

                        case SyntaxKind.NewKeyword:
                            if (IsPossibleNewExpression())
                            {
                                return _syntaxFactory.GlobalStatement(ParseExpressionStatement());
                            }
                            break;
                    }
                }

                // All modifiers that might start an expression are processed above.
                this.ParseModifiers(modifiers);
                if (modifiers.Count > 0)
                {
                    acceptStatement = false;
                }

                // Check for constructor form
                if (this.CurrentToken.Kind == SyntaxKind.IdentifierToken && this.PeekToken(1).Kind == SyntaxKind.OpenParenToken)
                {
                    // Script: 
                    // Constructor definitions are not allowed. We parse them as method calls with semicolon missing error:
                    //
                    // Script(...) { ... } 
                    //            ^
                    //            missing ';'
                    if (!isGlobalScript && this.CurrentToken.ValueText == typeName)
                    {
                        return this.ParseConstructorDeclaration(typeName, attributes, modifiers);
                    }

                    // Script: 
                    // Unless there modifiers or attributes are present this is more likely to be a method call than a method definition.
                    if (!acceptStatement)
                    {
                        var token = SyntaxFactory.MissingToken(SyntaxKind.VoidKeyword);
                        token = this.AddError(token, ErrorCode.ERR_MemberNeedsType);
                        var voidType = _syntaxFactory.PredefinedType(token);

                        var identifier = this.EatToken();

                        return this.ParseMethodDeclaration(attributes, modifiers, voidType, explicitInterfaceOpt: null, identifier: identifier, typeParameterList: null);
                    }
                }

                // Check for destructor form
                // TODO: better error messages for script
                if (!isGlobalScript && this.CurrentToken.Kind == SyntaxKind.TildeToken)
                {
                    return this.ParseDestructorDeclaration(typeName, attributes, modifiers);
                }

                // Check for constant (prefers const field over const local variable decl)
                if (this.CurrentToken.Kind == SyntaxKind.ConstKeyword)
                {
                    return this.ParseConstantFieldDeclaration(attributes, modifiers, parentKind);
                }

                // Check for event.
                if (this.CurrentToken.Kind == SyntaxKind.EventKeyword)
                {
                    return this.ParseEventDeclaration(attributes, modifiers, parentKind);
                }

                // check for fixed size buffers.
                if (this.CurrentToken.Kind == SyntaxKind.FixedKeyword)
                {
                    return this.ParseFixedSizeBufferDeclaration(attributes, modifiers, parentKind);
                }

                // Check for conversion operators (implicit/explicit)
                if (this.CurrentToken.Kind == SyntaxKind.ExplicitKeyword ||
                    this.CurrentToken.Kind == SyntaxKind.ImplicitKeyword ||
                        (this.CurrentToken.Kind == SyntaxKind.OperatorKeyword && !SyntaxFacts.IsAnyOverloadableOperator(this.PeekToken(1).Kind)))
                {
                    return this.ParseConversionOperatorDeclaration(attributes, modifiers);
                }

                if (this.CurrentToken.Kind == SyntaxKind.NamespaceKeyword && parentKind == SyntaxKind.CompilationUnit)
                {
                    // we found a namespace with modifier or an attribute: ignore the attribute/modifier and parse as namespace
                    if (attributes.Count > 0)
                    {
                        attributes[0] = this.AddError(attributes[0], ErrorCode.ERR_BadModifiersOnNamespace);
                    }
                    else
                    {
                        // if were no attributes and no modifiers we should have parsed it already in namespace body:
                        Debug.Assert(modifiers.Count > 0);

                        modifiers[0] = this.AddError(modifiers[0], ErrorCode.ERR_BadModifiersOnNamespace);
                    }

                    var namespaceDecl = ParseNamespaceDeclaration();

                    if (modifiers.Count > 0)
                    {
                        namespaceDecl = AddLeadingSkippedSyntax(namespaceDecl, modifiers.ToListNode());
                    }

                    if (attributes.Count > 0)
                    {
                        namespaceDecl = AddLeadingSkippedSyntax(namespaceDecl, attributes.ToListNode());
                    }

                    return namespaceDecl;
                }

                // It's valid to have a type declaration here -- check for those
                if (CanStartTypeDeclaration(this.CurrentToken.Kind))
                {
                    return this.ParseTypeDeclaration(attributes, modifiers);
                }

                if (acceptStatement &&
                    this.CurrentToken.Kind != SyntaxKind.CloseBraceToken &&
                    this.CurrentToken.Kind != SyntaxKind.EndOfFileToken &&
                    this.IsPossibleStatement())
                {
                    var saveTerm = _termState;
                    _termState |= TerminatorState.IsPossibleStatementStartOrStop; // partial statements can abort if a new statement starts

                    // Any expression is allowed, not just expression statements:
                    var statement = this.ParseStatementNoDeclaration(allowAnyExpression: true);

                    _termState = saveTerm;
                    if (statement != null)
                    {
                        return _syntaxFactory.GlobalStatement(statement);
                    }
                }

                // Everything that's left -- methods, fields, properties, 
                // indexers, and non-conversion operators -- starts with a type 
                // (possibly void).  Parse one.
                var type = this.ParseReturnType();

                // <UNDONE> UNDONE: should disallow non-methods with void type here</UNDONE>

                // Check for misplaced modifiers.  if we see any, then consider this member
                // terminated and restart parsing.
                if (GetModifier(this.CurrentToken) != SyntaxModifier.None &&
                    this.CurrentToken.ContextualKind != SyntaxKind.PartialKeyword &&
                    this.CurrentToken.ContextualKind != SyntaxKind.AsyncKeyword &&
                    IsComplete(type))
                {
                    var misplacedModifier = this.CurrentToken;
                    type = this.AddError(
                        type,
                        type.FullWidth + misplacedModifier.GetLeadingTriviaWidth(),
                        misplacedModifier.Width,
                        ErrorCode.ERR_BadModifierLocation,
                        misplacedModifier.Text);

                    return _syntaxFactory.IncompleteMember(attributes, modifiers.ToTokenList(), type);
                }

                parse_member_name:;
                // Check here for operators
                // Allow old-style implicit/explicit casting operator syntax, just so we can give a better error
                if (IsOperatorKeyword())
                {
                    return this.ParseOperatorDeclaration(attributes, modifiers, type);
                }

                if (IsFieldDeclaration(isEvent: false))
                {
                    if (acceptStatement)
                    {
                        // if we are script at top-level then statements can occur
                        _termState |= TerminatorState.IsPossibleStatementStartOrStop;
                    }

                    return this.ParseNormalFieldDeclaration(attributes, modifiers, type, parentKind);
                }

                // At this point we can either have indexers, methods, or 
                // properties (or something unknown).  Try to break apart
                // the following name and determine what to do from there.
                ExplicitInterfaceSpecifierSyntax explicitInterfaceOpt;
                SyntaxToken identifierOrThisOpt;
                TypeParameterListSyntax typeParameterListOpt;
                this.ParseMemberName(out explicitInterfaceOpt, out identifierOrThisOpt, out typeParameterListOpt, isEvent: false);

                // First, check if we got absolutely nothing.  If so, then 
                // We need to consume a bad member and try again.
                if (explicitInterfaceOpt == null && identifierOrThisOpt == null && typeParameterListOpt == null)
                {
                    if (attributes.Count == 0 && modifiers.Count == 0 && type.IsMissing)
                    {
                        // we haven't advanced, the caller needs to consume the tokens ahead
                        return null;
                    }

                    var incompleteMember = _syntaxFactory.IncompleteMember(attributes, modifiers.ToTokenList(), type.IsMissing ? null : type);
                    if (incompleteMember.ContainsDiagnostics)
                    {
                        return incompleteMember;
                    }
                    else if (parentKind == SyntaxKind.NamespaceDeclaration ||
                             parentKind == SyntaxKind.CompilationUnit && !IsScript)
                    {
                        return this.AddErrorToLastToken(incompleteMember, ErrorCode.ERR_NamespaceUnexpected);
                    }
                    else
                    {
                        //the error position should indicate CurrentToken
                        return this.AddError(
                            incompleteMember,
                            incompleteMember.FullWidth + this.CurrentToken.GetLeadingTriviaWidth(),
                            this.CurrentToken.Width,
                            ErrorCode.ERR_InvalidMemberDecl,
                            this.CurrentToken.Text);
                    }
                }

                // If the modifiers did not include "async", and the type we got was "async", and there was an
                // error in the identifier or its type parameters, then the user is probably in the midst of typing
                // an async method.  In that case we reconsider "async" to be a modifier, and treat the identifier
                // (with the type parameters) as the type (with type arguments).  Then we go back to looking for
                // the member name again.
                // For example, if we get
                //     async Task<
                // then we want async to be a modifier and Task<MISSING> to be a type.
                if (identifierOrThisOpt != null &&
                    (typeParameterListOpt != null && typeParameterListOpt.ContainsDiagnostics
                      || this.CurrentToken.Kind != SyntaxKind.OpenParenToken && this.CurrentToken.Kind != SyntaxKind.OpenBraceToken) &&
                    ReconsiderTypeAsAsyncModifier(ref modifiers, ref type, ref explicitInterfaceOpt, identifierOrThisOpt, typeParameterListOpt))
                {
                    goto parse_member_name;
                }

                Debug.Assert(identifierOrThisOpt != null);

                if (identifierOrThisOpt.Kind == SyntaxKind.ThisKeyword)
                {
                    return this.ParseIndexerDeclaration(attributes, modifiers, type, explicitInterfaceOpt, identifierOrThisOpt, typeParameterListOpt);
                }
                else
                {
                    switch (this.CurrentToken.Kind)
                    {
                        case SyntaxKind.OpenBraceToken:
                        case SyntaxKind.EqualsGreaterThanToken:
                            return this.ParsePropertyDeclaration(attributes, modifiers, type, explicitInterfaceOpt, identifierOrThisOpt, typeParameterListOpt);

                        default:
                            // treat anything else as a method.
                            return this.ParseMethodDeclaration(attributes, modifiers, type, explicitInterfaceOpt, identifierOrThisOpt, typeParameterListOpt);
                    }
                }
            }
            finally
            {
                _pool.Free(modifiers);
                _pool.Free(attributes);
                _termState = saveTermState;
            }
        }

        // if the modifiers do not contain async and the type is the identifier "async", then
        // add async to the modifiers and assign a new type from the identifierOrThisOpt and the
        // type parameter list
        private bool ReconsiderTypeAsAsyncModifier(
            ref SyntaxListBuilder modifiers,
            ref TypeSyntax type,
            ref ExplicitInterfaceSpecifierSyntax explicitInterfaceOpt,
            SyntaxToken identifierOrThisOpt,
            TypeParameterListSyntax typeParameterListOpt)
        {
            if (modifiers.Any(SyntaxKind.AsyncKeyword)) return false;
            if (type.Kind != SyntaxKind.IdentifierName) return false;
            if ((((IdentifierNameSyntax)type).Identifier).ContextualKind != SyntaxKind.AsyncKeyword) return false;
            if (identifierOrThisOpt.Kind != SyntaxKind.IdentifierToken) return false;
            modifiers.Add(ConvertToKeyword(((IdentifierNameSyntax)type).Identifier));
            SimpleNameSyntax newType = typeParameterListOpt == null
                ? (SimpleNameSyntax)_syntaxFactory.IdentifierName(identifierOrThisOpt)
                : _syntaxFactory.GenericName(identifierOrThisOpt, TypeArgumentFromTypeParameters(typeParameterListOpt));
            type = (explicitInterfaceOpt == null)
                ? (TypeSyntax)newType
                : _syntaxFactory.QualifiedName(explicitInterfaceOpt.Name, explicitInterfaceOpt.DotToken, newType);
            explicitInterfaceOpt = null;
            identifierOrThisOpt = default(SyntaxToken);
            typeParameterListOpt = default(TypeParameterListSyntax);
            return true;
        }

        private TypeArgumentListSyntax TypeArgumentFromTypeParameters(TypeParameterListSyntax typeParameterList)
        {
            var types = _pool.AllocateSeparated<TypeSyntax>();
            foreach (var p in typeParameterList.Parameters.GetWithSeparators())
            {
                switch (p.Kind)
                {
                    case SyntaxKind.TypeParameter:
                        var typeParameter = (TypeParameterSyntax)p;
                        var typeArgument = _syntaxFactory.IdentifierName(typeParameter.Identifier);
                        // NOTE: reverse order of variance keyword and attributes list so they come out in the right order.
                        if (typeParameter.VarianceKeyword != null)
                        {
                            // This only happens in error scenarios, so don't bother to produce a diagnostic about
                            // having a variance keyword on a type argument.
                            typeArgument = AddLeadingSkippedSyntax(typeArgument, typeParameter.VarianceKeyword);
                        }
                        if (typeParameter.AttributeLists.Node != null)
                        {
                            // This only happens in error scenarios, so don't bother to produce a diagnostic about
                            // having an attribute on a type argument.
                            typeArgument = AddLeadingSkippedSyntax(typeArgument, typeParameter.AttributeLists.Node);
                        }
                        types.Add(typeArgument);
                        break;
                    case SyntaxKind.CommaToken:
                        types.AddSeparator((SyntaxToken)p);
                        break;
                    default:
                        throw ExceptionUtilities.UnexpectedValue(p.Kind);
                }
            }

            var result = _syntaxFactory.TypeArgumentList(typeParameterList.LessThanToken, types.ToList(), typeParameterList.GreaterThanToken);
            _pool.Free(types);
            return result;
        }

        //private bool ReconsiderTypeAsAsyncModifier(ref SyntaxListBuilder modifiers, ref type, ref identifierOrThisOpt, ref typeParameterListOpt))
        //        {
        //            goto parse_member_name;
        //        }

        private bool IsFieldDeclaration(bool isEvent)
        {
            if (this.CurrentToken.Kind != SyntaxKind.IdentifierToken)
            {
                return false;
            }

            // Treat this as a field, unless we have anything following that
            // makes us:
            //   a) explicit
            //   b) generic
            //   c) a property
            //   d) a method (unless we already know we're parsing an event)
            var kind = this.PeekToken(1).Kind;
            switch (kind)
            {
                case SyntaxKind.DotToken:                   // Foo.     explicit
                case SyntaxKind.ColonColonToken:            // Foo::    explicit
                case SyntaxKind.LessThanToken:            // Foo<     explicit or generic method
                case SyntaxKind.OpenBraceToken:        // Foo {    property
                case SyntaxKind.EqualsGreaterThanToken:     // Foo =>   property
                    return false;
                case SyntaxKind.OpenParenToken:             // Foo(     method
                    return isEvent;
                default:
                    return true;
            }
        }

        private bool IsOperatorKeyword()
        {
            return
                this.CurrentToken.Kind == SyntaxKind.ImplicitKeyword ||
                this.CurrentToken.Kind == SyntaxKind.ExplicitKeyword ||
                this.CurrentToken.Kind == SyntaxKind.OperatorKeyword;
        }

        public static bool IsComplete(CSharpSyntaxNode node)
        {
            if (node == null)
            {
                return false;
            }

            foreach (var child in node.ChildNodesAndTokens().Reverse())
            {
                var token = child as SyntaxToken;
                if (token == null)
                {
                    return IsComplete((CSharpSyntaxNode)child);
                }

                if (token.IsMissing)
                {
                    return false;
                }

                if (token.Kind != SyntaxKind.None)
                {
                    return true;
                }

                // if token was optional, consider the next one..
            }

            return true;
        }

        private ConstructorDeclarationSyntax ParseConstructorDeclaration(string typeName, SyntaxListBuilder<AttributeListSyntax> attributes, SyntaxListBuilder modifiers)
        {
            var name = this.ParseIdentifierToken();
            Debug.Assert(name.ValueText == typeName);

            var saveTerm = _termState;
            _termState |= TerminatorState.IsEndOfMethodSignature;
            try
            {
                var paramList = this.ParseParenthesizedParameterList(allowThisKeyword: false, allowDefaults: true, allowAttributes: true);

                ConstructorInitializerSyntax initializer = null;
                if (this.CurrentToken.Kind == SyntaxKind.ColonToken)
                {
                    bool isStatic = modifiers != null && modifiers.Any(SyntaxKind.StaticKeyword);
                    initializer = this.ParseConstructorInitializer(name.ValueText, isStatic);
                }

                BlockSyntax body;
                SyntaxToken semicolon;
                this.ParseBodyOrSemicolon(out body, out semicolon);

                return _syntaxFactory.ConstructorDeclaration(attributes, modifiers.ToTokenList(), name, paramList, initializer, body, semicolon);
            }
            finally
            {
                _termState = saveTerm;
            }
        }

        private ConstructorInitializerSyntax ParseConstructorInitializer(string name, bool isStatic)
        {
            var colon = this.EatToken(SyntaxKind.ColonToken);

            var reportError = true;
            var kind = this.CurrentToken.Kind == SyntaxKind.BaseKeyword
                ? SyntaxKind.BaseConstructorInitializer
                : SyntaxKind.ThisConstructorInitializer;

            SyntaxToken token;
            if (this.CurrentToken.Kind == SyntaxKind.BaseKeyword || this.CurrentToken.Kind == SyntaxKind.ThisKeyword)
            {
                token = this.EatToken();
            }
            else
            {
                token = this.EatToken(SyntaxKind.ThisKeyword, ErrorCode.ERR_ThisOrBaseExpected);

                // No need to report further errors at this point:
                reportError = false;
            }

            ArgumentListSyntax argumentList;
            if (this.CurrentToken.Kind == SyntaxKind.OpenParenToken)
            {
                argumentList = this.ParseParenthesizedArgumentList();
            }
            else
            {
                var openToken = this.EatToken(SyntaxKind.OpenParenToken, reportError);
                var closeToken = this.EatToken(SyntaxKind.CloseParenToken, reportError);
                argumentList = _syntaxFactory.ArgumentList(openToken, default(SeparatedSyntaxList<ArgumentSyntax>), closeToken);
            }

            if (isStatic)
            {
                // Static constructor can't have any base call
                token = this.AddError(token, ErrorCode.ERR_StaticConstructorWithExplicitConstructorCall, name);
            }

            return _syntaxFactory.ConstructorInitializer(kind, colon, token, argumentList);
        }

        private DestructorDeclarationSyntax ParseDestructorDeclaration(string typeName, SyntaxListBuilder<AttributeListSyntax> attributes, SyntaxListBuilder modifiers)
        {
            Debug.Assert(this.CurrentToken.Kind == SyntaxKind.TildeToken);
            var tilde = this.EatToken(SyntaxKind.TildeToken);

            var name = this.ParseIdentifierToken();
            if (name.ValueText != typeName)
            {
                name = this.AddError(name, ErrorCode.ERR_BadDestructorName);
            }

            var openParen = this.EatToken(SyntaxKind.OpenParenToken);
            var closeParen = this.EatToken(SyntaxKind.CloseParenToken);

            BlockSyntax body;
            SyntaxToken semicolon;
            this.ParseBodyOrSemicolon(out body, out semicolon);

            var parameterList = _syntaxFactory.ParameterList(openParen, default(SeparatedSyntaxList<ParameterSyntax>), closeParen);
            return _syntaxFactory.DestructorDeclaration(attributes, modifiers.ToTokenList(), tilde, name, parameterList, body, semicolon);
        }

        /// <summary>
        /// Parses any block or expression bodies that are present. Also parses
        /// the trailing semicolon if one is present.
        /// </summary>
        private void ParseBlockAndExpressionBodiesWithSemicolon(
            out BlockSyntax blockBody,
            out ArrowExpressionClauseSyntax expressionBody,
            out SyntaxToken semicolon,
            bool parseSemicolonAfterBlock = true)
        {
            // Check for 'forward' declarations with no block of any kind
            if (this.CurrentToken.Kind == SyntaxKind.SemicolonToken)
            {
                blockBody = null;
                expressionBody = null;
                semicolon = this.EatToken(SyntaxKind.SemicolonToken);
                return;
            }

            blockBody = null;
            expressionBody = null;

            if (this.CurrentToken.Kind == SyntaxKind.OpenBraceToken)
            {
                blockBody = this.ParseBlock(isMethodBody: true);
            }

            if (this.CurrentToken.Kind == SyntaxKind.EqualsGreaterThanToken)
            {
                expressionBody = this.ParseArrowExpressionClause();
                expressionBody = CheckFeatureAvailability(expressionBody, MessageID.IDS_FeatureExpressionBodiedMethod);
            }

            semicolon = null;
            // Expression-bodies need semicolons and native behavior
            // expects a semicolon if there is no body
            if (expressionBody != null || blockBody == null)
            {
                semicolon = this.EatToken(SyntaxKind.SemicolonToken);
            }
            // Check for bad semicolon after block body
            else if (parseSemicolonAfterBlock && this.CurrentToken.Kind == SyntaxKind.SemicolonToken)
            {
                semicolon = this.EatTokenWithPrejudice(ErrorCode.ERR_UnexpectedSemicolon);
            }
        }

        private T CheckForBlockAndExpressionBody<T>(
            CSharpSyntaxNode block,
            CSharpSyntaxNode expression,
            T syntax)
            where T : CSharpSyntaxNode
        {
            if (block != null && expression != null)
            {
                ErrorCode code;
                if (syntax is BaseMethodDeclarationSyntax)
                {
                    code = ErrorCode.ERR_BlockBodyAndExpressionBody;
                }
                else
                {
                    Debug.Assert(syntax is BasePropertyDeclarationSyntax);
                    code = ErrorCode.ERR_AccessorListAndExpressionBody;
                }
                return AddError(syntax, code);
            }
            return syntax;
        }

        private void ParseBodyOrSemicolon(out BlockSyntax body, out SyntaxToken semicolon)
        {
            if (this.CurrentToken.Kind == SyntaxKind.OpenBraceToken)
            {
                body = this.ParseBlock(isMethodBody: true);

                semicolon = null;
                if (this.CurrentToken.Kind == SyntaxKind.SemicolonToken)
                {
                    semicolon = this.EatTokenWithPrejudice(ErrorCode.ERR_UnexpectedSemicolon);
                }
            }
            else
            {
                semicolon = this.EatToken(SyntaxKind.SemicolonToken);
                body = null;
            }
        }

        private bool IsEndOfTypeParameterList()
        {
            if (this.CurrentToken.Kind == SyntaxKind.OpenParenToken)
            {
                // void Foo<T (
                return true;
            }

            if (this.CurrentToken.Kind == SyntaxKind.ColonToken)
            {
                // class C<T :
                return true;
            }

            if (this.CurrentToken.Kind == SyntaxKind.OpenBraceToken)
            {
                // class C<T {
                return true;
            }

            if (IsPossibleTypeParameterConstraintClauseStart())
            {
                // class C<T where T :
                return true;
            }

            return false;
        }

        private bool IsEndOfMethodSignature()
        {
            return this.CurrentToken.Kind == SyntaxKind.SemicolonToken || this.CurrentToken.Kind == SyntaxKind.OpenBraceToken;
        }

        private bool IsEndOfNameInExplicitInterface()
        {
            return this.CurrentToken.Kind == SyntaxKind.DotToken || this.CurrentToken.Kind == SyntaxKind.ColonColonToken;
        }

        private MethodDeclarationSyntax ParseMethodDeclaration(
            SyntaxListBuilder<AttributeListSyntax> attributes,
            SyntaxListBuilder modifiers,
            TypeSyntax type,
            ExplicitInterfaceSpecifierSyntax explicitInterfaceOpt,
            SyntaxToken identifier,
            TypeParameterListSyntax typeParameterList)
        {
            // Parse the name (it could be qualified)
            var saveTerm = _termState;
            _termState |= TerminatorState.IsEndOfMethodSignature;

            var paramList = this.ParseParenthesizedParameterList(allowThisKeyword: true, allowDefaults: true, allowAttributes: true);

            var constraints = default(SyntaxListBuilder<TypeParameterConstraintClauseSyntax>);
            try
            {
                if (this.CurrentToken.ContextualKind == SyntaxKind.WhereKeyword)
                {
                    constraints = _pool.Allocate<TypeParameterConstraintClauseSyntax>();
                    this.ParseTypeParameterConstraintClauses(typeParameterList != null, constraints);
                }
                else if (this.CurrentToken.Kind == SyntaxKind.ColonToken)
                {
                    // Use else if, rather than if, because if we see both a constructor initializer and a constraint clause, we're too lost to recover.
                    var colonToken = this.CurrentToken;
                    // Set isStatic to false because pretending we're in a static constructor will just result in more errors.
                    ConstructorInitializerSyntax initializer = this.ParseConstructorInitializer(identifier.ValueText, isStatic: false);
                    initializer = this.AddErrorToFirstToken(initializer, ErrorCode.ERR_UnexpectedToken, colonToken.Text);
                    paramList = AddTrailingSkippedSyntax(paramList, initializer);

                    // CONSIDER: Parsing an invalid constructor initializer could, conceivably, get us way
                    // off track.  If this becomes a problem, an alternative approach would be to generalize
                    // EatTokenWithPrejudice in such a way that we can just skip everything until we recognize
                    // our context again (perhaps an open brace).
                }

                // When a generic method overrides a generic method declared in a base
                // class, or is an explicit interface member implementation of a method in
                // a base interface, the method shall not specify any type-parameter-
                // constraints-clauses. In these cases, the type parameters of the method
                // inherit constraints from the method being overridden or implemented
                if (!constraints.IsNull && constraints.Count > 0 &&
                    ((explicitInterfaceOpt != null) || (modifiers != null && modifiers.Any(SyntaxKind.OverrideKeyword))))
                {
                    constraints[0] = this.AddErrorToFirstToken(constraints[0], ErrorCode.ERR_OverrideWithConstraints);
                }

                _termState = saveTerm;

                BlockSyntax blockBody;
                ArrowExpressionClauseSyntax expressionBody;
                SyntaxToken semicolon;

                // Method declarations cannot be nested or placed inside async lambdas, and so cannot occur in an
                // asynchronous context. Therefore the IsInAsync state of the parent scope is not saved and
                // restored, just assumed to be false and reset accordingly after parsing the method body.
                Debug.Assert(!IsInAsync);

                IsInAsync = modifiers.Any(SyntaxKind.AsyncKeyword);

                this.ParseBlockAndExpressionBodiesWithSemicolon(out blockBody, out expressionBody, out semicolon);

                IsInAsync = false;

                var decl = _syntaxFactory.MethodDeclaration(
                    attributes,
                    modifiers.ToTokenList(),
                    type,
                    explicitInterfaceOpt,
                    identifier,
                    typeParameterList,
                    paramList,
                    constraints,
                    blockBody,
                    expressionBody,
                    semicolon);

                return CheckForBlockAndExpressionBody(blockBody, expressionBody, decl);
            }
            finally
            {
                if (!constraints.IsNull)
                {
                    _pool.Free(constraints);
                }
            }
        }

        private TypeSyntax ParseReturnType()
        {
            var saveTerm = _termState;
            _termState |= TerminatorState.IsEndOfReturnType;
            var type = this.ParseTypeOrVoid();
            _termState = saveTerm;
            return type;
        }

        private bool IsEndOfReturnType()
        {
            switch (this.CurrentToken.Kind)
            {
                case SyntaxKind.OpenParenToken:
                case SyntaxKind.OpenBraceToken:
                case SyntaxKind.SemicolonToken:
                    return true;
                default:
                    return false;
            }
        }

        private ConversionOperatorDeclarationSyntax ParseConversionOperatorDeclaration(SyntaxListBuilder<AttributeListSyntax> attributes, SyntaxListBuilder modifiers)
        {
            SyntaxToken style;
            if (this.CurrentToken.Kind == SyntaxKind.ImplicitKeyword || this.CurrentToken.Kind == SyntaxKind.ExplicitKeyword)
            {
                style = this.EatToken();
            }
            else
            {
                style = this.EatToken(SyntaxKind.ExplicitKeyword);
            }

            SyntaxToken opKeyword = this.EatToken(SyntaxKind.OperatorKeyword);

            var type = this.ParseType(parentIsParameter: false);

            var paramList = this.ParseParenthesizedParameterList(allowThisKeyword: false, allowDefaults: true, allowAttributes: true);
            if (paramList.Parameters.Count != 1)
            {
                paramList = this.AddErrorToFirstToken(paramList, ErrorCode.ERR_OvlUnaryOperatorExpected);
            }

            BlockSyntax blockBody;
            ArrowExpressionClauseSyntax expressionBody;
            SyntaxToken semicolon;
            this.ParseBlockAndExpressionBodiesWithSemicolon(out blockBody, out expressionBody, out semicolon);

            var decl = _syntaxFactory.ConversionOperatorDeclaration(
                attributes,
                modifiers.ToTokenList(),
                style,
                opKeyword,
                type,
                paramList,
                blockBody,
                expressionBody,
                semicolon);

            return CheckForBlockAndExpressionBody(blockBody, expressionBody, decl);
        }

        private OperatorDeclarationSyntax ParseOperatorDeclaration(
            SyntaxListBuilder<AttributeListSyntax> attributes,
            SyntaxListBuilder modifiers,
            TypeSyntax type)
        {
            var opKeyword = this.EatToken(SyntaxKind.OperatorKeyword);
            SyntaxToken opToken;
            int opTokenErrorOffset;
            int opTokenErrorWidth;

            if (SyntaxFacts.IsAnyOverloadableOperator(this.CurrentToken.Kind))
            {
                opToken = this.EatToken();
                Debug.Assert(!opToken.IsMissing);
                opTokenErrorOffset = opToken.GetLeadingTriviaWidth();
                opTokenErrorWidth = opToken.Width;
            }
            else
            {
                if (this.CurrentToken.Kind == SyntaxKind.ImplicitKeyword || this.CurrentToken.Kind == SyntaxKind.ExplicitKeyword)
                {
                    // Grab the offset and width before we consume the invalid keyword and change our position.
                    GetDiagnosticSpanForMissingToken(out opTokenErrorOffset, out opTokenErrorWidth);
                    opToken = this.ConvertToMissingWithTrailingTrivia(this.EatToken(), SyntaxKind.PlusToken);
                    Debug.Assert(opToken.IsMissing); //Which is why we used GetDiagnosticSpanForMissingToken above.

                    Debug.Assert(type != null); // How could it be?  The only caller got it from ParseReturnType.

                    if (type.IsMissing)
                    {
                        SyntaxDiagnosticInfo diagInfo = MakeError(opTokenErrorOffset, opTokenErrorWidth, ErrorCode.ERR_BadOperatorSyntax, SyntaxFacts.GetText(SyntaxKind.PlusToken));
                        opToken = WithAdditionalDiagnostics(opToken, diagInfo);
                    }
                    else
                    {
                        // Dev10 puts this error on the type (if there is one).
                        type = this.AddError(type, ErrorCode.ERR_BadOperatorSyntax, SyntaxFacts.GetText(SyntaxKind.PlusToken));
                    }
                }
                else
                {
                    //Consume whatever follows the operator keyword as the operator token.  If it is not
                    //we'll add an error below (when we can guess the arity).
                    opToken = EatToken();
                    Debug.Assert(!opToken.IsMissing);
                    opTokenErrorOffset = opToken.GetLeadingTriviaWidth();
                    opTokenErrorWidth = opToken.Width;
                }
            }

            // check for >>
            var opKind = opToken.Kind;
            var tk = this.CurrentToken;
            if (opToken.Kind == SyntaxKind.GreaterThanToken && tk.Kind == SyntaxKind.GreaterThanToken)
            {
                // no trailing trivia and no leading trivia
                if (opToken.GetTrailingTriviaWidth() == 0 && tk.GetLeadingTriviaWidth() == 0)
                {
                    var opToken2 = this.EatToken();
                    opToken = SyntaxFactory.Token(opToken.GetLeadingTrivia(), SyntaxKind.GreaterThanGreaterThanToken, opToken2.GetTrailingTrivia());
                }
            }

            var paramList = this.ParseParenthesizedParameterList(allowThisKeyword: false, allowDefaults: true, allowAttributes: true);

            // ReportExtensionMethods(parameters, retval);
            switch (paramList.Parameters.Count)
            {
                case 1:
                    if (opToken.IsMissing || !SyntaxFacts.IsOverloadableUnaryOperator(opKind))
                    {
                        SyntaxDiagnosticInfo diagInfo = MakeError(opTokenErrorOffset, opTokenErrorWidth, ErrorCode.ERR_OvlUnaryOperatorExpected);
                        opToken = WithAdditionalDiagnostics(opToken, diagInfo);
                    }

                    break;
                case 2:
                    if (opToken.IsMissing || !SyntaxFacts.IsOverloadableBinaryOperator(opKind))
                    {
                        SyntaxDiagnosticInfo diagInfo = MakeError(opTokenErrorOffset, opTokenErrorWidth, ErrorCode.ERR_OvlBinaryOperatorExpected);
                        opToken = WithAdditionalDiagnostics(opToken, diagInfo);
                    }

                    break;
                default:
                    if (opToken.IsMissing)
                    {
                        SyntaxDiagnosticInfo diagInfo = MakeError(opTokenErrorOffset, opTokenErrorWidth, ErrorCode.ERR_OvlOperatorExpected);
                        opToken = WithAdditionalDiagnostics(opToken, diagInfo);
                    }
                    else if (SyntaxFacts.IsOverloadableBinaryOperator(opKind))
                    {
                        opToken = this.AddError(opToken, ErrorCode.ERR_BadBinOpArgs, SyntaxFacts.GetText(opKind));
                    }
                    else if (SyntaxFacts.IsOverloadableUnaryOperator(opKind))
                    {
                        opToken = this.AddError(opToken, ErrorCode.ERR_BadUnOpArgs, SyntaxFacts.GetText(opKind));
                    }
                    else
                    {
                        opToken = this.AddError(opToken, ErrorCode.ERR_OvlOperatorExpected);
                    }

                    break;
            }

            BlockSyntax blockBody;
            ArrowExpressionClauseSyntax expressionBody;
            SyntaxToken semicolon;
            this.ParseBlockAndExpressionBodiesWithSemicolon(out blockBody, out expressionBody, out semicolon);

            //if the operator is invalid, then switch it to plus (which will work either way) so that
            //we can finish building the tree
            if (!(SyntaxFacts.IsOverloadableUnaryOperator(opKind) || SyntaxFacts.IsOverloadableBinaryOperator(opKind)))
            {
                opToken = ConvertToMissingWithTrailingTrivia(opToken, SyntaxKind.PlusToken);
            }

            var decl = _syntaxFactory.OperatorDeclaration(
                attributes,
                modifiers.ToTokenList(),
                type,
                opKeyword,
                opToken,
                paramList,
                blockBody,
                expressionBody,
                semicolon);

            return CheckForBlockAndExpressionBody(blockBody, expressionBody, decl);
        }

        private MemberDeclarationSyntax ParseIndexerDeclaration(
            SyntaxListBuilder<AttributeListSyntax> attributes,
            SyntaxListBuilder modifiers,
            TypeSyntax type,
            ExplicitInterfaceSpecifierSyntax explicitInterfaceOpt,
            SyntaxToken thisKeyword,
            TypeParameterListSyntax typeParameterList)
        {
            Debug.Assert(thisKeyword.Kind == SyntaxKind.ThisKeyword);

            // check to see if the user tried to create a generic indexer.
            if (typeParameterList != null)
            {
                thisKeyword = AddTrailingSkippedSyntax(thisKeyword, typeParameterList);
                thisKeyword = this.AddError(thisKeyword, ErrorCode.ERR_UnexpectedGenericName);
            }

            var parameterList = this.ParseBracketedParameterList();
            // TODO: ReportExtensionMethods(parameters, retval);
            if (parameterList.Parameters.Count == 0)
            {
                parameterList = this.AddErrorToLastToken(parameterList, ErrorCode.ERR_IndexerNeedsParam);
            }

            AccessorListSyntax accessorList = null;
            ArrowExpressionClauseSyntax expressionBody = null;
            SyntaxToken semicolon = null;
            // Try to parse accessor list unless there is an expression
            // body and no accessor list
            if (this.CurrentToken.Kind == SyntaxKind.EqualsGreaterThanToken)
            {
                expressionBody = this.ParseArrowExpressionClause();
                expressionBody = CheckFeatureAvailability(expressionBody, MessageID.IDS_FeatureExpressionBodiedIndexer);
                semicolon = this.EatToken(SyntaxKind.SemicolonToken);
            }
            else
            {
                accessorList = this.ParseAccessorList(isEvent: false);
                if (this.CurrentToken.Kind == SyntaxKind.SemicolonToken)
                {
                    semicolon = this.EatTokenWithPrejudice(ErrorCode.ERR_UnexpectedSemicolon);
                }
            }

            // If the user has erroneously provided both an accessor list
            // and an expression body, but no semicolon, we want to parse
            // the expression body and report the error (which is done later)
            if (this.CurrentToken.Kind == SyntaxKind.EqualsGreaterThanToken
                && semicolon == null)
            {
                expressionBody = this.ParseArrowExpressionClause();
                expressionBody = CheckFeatureAvailability(expressionBody, MessageID.IDS_FeatureExpressionBodiedIndexer);
                semicolon = this.EatToken(SyntaxKind.SemicolonToken);
            }

            var decl = _syntaxFactory.IndexerDeclaration(
                attributes,
                modifiers.ToTokenList(),
                type,
                explicitInterfaceOpt,
                thisKeyword,
                parameterList,
                accessorList,
                expressionBody,
                semicolon);

            return CheckForBlockAndExpressionBody(accessorList, expressionBody, decl);
        }

        private PropertyDeclarationSyntax ParsePropertyDeclaration(
            SyntaxListBuilder<AttributeListSyntax> attributes,
            SyntaxListBuilder modifiers,
            TypeSyntax type,
            ExplicitInterfaceSpecifierSyntax explicitInterfaceOpt,
            SyntaxToken identifier,
            TypeParameterListSyntax typeParameterList)
        {
            // check to see if the user tried to create a generic property.
            if (typeParameterList != null)
            {
                identifier = AddTrailingSkippedSyntax(identifier, typeParameterList);
                identifier = this.AddError(identifier, ErrorCode.ERR_UnexpectedGenericName);
            }

            // We know we are parsing a property because we have seen either an
            // open brace or an arrow token
            Debug.Assert(this.CurrentToken.Kind == SyntaxKind.EqualsGreaterThanToken ||
                         this.CurrentToken.Kind == SyntaxKind.OpenBraceToken);

            AccessorListSyntax accessorList = null;
            if (this.CurrentToken.Kind == SyntaxKind.OpenBraceToken)
            {
                accessorList = this.ParseAccessorList(isEvent: false);
            }

            ArrowExpressionClauseSyntax expressionBody = null;
            EqualsValueClauseSyntax initializer = null;

            // Check for expression body
            if (this.CurrentToken.Kind == SyntaxKind.EqualsGreaterThanToken)
            {
                expressionBody = this.ParseArrowExpressionClause();
                expressionBody = CheckFeatureAvailability(expressionBody, MessageID.IDS_FeatureExpressionBodiedProperty);
            }
            // Check if we have an initializer
            else if (this.CurrentToken.Kind == SyntaxKind.EqualsToken)
            {
                var equals = this.EatToken(SyntaxKind.EqualsToken);
                var value = this.ParseVariableInitializer(allowStackAlloc: false);
                initializer = _syntaxFactory.EqualsValueClause(equals, value);
                initializer = CheckFeatureAvailability(initializer, MessageID.IDS_FeatureAutoPropertyInitializer);
            }

            SyntaxToken semicolon = null;
            if (expressionBody != null || initializer != null)
            {
                semicolon = this.EatToken(SyntaxKind.SemicolonToken);
            }
            else if (this.CurrentToken.Kind == SyntaxKind.SemicolonToken)
            {
                semicolon = this.EatTokenWithPrejudice(ErrorCode.ERR_UnexpectedSemicolon);
            }

            var decl = _syntaxFactory.PropertyDeclaration(
                attributes,
                modifiers.ToTokenList(),
                type,
                explicitInterfaceOpt,
                identifier,
                accessorList,
                expressionBody,
                initializer,
                semicolon);

            return CheckForBlockAndExpressionBody(accessorList, expressionBody, decl);
        }

        private AccessorListSyntax ParseAccessorList(bool isEvent)
        {
            var openBrace = this.EatToken(SyntaxKind.OpenBraceToken);
            var accessors = default(SyntaxList<AccessorDeclarationSyntax>);

            if (!openBrace.IsMissing || !this.IsTerminator())
            {
                // parse property accessors
                var builder = _pool.Allocate<AccessorDeclarationSyntax>();
                try
                {
                    bool hasGetOrAdd = false;
                    bool hasSetOrRemove = false;

                    while (true)
                    {
                        if (this.CurrentToken.Kind == SyntaxKind.CloseBraceToken)
                        {
                            break;
                        }
                        else if (this.IsPossibleAccessor())
                        {
                            var acc = this.ParseAccessorDeclaration(isEvent, ref hasGetOrAdd, ref hasSetOrRemove);
                            builder.Add(acc);
                        }
                        else if (this.SkipBadAccessorListTokens(ref openBrace, builder,
                            isEvent ? ErrorCode.ERR_AddOrRemoveExpected : ErrorCode.ERR_GetOrSetExpected) == PostSkipAction.Abort)
                        {
                            break;
                        }
                    }

                    accessors = builder.ToList();
                }
                finally
                {
                    _pool.Free(builder);
                }
            }

            var closeBrace = this.EatToken(SyntaxKind.CloseBraceToken);
            return _syntaxFactory.AccessorList(openBrace, accessors, closeBrace);
        }

        private ArrowExpressionClauseSyntax ParseArrowExpressionClause()
        {
            var arrowToken = this.EatToken(SyntaxKind.EqualsGreaterThanToken);
            return _syntaxFactory.ArrowExpressionClause(arrowToken, this.ParseExpressionCore());
        }

        private PostSkipAction SkipBadAccessorListTokens(ref SyntaxToken openBrace, SyntaxListBuilder<AccessorDeclarationSyntax> list, ErrorCode error)
        {
            return this.SkipBadListTokensWithErrorCode(ref openBrace, list,
                p => p.CurrentToken.Kind != SyntaxKind.CloseBraceToken && !p.IsPossibleAccessor(),
                p => p.IsTerminator(),
                error);
        }

        private bool IsPossibleAccessor()
        {
            return this.CurrentToken.Kind == SyntaxKind.IdentifierToken
                || IsPossibleAttributeDeclaration()
                || SyntaxFacts.GetAccessorDeclarationKind(this.CurrentToken.ContextualKind) != SyntaxKind.None
                || this.CurrentToken.Kind == SyntaxKind.OpenBraceToken  // for accessor blocks w/ missing keyword
                || this.CurrentToken.Kind == SyntaxKind.SemicolonToken // for empty body accessors w/ missing keyword
                || IsPossibleAccessorModifier();
        }

        private bool IsPossibleAccessorModifier()
        {
            // We only want to accept a modifier as the start of an accessor if the modifiers are
            // actually followed by "get/set/add/remove".  Otherwise, we might thing think we're 
            // starting an accessor when we're actually starting a normal class member.  For example:
            //
            //      class C {
            //          public int Prop { get { this.
            //          private DateTime x;
            //
            // We don't want to think of the "private" in "private DateTime x" as starting an accessor
            // here.  If we do, we'll get totally thrown off in parsing the remainder and that will
            // throw off the rest of the features that depend on a good syntax tree.
            // 
            // Note: we allow all modifiers here.  That's because we want to parse things like
            // "abstract get" as an accessor.  This way we can provide a good error message
            // to the user that this is not allowed.
            if (IsPossibleModifier())
            {
                var peekIndex = 1;
                while (IsPossibleModifier(this.PeekToken(peekIndex)))
                {
                    peekIndex++;
                }

                var token = this.PeekToken(peekIndex);
                if (token.Kind == SyntaxKind.CloseBraceToken || token.Kind == SyntaxKind.EndOfFileToken)
                {
                    // If we see "{ get { } public }
                    // then we will think that "public" likely starts an accessor.
                    return true;
                }

                switch (token.ContextualKind)
                {
                    case SyntaxKind.GetKeyword:
                    case SyntaxKind.SetKeyword:
                    case SyntaxKind.AddKeyword:
                    case SyntaxKind.RemoveKeyword:
                        return true;
                }
            }

            return false;
        }

        private enum PostSkipAction
        {
            Continue,
            Abort
        }

        private PostSkipAction SkipBadSeparatedListTokensWithExpectedKind<T, TNode>(
            ref T startToken,
            SeparatedSyntaxListBuilder<TNode> list,
            Func<LanguageParser, bool> isNotExpectedFunction,
            Func<LanguageParser, bool> abortFunction,
            SyntaxKind expected)
            where T : CSharpSyntaxNode
            where TNode : CSharpSyntaxNode
        {
            // We're going to cheat here and pass the underlying SyntaxListBuilder of "list" to the helper method so that
            // it can append skipped trivia to the last element, regardless of whether that element is a node or a token.
            CSharpSyntaxNode trailingTrivia;
            var action = this.SkipBadListTokensWithExpectedKindHelper(list.UnderlyingBuilder, isNotExpectedFunction, abortFunction, expected, out trailingTrivia);
            if (trailingTrivia != null)
            {
                startToken = AddTrailingSkippedSyntax(startToken, trailingTrivia);
            }
            return action;
        }

        private PostSkipAction SkipBadListTokensWithErrorCode<T, TNode>(
            ref T startToken,
            SyntaxListBuilder<TNode> list,
            Func<LanguageParser, bool> isNotExpectedFunction,
            Func<LanguageParser, bool> abortFunction,
            ErrorCode error)
            where T : CSharpSyntaxNode
            where TNode : CSharpSyntaxNode
        {
            CSharpSyntaxNode trailingTrivia;
            var action = this.SkipBadListTokensWithErrorCodeHelper(list, isNotExpectedFunction, abortFunction, error, out trailingTrivia);
            if (trailingTrivia != null)
            {
                startToken = AddTrailingSkippedSyntax(startToken, trailingTrivia);
            }
            return action;
        }

        /// <remarks>
        /// WARNING: it is possible that "list" is really the underlying builder of a SeparateSyntaxListBuilder,
        /// so it is important that we not add anything to the list.
        /// </remarks>
        private PostSkipAction SkipBadListTokensWithExpectedKindHelper(
            SyntaxListBuilder list,
            Func<LanguageParser, bool> isNotExpectedFunction,
            Func<LanguageParser, bool> abortFunction,
            SyntaxKind expected,
            out CSharpSyntaxNode trailingTrivia)
        {
            if (list.Count == 0)
            {
                return SkipBadTokensWithExpectedKind(isNotExpectedFunction, abortFunction, expected, out trailingTrivia);
            }
            else
            {
                CSharpSyntaxNode lastItemTrailingTrivia;
                var action = SkipBadTokensWithExpectedKind(isNotExpectedFunction, abortFunction, expected, out lastItemTrailingTrivia);
                if (lastItemTrailingTrivia != null)
                {
                    list[list.Count - 1] = AddTrailingSkippedSyntax(list[list.Count - 1], lastItemTrailingTrivia);
                }
                trailingTrivia = null;
                return action;
            }
        }

        private PostSkipAction SkipBadListTokensWithErrorCodeHelper<TNode>(
            SyntaxListBuilder<TNode> list,
            Func<LanguageParser, bool> isNotExpectedFunction,
            Func<LanguageParser, bool> abortFunction,
            ErrorCode error,
            out CSharpSyntaxNode trailingTrivia) where TNode : CSharpSyntaxNode
        {
            if (list.Count == 0)
            {
                return SkipBadTokensWithErrorCode(isNotExpectedFunction, abortFunction, error, out trailingTrivia);
            }
            else
            {
                CSharpSyntaxNode lastItemTrailingTrivia;
                var action = SkipBadTokensWithErrorCode(isNotExpectedFunction, abortFunction, error, out lastItemTrailingTrivia);
                if (lastItemTrailingTrivia != null)
                {
                    list[list.Count - 1] = AddTrailingSkippedSyntax(list[list.Count - 1], lastItemTrailingTrivia);
                }
                trailingTrivia = null;
                return action;
            }
        }

        private PostSkipAction SkipBadTokensWithExpectedKind(
            Func<LanguageParser, bool> isNotExpectedFunction,
            Func<LanguageParser, bool> abortFunction,
            SyntaxKind expected,
            out CSharpSyntaxNode trailingTrivia)
        {
            var nodes = _pool.Allocate();
            try
            {
                bool first = true;
                var action = PostSkipAction.Continue;
                while (isNotExpectedFunction(this))
                {
                    if (abortFunction(this))
                    {
                        action = PostSkipAction.Abort;
                        break;
                    }

                    var token = (first && !this.CurrentToken.ContainsDiagnostics) ? this.EatTokenWithPrejudice(expected) : this.EatToken();
                    first = false;
                    nodes.Add(token);
                }

                trailingTrivia = (nodes.Count > 0) ? nodes.ToListNode() : null;
                return action;
            }
            finally
            {
                _pool.Free(nodes);
            }
        }

        private PostSkipAction SkipBadTokensWithErrorCode(
            Func<LanguageParser, bool> isNotExpectedFunction,
            Func<LanguageParser, bool> abortFunction,
            ErrorCode errorCode,
            out CSharpSyntaxNode trailingTrivia)
        {
            var nodes = _pool.Allocate();
            try
            {
                bool first = true;
                var action = PostSkipAction.Continue;
                while (isNotExpectedFunction(this))
                {
                    if (abortFunction(this))
                    {
                        action = PostSkipAction.Abort;
                        break;
                    }

                    var token = (first && !this.CurrentToken.ContainsDiagnostics) ? this.EatTokenWithPrejudice(errorCode) : this.EatToken();
                    first = false;
                    nodes.Add(token);
                }

                trailingTrivia = (nodes.Count > 0) ? nodes.ToListNode() : null;
                return action;
            }
            finally
            {
                _pool.Free(nodes);
            }
        }

        private AccessorDeclarationSyntax ParseAccessorDeclaration(
            bool isEvent,
            ref bool hasGetOrAdd,
            ref bool hasSetOrRemove)
        {
            if (this.IsIncrementalAndFactoryContextMatches && CanReuseAccessorDeclaration(isEvent))
            {
                return (AccessorDeclarationSyntax)this.EatNode();
            }

            var accAttrs = _pool.Allocate<AttributeListSyntax>();
            var accMods = _pool.Allocate();
            try
            {
                this.ParseAttributeDeclarations(accAttrs);
                this.ParseModifiers(accMods);

                if (isEvent)
                {
                    if (accMods != null && accMods.Count > 0)
                    {
                        accMods[0] = this.AddError(accMods[0], ErrorCode.ERR_NoModifiersOnAccessor);
                    }
                }
                else
                {
                    if (accMods != null && accMods.Count > 0)
                    {
                        accMods[0] = CheckFeatureAvailability(accMods[0], MessageID.IDS_FeaturePropertyAccessorMods);
                    }
                }

                bool validAccName;
                SyntaxToken accessorName;
                SyntaxKind accessorKind;

                if (this.CurrentToken.Kind == SyntaxKind.IdentifierToken)
                {
                    accessorName = this.EatToken();

                    // Only convert the identifier to a keyword if it's a valid one.  Otherwise any
                    // other contextual keyword (like 'partial') will be converted into a keyword
                    // and will be invalid.
                    switch (accessorName.ContextualKind)
                    {
                        case SyntaxKind.GetKeyword:
                        case SyntaxKind.SetKeyword:
                        case SyntaxKind.AddKeyword:
                        case SyntaxKind.RemoveKeyword:
                            accessorName = ConvertToKeyword(accessorName);
                            break;
                    }

                    if (isEvent)
                    {
                        bool isAdd = IsNameAdd(accessorName);
                        bool isRemove = IsNameRemove(accessorName);
                        validAccName = isAdd || isRemove;
                        if (!validAccName)
                        {
                            accessorName = this.AddError(accessorName, ErrorCode.ERR_AddOrRemoveExpected);
                            accessorKind = SyntaxKind.UnknownAccessorDeclaration;
                        }
                        else
                        {
                            if ((isAdd && hasGetOrAdd) || (isRemove && hasSetOrRemove))
                            {
                                accessorName = this.AddError(accessorName, ErrorCode.ERR_DuplicateAccessor);
                            }

                            hasGetOrAdd |= isAdd;
                            hasSetOrRemove |= isRemove;
                            accessorKind = isRemove ? SyntaxKind.RemoveAccessorDeclaration : SyntaxKind.AddAccessorDeclaration;
                        }
                    }
                    else
                    {
                        // Regular property
                        bool isGet = IsNameGet(accessorName);
                        bool isSet = IsNameSet(accessorName);
                        validAccName = isGet || isSet;
                        if (!validAccName)
                        {
                            accessorName = this.AddError(accessorName, ErrorCode.ERR_GetOrSetExpected);
                            accessorKind = SyntaxKind.UnknownAccessorDeclaration;
                        }
                        else
                        {
                            if ((isGet && hasGetOrAdd) || (isSet && hasSetOrRemove))
                            {
                                accessorName = this.AddError(accessorName, ErrorCode.ERR_DuplicateAccessor);
                            }

                            hasGetOrAdd |= isGet;
                            hasSetOrRemove |= isSet;
                            accessorKind = isSet ? SyntaxKind.SetAccessorDeclaration : SyntaxKind.GetAccessorDeclaration;
                        }
                    }
                }
                else
                {
                    validAccName = false;
                    accessorName = SyntaxFactory.MissingToken(SyntaxKind.IdentifierToken);
                    accessorName = this.AddError(accessorName, isEvent ? ErrorCode.ERR_AddOrRemoveExpected : ErrorCode.ERR_GetOrSetExpected);
                    accessorKind = SyntaxKind.UnknownAccessorDeclaration;
                }

                BlockSyntax body = null;
                SyntaxToken semicolon = null;
                bool currentTokenIsSemicolon = this.CurrentToken.Kind == SyntaxKind.SemicolonToken;
                if (this.CurrentToken.Kind == SyntaxKind.OpenBraceToken || (validAccName && !currentTokenIsSemicolon && !IsTerminator()))
                {
                    body = this.ParseBlock(isMethodBody: true, isAccessorBody: true);
                }
                else if (currentTokenIsSemicolon || validAccName)
                {
                    semicolon = this.EatToken(SyntaxKind.SemicolonToken, ErrorCode.ERR_SemiOrLBraceExpected);

                    if (isEvent)
                    {
                        semicolon = this.AddError(semicolon, ErrorCode.ERR_AddRemoveMustHaveBody);
                    }
                }

                return _syntaxFactory.AccessorDeclaration(accessorKind, accAttrs, accMods.ToTokenList(), accessorName, body, semicolon);
            }
            finally
            {
                _pool.Free(accMods);
                _pool.Free(accAttrs);
            }
        }

        private bool CanReuseAccessorDeclaration(bool isEvent)
        {
            var parent = GetOldParent(this.CurrentNode);
            switch (this.CurrentNodeKind)
            {
                case SyntaxKind.AddAccessorDeclaration:
                case SyntaxKind.RemoveAccessorDeclaration:
                    if (isEvent && parent != null && parent.Kind() == SyntaxKind.EventDeclaration)
                    {
                        return true;
                    }

                    break;
                case SyntaxKind.GetAccessorDeclaration:
                case SyntaxKind.SetAccessorDeclaration:
                    if (!isEvent && parent != null && parent.Kind() == SyntaxKind.PropertyDeclaration)
                    {
                        return true;
                    }

                    break;
            }

            return false;
        }

        internal ParameterListSyntax ParseParenthesizedParameterList(bool allowThisKeyword, bool allowDefaults, bool allowAttributes)
        {
            if (this.IsIncrementalAndFactoryContextMatches && CanReuseParameterList(this.CurrentNode as CSharp.Syntax.ParameterListSyntax))
            {
                return (ParameterListSyntax)this.EatNode();
            }

            var parameters = _pool.AllocateSeparated<ParameterSyntax>();

            try
            {
                var openKind = SyntaxKind.OpenParenToken;
                var closeKind = SyntaxKind.CloseParenToken;

                SyntaxToken open;
                SyntaxToken close;
                this.ParseParameterList(out open, parameters, out close, openKind, closeKind, allowThisKeyword, allowDefaults, allowAttributes);
                return _syntaxFactory.ParameterList(open, parameters, close);
            }
            finally
            {
                _pool.Free(parameters);
            }
        }

        internal BracketedParameterListSyntax ParseBracketedParameterList(bool allowDefaults = true)
        {
            if (this.IsIncrementalAndFactoryContextMatches && CanReuseBracketedParameterList(this.CurrentNode as CSharp.Syntax.BracketedParameterListSyntax))
            {
                return (BracketedParameterListSyntax)this.EatNode();
            }

            var parameters = _pool.AllocateSeparated<ParameterSyntax>();

            try
            {
                var openKind = SyntaxKind.OpenBracketToken;
                var closeKind = SyntaxKind.CloseBracketToken;

                SyntaxToken open;
                SyntaxToken close;
                this.ParseParameterList(out open, parameters, out close, openKind, closeKind, allowThisKeyword: false, allowDefaults: allowDefaults, allowAttributes: true);
                return _syntaxFactory.BracketedParameterList(open, parameters, close);
            }
            finally
            {
                _pool.Free(parameters);
            }
        }

        private static bool CanReuseParameterList(CSharp.Syntax.ParameterListSyntax list)
        {
            if (list == null)
            {
                return false;
            }

            if (list.OpenParenToken.IsMissing)
            {
                return false;
            }

            if (list.CloseParenToken.IsMissing)
            {
                return false;
            }

            foreach (var parameter in list.Parameters)
            {
                if (!CanReuseParameter(parameter))
                {
                    return false;
                }
            }

            return true;
        }

        private static bool CanReuseBracketedParameterList(CSharp.Syntax.BracketedParameterListSyntax list)
        {
            if (list == null)
            {
                return false;
            }

            if (list.OpenBracketToken.IsMissing)
            {
                return false;
            }

            if (list.CloseBracketToken.IsMissing)
            {
                return false;
            }

            foreach (var parameter in list.Parameters)
            {
                if (!CanReuseParameter(parameter))
                {
                    return false;
                }
            }

            return true;
        }

        private void ParseParameterList(
            out SyntaxToken open,
            SeparatedSyntaxListBuilder<ParameterSyntax> nodes,
            out SyntaxToken close,
            SyntaxKind openKind,
            SyntaxKind closeKind,
            bool allowThisKeyword,
            bool allowDefaults,
            bool allowAttributes)
        {
            open = this.EatToken(openKind);

            var saveTerm = _termState;
            _termState |= TerminatorState.IsEndOfParameterList;

            var attributes = _pool.Allocate<AttributeListSyntax>();
            var modifiers = _pool.Allocate();
            try
            {
                if (this.CurrentToken.Kind != closeKind)
                {
                tryAgain:
                    int mustBeLastIndex = -1;
                    bool mustBeLastHadParams = false;
                    bool hasParams = false;
                    bool hasArgList = false;

                    if (this.IsPossibleParameter(allowThisKeyword) || this.CurrentToken.Kind == SyntaxKind.CommaToken)
                    {
                        // first parameter
                        attributes.Clear();
                        modifiers.Clear();
                        var parameter = this.ParseParameter(attributes, modifiers, allowThisKeyword, allowDefaults, allowAttributes);
                        nodes.Add(parameter);
                        hasParams = modifiers.Any(SyntaxKind.ParamsKeyword);
                        hasArgList = parameter.Identifier.Kind == SyntaxKind.ArgListKeyword;
                        bool mustBeLast = hasParams || hasArgList;
                        if (mustBeLast && mustBeLastIndex == -1)
                        {
                            mustBeLastIndex = nodes.Count - 1;
                            mustBeLastHadParams = hasParams;
                        }

                        // additional parameters
                        while (true)
                        {
                            if (this.CurrentToken.Kind == closeKind)
                            {
                                break;
                            }
                            else if (this.CurrentToken.Kind == SyntaxKind.CommaToken || this.IsPossibleParameter(allowThisKeyword))
                            {
                                nodes.AddSeparator(this.EatToken(SyntaxKind.CommaToken));
                                attributes.Clear();
                                modifiers.Clear();
                                parameter = this.ParseParameter(attributes, modifiers, allowThisKeyword, allowDefaults, allowAttributes);
                                nodes.Add(parameter);
                                hasParams = modifiers.Any(SyntaxKind.ParamsKeyword);
                                hasArgList = parameter.Identifier.Kind == SyntaxKind.ArgListKeyword;
                                mustBeLast = hasParams || hasArgList;
                                if (mustBeLast && mustBeLastIndex == -1)
                                {
                                    mustBeLastIndex = nodes.Count - 1;
                                    mustBeLastHadParams = hasParams;
                                }

                                continue;
                            }
                            else if (this.SkipBadParameterListTokens(ref open, nodes, SyntaxKind.CommaToken, closeKind, allowThisKeyword) == PostSkipAction.Abort)
                            {
                                break;
                            }
                        }
                    }
                    else if (this.SkipBadParameterListTokens(ref open, nodes, SyntaxKind.IdentifierToken, closeKind, allowThisKeyword) == PostSkipAction.Continue)
                    {
                        goto tryAgain;
                    }

                    if (mustBeLastIndex >= 0 && mustBeLastIndex < nodes.Count - 1)
                    {
                        nodes[mustBeLastIndex] = this.AddError(nodes[mustBeLastIndex], mustBeLastHadParams ? ErrorCode.ERR_ParamsLast : ErrorCode.ERR_VarargsLast);
                    }
                }

                _termState = saveTerm;
                close = this.EatToken(closeKind);
            }
            finally
            {
                _pool.Free(modifiers);
                _pool.Free(attributes);
            }
        }

        private bool IsEndOfParameterList()
        {
            return this.CurrentToken.Kind == SyntaxKind.CloseParenToken
                || this.CurrentToken.Kind == SyntaxKind.CloseBracketToken;
        }

        private PostSkipAction SkipBadParameterListTokens(ref SyntaxToken open, SeparatedSyntaxListBuilder<ParameterSyntax> list, SyntaxKind expected, SyntaxKind closeKind, bool allowThisKeyword)
        {
            return this.SkipBadSeparatedListTokensWithExpectedKind(ref open, list,
                p => p.CurrentToken.Kind != SyntaxKind.CommaToken && !p.IsPossibleParameter(allowThisKeyword),
                p => p.CurrentToken.Kind == closeKind || p.IsTerminator(),
                expected);
        }

        private bool IsPossibleParameter(bool allowThisKeyword)
        {
            switch (this.CurrentToken.Kind)
            {
                case SyntaxKind.OpenBracketToken: // attribute
                case SyntaxKind.RefKeyword:
                case SyntaxKind.OutKeyword:
                case SyntaxKind.ParamsKeyword:
                case SyntaxKind.ArgListKeyword:
                    return true;
                case SyntaxKind.ThisKeyword:
                    return allowThisKeyword;
                case SyntaxKind.IdentifierToken:
                    return this.IsTrueIdentifier();

                default:
                    return IsPredefinedType(this.CurrentToken.Kind);
            }
        }

        private static bool CanReuseParameter(CSharp.Syntax.ParameterSyntax parameter, SyntaxListBuilder<AttributeListSyntax> attributes, SyntaxListBuilder modifiers)
        {
            if (parameter == null)
            {
                return false;
            }

            // cannot reuse parameter if it had attributes.
            //
            // TODO(cyrusn): Why?  We can reuse other constructs if they have attributes.
            if (attributes.Count != 0 || parameter.AttributeLists.Count != 0)
            {
                return false;
            }

            // cannot reuse parameter if it had modifiers.
            if ((modifiers != null && modifiers.Count != 0) || parameter.Modifiers.Count != 0)
            {
                return false;
            }

            return CanReuseParameter(parameter);
        }

        private static bool CanReuseParameter(CSharp.Syntax.ParameterSyntax parameter)
        {
            // cannot reuse a node that possibly ends in an expression
            if (parameter.Default != null)
            {
                return false;
            }

            // cannot reuse lambda parameters as normal parameters (parsed with
            // different rules)
            CSharp.CSharpSyntaxNode parent = parameter.Parent;
            if (parent != null)
            {
                if (parent.Kind() == SyntaxKind.SimpleLambdaExpression)
                {
                    return false;
                }

                CSharp.CSharpSyntaxNode grandparent = parent.Parent;
                if (grandparent != null && grandparent.Kind() == SyntaxKind.ParenthesizedLambdaExpression)
                {
                    Debug.Assert(parent.Kind() == SyntaxKind.ParameterList);
                    return false;
                }
            }

            return true;
        }

        private ParameterSyntax ParseParameter(
            SyntaxListBuilder<AttributeListSyntax> attributes,
            SyntaxListBuilder modifiers,
            bool allowThisKeyword,
            bool allowDefaults,
            bool allowAttributes)
        {
            if (this.IsIncrementalAndFactoryContextMatches && CanReuseParameter(this.CurrentNode as CSharp.Syntax.ParameterSyntax, attributes, modifiers))
            {
                return (ParameterSyntax)this.EatNode();
            }

            this.ParseAttributeDeclarations(attributes, allowAttributes);
            this.ParseParameterModifiers(modifiers, allowThisKeyword);

            var hasArgList = this.CurrentToken.Kind == SyntaxKind.ArgListKeyword;

            TypeSyntax type = null;
            if (!hasArgList)
            {
                type = this.ParseType(true);
            }
            else if (this.IsPossibleType())
            {
                type = this.ParseType(true);
                type = WithAdditionalDiagnostics(type, this.GetExpectedTokenError(SyntaxKind.CloseParenToken, SyntaxKind.IdentifierToken, 0, type.Width));
            }

            SyntaxToken name = null;
            if (!hasArgList)
            {
                name = this.ParseIdentifierToken();

                // When the user type "int foo[]", give them a useful error
                if (this.CurrentToken.Kind == SyntaxKind.OpenBracketToken && this.PeekToken(1).Kind == SyntaxKind.CloseBracketToken)
                {
                    var open = this.EatToken();
                    var close = this.EatToken();
                    open = this.AddError(open, ErrorCode.ERR_BadArraySyntax);
                    name = AddTrailingSkippedSyntax(name, SyntaxList.List(open, close));
                }
            }
            else if (this.IsPossibleName())
            {
                // Current token is an identifier token, we expected a CloseParenToken.
                // Get the expected token error for the missing token with correct diagnostic
                // span and then parse the identifier token.

                SyntaxDiagnosticInfo diag = this.GetExpectedTokenError(SyntaxKind.CloseParenToken, SyntaxKind.IdentifierToken);
                name = this.ParseIdentifierToken();
                name = WithAdditionalDiagnostics(name, diag);
            }
            else
            {
                // name is not optional on ParameterSyntax
                name = this.EatToken(SyntaxKind.ArgListKeyword);
            }

            EqualsValueClauseSyntax def = null;
            if (this.CurrentToken.Kind == SyntaxKind.EqualsToken)
            {
                var equals = this.EatToken(SyntaxKind.EqualsToken);
                var expr = this.ParseExpressionCore();
                def = _syntaxFactory.EqualsValueClause(equals, expr);

                if (!allowDefaults)
                {
                    def = this.AddError(def, equals, ErrorCode.ERR_DefaultValueNotAllowed);
                }
                else
                {
                    def = CheckFeatureAvailability(def, MessageID.IDS_FeatureOptionalParameter);
                }
            }

            return _syntaxFactory.Parameter(attributes, modifiers.ToTokenList(), type, name, def);
        }

        private static bool IsParameterModifier(SyntaxKind kind, bool allowThisKeyword)
        {
            return GetParamFlags(kind, allowThisKeyword) != ParamFlags.None;
        }

        [Flags]
        private enum ParamFlags
        {
            None = 0x00,
            This = 0x01,
            Ref = 0x02,
            Out = 0x04,
            Params = 0x08,
        }

        private static ParamFlags GetParamFlags(SyntaxKind kind, bool allowThisKeyword)
        {
            switch (kind)
            {
                case SyntaxKind.ThisKeyword:
                    // if (this.IsCSharp3Enabled)
                    return (allowThisKeyword ? ParamFlags.This : ParamFlags.None);

                // goto default;
                case SyntaxKind.RefKeyword:
                    return ParamFlags.Ref;
                case SyntaxKind.OutKeyword:
                    return ParamFlags.Out;
                case SyntaxKind.ParamsKeyword:
                    return ParamFlags.Params;
                default:
                    return ParamFlags.None;
            }
        }

        private void ParseParameterModifiers(SyntaxListBuilder modifiers, bool allowThisKeyword)
        {
            var flags = ParamFlags.None;

            while (IsParameterModifier(this.CurrentToken.Kind, allowThisKeyword))
            {
                var mod = this.EatToken();

                if (mod.Kind == SyntaxKind.ThisKeyword ||
                    mod.Kind == SyntaxKind.RefKeyword ||
                    mod.Kind == SyntaxKind.OutKeyword ||
                    mod.Kind == SyntaxKind.ParamsKeyword)
                {
                    if (mod.Kind == SyntaxKind.ThisKeyword)
                    {
                        mod = CheckFeatureAvailability(mod, MessageID.IDS_FeatureExtensionMethod);

                        if ((flags & ParamFlags.This) != 0)
                        {
                            mod = this.AddError(mod, ErrorCode.ERR_DupParamMod, SyntaxFacts.GetText(SyntaxKind.ThisKeyword));
                        }
                        else if ((flags & ParamFlags.Out) != 0)
                        {
                            mod = this.AddError(mod, ErrorCode.ERR_BadOutWithThis);
                        }
                        else if ((flags & ParamFlags.Ref) != 0)
                        {
                            mod = this.AddError(mod, ErrorCode.ERR_BadRefWithThis);
                        }
                        else if ((flags & ParamFlags.Params) != 0)
                        {
                            mod = this.AddError(mod, ErrorCode.ERR_BadParamModThis);
                        }
                        else
                        {
                            flags |= ParamFlags.This;
                        }
                    }
                    else if (mod.Kind == SyntaxKind.RefKeyword)
                    {
                        if ((flags & ParamFlags.Ref) != 0)
                        {
                            mod = this.AddError(mod, ErrorCode.ERR_DupParamMod, SyntaxFacts.GetText(SyntaxKind.RefKeyword));
                        }
                        else if ((flags & ParamFlags.This) != 0)
                        {
                            mod = this.AddError(mod, ErrorCode.ERR_BadRefWithThis);
                        }
                        else if ((flags & ParamFlags.Params) != 0)
                        {
                            mod = this.AddError(mod, ErrorCode.ERR_ParamsCantBeRefOut);
                        }
                        else if ((flags & ParamFlags.Out) != 0)
                        {
                            mod = this.AddError(mod, ErrorCode.ERR_MultiParamMod);
                        }
                        else
                        {
                            flags |= ParamFlags.Ref;
                        }
                    }
                    else if (mod.Kind == SyntaxKind.OutKeyword)
                    {
                        if ((flags & ParamFlags.Out) != 0)
                        {
                            mod = this.AddError(mod, ErrorCode.ERR_DupParamMod, SyntaxFacts.GetText(SyntaxKind.OutKeyword));
                        }
                        else if ((flags & ParamFlags.This) != 0)
                        {
                            mod = this.AddError(mod, ErrorCode.ERR_BadOutWithThis);
                        }
                        else if ((flags & ParamFlags.Params) != 0)
                        {
                            mod = this.AddError(mod, ErrorCode.ERR_ParamsCantBeRefOut);
                        }
                        else if ((flags & ParamFlags.Ref) != 0)
                        {
                            mod = this.AddError(mod, ErrorCode.ERR_MultiParamMod);
                        }
                        else
                        {
                            flags |= ParamFlags.Out;
                        }
                    }
                    else if (mod.Kind == SyntaxKind.ParamsKeyword)
                    {
                        if ((flags & ParamFlags.Params) != 0)
                        {
                            mod = this.AddError(mod, ErrorCode.ERR_DupParamMod, SyntaxFacts.GetText(SyntaxKind.ParamsKeyword));
                        }
                        else if ((flags & ParamFlags.This) != 0)
                        {
                            mod = this.AddError(mod, ErrorCode.ERR_BadParamModThis);
                        }
                        else if ((flags & (ParamFlags.Ref | ParamFlags.Out | ParamFlags.This)) != 0)
                        {
                            mod = this.AddError(mod, ErrorCode.ERR_MultiParamMod);
                        }
                        else
                        {
                            flags |= ParamFlags.Params;
                        }
                    }
                }

                modifiers.Add(mod);
            }
        }

        private MemberDeclarationSyntax ParseFixedSizeBufferDeclaration(
            SyntaxListBuilder<AttributeListSyntax> attributes,
            SyntaxListBuilder modifiers,
            SyntaxKind parentKind)
        {
            Debug.Assert(this.CurrentToken.Kind == SyntaxKind.FixedKeyword);

            var fixedToken = this.EatToken();
            fixedToken = CheckFeatureAvailability(fixedToken, MessageID.IDS_FeatureFixedBuffer);
            modifiers.Add(fixedToken);

            var type = this.ParseType(parentIsParameter: false);

            var saveTerm = _termState;
            _termState |= TerminatorState.IsEndOfFieldDeclaration;
            var variables = _pool.AllocateSeparated<VariableDeclaratorSyntax>();
            try
            {
                this.ParseVariableDeclarators(type, VariableFlags.Fixed, variables, parentKind);

                var semicolon = this.EatToken(SyntaxKind.SemicolonToken);


                return _syntaxFactory.FieldDeclaration(
                    attributes, modifiers.ToTokenList(),
                    _syntaxFactory.VariableDeclaration(type, variables),
                    semicolon);
            }
            finally
            {
                _termState = saveTerm;
                _pool.Free(variables);
            }
        }

        private MemberDeclarationSyntax ParseEventDeclaration(
            SyntaxListBuilder<AttributeListSyntax> attributes,
            SyntaxListBuilder modifiers,
            SyntaxKind parentKind)
        {
            Debug.Assert(this.CurrentToken.Kind == SyntaxKind.EventKeyword);

            var eventToken = this.EatToken();
            var type = this.ParseType(parentIsParameter: false);

            if (IsFieldDeclaration(isEvent: true))
            {
                return this.ParseEventFieldDeclaration(attributes, modifiers, eventToken, type, parentKind);
            }
            else
            {
                return this.ParseEventDeclarationWithAccessors(attributes, modifiers, eventToken, type);
            }
        }

        private MemberDeclarationSyntax ParseEventDeclarationWithAccessors(
            SyntaxListBuilder<AttributeListSyntax> attributes,
            SyntaxListBuilder modifiers,
            SyntaxToken eventToken,
            TypeSyntax type)
        {
            ExplicitInterfaceSpecifierSyntax explicitInterfaceOpt;
            SyntaxToken identifierOrThisOpt;
            TypeParameterListSyntax typeParameterList;

            this.ParseMemberName(out explicitInterfaceOpt, out identifierOrThisOpt, out typeParameterList, isEvent: true);

            // If we got an explicitInterfaceOpt but not an identifier, then we're in the special
            // case for ERR_ExplicitEventFieldImpl (see ParseMemberName for details).
            if (explicitInterfaceOpt != null && identifierOrThisOpt == null)
            {
                Debug.Assert(typeParameterList == null, "Exit condition of ParseMemberName in this scenario");

                // No need for a diagnostic, ParseMemberName has already added one.
                var missingIdentifier = CreateMissingIdentifierToken();

                var missingAccessorList =
                    _syntaxFactory.AccessorList(
                        SyntaxFactory.MissingToken(SyntaxKind.OpenBraceToken),
                        default(SyntaxList<AccessorDeclarationSyntax>),
                        SyntaxFactory.MissingToken(SyntaxKind.CloseBraceToken));

                return _syntaxFactory.EventDeclaration(
                    attributes,
                    modifiers.ToTokenList(),
                    eventToken,
                    type,
                    explicitInterfaceOpt, //already has an appropriate error attached
                    missingIdentifier,
                    missingAccessorList);
            }

            SyntaxToken identifier;

            if (identifierOrThisOpt == null)
            {
                identifier = CreateMissingIdentifierToken();
            }
            else if (identifierOrThisOpt.Kind != SyntaxKind.IdentifierToken)
            {
                Debug.Assert(identifierOrThisOpt.Kind == SyntaxKind.ThisKeyword);
                identifier = ConvertToMissingWithTrailingTrivia(identifierOrThisOpt, SyntaxKind.IdentifierToken);
            }
            else
            {
                identifier = identifierOrThisOpt;
            }

            Debug.Assert(identifier != null);
            Debug.Assert(identifier.Kind == SyntaxKind.IdentifierToken);

            if (identifier.IsMissing && !type.IsMissing)
            {
                identifier = this.AddError(identifier, ErrorCode.ERR_IdentifierExpected);
            }

            if (typeParameterList != null) // check to see if the user tried to create a generic event.
            {
                identifier = AddTrailingSkippedSyntax(identifier, typeParameterList);
                identifier = this.AddError(identifier, ErrorCode.ERR_UnexpectedGenericName);
            }

            var accessorList = this.ParseAccessorList(isEvent: true);

            var decl = _syntaxFactory.EventDeclaration(
                attributes,
                modifiers.ToTokenList(),
                eventToken,
                type,
                explicitInterfaceOpt,
                identifier,
                accessorList);

            decl = EatUnexpectedTrailingSemicolon(decl);

            return decl;
        }

        private TNode EatUnexpectedTrailingSemicolon<TNode>(TNode decl) where TNode : CSharpSyntaxNode
        {
            // allow for case of one unexpected semicolon...
            if (this.CurrentToken.Kind == SyntaxKind.SemicolonToken)
            {
                var semi = this.EatToken();
                semi = this.AddError(semi, ErrorCode.ERR_UnexpectedSemicolon);
                decl = AddTrailingSkippedSyntax(decl, semi);
            }

            return decl;
        }

        private FieldDeclarationSyntax ParseNormalFieldDeclaration(
            SyntaxListBuilder<AttributeListSyntax> attributes,
            SyntaxListBuilder modifiers,
            TypeSyntax type,
            SyntaxKind parentKind)
        {
            var saveTerm = _termState;
            _termState |= TerminatorState.IsEndOfFieldDeclaration;
            var variables = _pool.AllocateSeparated<VariableDeclaratorSyntax>();
            try
            {
                this.ParseVariableDeclarators(type, flags: 0, variables: variables, parentKind: parentKind);

                var semicolon = this.EatToken(SyntaxKind.SemicolonToken);
                return _syntaxFactory.FieldDeclaration(
                    attributes,
                    modifiers.ToTokenList(),
                    _syntaxFactory.VariableDeclaration(type, variables),
                    semicolon);
            }
            finally
            {
                _termState = saveTerm;
                _pool.Free(variables);
            }
        }

        private MemberDeclarationSyntax ParseEventFieldDeclaration(
            SyntaxListBuilder<AttributeListSyntax> attributes,
            SyntaxListBuilder modifiers,
            SyntaxToken eventToken,
            TypeSyntax type,
            SyntaxKind parentKind)
        {
            // An attribute specified on an event declaration that omits event accessors can apply
            // to the event being declared, to the associated field (if the event is not abstract),
            // or to the associated add and remove methods. In the absence of an
            // attribute-target-specifier, the attribute applies to the event. The presence of the
            // event attribute-target-specifier indicates that the attribute applies to the event;
            // the presence of the field attribute-target-specifier indicates that the attribute
            // applies to the field; and the presence of the method attribute-target-specifier
            // indicates that the attribute applies to the methods.
            //
            // NOTE(cyrusn): We allow more than the above here.  Specifically, even if the event is
            // abstract, we allow the attribute to specify that it belongs to a field.  Later, in the
            // semantic pass, we will disallow this.

            var saveTerm = _termState;
            _termState |= TerminatorState.IsEndOfFieldDeclaration;
            var variables = _pool.AllocateSeparated<VariableDeclaratorSyntax>();
            try
            {
                this.ParseVariableDeclarators(type, flags: 0, variables: variables, parentKind: parentKind);

                if (this.CurrentToken.Kind == SyntaxKind.DotToken)
                {
                    eventToken = this.AddError(eventToken, ErrorCode.ERR_ExplicitEventFieldImpl);  // Better error message for confusing event situation.
                }

                var semicolon = this.EatToken(SyntaxKind.SemicolonToken);
                return _syntaxFactory.EventFieldDeclaration(
                    attributes,
                    modifiers.ToTokenList(),
                    eventToken,
                    _syntaxFactory.VariableDeclaration(type, variables),
                    semicolon);
            }
            finally
            {
                _termState = saveTerm;
                _pool.Free(variables);
            }
        }

        private bool IsEndOfFieldDeclaration()
        {
            return this.CurrentToken.Kind == SyntaxKind.SemicolonToken;
        }

        private void ParseVariableDeclarators(TypeSyntax type, VariableFlags flags, SeparatedSyntaxListBuilder<VariableDeclaratorSyntax> variables, SyntaxKind parentKind)
        {
            // Although we try parse variable declarations in contexts where they are not allowed (non-interactive top-level or a namespace) 
            // the reported errors should take into consideration whether or not one expects them in the current context.
            bool variableDeclarationsExpected =
                parentKind != SyntaxKind.NamespaceDeclaration &&
                (parentKind != SyntaxKind.CompilationUnit || IsScript);

            LocalFunctionStatementSyntax localFunction;
            ParseVariableDeclarators(type, flags, variables, variableDeclarationsExpected, false, default(SyntaxList<SyntaxToken>), out localFunction);
            Debug.Assert(localFunction == null);
        }

        private void ParseVariableDeclarators(
            TypeSyntax type,
            VariableFlags flags,
            SeparatedSyntaxListBuilder<VariableDeclaratorSyntax> variables,
            bool variableDeclarationsExpected,
            bool allowLocalFunctions,
            SyntaxList<SyntaxToken> mods,
            out LocalFunctionStatementSyntax localFunction)
        {
            variables.Add(this.ParseVariableDeclarator(type, flags, isFirst: true, allowLocalFunctions: allowLocalFunctions, mods: mods, localFunction: out localFunction));
            if (localFunction != null)
            {
                // ParseVariableDeclarator returns null, so it is not added to variables
                Debug.Assert(variables.Count == 0);
                return;
            }

            while (true)
            {
                if (this.CurrentToken.Kind == SyntaxKind.SemicolonToken)
                {
                    break;
                }
                else if (this.CurrentToken.Kind == SyntaxKind.CommaToken)
                {
                    variables.AddSeparator(this.EatToken(SyntaxKind.CommaToken));
                    variables.Add(this.ParseVariableDeclarator(type, flags, isFirst: false, allowLocalFunctions: false, mods: mods, localFunction: out localFunction));
                }
                else if (!variableDeclarationsExpected || this.SkipBadVariableListTokens(variables, SyntaxKind.CommaToken) == PostSkipAction.Abort)
                {
                    break;
                }
            }
        }

        private PostSkipAction SkipBadVariableListTokens(SeparatedSyntaxListBuilder<VariableDeclaratorSyntax> list, SyntaxKind expected)
        {
            CSharpSyntaxNode tmp = null;
            Debug.Assert(list.Count > 0);
            return this.SkipBadSeparatedListTokensWithExpectedKind(ref tmp, list,
                p => this.CurrentToken.Kind != SyntaxKind.CommaToken,
                p => this.CurrentToken.Kind == SyntaxKind.SemicolonToken || this.IsTerminator(),
                expected);
        }

        [Flags]
        private enum VariableFlags
        {
            Fixed = 0x01,
            Const = 0x02,
            Local = 0x04
        }

        private static SyntaxTokenList GetOriginalModifiers(CSharp.CSharpSyntaxNode decl)
        {
            if (decl != null)
            {
                switch (decl.Kind())
                {
                    case SyntaxKind.FieldDeclaration:
                        return ((CSharp.Syntax.FieldDeclarationSyntax)decl).Modifiers;
                    case SyntaxKind.MethodDeclaration:
                        return ((CSharp.Syntax.MethodDeclarationSyntax)decl).Modifiers;
                    case SyntaxKind.ConstructorDeclaration:
                        return ((CSharp.Syntax.ConstructorDeclarationSyntax)decl).Modifiers;
                    case SyntaxKind.DestructorDeclaration:
                        return ((CSharp.Syntax.DestructorDeclarationSyntax)decl).Modifiers;
                    case SyntaxKind.PropertyDeclaration:
                        return ((CSharp.Syntax.PropertyDeclarationSyntax)decl).Modifiers;
                    case SyntaxKind.EventFieldDeclaration:
                        return ((CSharp.Syntax.EventFieldDeclarationSyntax)decl).Modifiers;
                    case SyntaxKind.AddAccessorDeclaration:
                    case SyntaxKind.RemoveAccessorDeclaration:
                    case SyntaxKind.GetAccessorDeclaration:
                    case SyntaxKind.SetAccessorDeclaration:
                        return ((CSharp.Syntax.AccessorDeclarationSyntax)decl).Modifiers;
                    case SyntaxKind.ClassDeclaration:
                    case SyntaxKind.StructDeclaration:
                    case SyntaxKind.InterfaceDeclaration:
                        return ((CSharp.Syntax.TypeDeclarationSyntax)decl).Modifiers;
                    case SyntaxKind.DelegateDeclaration:
                        return ((CSharp.Syntax.DelegateDeclarationSyntax)decl).Modifiers;
                }
            }

            return default(SyntaxTokenList);
        }

        private static bool WasFirstVariable(CSharp.Syntax.VariableDeclaratorSyntax variable)
        {
            var parent = GetOldParent(variable) as CSharp.Syntax.VariableDeclarationSyntax;
            if (parent != null)
            {
                return parent.Variables[0] == variable;
            }

            return false;
        }

        private static VariableFlags GetOriginalVariableFlags(CSharp.Syntax.VariableDeclaratorSyntax old)
        {
            var parent = GetOldParent(old);
            var mods = GetOriginalModifiers(parent);
            VariableFlags flags = default(VariableFlags);
            if (mods.Any(SyntaxKind.FixedKeyword))
            {
                flags |= VariableFlags.Fixed;
            }

            if (mods.Any(SyntaxKind.ConstKeyword))
            {
                flags |= VariableFlags.Const;
            }

            if (parent != null && (parent.Kind() == SyntaxKind.VariableDeclaration || parent.Kind() == SyntaxKind.LocalDeclarationStatement))
            {
                flags |= VariableFlags.Local;
            }

            return flags;
        }

        private static bool CanReuseVariableDeclarator(CSharp.Syntax.VariableDeclaratorSyntax old, VariableFlags flags, bool isFirst)
        {
            if (old == null)
            {
                return false;
            }

            SyntaxKind oldKind;

            return (flags == GetOriginalVariableFlags(old))
                && (isFirst == WasFirstVariable(old))
                && old.Initializer == null  // can't reuse node that possibly ends in an expression
                && (oldKind = GetOldParent(old).Kind()) != SyntaxKind.VariableDeclaration // or in a method body
                && oldKind != SyntaxKind.LocalDeclarationStatement;
        }

        private VariableDeclaratorSyntax ParseVariableDeclarator(
            TypeSyntax parentType,
            VariableFlags flags,
            bool isFirst,
            bool allowLocalFunctions,
            SyntaxList<SyntaxToken> mods,
            out LocalFunctionStatementSyntax localFunction,
            bool isExpressionContext = false)
        {
            if (this.IsIncrementalAndFactoryContextMatches && CanReuseVariableDeclarator(this.CurrentNode as CSharp.Syntax.VariableDeclaratorSyntax, flags, isFirst))
            {
                localFunction = null;
                return (VariableDeclaratorSyntax)this.EatNode();
            }

            if (!isExpressionContext)
            {
                // Check for the common pattern of:
                //
                // C                    //<-- here
                // Console.WriteLine();
                //
                // Standard greedy parsing will assume that this should be parsed as a variable
                // declaration: "C Console".  We want to avoid that as it can confused parts of the
                // system further up.  So, if we see certain things following the identifier, then we can
                // assume it's not the actual name.  
                // 
                // So, if we're after a newline and we see a name followed by the list below, then we
                // assume that we're accidentally consuming too far into the next statement.
                //
                // <dot>, <arrow>, any binary operator (except =), <question>.  None of these characters
                // are allowed in a normal variable declaration.  This also provides a more useful error
                // message to the user.  Instead of telling them that a semicolon is expected after the
                // following token, then instead get a useful message about an identifier being missing.
                // The above list prevents:
                //
                // C                    //<-- here
                // Console.WriteLine();
                //
                // C                    //<-- here 
                // Console->WriteLine();
                //
                // C 
                // A + B;
                //
                // C 
                // A ? B : D;
                //
                // C 
                // A()
                var resetPoint = this.GetResetPoint();
                try
                {
                    var currentTokenKind = this.CurrentToken.Kind;
                    if (currentTokenKind == SyntaxKind.IdentifierToken && !parentType.IsMissing)
                    {
                        var isAfterNewLine = parentType.GetLastToken().TrailingTrivia.Any(SyntaxKind.EndOfLineTrivia);
                        if (isAfterNewLine)
                        {
                            int offset, width;
                            this.GetDiagnosticSpanForMissingToken(out offset, out width);

                            this.EatToken();
                            currentTokenKind = this.CurrentToken.Kind;

                            var isNonEqualsBinaryToken =
                                currentTokenKind != SyntaxKind.EqualsToken &&
                                SyntaxFacts.IsBinaryExpressionOperatorToken(currentTokenKind);

                            if (currentTokenKind == SyntaxKind.DotToken ||
                                currentTokenKind == SyntaxKind.OpenParenToken ||
                                currentTokenKind == SyntaxKind.MinusGreaterThanToken ||
                                isNonEqualsBinaryToken)
                            {
                                var missingIdentifier = CreateMissingIdentifierToken();
                                missingIdentifier = this.AddError(missingIdentifier, offset, width, ErrorCode.ERR_IdentifierExpected);

                                localFunction = null;
                                return _syntaxFactory.VariableDeclarator(missingIdentifier, null, null);
                            }
                        }
                    }
                }
                finally
                {
                    this.Reset(ref resetPoint);
                    this.Release(ref resetPoint);
                }
            }

            // NOTE: Diverges from Dev10.
            //
            // When we see parse an identifier and we see the partial contextual keyword, we check
            // to see whether it is already attached to a partial class or partial method
            // declaration.  However, in the specific case of variable declarators, Dev10
            // specifically treats it as a variable name, even if it could be interpreted as a
            // keyword.
            var name = this.ParseIdentifierToken();
            BracketedArgumentListSyntax argumentList = null;
            EqualsValueClauseSyntax initializer = null;
            TerminatorState saveTerm = _termState;
            bool isFixed = (flags & VariableFlags.Fixed) != 0;
            bool isConst = (flags & VariableFlags.Const) != 0;
            bool isLocal = (flags & VariableFlags.Local) != 0;

            // Give better error message in the case where the user did something like:
            //
            // X x = 1, Y y = 2; 
            // using (X x = expr1, Y y = expr2) ...
            //
            // The superfluous type name is treated as variable (it is an identifier) and a missing ',' is injected after it.
            if (!isFirst && this.IsTrueIdentifier())
            {
                name = this.AddError(name, ErrorCode.ERR_MultiTypeInDeclaration);
            }

            switch (this.CurrentToken.Kind)
            {
                case SyntaxKind.EqualsToken:
                    if (isFixed)
                    {
                        goto default;
                    }

                    var equals = this.EatToken();
                    var init = this.ParseVariableInitializer(isLocal && !isConst);
                    initializer = _syntaxFactory.EqualsValueClause(equals, init);
                    break;

                case SyntaxKind.LessThanToken:
                    if (allowLocalFunctions && isFirst)
                    {
                        localFunction = TryParseLocalFunctionStatementBody(mods, parentType, name);
                        if (localFunction != null)
                        {
                            return null;
                        }
                    }
                    goto default;

                case SyntaxKind.OpenParenToken:
                    if (allowLocalFunctions && isFirst)
                    {
                        localFunction = TryParseLocalFunctionStatementBody(mods, parentType, name);
                        if (localFunction != null)
                        {
                            return null;
                        }
                    }

                    // Special case for accidental use of C-style constructors
                    // Fake up something to hold the arguments.
                    _termState |= TerminatorState.IsPossibleEndOfVariableDeclaration;
                    argumentList = this.ParseBracketedArgumentList();
                    _termState = saveTerm;
                    argumentList = this.AddError(argumentList, ErrorCode.ERR_BadVarDecl);
                    break;

                case SyntaxKind.OpenBracketToken:
                    bool sawNonOmittedSize;
                    _termState |= TerminatorState.IsPossibleEndOfVariableDeclaration;
                    var specifier = this.ParseArrayRankSpecifier(isArrayCreation: false, expectSizes: flags == VariableFlags.Fixed, sawNonOmittedSize: out sawNonOmittedSize);
                    _termState = saveTerm;
                    var open = specifier.OpenBracketToken;
                    var sizes = specifier.Sizes;
                    var close = specifier.CloseBracketToken;
                    if (isFixed && !sawNonOmittedSize)
                    {
                        close = this.AddError(close, ErrorCode.ERR_ValueExpected);
                    }

                    var args = _pool.AllocateSeparated<ArgumentSyntax>();
                    try
                    {
                        var withSeps = sizes.GetWithSeparators();
                        foreach (var item in withSeps)
                        {
                            var expression = item as ExpressionSyntax;
                            if (expression != null)
                            {
                                args.Add(_syntaxFactory.Argument(null, default(SyntaxToken), expression));
                            }
                            else
                            {
                                args.AddSeparator((SyntaxToken)item);
                            }
                        }

                        argumentList = _syntaxFactory.BracketedArgumentList(open, args, close);
                        if (!isFixed)
                        {
                            argumentList = this.AddError(argumentList, ErrorCode.ERR_CStyleArray);
                            // If we have "int x[] = new int[10];" then parse the initializer.
                            if (this.CurrentToken.Kind == SyntaxKind.EqualsToken)
                            {
                                goto case SyntaxKind.EqualsToken;
                            }
                        }
                    }
                    finally
                    {
                        _pool.Free(args);
                    }

                    break;

                default:
                    if (isConst)
                    {
                        name = this.AddError(name, ErrorCode.ERR_ConstValueRequired);  // Error here for missing constant initializers
                    }
                    else if (isFixed)
                    {
                        if (parentType.Kind == SyntaxKind.ArrayType)
                        {
                            // They accidentally put the array before the identifier
                            name = this.AddError(name, ErrorCode.ERR_FixedDimsRequired);
                        }
                        else
                        {
                            goto case SyntaxKind.OpenBracketToken;
                        }
                    }

                    break;
            }

            localFunction = null;
            return _syntaxFactory.VariableDeclarator(name, argumentList, initializer);
        }

        private bool IsPossibleEndOfVariableDeclaration()
        {
            switch (this.CurrentToken.Kind)
            {
                case SyntaxKind.CommaToken:
                case SyntaxKind.SemicolonToken:
                    return true;
                default:
                    return false;
            }
        }

        private ExpressionSyntax ParseVariableInitializer(bool allowStackAlloc)
        {
            switch (this.CurrentToken.Kind)
            {
                case SyntaxKind.StackAllocKeyword:
                    StackAllocArrayCreationExpressionSyntax stackAllocExpr = this.ParseStackAllocExpression();
                    if (!allowStackAlloc)
                    {
                        // CONSIDER: this is what dev10 reports (assuming unsafe constructs are allowed at all),
                        // but we could add a more specific error code.
                        stackAllocExpr = this.AddErrorToFirstToken(stackAllocExpr, ErrorCode.ERR_InvalidExprTerm, SyntaxFacts.GetText(SyntaxKind.StackAllocKeyword));
                    }
                    return stackAllocExpr;
                case SyntaxKind.OpenBraceToken:
                    return this.ParseArrayInitializer();
                default:
                    return this.ParseElementInitializer();
            }
        }

        private bool IsPossibleVariableInitializer(bool allowStack)
        {
            return (allowStack && this.CurrentToken.Kind == SyntaxKind.StackAllocKeyword)
                || this.CurrentToken.Kind == SyntaxKind.OpenBraceToken
                || this.IsPossibleExpression();
        }

        private FieldDeclarationSyntax ParseConstantFieldDeclaration(SyntaxListBuilder<AttributeListSyntax> attributes, SyntaxListBuilder modifiers, SyntaxKind parentKind)
        {
            var constToken = this.EatToken(SyntaxKind.ConstKeyword);
            modifiers.Add(constToken);

            var type = this.ParseType(false);

            var variables = _pool.AllocateSeparated<VariableDeclaratorSyntax>();
            try
            {
                this.ParseVariableDeclarators(type, VariableFlags.Const, variables, parentKind);
                var semicolon = this.EatToken(SyntaxKind.SemicolonToken);
                return _syntaxFactory.FieldDeclaration(
                    attributes,
                    modifiers.ToTokenList(),
                    _syntaxFactory.VariableDeclaration(type, variables),
                    semicolon);
            }
            finally
            {
                _pool.Free(variables);
            }
        }

        private DelegateDeclarationSyntax ParseDelegateDeclaration(SyntaxListBuilder<AttributeListSyntax> attributes, SyntaxListBuilder modifiers)
        {
            Debug.Assert(this.CurrentToken.Kind == SyntaxKind.DelegateKeyword);

            var delegateToken = this.EatToken(SyntaxKind.DelegateKeyword);
            var type = this.ParseReturnType();

            var saveTerm = _termState;
            _termState |= TerminatorState.IsEndOfMethodSignature;
            var name = this.ParseIdentifierToken();
            var typeParameters = this.ParseTypeParameterList(allowVariance: true);
            var parameterList = this.ParseParenthesizedParameterList(allowThisKeyword: false, allowDefaults: true, allowAttributes: true);
            var constraints = default(SyntaxListBuilder<TypeParameterConstraintClauseSyntax>);
            try
            {
                if (this.CurrentToken.ContextualKind == SyntaxKind.WhereKeyword)
                {
                    constraints = _pool.Allocate<TypeParameterConstraintClauseSyntax>();
                    this.ParseTypeParameterConstraintClauses(typeParameters != null, constraints);
                }

                _termState = saveTerm;

                var semicolon = this.EatToken(SyntaxKind.SemicolonToken);
                return _syntaxFactory.DelegateDeclaration(attributes, modifiers.ToTokenList(), delegateToken, type, name, typeParameters, parameterList, constraints, semicolon);
            }
            finally
            {
                if (!constraints.IsNull)
                {
                    _pool.Free(constraints);
                }
            }
        }

        private EnumDeclarationSyntax ParseEnumDeclaration(SyntaxListBuilder<AttributeListSyntax> attributes, SyntaxListBuilder modifiers)
        {
            Debug.Assert(this.CurrentToken.Kind == SyntaxKind.EnumKeyword);

            var enumToken = this.EatToken(SyntaxKind.EnumKeyword);
            var name = this.ParseIdentifierToken();

            // check to see if the user tried to create a generic enum.
            var typeParameters = this.ParseTypeParameterList(allowVariance: true);

            if (typeParameters != null)
            {
                name = AddTrailingSkippedSyntax(name, typeParameters);
                name = this.AddError(name, ErrorCode.ERR_UnexpectedGenericName);
            }

            BaseListSyntax baseList = null;
            if (this.CurrentToken.Kind == SyntaxKind.ColonToken)
            {
                var colon = this.EatToken(SyntaxKind.ColonToken);
                var type = this.ParseType(false);
                var tmpList = _pool.AllocateSeparated<BaseTypeSyntax>();
                tmpList.Add(_syntaxFactory.SimpleBaseType(type));
                baseList = _syntaxFactory.BaseList(colon, tmpList);
                _pool.Free(tmpList);
            }

            var members = default(SeparatedSyntaxList<EnumMemberDeclarationSyntax>);
            var openBrace = this.EatToken(SyntaxKind.OpenBraceToken);

            if (!openBrace.IsMissing)
            {
                var builder = _pool.AllocateSeparated<EnumMemberDeclarationSyntax>();
                try
                {
                    this.ParseEnumMemberDeclarations(ref openBrace, builder);
                    members = builder.ToList();
                }
                finally
                {
                    _pool.Free(builder);
                }
            }

            var closeBrace = this.EatToken(SyntaxKind.CloseBraceToken);

            SyntaxToken semicolon = null;
            if (this.CurrentToken.Kind == SyntaxKind.SemicolonToken)
            {
                semicolon = this.EatToken();
            }

            return _syntaxFactory.EnumDeclaration(
                attributes,
                modifiers.ToTokenList(),
                enumToken,
                name,
                baseList,
                openBrace,
                members,
                closeBrace,
                semicolon);
        }

        private void ParseEnumMemberDeclarations(
            ref SyntaxToken openBrace,
            SeparatedSyntaxListBuilder<EnumMemberDeclarationSyntax> members)
        {
            if (this.CurrentToken.Kind != SyntaxKind.CloseBraceToken)
            {
            tryAgain:

                if (this.IsPossibleEnumMemberDeclaration() || this.CurrentToken.Kind == SyntaxKind.CommaToken || this.CurrentToken.Kind == SyntaxKind.SemicolonToken)
                {
                    // first member
                    members.Add(this.ParseEnumMemberDeclaration());

                    // additional members
                    while (true)
                    {
                        if (this.CurrentToken.Kind == SyntaxKind.CloseBraceToken)
                        {
                            break;
                        }
                        else if (this.CurrentToken.Kind == SyntaxKind.CommaToken || this.CurrentToken.Kind == SyntaxKind.SemicolonToken || this.IsPossibleEnumMemberDeclaration())
                        {
                            if (this.CurrentToken.Kind == SyntaxKind.SemicolonToken)
                            {
                                // semicolon instead of comma.. consume it with error and act as if it were a comma.
                                members.AddSeparator(this.EatTokenWithPrejudice(SyntaxKind.CommaToken));
                            }
                            else
                            {
                                members.AddSeparator(this.EatToken(SyntaxKind.CommaToken));
                            }

                            // check for exit case after legal trailing comma
                            if (this.CurrentToken.Kind == SyntaxKind.CloseBraceToken)
                            {
                                break;
                            }
                            else if (!this.IsPossibleEnumMemberDeclaration())
                            {
                                goto tryAgain;
                            }

                            members.Add(this.ParseEnumMemberDeclaration());
                            continue;
                        }
                        else if (this.SkipBadEnumMemberListTokens(ref openBrace, members, SyntaxKind.CommaToken) == PostSkipAction.Abort)
                        {
                            break;
                        }
                    }
                }
                else if (this.SkipBadEnumMemberListTokens(ref openBrace, members, SyntaxKind.IdentifierToken) == PostSkipAction.Continue)
                {
                    goto tryAgain;
                }
            }
        }

        private PostSkipAction SkipBadEnumMemberListTokens(ref SyntaxToken openBrace, SeparatedSyntaxListBuilder<EnumMemberDeclarationSyntax> list, SyntaxKind expected)
        {
            return this.SkipBadSeparatedListTokensWithExpectedKind(ref openBrace, list,
                p => p.CurrentToken.Kind != SyntaxKind.CommaToken && p.CurrentToken.Kind != SyntaxKind.SemicolonToken && !p.IsPossibleEnumMemberDeclaration(),
                p => p.CurrentToken.Kind == SyntaxKind.CloseBraceToken || p.IsTerminator(),
                expected);
        }

        private EnumMemberDeclarationSyntax ParseEnumMemberDeclaration()
        {
            if (this.IsIncrementalAndFactoryContextMatches && this.CurrentNodeKind == SyntaxKind.EnumMemberDeclaration)
            {
                return (EnumMemberDeclarationSyntax)this.EatNode();
            }

            var memberAttrs = _pool.Allocate<AttributeListSyntax>();
            try
            {
                this.ParseAttributeDeclarations(memberAttrs);
                var memberName = this.ParseIdentifierToken();
                EqualsValueClauseSyntax equalsValue = null;
                if (this.CurrentToken.Kind == SyntaxKind.EqualsToken)
                {
                    var equals = this.EatToken(SyntaxKind.EqualsToken);
                    ExpressionSyntax value;
                    if (this.CurrentToken.Kind == SyntaxKind.CommaToken || this.CurrentToken.Kind == SyntaxKind.CloseBraceToken)
                    {
                        value = this.CreateMissingIdentifierName(); //an identifier is a valid expression
                        value = this.AddErrorToFirstToken(value, ErrorCode.ERR_ConstantExpected);
                    }
                    else
                    {
                        value = this.ParseExpressionCore();
                    }

                    equalsValue = _syntaxFactory.EqualsValueClause(equals, value);
                }

                return _syntaxFactory.EnumMemberDeclaration(memberAttrs, memberName, equalsValue);
            }
            finally
            {
                _pool.Free(memberAttrs);
            }
        }

        private bool IsPossibleEnumMemberDeclaration()
        {
            return this.CurrentToken.Kind == SyntaxKind.OpenBracketToken || this.IsTrueIdentifier();
        }

        private bool IsDotOrColonColon()
        {
            return this.CurrentToken.Kind == SyntaxKind.DotToken || this.CurrentToken.Kind == SyntaxKind.ColonColonToken;
        }

        // This is public and parses open types. You probably don't want to use it.
        public NameSyntax ParseName()
        {
            return this.ParseQualifiedName();
        }

        private IdentifierNameSyntax CreateMissingIdentifierName()
        {
            return _syntaxFactory.IdentifierName(CreateMissingIdentifierToken());
        }

        private static SyntaxToken CreateMissingIdentifierToken()
        {
            return SyntaxFactory.MissingToken(SyntaxKind.IdentifierToken);
        }

        [Flags]
        private enum NameOptions
        {
            None = 0,
            InExpression = 1 << 0, // Used to influence parser ambiguity around "<" and generics vs. expressions. Used in ParseSimpleName.
            InTypeList = 1 << 1, // Allows attributes to appear within the generic type argument list. Used during ParseInstantiation.
        }

        /// <summary>
        /// True if current identifier token is not really some contextual keyword
        /// </summary>
        /// <returns></returns>
        private bool IsTrueIdentifier()
        {
            if (this.CurrentToken.Kind == SyntaxKind.IdentifierToken)
            {
                if (!IsCurrentTokenPartialKeywordOfPartialMethodOrType() &&
                    !IsCurrentTokenQueryKeywordInQuery())
                {
                    return true;
                }
            }

            return false;
        }

        private IdentifierNameSyntax ParseIdentifierName()
        {
            if (this.IsIncrementalAndFactoryContextMatches && this.CurrentNodeKind == SyntaxKind.IdentifierName)
            {
                if (!SyntaxFacts.IsContextualKeyword(((CSharp.Syntax.IdentifierNameSyntax)this.CurrentNode).Identifier.Kind()))
                {
                    return (IdentifierNameSyntax)this.EatNode();
                }
            }

            var tk = ParseIdentifierToken();
            return SyntaxFactory.IdentifierName(tk);
        }

        private SyntaxToken ParseIdentifierToken()
        {
            var ctk = this.CurrentToken.Kind;
            if (ctk == SyntaxKind.IdentifierToken)
            {
                // Error tolerance for IntelliSense. Consider the following case: [EditorBrowsable( partial class Foo {
                // } Because we're parsing an attribute argument we'll end up consuming the "partial" identifier and
                // we'll eventually end up in an pretty confused state.  Because of that it becomes very difficult to
                // show the correct parameter help in this case.  So, when we see "partial" we check if it's being used
                // as an identifier or as a contextual keyword.  If it's the latter then we bail out.  See
                // Bug: vswhidbey/542125
                if (IsCurrentTokenPartialKeywordOfPartialMethodOrType() || IsCurrentTokenQueryKeywordInQuery())
                {
                    var result = CreateMissingIdentifierToken();
                    result = this.AddError(result, ErrorCode.ERR_InvalidExprTerm, this.CurrentToken.Text);
                    return result;
                }

                SyntaxToken identifierToken = this.EatToken();

                if (this.IsInAsync && identifierToken.ContextualKind == SyntaxKind.AwaitKeyword)
                {
                    identifierToken = this.AddError(identifierToken, ErrorCode.ERR_BadAwaitAsIdentifier);
                }

                return identifierToken;
            }
            else
            {
                var name = CreateMissingIdentifierToken();
                name = this.AddError(name, ErrorCode.ERR_IdentifierExpected);
                return name;
            }
        }

        private bool IsCurrentTokenQueryKeywordInQuery()
        {
            return this.IsInQuery && this.IsCurrentTokenQueryContextualKeyword;
        }

        private bool IsCurrentTokenPartialKeywordOfPartialMethodOrType()
        {
            if (this.CurrentToken.ContextualKind == SyntaxKind.PartialKeyword)
            {
                if (this.IsPartialType() || this.IsPartialMember())
                {
                    return true;
                }
            }

            return false;
        }

        private TypeParameterListSyntax ParseTypeParameterList(bool allowVariance)
        {
            if (this.CurrentToken.Kind != SyntaxKind.LessThanToken)
            {
                return null;
            }

            var saveTerm = _termState;
            _termState |= TerminatorState.IsEndOfTypeParameterList;
            try
            {
                var parameters = _pool.AllocateSeparated<TypeParameterSyntax>();
                var open = this.EatToken(SyntaxKind.LessThanToken);
                open = CheckFeatureAvailability(open, MessageID.IDS_FeatureGenerics);

                // first parameter
                parameters.Add(this.ParseTypeParameter(allowVariance));

                // remaining parameter & commas
                while (true)
                {
                    if (this.CurrentToken.Kind == SyntaxKind.GreaterThanToken || this.IsPossibleTypeParameterConstraintClauseStart())
                    {
                        break;
                    }
                    else if (this.CurrentToken.Kind == SyntaxKind.CommaToken)
                    {
                        parameters.AddSeparator(this.EatToken(SyntaxKind.CommaToken));
                        parameters.Add(this.ParseTypeParameter(allowVariance));
                    }
                    else if (this.SkipBadTypeParameterListTokens(parameters, SyntaxKind.CommaToken) == PostSkipAction.Abort)
                    {
                        break;
                    }
                }

                var close = this.EatToken(SyntaxKind.GreaterThanToken);

                return _syntaxFactory.TypeParameterList(open, parameters, close);
            }
            finally
            {
                _termState = saveTerm;
            }
        }

        private PostSkipAction SkipBadTypeParameterListTokens(SeparatedSyntaxListBuilder<TypeParameterSyntax> list, SyntaxKind expected)
        {
            CSharpSyntaxNode tmp = null;
            Debug.Assert(list.Count > 0);
            return this.SkipBadSeparatedListTokensWithExpectedKind(ref tmp, list,
                p => this.CurrentToken.Kind != SyntaxKind.CommaToken,
                p => this.CurrentToken.Kind == SyntaxKind.GreaterThanToken || this.IsTerminator(),
                expected);
        }

        private TypeParameterSyntax ParseTypeParameter(bool allowVariance)
        {
            if (this.IsPossibleTypeParameterConstraintClauseStart())
            {
                return _syntaxFactory.TypeParameter(
                    default(SyntaxList<AttributeListSyntax>),
                    default(SyntaxToken),
                    this.AddError(CreateMissingIdentifierToken(), ErrorCode.ERR_IdentifierExpected));
            }

            var attrs = _pool.Allocate<AttributeListSyntax>();
            try
            {
                if (this.CurrentToken.Kind == SyntaxKind.OpenBracketToken && this.PeekToken(1).Kind != SyntaxKind.CloseBracketToken)
                {
                    var saveTerm = _termState;
                    _termState = TerminatorState.IsEndOfTypeArgumentList;
                    this.ParseAttributeDeclarations(attrs);
                    _termState = saveTerm;
                }

                SyntaxToken varianceToken = null;
                if (this.CurrentToken.Kind == SyntaxKind.InKeyword || this.CurrentToken.Kind == SyntaxKind.OutKeyword)
                {
                    // Again, we always recognize the variance syntax, but give an error if
                    // it is not appropriate. 

                    varianceToken = this.EatToken();
                    varianceToken = CheckFeatureAvailability(varianceToken, MessageID.IDS_FeatureTypeVariance);

                    if (!allowVariance)
                    {
                        varianceToken = this.AddError(varianceToken, ErrorCode.ERR_IllegalVarianceSyntax);
                    }
                }

                return _syntaxFactory.TypeParameter(attrs, varianceToken, this.ParseIdentifierToken());
            }
            finally
            {
                _pool.Free(attrs);
            }
        }

        // Parses the parts of the names between Dots and ColonColons.
        private SimpleNameSyntax ParseSimpleName(NameOptions options = NameOptions.None)
        {
            var id = this.ParseIdentifierName();
            if (id.Identifier.IsMissing)
            {
                return id;
            }

            // You can pass ignore generics if you don't even want the parser to consider generics at all.
            // The name parsing will then stop at the first "<". It doesn't make sense to pass both Generic and IgnoreGeneric.

            SimpleNameSyntax name = id;
            if (this.CurrentToken.Kind == SyntaxKind.LessThanToken)
            {
                var pt = this.GetResetPoint();
                var kind = this.ScanTypeArgumentList((options & NameOptions.InExpression) != 0);
                this.Reset(ref pt);
                this.Release(ref pt);

                if (kind == ScanTypeArgumentListKind.DefiniteTypeArgumentList || (kind == ScanTypeArgumentListKind.PossibleTypeArgumentList && (options & NameOptions.InTypeList) != 0))
                {
                    Debug.Assert(this.CurrentToken.Kind == SyntaxKind.LessThanToken);
                    SyntaxToken open;
                    var types = _pool.AllocateSeparated<TypeSyntax>();
                    SyntaxToken close;
                    this.ParseTypeArgumentList(out open, types, out close);
                    name = _syntaxFactory.GenericName(id.Identifier,
                        _syntaxFactory.TypeArgumentList(open, types, close));
                    _pool.Free(types);
                }
            }

            return name;
        }

        private enum ScanTypeArgumentListKind
        {
            NotTypeArgumentList,
            PossibleTypeArgumentList,
            DefiniteTypeArgumentList
        }

        private ScanTypeArgumentListKind ScanTypeArgumentList(bool inExpression)
        {
            if (this.CurrentToken.Kind == SyntaxKind.LessThanToken)
            {
                if (inExpression)
                {
                    // Scan for a type argument list. If we think it's a type argument list
                    // then assume it is unless we see specific tokens following it.
                    if (this.ScanPossibleTypeArgumentList())
                    {
                        var tokenID = this.CurrentToken.Kind;
                        if (tokenID != SyntaxKind.OpenParenToken &&
                            tokenID != SyntaxKind.CloseParenToken &&
                            tokenID != SyntaxKind.CloseBracketToken &&
                            tokenID != SyntaxKind.ColonToken &&
                            tokenID != SyntaxKind.SemicolonToken &&
                            tokenID != SyntaxKind.CommaToken &&
                            tokenID != SyntaxKind.DotToken &&
                            tokenID != SyntaxKind.QuestionToken &&
                            tokenID != SyntaxKind.EqualsEqualsToken &&
                            tokenID != SyntaxKind.ExclamationEqualsToken &&

                            // The preceding tokens are from 7.5.4.2 Grammar Ambiguities;
                            // the following tokens are not.
                            tokenID != SyntaxKind.AmpersandAmpersandToken &&
                            tokenID != SyntaxKind.BarBarToken &&
                            tokenID != SyntaxKind.CaretToken &&
                            tokenID != SyntaxKind.BarToken &&
                            tokenID != SyntaxKind.CloseBraceToken &&
                            tokenID != SyntaxKind.EndOfFileToken)
                        {
                            return ScanTypeArgumentListKind.PossibleTypeArgumentList;
                        }
                        else
                        {
                            return ScanTypeArgumentListKind.DefiniteTypeArgumentList;
                        }
                    }
                }
                else
                {
                    return ScanTypeArgumentListKind.DefiniteTypeArgumentList;
                }
            }

            return ScanTypeArgumentListKind.NotTypeArgumentList;
        }

        private bool ScanPossibleTypeArgumentList()
        {
            SyntaxToken lastTokenOfList = null;
            return ScanPossibleTypeArgumentList(ref lastTokenOfList) != ScanTypeFlags.NotType;
        }

        private ScanTypeFlags ScanPossibleTypeArgumentList(ref SyntaxToken lastTokenOfList)
        {
            if (this.CurrentToken.Kind == SyntaxKind.LessThanToken)
            {
                ScanTypeFlags result = ScanTypeFlags.GenericTypeOrExpression;

                do
                {
                    lastTokenOfList = this.EatToken();

                    // We currently do not have the ability to scan attributes, so if this is an open square, we early out and assume it is an attribute
                    if (this.CurrentToken.Kind == SyntaxKind.OpenBracketToken)
                    {
                        return result;
                    }

                    if (this.CurrentToken.Kind == SyntaxKind.GreaterThanToken)
                    {
                        lastTokenOfList = EatToken();
                        return result;
                    }

                    switch (this.ScanType(out lastTokenOfList))
                    {
                        case ScanTypeFlags.NotType:
                            lastTokenOfList = null;
                            return ScanTypeFlags.NotType;

                        case ScanTypeFlags.MustBeType:
                        case ScanTypeFlags.GenericTypeOrMethod:
                            result = ScanTypeFlags.GenericTypeOrMethod;
                            break;
                    }
                }
                while (this.CurrentToken.Kind == SyntaxKind.CommaToken);

                if (this.CurrentToken.Kind != SyntaxKind.GreaterThanToken)
                {
                    lastTokenOfList = null;
                    return ScanTypeFlags.NotType;
                }

                lastTokenOfList = this.EatToken();
                return result;
            }

            return ScanTypeFlags.NonGenericTypeOrExpression;
        }

        // ParseInstantiation: Parses the generic argument/parameter parts of the name.
        private void ParseTypeArgumentList(out SyntaxToken open, SeparatedSyntaxListBuilder<TypeSyntax> types, out SyntaxToken close)
        {
            Debug.Assert(this.CurrentToken.Kind == SyntaxKind.LessThanToken);
            open = this.EatToken(SyntaxKind.LessThanToken);
            open = CheckFeatureAvailability(open, MessageID.IDS_FeatureGenerics);

            if (this.IsOpenName())
            {
                // NOTE: trivia will be attached to comma, not omitted type argument
                var omittedTypeArgumentInstance = _syntaxFactory.OmittedTypeArgument(SyntaxFactory.Token(SyntaxKind.OmittedTypeArgumentToken));
                types.Add(omittedTypeArgumentInstance);
                while (this.CurrentToken.Kind == SyntaxKind.CommaToken)
                {
                    types.AddSeparator(this.EatToken(SyntaxKind.CommaToken));
                    types.Add(omittedTypeArgumentInstance);
                }

                close = this.EatToken(SyntaxKind.GreaterThanToken);

                return;
            }

            // first type
            types.Add(this.ParseTypeArgument());

            // remaining types & commas
            while (true)
            {
                if (this.CurrentToken.Kind == SyntaxKind.GreaterThanToken || this.IsPossibleTypeParameterConstraintClauseStart())
                {
                    break;
                }
                else if (this.CurrentToken.Kind == SyntaxKind.CommaToken || this.IsPossibleType())
                {
                    types.AddSeparator(this.EatToken(SyntaxKind.CommaToken));
                    types.Add(this.ParseTypeArgument());
                }
                else if (this.SkipBadTypeArgumentListTokens(types, SyntaxKind.CommaToken) == PostSkipAction.Abort)
                {
                    break;
                }
            }

            close = this.EatToken(SyntaxKind.GreaterThanToken);
        }

        private PostSkipAction SkipBadTypeArgumentListTokens(SeparatedSyntaxListBuilder<TypeSyntax> list, SyntaxKind expected)
        {
            CSharpSyntaxNode tmp = null;
            Debug.Assert(list.Count > 0);
            return this.SkipBadSeparatedListTokensWithExpectedKind(ref tmp, list,
                p => this.CurrentToken.Kind != SyntaxKind.CommaToken && !this.IsPossibleType(),
                p => this.CurrentToken.Kind == SyntaxKind.GreaterThanToken || this.IsTerminator(),
                expected);
        }

        // Parses the individual generic parameter/arguments in a name.
        private TypeSyntax ParseTypeArgument()
        {
            if (this.IsPossibleTypeParameterConstraintClauseStart())
            {
                return this.AddError(this.CreateMissingIdentifierName(), ErrorCode.ERR_TypeExpected);
            }

            var attrs = _pool.Allocate<AttributeListSyntax>();
            try
            {
                if (this.CurrentToken.Kind == SyntaxKind.OpenBracketToken && this.PeekToken(1).Kind != SyntaxKind.CloseBracketToken)
                {
                    // Here, if we see a "[" that looks like it has something in it, we parse
                    // it as an attribute and then later put an error on the whole type if
                    // it turns out that attributes are not allowed. 
                    // TODO: should there be another flag that controls this behavior? we have
                    // "allowAttrs" but should there also be a "recognizeAttrs" that we can
                    // set to false in an expression context?

                    var saveTerm = _termState;
                    _termState = TerminatorState.IsEndOfTypeArgumentList;
                    this.ParseAttributeDeclarations(attrs);
                    _termState = saveTerm;
                }

                SyntaxToken varianceToken = null;
                if (this.CurrentToken.Kind == SyntaxKind.InKeyword || this.CurrentToken.Kind == SyntaxKind.OutKeyword)
                {
                    // Recognize the variance syntax, but give an error as it's
                    // only appropriate in a type parameter list.
                    varianceToken = this.EatToken();
                    varianceToken = CheckFeatureAvailability(varianceToken, MessageID.IDS_FeatureTypeVariance);
                    varianceToken = this.AddError(varianceToken, ErrorCode.ERR_IllegalVarianceSyntax);
                }

                var result = this.ParseType(parentIsParameter: false);

                // Consider the case where someone supplies an invalid type argument
                // Such as Action<0> or Action<static>.  In this case we generate a missing 
                // identifer in ParseType, but if we continue as is we'll immediately start to 
                // interpret 0 as the start of a new expression when we can tell it's most likely
                // meant to be part of the type list.  
                //
                // To solve this we check if the current token is not comma or greater than and 
                // the next token is a comma or greater than. If so we assume that the found 
                // token is part of this expression and we attempt to recover. This does open 
                // the door for cases where we have an  incomplete line to be interpretted as 
                // a single expression.  For example:
                //
                // Action< // Incomplete line
                // a>b;
                //
                // However, this only happens when the following expression is of the form a>... 
                // or a,... which  means this case should happen less frequently than what we're 
                // trying to solve here so we err on the side of better error messages
                // for the majority of cases.
                SyntaxKind nextTokenKind = SyntaxKind.None;

                if (result.IsMissing &&
                    (this.CurrentToken.Kind != SyntaxKind.CommaToken && this.CurrentToken.Kind != SyntaxKind.GreaterThanToken) && 
                    ((nextTokenKind = this.PeekToken(1).Kind) == SyntaxKind.CommaToken || nextTokenKind == SyntaxKind.GreaterThanToken))
                {
                    // Eat the current token and add it as skipped so we recover
                    result = AddTrailingSkippedSyntax(result, this.EatToken());
                }

                if (varianceToken != null)
                {
                    result = AddLeadingSkippedSyntax(result, varianceToken);
                }

                if (attrs.Count > 0)
                {
                    result = AddLeadingSkippedSyntax(result, attrs.ToListNode());
                    result = this.AddError(result, ErrorCode.ERR_TypeExpected);
                }

                return result;
            }
            finally
            {
                _pool.Free(attrs);
            }
        }

        private bool IsEndOfTypeArgumentList()
        {
            return this.CurrentToken.Kind == SyntaxKind.GreaterThanToken;
        }

        private bool IsOpenName()
        {
            bool isOpen = true;
            int n = 0;
            while (this.PeekToken(n).Kind == SyntaxKind.CommaToken)
            {
                n++;
            }

            if (this.PeekToken(n).Kind != SyntaxKind.GreaterThanToken)
            {
                isOpen = false;
            }

            return isOpen;
        }

        private void ParseMemberName(
            out ExplicitInterfaceSpecifierSyntax explicitInterfaceOpt,
            out SyntaxToken identifierOrThisOpt,
            out TypeParameterListSyntax typeParameterListOpt,
            bool isEvent)
        {
            identifierOrThisOpt = null;
            explicitInterfaceOpt = null;
            typeParameterListOpt = null;

            if (!IsPossibleMemberName())
            {
                // No clue what this is.  Just bail.  Our caller will have to
                // move forward and try again.
                return;
            }

            NameSyntax explicitInterfaceName = null;
            SyntaxToken separator = null;

            ResetPoint beforeIdentifierPoint = default(ResetPoint);
            bool beforeIdentifierPointSet = false;

            try
            {
                while (true)
                {
                    // Check if we got 'this'.  If so, then we have an indexer.
                    // Note: we parse out type parameters here as well so that
                    // we can give a useful error about illegal generic indexers.
                    if (this.CurrentToken.Kind == SyntaxKind.ThisKeyword)
                    {
                        beforeIdentifierPoint = GetResetPoint();
                        beforeIdentifierPointSet = true;
                        identifierOrThisOpt = this.EatToken();
                        typeParameterListOpt = this.ParseTypeParameterList(allowVariance: false);
                        break;
                    }

                    // now, scan past the next name.  if it's followed by a dot then
                    // it's part of the explicit name we're building up.  Otherwise,
                    // it's the name of the member.
                    var point = GetResetPoint();
                    bool isMemberName;
                    try
                    {
                        ScanNamedTypePart();
                        isMemberName = !IsDotOrColonColon();
                    }
                    finally
                    {
                        this.Reset(ref point);
                        this.Release(ref point);
                    }

                    if (isMemberName)
                    {
                        // We're past any explicit interface portion and We've 
                        // gotten to the member name.  
                        beforeIdentifierPoint = GetResetPoint();
                        beforeIdentifierPointSet = true;

                        if (separator != null && separator.Kind == SyntaxKind.ColonColonToken)
                        {
                            separator = this.AddError(separator, ErrorCode.ERR_AliasQualAsExpression);
                            separator = this.ConvertToMissingWithTrailingTrivia(separator, SyntaxKind.DotToken);
                        }

                        identifierOrThisOpt = this.ParseIdentifierToken();
                        typeParameterListOpt = this.ParseTypeParameterList(allowVariance: false);
                        break;
                    }
                    else
                    {
                        // If we saw a . or :: then we must have something explicit.
                        // first parse the upcoming name portion.

                        var saveTerm = _termState;
                        _termState |= TerminatorState.IsEndOfNameInExplicitInterface;

                        if (explicitInterfaceName == null)
                        {
                            // If this is the first time, then just get the next simple
                            // name and store it as the explicit interface name.
                            explicitInterfaceName = this.ParseSimpleName(NameOptions.InTypeList);

                            // Now, get the next separator.
                            separator = this.CurrentToken.Kind == SyntaxKind.ColonColonToken
                                ? this.EatToken() // fine after the first identifier
                                : this.EatToken(SyntaxKind.DotToken);
                        }
                        else
                        {
                            // Parse out the next part and combine it with the 
                            // current explicit name to form the new explicit name.
                            var tmp = this.ParseQualifiedNameRight(NameOptions.InTypeList, explicitInterfaceName, separator);
                            Debug.Assert(!ReferenceEquals(tmp, explicitInterfaceName), "We should have consumed something and updated explicitInterfaceName");
                            explicitInterfaceName = tmp;

                            // Now, get the next separator.
                            separator = this.CurrentToken.Kind == SyntaxKind.ColonColonToken
                                ? this.ConvertToMissingWithTrailingTrivia(this.EatToken(), SyntaxKind.DotToken)
                                : this.EatToken(SyntaxKind.DotToken);
                        }

                        _termState = saveTerm;
                    }
                }

                if (explicitInterfaceName != null)
                {
                    if (separator.Kind != SyntaxKind.DotToken)
                    {
                        separator = WithAdditionalDiagnostics(separator, GetExpectedTokenError(SyntaxKind.DotToken, separator.Kind, separator.GetLeadingTriviaWidth(), separator.Width));
                        separator = ConvertToMissingWithTrailingTrivia(separator, SyntaxKind.DotToken);
                    }

                    if (isEvent && this.CurrentToken.Kind != SyntaxKind.OpenBraceToken)
                    {
                        // CS0071: If you're explicitly implementing an event field, you have to use the accessor form
                        //
                        // Good:
                        //   event EventDelegate Parent.E
                        //   {
                        //      add { ... }
                        //      remove { ... }
                        //   }
                        //
                        // Bad:
                        //   event EventDelegate Parent.E; //(or anything else where the next token isn't open brace
                        //
                        // To recover: rollback to before the name of the field was parsed (just the part after the last
                        // dot), insert a missing identifier for the field name, insert missing accessors, and then treat
                        // the event name that's actually there as the beginning of a new member. e.g.
                        //
                        //   event EventDelegate Parent./*Missing nodes here*/
                        //
                        //   E;
                        //
                        // Rationale: The identifier could be the name of a type at the beginning of an existing member
                        // declaration (above which someone has started to type an explicit event implementation).

                        explicitInterfaceOpt = _syntaxFactory.ExplicitInterfaceSpecifier(
                            explicitInterfaceName,
                            AddError(separator, ErrorCode.ERR_ExplicitEventFieldImpl));

                        Debug.Assert(beforeIdentifierPointSet);
                        Reset(ref beforeIdentifierPoint);

                        //clear fields that were populated after the reset point
                        identifierOrThisOpt = null;
                        typeParameterListOpt = null;
                    }
                    else
                    {
                        explicitInterfaceOpt = _syntaxFactory.ExplicitInterfaceSpecifier(explicitInterfaceName, separator);
                    }
                }
            }
            finally
            {
                if (beforeIdentifierPointSet)
                {
                    Release(ref beforeIdentifierPoint);
                }
            }
        }

        private NameSyntax ParseAliasQualifiedName(NameOptions allowedParts = NameOptions.None)
        {
            NameSyntax name = this.ParseSimpleName(allowedParts);
            if (this.CurrentToken.Kind == SyntaxKind.ColonColonToken)
            {
                var token = this.EatToken();

                name = ParseQualifiedNameRight(allowedParts, name, token);
            }
            return name;
        }

        private NameSyntax ParseQualifiedName(NameOptions options = NameOptions.None)
        {
            NameSyntax name = this.ParseAliasQualifiedName(options);

            while (this.IsDotOrColonColon())
            {
                if (this.PeekToken(1).Kind == SyntaxKind.ThisKeyword)
                {
                    break;
                }

                var separator = this.EatToken();
                name = ParseQualifiedNameRight(options, name, separator);
            }

            return name;
        }

        private NameSyntax ParseQualifiedNameRight(
            NameOptions options,
            NameSyntax left,
            SyntaxToken separator)
        {
            var right = this.ParseSimpleName(options);

            if (separator.Kind == SyntaxKind.DotToken)
            {
                return _syntaxFactory.QualifiedName(left, separator, right);
            }
            else if (separator.Kind == SyntaxKind.ColonColonToken)
            {
                if (left.Kind != SyntaxKind.IdentifierName)
                {
                    separator = this.AddError(separator, ErrorCode.ERR_UnexpectedAliasedName, separator.ToString());
                }

                // If the left hand side is not an identifier name then the user has done
                // something like Foo.Bar::Blah. We've already made an error node for the
                // ::, so just pretend that they typed Foo.Bar.Blah and continue on.

                var identifierLeft = left as IdentifierNameSyntax;
                if (identifierLeft == null)
                {
                    separator = this.ConvertToMissingWithTrailingTrivia(separator, SyntaxKind.DotToken);
                    return _syntaxFactory.QualifiedName(left, separator, right);
                }
                else
                {
                    if (identifierLeft.Identifier.ContextualKind == SyntaxKind.GlobalKeyword)
                    {
                        identifierLeft = _syntaxFactory.IdentifierName(ConvertToKeyword(identifierLeft.Identifier));
                    }

                    identifierLeft = CheckFeatureAvailability(identifierLeft, MessageID.IDS_FeatureGlobalNamespace);

                    // If the name on the right had errors or warnings then we need to preserve
                    // them in the tree.
                    return WithAdditionalDiagnostics(_syntaxFactory.AliasQualifiedName(identifierLeft, separator, right), left.GetDiagnostics());
                }
            }
            else
            {
                return left;
            }
        }

        private SyntaxToken ConvertToMissingWithTrailingTrivia(SyntaxToken token, SyntaxKind expectedKind)
        {
            var newToken = SyntaxFactory.MissingToken(expectedKind);
            newToken = AddTrailingSkippedSyntax(newToken, token);
            return newToken;
        }

        private enum ScanTypeFlags
        {
            /// <summary>
            /// Definitely not a type name.
            /// </summary>
            NotType,

            /// <summary>
            /// Definitely a type name: either a predefined type (int, string, etc.) or an array type name (ending with a bracket).
            /// </summary>
            MustBeType,

            /// <summary>
            /// Might be a generic (qualified) type name or a method name.
            /// </summary>
            GenericTypeOrMethod,

            /// <summary>
            /// Might be a generic (qualified) type name or an expression or a method name.
            /// </summary>
            GenericTypeOrExpression,

            /// <summary>
            /// Might be a non-generic (qualified) type name or an expression.
            /// </summary>
            NonGenericTypeOrExpression,

            /// <summary>
            /// A type name with alias prefix (Alias::Name)
            /// </summary>
            AliasQualifiedName,

            /// <summary>
            /// Nullable type (ending with ?).
            /// </summary>
            NullableType,

            /// <summary>
            /// Might be a pointer type or a multiplication.
            /// </summary>
            PointerOrMultiplication,
        }

        private bool IsPossibleType()
        {
            var tk = this.CurrentToken.Kind;
            return IsPredefinedType(tk) || this.IsTrueIdentifier();
        }

        private bool IsPossibleName()
        {
            return this.IsTrueIdentifier();
        }

        private ScanTypeFlags ScanType()
        {
            SyntaxToken lastTokenOfType;
            return ScanType(out lastTokenOfType);
        }

        private ScanTypeFlags ScanType(out SyntaxToken lastTokenOfType)
        {
            ScanTypeFlags result = this.ScanNonArrayType(out lastTokenOfType);

            if (result == ScanTypeFlags.NotType)
            {
                return result;
            }

            // Finally, check for array types and nullables.
            while (this.CurrentToken.Kind == SyntaxKind.OpenBracketToken)
            {
                this.EatToken();
                if (this.CurrentToken.Kind != SyntaxKind.CloseBracketToken)
                {
                    while (this.CurrentToken.Kind == SyntaxKind.CommaToken)
                    {
                        this.EatToken();
                    }

                    if (this.CurrentToken.Kind != SyntaxKind.CloseBracketToken)
                    {
                        lastTokenOfType = null;
                        return ScanTypeFlags.NotType;
                    }
                }

                lastTokenOfType = this.EatToken();
                result = ScanTypeFlags.MustBeType;
            }

            return result;
        }

        private void ScanNamedTypePart()
        {
            SyntaxToken lastTokenOfType;
            ScanNamedTypePart(out lastTokenOfType);
        }

        private ScanTypeFlags ScanNamedTypePart(out SyntaxToken lastTokenOfType)
        {
            if (this.CurrentToken.Kind != SyntaxKind.IdentifierToken || !this.IsTrueIdentifier())
            {
                lastTokenOfType = null;
                return ScanTypeFlags.NotType;
            }

            lastTokenOfType = this.EatToken();
            if (this.CurrentToken.Kind == SyntaxKind.LessThanToken)
            {
                return this.ScanPossibleTypeArgumentList(ref lastTokenOfType);
            }
            else
            {
                return ScanTypeFlags.NonGenericTypeOrExpression;
            }
        }

        private ScanTypeFlags ScanNonArrayType()
        {
            SyntaxToken lastTokenOfType;
            return ScanNonArrayType(out lastTokenOfType);
        }

        private ScanTypeFlags ScanNonArrayType(out SyntaxToken lastTokenOfType)
        {
            ScanTypeFlags result;
            if (this.CurrentToken.Kind == SyntaxKind.IdentifierToken)
            {
                result = this.ScanNamedTypePart(out lastTokenOfType);
                if (result == ScanTypeFlags.NotType)
                {
                    return ScanTypeFlags.NotType;
                }

                bool isAlias = this.CurrentToken.Kind == SyntaxKind.ColonColonToken;

                // Scan a name
                for (bool firstLoop = true; IsDotOrColonColon(); firstLoop = false)
                {
                    if (!firstLoop && isAlias)
                    {
                        isAlias = false;
                    }

                    lastTokenOfType = this.EatToken();

                    result = this.ScanNamedTypePart(out lastTokenOfType);
                    if (result == ScanTypeFlags.NotType)
                    {
                        return ScanTypeFlags.NotType;
                    }
                }

                if (isAlias)
                {
                    result = ScanTypeFlags.AliasQualifiedName;
                }
            }
            else if (IsPredefinedType(this.CurrentToken.Kind))
            {
                // Simple type...
                lastTokenOfType = this.EatToken();
                result = ScanTypeFlags.MustBeType;
            }
            else
            {
                // Can't be a type!
                lastTokenOfType = null;
                return ScanTypeFlags.NotType;
            }

            if (this.CurrentToken.Kind == SyntaxKind.QuestionToken)
            {
                lastTokenOfType = this.EatToken();
                result = ScanTypeFlags.NullableType;
            }

            // Now check for pointer type(s)
            while (this.CurrentToken.Kind == SyntaxKind.AsteriskToken)
            {
                lastTokenOfType = this.EatToken();
                if (result == ScanTypeFlags.GenericTypeOrExpression || result == ScanTypeFlags.NonGenericTypeOrExpression)
                {
                    result = ScanTypeFlags.PointerOrMultiplication;
                }
                else if (result == ScanTypeFlags.GenericTypeOrMethod)
                {
                    result = ScanTypeFlags.MustBeType;
                }
            }

            return result;
        }

        private static bool IsPredefinedType(SyntaxKind keyword)
        {
            return SyntaxFacts.IsPredefinedType(keyword);
        }

        public TypeSyntax ParseTypeName()
        {
            return ParseType(parentIsParameter: false);
        }

        private TypeSyntax ParseTypeOrVoid()
        {
            if (this.CurrentToken.Kind == SyntaxKind.VoidKeyword && this.PeekToken(1).Kind != SyntaxKind.AsteriskToken)
            {
                // Must be 'void' type, so create such a type node and return it.
                return _syntaxFactory.PredefinedType(this.EatToken());
            }

            return this.ParseType(parentIsParameter: false);
        }

        private TypeSyntax ParseType(bool parentIsParameter)
        {
            return ParseTypeCore(parentIsParameter, isOrAs: false, expectSizes: false, isArrayCreation: false);
        }

        private bool IsTerm()
        {
            switch (this.CurrentToken.Kind)
            {
                case SyntaxKind.ArgListKeyword:
                case SyntaxKind.MakeRefKeyword:
                case SyntaxKind.RefTypeKeyword:
                case SyntaxKind.RefValueKeyword:
                case SyntaxKind.BaseKeyword:
                case SyntaxKind.CheckedKeyword:
                case SyntaxKind.DefaultKeyword:
                case SyntaxKind.DelegateKeyword:
                case SyntaxKind.FalseKeyword:
                case SyntaxKind.NewKeyword:
                case SyntaxKind.NullKeyword:
                case SyntaxKind.SizeOfKeyword:
                case SyntaxKind.ThisKeyword:
                case SyntaxKind.TrueKeyword:
                case SyntaxKind.TypeOfKeyword:
                case SyntaxKind.UncheckedKeyword:
                case SyntaxKind.NumericLiteralToken:
                case SyntaxKind.StringKeyword:
                case SyntaxKind.StringLiteralToken:
                case SyntaxKind.CharacterLiteralToken:
                case SyntaxKind.OpenParenToken:
                case SyntaxKind.EqualsGreaterThanToken:
                case SyntaxKind.InterpolatedStringToken:
                case SyntaxKind.InterpolatedStringStartToken:
                    return true;
                case SyntaxKind.IdentifierToken:
                    return this.IsTrueIdentifier();
                default:
                    return false;
            }
        }

        private TypeSyntax ParseTypeCore(
            bool parentIsParameter,
            bool isOrAs,
            bool expectSizes,
            bool isArrayCreation)
        {
            var type = this.ParseUnderlyingType(parentIsParameter);

            if (this.CurrentToken.Kind == SyntaxKind.QuestionToken)
            {
                var resetPoint = this.GetResetPoint();
                try
                {
                    var question = this.EatToken();

                    if (isOrAs && (IsTerm() || IsPredefinedType(this.CurrentToken.Kind) || SyntaxFacts.IsAnyUnaryExpression(this.CurrentToken.Kind)))
                    {
                        this.Reset(ref resetPoint);

                        Debug.Assert(type != null);
                        return type;
                    }

                    question = CheckFeatureAvailability(question, MessageID.IDS_FeatureNullable);
                    type = _syntaxFactory.NullableType(type, question);
                }
                finally
                {
                    this.Release(ref resetPoint);
                }
            }

            // Check for pointer types (only if pType is NOT an array type)
            type = this.ParsePointerTypeMods(type);

            // Now check for arrays.
            if (this.IsPossibleRankAndDimensionSpecifier())
            {
                var ranks = _pool.Allocate<ArrayRankSpecifierSyntax>();
                try
                {
                    while (this.IsPossibleRankAndDimensionSpecifier())
                    {
                        bool unused;
                        var rank = this.ParseArrayRankSpecifier(isArrayCreation, expectSizes, out unused);
                        ranks.Add(rank);
                        expectSizes = false;
                    }

                    type = _syntaxFactory.ArrayType(type, ranks);
                }
                finally
                {
                    _pool.Free(ranks);
                }
            }

            Debug.Assert(type != null);
            return type;
        }

        private bool IsPossibleRankAndDimensionSpecifier()
        {
            if (this.CurrentToken.Kind == SyntaxKind.OpenBracketToken)
            {
                // When specifying rank and dimension, only commas and close square
                // brackets are valid after an open square bracket. However, we accept
                // numbers as well as the user might (mistakenly) try to specify the
                // array size here. This way, when the parser actually consumes these
                // tokens it will be able to specify an appropriate error message.
                /*
                SyntaxKind k = this.PeekToken(1).Kind;
                if (k == SyntaxKind.Comma ||
                    k == SyntaxKind.CloseBracket ||
                    k == SyntaxKind.NumericLiteral)
                {
                    return true;
                }
                 */
                return true;
            }

            return false;
        }

        private ArrayRankSpecifierSyntax ParseArrayRankSpecifier(bool isArrayCreation, bool expectSizes, out bool sawNonOmittedSize)
        {
            sawNonOmittedSize = false;
            bool sawOmittedSize = false;
            var open = this.EatToken(SyntaxKind.OpenBracketToken);
            var list = _pool.AllocateSeparated<ExpressionSyntax>();
            try
            {
                var omittedArraySizeExpressionInstance = _syntaxFactory.OmittedArraySizeExpression(SyntaxFactory.Token(SyntaxKind.OmittedArraySizeExpressionToken));
                while (this.CurrentToken.Kind != SyntaxKind.CloseBracketToken)
                {
                    if (this.CurrentToken.Kind == SyntaxKind.CommaToken)
                    {
                        // NOTE: trivia will be attached to comma, not omitted array size
                        sawOmittedSize = true;
                        list.Add(omittedArraySizeExpressionInstance);
                        list.AddSeparator(this.EatToken());
                    }
                    else if (this.IsPossibleExpression())
                    {
                        var size = this.ParseExpressionCore();
                        sawNonOmittedSize = true;
                        if (!expectSizes)
                        {
                            size = this.AddError(size, isArrayCreation ? ErrorCode.ERR_InvalidArray : ErrorCode.ERR_ArraySizeInDeclaration);
                        }

                        list.Add(size);

                        if (this.CurrentToken.Kind != SyntaxKind.CloseBracketToken)
                        {
                            list.AddSeparator(this.EatToken(SyntaxKind.CommaToken));
                        }
                    }
                    else if (this.SkipBadArrayRankSpecifierTokens(ref open, list, SyntaxKind.CommaToken) == PostSkipAction.Abort)
                    {
                        break;
                    }
                }

                // Don't end on a comma.
                // If the omitted size would be the only element, then skip it unless sizes were expected.
                if (((list.Count & 1) == 0))
                {
                    sawOmittedSize = true;
                    list.Add(omittedArraySizeExpressionInstance);
                }

                // Never mix omitted and non-omitted array sizes.  If there were non-omitted array sizes,
                // then convert all of the omitted array sizes to missing identifiers.
                if (sawOmittedSize && sawNonOmittedSize)
                {
                    for (int i = 0; i < list.Count; i++)
                    {
                        if (list[i].Kind == SyntaxKind.OmittedArraySizeExpression)
                        {
                            int width = list[i].Width;
                            int offset = list[i].GetLeadingTriviaWidth();
                            list[i] = this.AddError(this.CreateMissingIdentifierName(), offset, width, ErrorCode.ERR_ValueExpected);
                        }
                    }
                }

                // Eat the close brace and we're done.
                var close = this.EatToken(SyntaxKind.CloseBracketToken);

                return _syntaxFactory.ArrayRankSpecifier(open, list, close);
            }
            finally
            {
                _pool.Free(list);
            }
        }

        private PostSkipAction SkipBadArrayRankSpecifierTokens(ref SyntaxToken openBracket, SeparatedSyntaxListBuilder<ExpressionSyntax> list, SyntaxKind expected)
        {
            return this.SkipBadSeparatedListTokensWithExpectedKind(ref openBracket, list,
                p => p.CurrentToken.Kind != SyntaxKind.CommaToken && !p.IsPossibleExpression(),
                p => p.CurrentToken.Kind == SyntaxKind.CloseBracketToken || p.IsTerminator(),
                expected);
        }

        private TypeSyntax ParseUnderlyingType(bool parentIsParameter)
        {
            if (IsPredefinedType(this.CurrentToken.Kind))
            {
                // This is a predefined type
                var token = this.EatToken();
                if (token.Kind == SyntaxKind.VoidKeyword && this.CurrentToken.Kind != SyntaxKind.AsteriskToken)
                {
                    token = this.AddError(token, parentIsParameter ? ErrorCode.ERR_NoVoidParameter : ErrorCode.ERR_NoVoidHere);
                }

                return _syntaxFactory.PredefinedType(token);
            }
            else if (this.CurrentToken.Kind == SyntaxKind.IdentifierToken)
            {
                return this.ParseQualifiedName();
            }
            else
            {
                var name = this.CreateMissingIdentifierName();
                return this.AddError(name, ErrorCode.ERR_TypeExpected);
            }
        }

        private TypeSyntax ParsePointerTypeMods(TypeSyntax type)
        {
            // Check for pointer types
            while (this.CurrentToken.Kind == SyntaxKind.AsteriskToken)
            {
                type = _syntaxFactory.PointerType(type, this.EatToken());
            }

            return type;
        }

        public StatementSyntax ParseStatement()
        {
            return ParseWithStackGuard(
                ParseStatementCore,
                () => SyntaxFactory.EmptyStatement(SyntaxFactory.MissingToken(SyntaxKind.SemicolonToken)));
        }

        private StatementSyntax ParseStatementCore()
        {
            try
            {
                _recursionDepth++;
                StackGuard.EnsureSufficientExecutionStack(_recursionDepth);

                if (this.IsIncrementalAndFactoryContextMatches && this.CurrentNode is CSharp.Syntax.StatementSyntax)
                {
                    return (StatementSyntax)this.EatNode();
                }

                // First, try to parse as a non-declaration statement. If the statement is a single
                // expression then we only allow legal expression statements. (That is, "new C();",
                // "C();", "x = y;" and so on.)

                StatementSyntax result = ParseStatementNoDeclaration(allowAnyExpression: false);
                if (result != null)
                {
                    return result;
                }

                // We could not successfully parse the statement as a non-declaration. Try to parse
                // it as either a declaration or as an "await X();" statement that is in a non-async
                // method. 

                return ParsePossibleBadAwaitStatement();
            }
            finally
            {
                _recursionDepth--;
            }
        }

        private StatementSyntax ParsePossibleBadAwaitStatement()
        {
            ResetPoint resetPointBeforeStatement = this.GetResetPoint();
            StatementSyntax result = ParsePossibleBadAwaitStatement(ref resetPointBeforeStatement);
            this.Release(ref resetPointBeforeStatement);
            return result;
        }

        private StatementSyntax ParsePossibleBadAwaitStatement(ref ResetPoint resetPointBeforeStatement)
        {
            // Precondition: We have already attempted to parse the statement as a non-declaration and failed.
            //
            // That means that we are in one of the following cases:
            //
            // 1) This is a perfectly mundane and correct local declaration statement like "int x;"
            // 2) This is a perfectly mundane but erroneous local declaration statement, like "int X();"
            // 3) We are in the rare case of the code containing "await x;" and the intention is that
            //    "await" is the type of "x".  This only works in a non-async method.
            // 4) We have what would be a legal await statement, like "await X();", but we are not in
            //    an async method, so the parse failed. (Had we been in an async method then the parse
            //    attempt done by our caller would have succeeded.)
            // 5) The statement begins with "await" but is not a legal local declaration and not a legal
            //    await expression regardless of whether the method is marked as "async".

            bool beginsWithAwait = this.CurrentToken.ContextualKind == SyntaxKind.AwaitKeyword;
            StatementSyntax result = ParseLocalDeclarationStatement();

            // Cases (1), (2) and (3):
            if (!beginsWithAwait || !result.ContainsDiagnostics)
            {
                return result;
            }

            // The statement begins with "await" and could not be parsed as a legal declaration statement.
            // We know from our precondition that it is not a legal "await X();" statement, though it is
            // possible that it was only not legal because we were not in an async context.

            Debug.Assert(!IsInAsync);

            // Let's see if we're in case (4). Pretend that we're in an async method and see if parsing
            // a non-declaration statement would have succeeded.

            this.Reset(ref resetPointBeforeStatement);
            IsInAsync = true;
            result = ParseStatementNoDeclaration(allowAnyExpression: false);
            IsInAsync = false;

            if (!result.ContainsDiagnostics)
            {
                // We are in case (4). We do not report that we have an "await" expression in a non-async
                // method at parse time; rather we do that in BindAwait(), during the initial round of
                // semantic analysis.
                return result;
            }

            // We are in case (5); we can't figure out what is going on here. Our best guess is that it is
            // a malformed local declaration, so back up and re-parse it.

            this.Reset(ref resetPointBeforeStatement);
            result = ParseLocalDeclarationStatement();
            Debug.Assert(result.ContainsDiagnostics);

            return result;
        }

        /// <summary>
        /// Parses any statement but a declaration statement. Returns null if the lookahead looks like a declaration.
        /// </summary>
        /// <remarks>
        /// Variable declarations in global code are parsed as field declarations so we need to fallback if we encounter a declaration statement.
        /// </remarks>
        private StatementSyntax ParseStatementNoDeclaration(bool allowAnyExpression)
        {
            switch (this.CurrentToken.Kind)
            {
                case SyntaxKind.FixedKeyword:
                    return this.ParseFixedStatement();
                case SyntaxKind.BreakKeyword:
                    return this.ParseBreakStatement();
                case SyntaxKind.ContinueKeyword:
                    return this.ParseContinueStatement();
                case SyntaxKind.TryKeyword:
                case SyntaxKind.CatchKeyword:
                case SyntaxKind.FinallyKeyword:
                    return this.ParseTryStatement();
                case SyntaxKind.CheckedKeyword:
                case SyntaxKind.UncheckedKeyword:
                    return this.ParseCheckedStatement();
                case SyntaxKind.ConstKeyword:
                    return null;
                case SyntaxKind.DoKeyword:
                    return this.ParseDoStatement();
                case SyntaxKind.ForKeyword:
                case SyntaxKind.ForEachKeyword:
                    return this.ParseForOrForEachStatement();
                case SyntaxKind.GotoKeyword:
                    return this.ParseGotoStatement();
                case SyntaxKind.IfKeyword:
                    return this.ParseIfStatement();
                case SyntaxKind.LockKeyword:
                    return this.ParseLockStatement();
                case SyntaxKind.ReturnKeyword:
                    return this.ParseReturnStatement();
                case SyntaxKind.SwitchKeyword:
                    return this.ParseSwitchStatement();
                case SyntaxKind.ThrowKeyword:
                    return this.ParseThrowStatement();
                case SyntaxKind.UnsafeKeyword:
                    // Checking for brace to disambiguate between unsafe statement and unsafe local function
                    if (this.IsPossibleUnsafeStatement())
                    {
                        return this.ParseUnsafeStatement();
                    }
                    goto default;
                case SyntaxKind.UsingKeyword:
                    return this.ParseUsingStatement();
                case SyntaxKind.WhileKeyword:
                    return this.ParseWhileStatement();
                case SyntaxKind.OpenBraceToken:
                    return this.ParseBlock();
                case SyntaxKind.SemicolonToken:
                    return _syntaxFactory.EmptyStatement(this.EatToken());
                case SyntaxKind.IdentifierToken:
                    if (this.IsPossibleLabeledStatement())
                    {
                        return this.ParseLabeledStatement();
                    }
                    else if (this.IsPossibleYieldStatement())
                    {
                        return this.ParseYieldStatement();
                    }
                    else if (this.IsPossibleAwaitExpressionStatement())
                    {
                        return this.ParseExpressionStatement();
                    }
                    else if (this.IsQueryExpression(mayBeVariableDeclaration: true, mayBeMemberDeclaration: allowAnyExpression))
                    {
                        return this.ParseExpressionStatement(this.ParseQueryExpression(0));
                    }
                    else
                    {
                        goto default;
                    }

                default:
                    if (this.IsPossibleLocalDeclarationStatement(allowAnyExpression))
                    {
                        return null;
                    }
                    else
                    {
                        return this.ParseExpressionStatement();
                    }
            }
        }

        private bool IsPossibleLabeledStatement()
        {
            return this.PeekToken(1).Kind == SyntaxKind.ColonToken && this.IsTrueIdentifier();
        }

        private bool IsPossibleUnsafeStatement()
        {
            return this.PeekToken(1).Kind == SyntaxKind.OpenBraceToken;
        }

        private bool IsPossibleYieldStatement()
        {
            return this.CurrentToken.ContextualKind == SyntaxKind.YieldKeyword && (this.PeekToken(1).Kind == SyntaxKind.ReturnKeyword || this.PeekToken(1).Kind == SyntaxKind.BreakKeyword);
        }

        private bool IsPossibleLocalDeclarationStatement(bool allowAnyExpression)
        {
            // This method decides whether to parse a statement as a
            // declaration or as an expression statement. In the old
            // compiler it would simple call IsLocalDeclaration.

            var tk = this.CurrentToken.ContextualKind;
            if (tk == SyntaxKind.LetKeyword && IsFeatureEnabled(MessageID.IDS_FeaturePatternMatching))
            {
                // accept a let statement if it begins with the contextual keyword 'let'.
                // TODO: Note that we do not make any accomodation for the possible use of 'let' as the name
                // of a type. For the strictest possible backward compatibility, we should.
                return true;
            }

            if ((SyntaxFacts.IsPredefinedType(tk) && this.PeekToken(1).Kind != SyntaxKind.DotToken) || IsDeclarationModifier(tk) || IsAdditionalLocalFunctionModifier(tk) &&
                (tk != SyntaxKind.AsyncKeyword || (this.PeekToken(1).Kind != SyntaxKind.DelegateKeyword && !ScanAsyncLambda(0))))
            {
                return true;
            }

            bool? typedIdentifier = IsPossibleTypedIdentifierStart(this.CurrentToken, this.PeekToken(1), allowThisKeyword: false);
            if (typedIdentifier != null)
            {
                return typedIdentifier.Value;
            }

            var resetPoint = this.GetResetPoint();
            try
            {
                ScanTypeFlags st = this.ScanType();

                // We could always return true for st == AliasQualName in addition to MustBeType on the first line, however, we want it to return false in the case where
                // CurrentToken.Kind != SyntaxKind.Identifier so that error cases, like: A::N(), are not parsed as variable declarations and instead are parsed as A.N() where we can give
                // a better error message saying "did you meant to use a '.'?"
                if (st == ScanTypeFlags.MustBeType && this.CurrentToken.Kind != SyntaxKind.DotToken)
                {
                    return true;
                }

                if (st == ScanTypeFlags.NotType || this.CurrentToken.Kind != SyntaxKind.IdentifierToken)
                {
                    return false;
                }

                // T? and T* might start an expression, we need to parse further to disambiguate:
                if (allowAnyExpression)
                {
                    if (st == ScanTypeFlags.PointerOrMultiplication)
                    {
                        return false;
                    }
                    else if (st == ScanTypeFlags.NullableType)
                    {
                        return IsPossibleDeclarationStatementFollowingNullableType();
                    }
                }

                return true;
            }
            finally
            {
                this.Reset(ref resetPoint);
                this.Release(ref resetPoint);
            }
        }

        // Looks ahead for a declaration of a field, property or method declaration following a nullable type T?.
        private bool IsPossibleDeclarationStatementFollowingNullableType()
        {
            if (IsFieldDeclaration(isEvent: false))
            {
                return IsPossibleFieldDeclarationFollowingNullableType();
            }

            ExplicitInterfaceSpecifierSyntax explicitInterfaceOpt;
            SyntaxToken identifierOrThisOpt;
            TypeParameterListSyntax typeParameterListOpt;
            this.ParseMemberName(out explicitInterfaceOpt, out identifierOrThisOpt, out typeParameterListOpt, isEvent: false);

            if (explicitInterfaceOpt == null && identifierOrThisOpt == null && typeParameterListOpt == null)
            {
                return false;
            }

            // looks like a property:
            if (this.CurrentToken.Kind == SyntaxKind.OpenBraceToken)
            {
                return true;
            }

            // don't accept indexers:
            if (identifierOrThisOpt.Kind == SyntaxKind.ThisKeyword)
            {
                return false;
            }

            return IsPossibleMethodDeclarationFollowingNullableType();
        }

        // At least one variable declaration terminated by a semicolon or a comma.
        //   idf;
        //   idf,
        //   idf = <expr>;
        //   idf = <expr>, 
        private bool IsPossibleFieldDeclarationFollowingNullableType()
        {
            if (this.CurrentToken.Kind != SyntaxKind.IdentifierToken)
            {
                return false;
            }

            this.EatToken();

            if (this.CurrentToken.Kind == SyntaxKind.EqualsToken)
            {
                var saveTerm = _termState;
                _termState |= TerminatorState.IsEndOfFieldDeclaration;
                this.EatToken();
                this.ParseVariableInitializer(allowStackAlloc: false);
                _termState = saveTerm;
            }

            return this.CurrentToken.Kind == SyntaxKind.CommaToken || this.CurrentToken.Kind == SyntaxKind.SemicolonToken;
        }

        private bool IsPossibleMethodDeclarationFollowingNullableType()
        {
            var saveTerm = _termState;
            _termState |= TerminatorState.IsEndOfMethodSignature;

            var paramList = this.ParseParenthesizedParameterList(allowThisKeyword: true, allowDefaults: true, allowAttributes: true);

            _termState = saveTerm;
            var separatedParameters = paramList.Parameters.GetWithSeparators();

            // parsed full signature:
            if (!paramList.CloseParenToken.IsMissing)
            {
                // (...) {
                // (...) where
                if (this.CurrentToken.Kind == SyntaxKind.OpenBraceToken || this.CurrentToken.ContextualKind == SyntaxKind.WhereKeyword)
                {
                    return true;
                }

                // disambiguates conditional expressions
                // (...) :
                if (this.CurrentToken.Kind == SyntaxKind.ColonToken)
                {
                    return false;
                }
            }

            // no parameters, just an open paren followed by a token that doesn't belong to a parameter definition:
            if (separatedParameters.Count == 0)
            {
                return false;
            }

            var parameter = (ParameterSyntax)separatedParameters[0];

            // has an attribute:
            //   ([Attr]
            if (parameter.AttributeLists.Count > 0)
            {
                return true;
            }

            // has params modifier:
            //   (params
            for (int i = 0; i < parameter.Modifiers.Count; i++)
            {
                if (parameter.Modifiers[i].Kind == SyntaxKind.ParamsKeyword)
                {
                    return true;
                }
            }

            if (parameter.Type == null)
            {
                // has arglist:
                //   (__arglist
                if (parameter.Identifier.Kind == SyntaxKind.ArgListKeyword)
                {
                    return true;
                }
            }
            else if (parameter.Type.Kind == SyntaxKind.NullableType)
            {
                // nullable type with modifiers
                //   (ref T?
                //   (out T?
                if (parameter.Modifiers.Count > 0)
                {
                    return true;
                }

                // nullable type, identifier, and separator or closing parent
                //   (T ? idf,
                //   (T ? idf)
                if (!parameter.Identifier.IsMissing &&
                    (separatedParameters.Count >= 2 && !separatedParameters[1].IsMissing ||
                     separatedParameters.Count == 1 && !paramList.CloseParenToken.IsMissing))
                {
                    return true;
                }
            }
            else if (parameter.Type.Kind == SyntaxKind.IdentifierName &&
                    ((IdentifierNameSyntax)parameter.Type).Identifier.ContextualKind == SyntaxKind.FromKeyword)
            {
                // assume that "from" is meant to be a query start ("from" bound to a type is rare):
                // (from
                return false;
            }
            else
            {
                // has a name and a non-nullable type:
                //   (T idf
                //   (ref T idf
                //   (out T idf
                if (!parameter.Identifier.IsMissing)
                {
                    return true;
                }
            }

            return false;
        }

        private bool IsPossibleNewExpression()
        {
            Debug.Assert(this.CurrentToken.Kind == SyntaxKind.NewKeyword);

            // skip new
            SyntaxToken nextToken = PeekToken(1);

            // new { }
            // new [ ]
            switch (nextToken.Kind)
            {
                case SyntaxKind.OpenBraceToken:
                case SyntaxKind.OpenBracketToken:
                    return true;
            }

            //
            // Declaration with new modifier vs. new expression
            // Parse it as an expression if the type is not followed by an identifier or this keyword.
            //
            // Member declarations:
            //   new T Idf ...
            //   new T this ...
            //   new partial Idf    ("partial" as a type name)
            //   new partial this   ("partial" as a type name)
            //   new partial T Idf
            //   new partial T this
            //   new <modifier>
            //   new <class|interface|struct|enum>
            //   new partial <class|interface|struct|enum>
            //
            // New expressions:
            //   new T []
            //   new T { }
            //   new <non-type>
            //
            if (SyntaxFacts.GetBaseTypeDeclarationKind(nextToken.Kind) != SyntaxKind.None)
            {
                return false;
            }

            SyntaxModifier modifier = GetModifier(nextToken);
            if (modifier == SyntaxModifier.Partial)
            {
                if (SyntaxFacts.IsPredefinedType(PeekToken(2).Kind))
                {
                    return false;
                }

                // class, struct, enum, interface keywords, but also other modifiers that are not allowed after 
                // partial keyword but start class declaration, so we can assume the user just swapped them.
                if (IsPossibleStartOfTypeDeclaration(PeekToken(2).Kind))
                {
                    return false;
                }
            }
            else if (modifier != SyntaxModifier.None)
            {
                return false;
            }

            bool? typedIdentifier = IsPossibleTypedIdentifierStart(nextToken, PeekToken(2), allowThisKeyword: true);
            if (typedIdentifier != null)
            {
                // new Idf Idf
                // new Idf .
                // new partial T
                // new partial .
                return !typedIdentifier.Value;
            }

            var resetPoint = this.GetResetPoint();
            try
            {
                // skips new keyword
                EatToken();

                ScanTypeFlags st = this.ScanType();

                return !IsPossibleMemberName() || st == ScanTypeFlags.NotType;
            }
            finally
            {
                this.Reset(ref resetPoint);
                this.Release(ref resetPoint);
            }
        }

        /// <returns>
        /// true if the current token can be the first token of a typed identifier (a type name followed by an identifier),
        /// false if it definitely can't be,
        /// null if we need to scan further to find out.
        /// </returns>
        private static bool? IsPossibleTypedIdentifierStart(SyntaxToken current, SyntaxToken next, bool allowThisKeyword)
        {
            if (current.Kind == SyntaxKind.IdentifierToken)
            {
                switch (next.Kind)
                {
                    // tokens that can be in type names...
                    case SyntaxKind.DotToken:
                    case SyntaxKind.AsteriskToken:
                    case SyntaxKind.QuestionToken:
                    case SyntaxKind.OpenBracketToken:
                    case SyntaxKind.LessThanToken:
                    case SyntaxKind.ColonColonToken:
                        return null;

                    case SyntaxKind.IdentifierToken:
                        return true;

                    case SyntaxKind.ThisKeyword:
                        return allowThisKeyword;

                    default:
                        return false;
                }
            }

            return null;
        }

        // If "isMethodBody" is true, then this is the immediate body of a method/accessor.
        // In this case, we create a many-child list if the body is not a small single statement.
        // This then allows a "with many weak children" red node when the red node is created.
        // If "isAccessorBody" is true, then we produce a special diagnostic if the open brace is
        // missing.  Also, "isMethodBody" must be true.
        private BlockSyntax ParseBlock(bool isMethodBody = false, bool isAccessorBody = false)
        {
            // This makes logical sense, but isn't actually required.
            Debug.Assert(!isAccessorBody || isMethodBody, "An accessor body is a method body.");

            // Check again for incremental re-use, since ParseBlock is called from a bunch of places
            // other than ParseStatementCore()
            if (this.IsIncrementalAndFactoryContextMatches && this.CurrentNodeKind == SyntaxKind.Block)
            {
                return (BlockSyntax)this.EatNode();
            }

            // There's a special error code for a missing token after an accessor keyword
            var openBrace = isAccessorBody && this.CurrentToken.Kind != SyntaxKind.OpenBraceToken
                ? this.AddError(SyntaxFactory.MissingToken(SyntaxKind.OpenBraceToken), ErrorCode.ERR_SemiOrLBraceExpected)
                : this.EatToken(SyntaxKind.OpenBraceToken);

            var statements = _pool.Allocate<StatementSyntax>();
            try
            {
                CSharpSyntaxNode tmp = openBrace;
                this.ParseStatements(ref tmp, statements, stopOnSwitchSections: false);
                openBrace = (SyntaxToken)tmp;
                var closeBrace = this.EatToken(SyntaxKind.CloseBraceToken);

                SyntaxList<StatementSyntax> statementList;
                if (isMethodBody && IsLargeEnoughNonEmptyStatementList(statements))
                {
                    // Force creation a many-children list, even if only 1, 2, or 3 elements in the statement list.
                    statementList = new SyntaxList<StatementSyntax>(SyntaxList.List(((SyntaxListBuilder)statements).ToArray()));
                }
                else
                {
                    statementList = statements;
                }

                return _syntaxFactory.Block(openBrace, statementList, closeBrace);
            }
            finally
            {
                _pool.Free(statements);
            }
        }

        // Is this statement list non-empty, and large enough to make using weak children beneficial?
        private static bool IsLargeEnoughNonEmptyStatementList(SyntaxListBuilder<StatementSyntax> statements)
        {
            if (statements.Count == 0)
            {
                return false;
            }
            else if (statements.Count == 1)
            {
                // If we have a single statement, it might be small, like "return null", or large,
                // like a loop or if or switch with many statements inside. Use the width as a proxy for
                // how big it is. If it's small, its better to forgo a many children list anyway, since the
                // weak reference would consume as much memory as is saved.
                return statements[0].Width > 60;
            }
            else
            {
                // For 2 or more statements, go ahead and create a many-children lists.
                return true;
            }
        }

        private void ParseStatements(ref CSharpSyntaxNode previousNode, SyntaxListBuilder<StatementSyntax> statements, bool stopOnSwitchSections)
        {
            var saveTerm = _termState;
            _termState |= TerminatorState.IsPossibleStatementStartOrStop; // partial statements can abort if a new statement starts
            if (stopOnSwitchSections)
            {
                _termState |= TerminatorState.IsSwitchSectionStart;
            }

            while (this.CurrentToken.Kind != SyntaxKind.CloseBraceToken
                && this.CurrentToken.Kind != SyntaxKind.EndOfFileToken
                && !(stopOnSwitchSections && this.IsPossibleSwitchSection()))
            {
                if (this.IsPossibleStatement())
                {
                    var statement = this.ParseStatementCore();
                    statements.Add(statement);
                }
                else
                {
                    CSharpSyntaxNode trailingTrivia;
                    var action = this.SkipBadStatementListTokens(statements, SyntaxKind.CloseBraceToken, out trailingTrivia);
                    if (trailingTrivia != null)
                    {
                        previousNode = AddTrailingSkippedSyntax(previousNode, trailingTrivia);
                    }
                    if (action == PostSkipAction.Abort)
                    {
                        break;
                    }
                }
            }

            _termState = saveTerm;
        }

        private bool IsPossibleStatementStartOrStop()
        {
            return this.CurrentToken.Kind == SyntaxKind.SemicolonToken
                || this.IsPossibleStatement();
        }

        private PostSkipAction SkipBadStatementListTokens(SyntaxListBuilder<StatementSyntax> statements, SyntaxKind expected, out CSharpSyntaxNode trailingTrivia)
        {
            return this.SkipBadListTokensWithExpectedKindHelper(
                statements,
                p => !p.IsPossibleStatement(),
                p => p.CurrentToken.Kind == SyntaxKind.CloseBraceToken || p.IsTerminator(),
                expected,
                out trailingTrivia
            );
        }

        private bool IsPossibleStatement()
        {
            var tk = this.CurrentToken.Kind;
            switch (tk)
            {
                case SyntaxKind.FixedKeyword:
                case SyntaxKind.BreakKeyword:
                case SyntaxKind.ContinueKeyword:
                case SyntaxKind.TryKeyword:
                case SyntaxKind.CheckedKeyword:
                case SyntaxKind.UncheckedKeyword:
                case SyntaxKind.ConstKeyword:
                case SyntaxKind.DoKeyword:
                case SyntaxKind.ForKeyword:
                case SyntaxKind.ForEachKeyword:
                case SyntaxKind.GotoKeyword:
                case SyntaxKind.IfKeyword:
                case SyntaxKind.LockKeyword:
                case SyntaxKind.ReturnKeyword:
                case SyntaxKind.SwitchKeyword:
                case SyntaxKind.ThrowKeyword:
                case SyntaxKind.UnsafeKeyword:
                case SyntaxKind.UsingKeyword:
                case SyntaxKind.WhileKeyword:
                case SyntaxKind.OpenBraceToken:
                case SyntaxKind.SemicolonToken:
                case SyntaxKind.StaticKeyword:
                case SyntaxKind.ReadOnlyKeyword:
                case SyntaxKind.VolatileKeyword:
                    return true;
                case SyntaxKind.IdentifierToken:
                    return IsTrueIdentifier();
                case SyntaxKind.CatchKeyword:
                case SyntaxKind.FinallyKeyword:
                    return !_isInTry;
                default:
                    return IsPredefinedType(tk)
                       || IsPossibleExpression();
            }
        }

        private FixedStatementSyntax ParseFixedStatement()
        {
            var @fixed = this.EatToken(SyntaxKind.FixedKeyword);
            var openParen = this.EatToken(SyntaxKind.OpenParenToken);
            var saveTerm = _termState;
            _termState |= TerminatorState.IsEndOfFixedStatement;
            var decl = ParseVariableDeclaration();
            _termState = saveTerm;
            var closeParen = this.EatToken(SyntaxKind.CloseParenToken);
            StatementSyntax statement = this.ParseEmbeddedStatement(false);
            return _syntaxFactory.FixedStatement(@fixed, openParen, decl, closeParen, statement);
        }

        private bool IsEndOfFixedStatement()
        {
            return this.CurrentToken.Kind == SyntaxKind.CloseParenToken
                || this.CurrentToken.Kind == SyntaxKind.OpenBraceToken
                || this.CurrentToken.Kind == SyntaxKind.SemicolonToken;
        }

        private StatementSyntax ParseEmbeddedStatement(bool complexCheck)
        {
            StatementSyntax statement;

            if (this.CurrentToken.Kind == SyntaxKind.SemicolonToken && (!complexCheck || this.PeekToken(1).Kind == SyntaxKind.OpenBraceToken))
            {
                statement = this.ParseStatementCore();
                statement = this.AddError(statement, ErrorCode.WRN_PossibleMistakenNullStatement);
            }
            else
            {
                statement = this.ParseStatementCore();
            }

            // An "embedded" statement is simply a statement that is not a labelled
            // statement or a declaration statement.  Parse a normal statement and post-
            // check for the error case.
            if (statement != null && (statement.Kind == SyntaxKind.LabeledStatement || statement.Kind == SyntaxKind.LocalDeclarationStatement))
            {
                statement = this.AddError(statement, ErrorCode.ERR_BadEmbeddedStmt);
            }

            return statement;
        }

        private BreakStatementSyntax ParseBreakStatement()
        {
            var breakKeyword = this.EatToken(SyntaxKind.BreakKeyword);
            var semicolon = this.EatToken(SyntaxKind.SemicolonToken);
            return _syntaxFactory.BreakStatement(breakKeyword, semicolon);
        }

        private ContinueStatementSyntax ParseContinueStatement()
        {
            var continueKeyword = this.EatToken(SyntaxKind.ContinueKeyword);
            var semicolon = this.EatToken(SyntaxKind.SemicolonToken);
            return _syntaxFactory.ContinueStatement(continueKeyword, semicolon);
        }

        private TryStatementSyntax ParseTryStatement()
        {
            var isInTry = _isInTry;
            _isInTry = true;

            var @try = this.EatToken(SyntaxKind.TryKeyword);

            BlockSyntax block;
            if (@try.IsMissing)
            {
                block = _syntaxFactory.Block(this.EatToken(SyntaxKind.OpenBraceToken), default(SyntaxList<StatementSyntax>), this.EatToken(SyntaxKind.CloseBraceToken));
            }
            else
            {
                var saveTerm = _termState;
                _termState |= TerminatorState.IsEndOfTryBlock;
                block = this.ParseBlock();
                _termState = saveTerm;
            }

            var catches = default(SyntaxListBuilder<CatchClauseSyntax>);
            FinallyClauseSyntax @finally = null;
            try
            {
                bool hasEnd = false;
                bool hasCatchAll = false;

                if (this.CurrentToken.Kind == SyntaxKind.CatchKeyword)
                {
                    hasEnd = true;
                    catches = _pool.Allocate<CatchClauseSyntax>();
                    while (this.CurrentToken.Kind == SyntaxKind.CatchKeyword)
                    {
                        var clause = this.ParseCatchClause(hasCatchAll);
                        hasCatchAll |= clause.Declaration == null && clause.Filter == null;
                        catches.Add(clause);
                    }
                }

                if (this.CurrentToken.Kind == SyntaxKind.FinallyKeyword)
                {
                    hasEnd = true;
                    var fin = this.EatToken();
                    var finBlock = this.ParseBlock();
                    @finally = _syntaxFactory.FinallyClause(fin, finBlock);
                }

                if (!hasEnd)
                {
                    block = this.AddErrorToLastToken(block, ErrorCode.ERR_ExpectedEndTry);

                    // synthesize missing tokens for "finally { }":
                    @finally = _syntaxFactory.FinallyClause(
                        SyntaxToken.CreateMissing(SyntaxKind.FinallyKeyword, null, null),
                        _syntaxFactory.Block(
                            SyntaxToken.CreateMissing(SyntaxKind.OpenBraceToken, null, null),
                            default(SyntaxList<StatementSyntax>),
                            SyntaxToken.CreateMissing(SyntaxKind.CloseBraceToken, null, null)));
                }

                _isInTry = isInTry;

                return _syntaxFactory.TryStatement(@try, block, catches, @finally);
            }
            finally
            {
                if (!catches.IsNull)
                {
                    _pool.Free(catches);
                }
            }
        }

        private bool IsEndOfTryBlock()
        {
            return this.CurrentToken.Kind == SyntaxKind.CloseBraceToken
                || this.CurrentToken.Kind == SyntaxKind.CatchKeyword
                || this.CurrentToken.Kind == SyntaxKind.FinallyKeyword;
        }

        private CatchClauseSyntax ParseCatchClause(bool hasCatchAll)
        {
            Debug.Assert(this.CurrentToken.Kind == SyntaxKind.CatchKeyword);

            var @catch = this.EatToken();

            // Check for the error of catch clause following empty catch here.
            if (hasCatchAll)
            {
                @catch = this.AddError(@catch, ErrorCode.ERR_TooManyCatches);
            }

            CatchDeclarationSyntax decl = null;
            var saveTerm = _termState;

            if (this.CurrentToken.Kind == SyntaxKind.OpenParenToken)
            {
                var openParen = this.EatToken();
                _termState |= TerminatorState.IsEndOfCatchClause;
                var type = this.ParseClassType();
                SyntaxToken name = null;

                if (this.IsTrueIdentifier())
                {
                    name = this.ParseIdentifierToken();
                }

                _termState = saveTerm;
                var closeParen = this.EatToken(SyntaxKind.CloseParenToken);
                decl = _syntaxFactory.CatchDeclaration(openParen, type, name, closeParen);
            }

            CatchFilterClauseSyntax filter = null;

            var keywordKind = this.CurrentToken.ContextualKind;
            if (keywordKind == SyntaxKind.WhenKeyword || keywordKind == SyntaxKind.IfKeyword)
            {
                var whenKeyword = this.EatContextualToken(SyntaxKind.WhenKeyword);
                if (keywordKind == SyntaxKind.IfKeyword)
                {
                    // The initial design of C# exception filters called for the use of the
                    // "if" keyword in this position.  We've since changed to "when", but 
                    // the error recovery experience for early adopters (and for old source
                    // stored in the symbol server) will be better if we consume "if" as
                    // though it were "when".
                    whenKeyword = AddTrailingSkippedSyntax(whenKeyword, EatToken());
                }
                whenKeyword = CheckFeatureAvailability(whenKeyword, MessageID.IDS_FeatureExceptionFilter);
                _termState |= TerminatorState.IsEndOfilterClause;
                var openParen = this.EatToken(SyntaxKind.OpenParenToken);
                var filterExpression = this.ParseExpressionCore();

                _termState = saveTerm;
                var closeParen = this.EatToken(SyntaxKind.CloseParenToken);
                filter = _syntaxFactory.CatchFilterClause(whenKeyword, openParen, filterExpression, closeParen);
            }

            _termState |= TerminatorState.IsEndOfCatchBlock;
            var block = this.ParseBlock();
            _termState = saveTerm;

            return _syntaxFactory.CatchClause(@catch, decl, filter, block);
        }

        private bool IsEndOfCatchClause()
        {
            return this.CurrentToken.Kind == SyntaxKind.CloseParenToken
                || this.CurrentToken.Kind == SyntaxKind.OpenBraceToken
                || this.CurrentToken.Kind == SyntaxKind.CloseBraceToken
                || this.CurrentToken.Kind == SyntaxKind.CatchKeyword
                || this.CurrentToken.Kind == SyntaxKind.FinallyKeyword;
        }

        private bool IsEndOfFilterClause()
        {
            return this.CurrentToken.Kind == SyntaxKind.CloseParenToken
                || this.CurrentToken.Kind == SyntaxKind.OpenBraceToken
                || this.CurrentToken.Kind == SyntaxKind.CloseBraceToken
                || this.CurrentToken.Kind == SyntaxKind.CatchKeyword
                || this.CurrentToken.Kind == SyntaxKind.FinallyKeyword;
        }
        private bool IsEndOfCatchBlock()
        {
            return this.CurrentToken.Kind == SyntaxKind.CloseBraceToken
                || this.CurrentToken.Kind == SyntaxKind.CatchKeyword
                || this.CurrentToken.Kind == SyntaxKind.FinallyKeyword;
        }

        private TypeSyntax ParseClassType()
        {
            var type = this.ParseType(false);
            switch (type.Kind)
            {
                case SyntaxKind.PredefinedType:
                    var kt = ((PredefinedTypeSyntax)type).Keyword.Kind;
                    if (kt != SyntaxKind.ObjectKeyword && kt != SyntaxKind.StringKeyword)
                    {
                        goto default;
                    }

                    break;
                default:
                    if (!SyntaxFacts.IsName(type.Kind))
                    {
                        type = this.AddError(type, ErrorCode.ERR_ClassTypeExpected);
                    }

                    break;
            }

            return type;
        }

        private StatementSyntax ParseCheckedStatement()
        {
            Debug.Assert(this.CurrentToken.Kind == SyntaxKind.CheckedKeyword || this.CurrentToken.Kind == SyntaxKind.UncheckedKeyword);

            if (this.PeekToken(1).Kind == SyntaxKind.OpenParenToken)
            {
                return this.ParseExpressionStatement();
            }

            var spec = this.EatToken();
            var block = this.ParseBlock();
            return _syntaxFactory.CheckedStatement(SyntaxFacts.GetCheckStatement(spec.Kind), spec, block);
        }

        private DoStatementSyntax ParseDoStatement()
        {
            Debug.Assert(this.CurrentToken.Kind == SyntaxKind.DoKeyword);
            var @do = this.EatToken(SyntaxKind.DoKeyword);
            var statement = this.ParseEmbeddedStatement(false);
            var @while = this.EatToken(SyntaxKind.WhileKeyword);
            var openParen = this.EatToken(SyntaxKind.OpenParenToken);
            var saveTerm = _termState;
            _termState |= TerminatorState.IsEndOfDoWhileExpression;
            var expression = this.ParseExpressionCore();
            _termState = saveTerm;
            var closeParen = this.EatToken(SyntaxKind.CloseParenToken);
            var semicolon = this.EatToken(SyntaxKind.SemicolonToken);
            return _syntaxFactory.DoStatement(@do, statement, @while, openParen, expression, closeParen, semicolon);
        }

        private bool IsEndOfDoWhileExpression()
        {
            return this.CurrentToken.Kind == SyntaxKind.CloseParenToken
                || this.CurrentToken.Kind == SyntaxKind.SemicolonToken;
        }

        private StatementSyntax ParseForOrForEachStatement()
        {
            Debug.Assert(this.CurrentToken.Kind == SyntaxKind.ForKeyword || this.CurrentToken.Kind == SyntaxKind.ForEachKeyword);

            // Check if the user wrote the following accidentally:
            //
            // for (SomeType t in
            //
            // instead of
            //
            // foreach (SomeType t in
            //
            // In that case, parse it as a foreach, but given the appropriate message that a
            // 'foreach' keyword was expected.
            var resetPoint = this.GetResetPoint();
            try
            {
                if (this.CurrentToken.Kind == SyntaxKind.ForKeyword)
                {
                    this.EatToken();
                    if (this.EatToken().Kind == SyntaxKind.OpenParenToken &&
                        this.ScanType() != ScanTypeFlags.NotType &&
                        this.EatToken().Kind == SyntaxKind.IdentifierToken &&
                        this.EatToken().Kind == SyntaxKind.InKeyword)
                    {
                        // Looks like a foreach statement.  Parse it that way instead
                        this.Reset(ref resetPoint);
                        return this.ParseForEachStatement();
                    }
                    else
                    {
                        // Normal for statement.
                        this.Reset(ref resetPoint);
                        return this.ParseForStatement();
                    }
                }
                else
                {
                    return this.ParseForEachStatement();
                }
            }
            finally
            {
                this.Release(ref resetPoint);
            }
        }

        private ForStatementSyntax ParseForStatement()
        {
            Debug.Assert(this.CurrentToken.Kind == SyntaxKind.ForKeyword);

            var @for = this.EatToken(SyntaxKind.ForKeyword);
            var openParen = this.EatToken(SyntaxKind.OpenParenToken);

            var saveTerm = _termState;
            _termState |= TerminatorState.IsEndOfForStatementArgument;

            var resetPoint = this.GetResetPoint();
            var initializers = _pool.AllocateSeparated<ExpressionSyntax>();
            var incrementors = _pool.AllocateSeparated<ExpressionSyntax>();
            try
            {
                // Here can be either a declaration or an expression statement list.  Scan
                // for a declaration first.
                ScanTypeFlags st;
                if (this.IsQueryExpression(mayBeVariableDeclaration: true, mayBeMemberDeclaration: false))
                {
                    st = ScanTypeFlags.NotType;
                }
                else
                {
                    st = this.ScanType();
                }

                VariableDeclarationSyntax decl = null;

                if (st != ScanTypeFlags.NotType && this.IsTrueIdentifier())
                {
                    this.Reset(ref resetPoint);
                    decl = ParseVariableDeclaration();
                }
                else
                {
                    // Not a type followed by an identifier, so it must be an expression list.
                    this.Reset(ref resetPoint);
                    if (this.CurrentToken.Kind != SyntaxKind.SemicolonToken)
                    {
                        this.ParseForStatementExpressionList(ref openParen, initializers);
                    }
                }

                var semi = this.EatToken(SyntaxKind.SemicolonToken);

                ExpressionSyntax condition = null;
                if (this.CurrentToken.Kind != SyntaxKind.SemicolonToken)
                {
                    condition = this.ParseExpressionCore();
                }

                var semi2 = this.EatToken(SyntaxKind.SemicolonToken);

                if (this.CurrentToken.Kind != SyntaxKind.CloseParenToken)
                {
                    this.ParseForStatementExpressionList(ref semi2, incrementors);
                }

                var closeParen = this.EatToken(SyntaxKind.CloseParenToken);
                var statement = ParseEmbeddedStatement(true);

                return _syntaxFactory.ForStatement(@for, openParen, decl, initializers, semi, condition, semi2, incrementors, closeParen, statement);
            }
            finally
            {
                _termState = saveTerm;
                this.Release(ref resetPoint);
                _pool.Free(incrementors);
                _pool.Free(initializers);
            }
        }

        private bool IsEndOfForStatementArgument()
        {
            return this.CurrentToken.Kind == SyntaxKind.SemicolonToken
                || this.CurrentToken.Kind == SyntaxKind.CloseParenToken
                || this.CurrentToken.Kind == SyntaxKind.OpenBraceToken;
        }

        private void ParseForStatementExpressionList(ref SyntaxToken startToken, SeparatedSyntaxListBuilder<ExpressionSyntax> list)
        {
            if (this.CurrentToken.Kind != SyntaxKind.CloseParenToken && this.CurrentToken.Kind != SyntaxKind.SemicolonToken)
            {
            tryAgain:
                if (this.IsPossibleExpression() || this.CurrentToken.Kind == SyntaxKind.CommaToken)
                {
                    // first argument
                    list.Add(this.ParseExpressionCore());

                    // additional arguments
                    while (true)
                    {
                        if (this.CurrentToken.Kind == SyntaxKind.CloseParenToken || this.CurrentToken.Kind == SyntaxKind.SemicolonToken)
                        {
                            break;
                        }
                        else if (this.CurrentToken.Kind == SyntaxKind.CommaToken || this.IsPossibleExpression())
                        {
                            list.AddSeparator(this.EatToken(SyntaxKind.CommaToken));
                            list.Add(this.ParseExpressionCore());
                            continue;
                        }
                        else if (this.SkipBadForStatementExpressionListTokens(ref startToken, list, SyntaxKind.CommaToken) == PostSkipAction.Abort)
                        {
                            break;
                        }
                    }
                }
                else if (this.SkipBadForStatementExpressionListTokens(ref startToken, list, SyntaxKind.IdentifierToken) == PostSkipAction.Continue)
                {
                    goto tryAgain;
                }
            }
        }

        private PostSkipAction SkipBadForStatementExpressionListTokens(ref SyntaxToken startToken, SeparatedSyntaxListBuilder<ExpressionSyntax> list, SyntaxKind expected)
        {
            return this.SkipBadSeparatedListTokensWithExpectedKind(ref startToken, list,
                p => p.CurrentToken.Kind != SyntaxKind.CommaToken && !p.IsPossibleExpression(),
                p => p.CurrentToken.Kind == SyntaxKind.CloseParenToken || p.CurrentToken.Kind == SyntaxKind.SemicolonToken || p.IsTerminator(),
                expected);
        }

        private ForEachStatementSyntax ParseForEachStatement()
        {
            // Can be a 'for' keyword if the user typed: 'for (SomeType t in'
            Debug.Assert(this.CurrentToken.Kind == SyntaxKind.ForEachKeyword || this.CurrentToken.Kind == SyntaxKind.ForKeyword);

            // Syntax for foreach is:
            //  foreach ( <type> <identifier> in <expr> ) <embedded-statement>

            SyntaxToken @foreach;

            // If we're at a 'for', then consume it and attach
            // it as skipped text to the missing 'foreach' token.
            if (this.CurrentToken.Kind == SyntaxKind.ForKeyword)
            {
                var skippedForToken = this.EatToken();
                skippedForToken = this.AddError(skippedForToken, ErrorCode.ERR_SyntaxError, SyntaxFacts.GetText(SyntaxKind.ForEachKeyword), SyntaxFacts.GetText(SyntaxKind.ForKeyword));
                @foreach = ConvertToMissingWithTrailingTrivia(skippedForToken, SyntaxKind.ForEachKeyword);
            }
            else
            {
                @foreach = this.EatToken(SyntaxKind.ForEachKeyword);
            }

            var openParen = this.EatToken(SyntaxKind.OpenParenToken);
            var type = this.ParseType(false);
            SyntaxToken name;
            if (this.CurrentToken.Kind == SyntaxKind.InKeyword)
            {
                name = this.ParseIdentifierToken();
                name = this.AddError(name, ErrorCode.ERR_BadForeachDecl);
            }
            else
            {
                name = this.ParseIdentifierToken();
            }

            var @in = this.EatToken(SyntaxKind.InKeyword, ErrorCode.ERR_InExpected);
            var expression = this.ParseExpressionCore();
            var closeParen = this.EatToken(SyntaxKind.CloseParenToken);
            var statement = this.ParseEmbeddedStatement(true);

            return _syntaxFactory.ForEachStatement(@foreach, openParen, type, name, @in, expression, closeParen, statement);
        }

        private GotoStatementSyntax ParseGotoStatement()
        {
            Debug.Assert(this.CurrentToken.Kind == SyntaxKind.GotoKeyword);

            var @goto = this.EatToken(SyntaxKind.GotoKeyword);

            SyntaxToken caseOrDefault = null;
            ExpressionSyntax arg = null;
            SyntaxKind kind;

            if (this.CurrentToken.Kind == SyntaxKind.CaseKeyword || this.CurrentToken.Kind == SyntaxKind.DefaultKeyword)
            {
                caseOrDefault = this.EatToken();
                if (caseOrDefault.Kind == SyntaxKind.CaseKeyword)
                {
                    kind = SyntaxKind.GotoCaseStatement;
                    arg = this.ParseExpressionCore();
                }
                else
                {
                    kind = SyntaxKind.GotoDefaultStatement;
                }
            }
            else
            {
                kind = SyntaxKind.GotoStatement;
                arg = this.ParseIdentifierName();
            }

            var semicolon = this.EatToken(SyntaxKind.SemicolonToken);
            return _syntaxFactory.GotoStatement(kind, @goto, caseOrDefault, arg, semicolon);
        }

        private IfStatementSyntax ParseIfStatement()
        {
            Debug.Assert(this.CurrentToken.Kind == SyntaxKind.IfKeyword);
            var @if = this.EatToken(SyntaxKind.IfKeyword);
            var openParen = this.EatToken(SyntaxKind.OpenParenToken);
            var condition = this.ParseExpressionCore();
            var closeParen = this.EatToken(SyntaxKind.CloseParenToken);
            var statement = this.ParseEmbeddedStatement(false);
            var elseClause = ParseElseClauseOpt();

            return _syntaxFactory.IfStatement(@if, openParen, condition, closeParen, statement, elseClause);
        }

        private ElseClauseSyntax ParseElseClauseOpt()
        {
            if (this.CurrentToken.Kind != SyntaxKind.ElseKeyword)
            {
                return null;
            }

            var elseToken = this.EatToken(SyntaxKind.ElseKeyword);
            var elseStatement = this.ParseEmbeddedStatement(false);
            return _syntaxFactory.ElseClause(elseToken, elseStatement);
        }

        private LockStatementSyntax ParseLockStatement()
        {
            Debug.Assert(this.CurrentToken.Kind == SyntaxKind.LockKeyword);
            var @lock = this.EatToken(SyntaxKind.LockKeyword);
            var openParen = this.EatToken(SyntaxKind.OpenParenToken);
            var expression = this.ParseExpressionCore();
            var closeParen = this.EatToken(SyntaxKind.CloseParenToken);
            var statement = this.ParseEmbeddedStatement(false);
            return _syntaxFactory.LockStatement(@lock, openParen, expression, closeParen, statement);
        }

        private ReturnStatementSyntax ParseReturnStatement()
        {
            Debug.Assert(this.CurrentToken.Kind == SyntaxKind.ReturnKeyword);
            var @return = this.EatToken(SyntaxKind.ReturnKeyword);
            ExpressionSyntax arg = null;
            if (this.CurrentToken.Kind != SyntaxKind.SemicolonToken)
            {
                arg = this.ParseExpressionCore();
            }

            var semicolon = this.EatToken(SyntaxKind.SemicolonToken);
            return _syntaxFactory.ReturnStatement(@return, arg, semicolon);
        }

        private YieldStatementSyntax ParseYieldStatement()
        {
            Debug.Assert(this.CurrentToken.ContextualKind == SyntaxKind.YieldKeyword);

            var yieldToken = ConvertToKeyword(this.EatToken());
            SyntaxToken returnOrBreak = null;
            ExpressionSyntax arg = null;
            SyntaxKind kind;

            yieldToken = CheckFeatureAvailability(yieldToken, MessageID.IDS_FeatureIterators);

            if (this.CurrentToken.Kind == SyntaxKind.BreakKeyword)
            {
                kind = SyntaxKind.YieldBreakStatement;
                returnOrBreak = this.EatToken();
            }
            else
            {
                kind = SyntaxKind.YieldReturnStatement;
                returnOrBreak = this.EatToken(SyntaxKind.ReturnKeyword);
                if (this.CurrentToken.Kind == SyntaxKind.SemicolonToken)
                {
                    returnOrBreak = this.AddError(returnOrBreak, ErrorCode.ERR_EmptyYield);
                }
                else
                {
                    arg = this.ParseExpressionCore();
                }
            }

            var semi = this.EatToken(SyntaxKind.SemicolonToken);
            return _syntaxFactory.YieldStatement(kind, yieldToken, returnOrBreak, arg, semi);
        }

        private SwitchStatementSyntax ParseSwitchStatement()
        {
            Debug.Assert(this.CurrentToken.Kind == SyntaxKind.SwitchKeyword);
            var @switch = this.EatToken(SyntaxKind.SwitchKeyword);
            var openParen = this.EatToken(SyntaxKind.OpenParenToken);
            var expression = this.ParseExpressionCore();
            var closeParen = this.EatToken(SyntaxKind.CloseParenToken);
            var openBrace = this.EatToken(SyntaxKind.OpenBraceToken);

            if (this.CurrentToken.Kind == SyntaxKind.CloseBraceToken)
            {
                openBrace = this.AddError(openBrace, ErrorCode.WRN_EmptySwitch);
            }

            var sections = _pool.Allocate<SwitchSectionSyntax>();
            try
            {
                while (this.IsPossibleSwitchSection())
                {
                    var swcase = this.ParseSwitchSection();
                    sections.Add(swcase);
                }

                var closeBrace = this.EatToken(SyntaxKind.CloseBraceToken);
                return _syntaxFactory.SwitchStatement(@switch, openParen, expression, closeParen, openBrace, sections, closeBrace);
            }
            finally
            {
                _pool.Free(sections);
            }
        }

        private bool IsPossibleSwitchSection()
        {
            return (this.CurrentToken.Kind == SyntaxKind.CaseKeyword) ||
                   (this.CurrentToken.Kind == SyntaxKind.DefaultKeyword && this.PeekToken(1).Kind != SyntaxKind.OpenParenToken);
        }

        private SwitchSectionSyntax ParseSwitchSection()
        {
            Debug.Assert(this.IsPossibleSwitchSection());

            // First, parse case label(s)
            var labels = _pool.Allocate<SwitchLabelSyntax>();
            var statements = _pool.Allocate<StatementSyntax>();
            try
            {
                do
                {
                    SyntaxToken specifier;
                    SwitchLabelSyntax label;
                    SyntaxToken colon;
                    if (this.CurrentToken.Kind == SyntaxKind.CaseKeyword)
                    {
                        ExpressionSyntax expression;
                        specifier = this.EatToken();

                        if (this.CurrentToken.Kind == SyntaxKind.ColonToken)
                        {
                            expression = this.CreateMissingIdentifierName();
                            expression = this.AddError(expression, ErrorCode.ERR_ConstantExpected);
                            colon = this.EatToken(SyntaxKind.ColonToken);
                            label = _syntaxFactory.CaseSwitchLabel(specifier, expression, colon);
                        }
                        else
                        {
                            var node = ParseExpressionOrPattern();
                            if (this.CurrentToken.ContextualKind == SyntaxKind.WhenKeyword && node is ExpressionSyntax)
                            {
                                // if there is a 'where' token, we treat a case expression as a constant pattern.
                                node = _syntaxFactory.ConstantPattern((ExpressionSyntax)node);
                            }
                            if (node is PatternSyntax)
                            {
                                var whenClause = ParseWhenClauseOpt();
                                colon = this.EatToken(SyntaxKind.ColonToken);
                                label = _syntaxFactory.CasePatternSwitchLabel(specifier, (PatternSyntax)node, whenClause, colon);
                                label = CheckFeatureAvailability(label, MessageID.IDS_FeaturePatternMatching);
                            }
                            else
                            {
                                colon = this.EatToken(SyntaxKind.ColonToken);
                                label = _syntaxFactory.CaseSwitchLabel(specifier, (ExpressionSyntax)node, colon);
                            }
                        }
                    }
                    else
                    {
                        Debug.Assert(this.CurrentToken.Kind == SyntaxKind.DefaultKeyword);
                        specifier = this.EatToken(SyntaxKind.DefaultKeyword);
                        colon = this.EatToken(SyntaxKind.ColonToken);
                        label = _syntaxFactory.DefaultSwitchLabel(specifier, colon);
                    }

                    labels.Add(label);
                }
                while (IsPossibleSwitchSection());

                // Next, parse statement list stopping for new sections
                CSharpSyntaxNode tmp = labels[labels.Count - 1];
                this.ParseStatements(ref tmp, statements, true);
                labels[labels.Count - 1] = (SwitchLabelSyntax)tmp;

                return _syntaxFactory.SwitchSection(labels, statements);
            }
            finally
            {
                _pool.Free(statements);
                _pool.Free(labels);
            }
        }

        private ThrowStatementSyntax ParseThrowStatement()
        {
            Debug.Assert(this.CurrentToken.Kind == SyntaxKind.ThrowKeyword);
            var @throw = this.EatToken(SyntaxKind.ThrowKeyword);
            ExpressionSyntax arg = null;
            if (this.CurrentToken.Kind != SyntaxKind.SemicolonToken)
            {
                arg = this.ParseExpressionCore();
            }

            var semi = this.EatToken(SyntaxKind.SemicolonToken);
            return _syntaxFactory.ThrowStatement(@throw, arg, semi);
        }

        private UnsafeStatementSyntax ParseUnsafeStatement()
        {
            Debug.Assert(this.CurrentToken.Kind == SyntaxKind.UnsafeKeyword);
            var @unsafe = this.EatToken(SyntaxKind.UnsafeKeyword);
            var block = this.ParseBlock();
            return _syntaxFactory.UnsafeStatement(@unsafe, block);
        }

        private UsingStatementSyntax ParseUsingStatement()
        {
            var @using = this.EatToken(SyntaxKind.UsingKeyword);
            var openParen = this.EatToken(SyntaxKind.OpenParenToken);

            VariableDeclarationSyntax declaration = null;
            ExpressionSyntax expression = null;

            var resetPoint = this.GetResetPoint();
            ParseUsingExpression(ref declaration, ref expression, ref resetPoint);
            this.Release(ref resetPoint);

            var closeParen = this.EatToken(SyntaxKind.CloseParenToken);
            var statement = this.ParseEmbeddedStatement(false);

            return _syntaxFactory.UsingStatement(@using, openParen, declaration, expression, closeParen, statement);
        }

        private void ParseUsingExpression(ref VariableDeclarationSyntax declaration, ref ExpressionSyntax expression, ref ResetPoint resetPoint)
        {
            if (this.IsAwaitExpression())
            {
                expression = this.ParseExpressionCore();
                return;
            }

            // Now, this can be either an expression or a decl list

            ScanTypeFlags st;

            if (this.IsQueryExpression(mayBeVariableDeclaration: true, mayBeMemberDeclaration: false))
            {
                st = ScanTypeFlags.NotType;
            }
            else
            {
                st = this.ScanType();
            }

            if (st == ScanTypeFlags.NullableType)
            {
                // We need to handle:
                // * using (f ? x = a : x = b)
                // * using (f ? x = a)
                // * using (f ? x, y)

                if (this.CurrentToken.Kind != SyntaxKind.IdentifierToken)
                {
                    this.Reset(ref resetPoint);
                    expression = this.ParseExpressionCore();
                }
                else
                {
                    switch (this.PeekToken(1).Kind)
                    {
                        default:
                            this.Reset(ref resetPoint);
                            expression = this.ParseExpressionCore();
                            break;

                        case SyntaxKind.CommaToken:
                        case SyntaxKind.CloseParenToken:
                            this.Reset(ref resetPoint);
                            declaration = ParseVariableDeclaration();
                            break;

                        case SyntaxKind.EqualsToken:
                            // Parse it as a decl. If the next token is a : and only one variable was parsed,
                            // convert the whole thing to ?: expression.
                            this.Reset(ref resetPoint);
                            declaration = ParseVariableDeclaration();

                            // We may have non-nullable types in error scenarios.
                            if (this.CurrentToken.Kind == SyntaxKind.ColonToken &&
                                declaration.Type.Kind == SyntaxKind.NullableType &&
                                SyntaxFacts.IsName(((NullableTypeSyntax)declaration.Type).ElementType.Kind) &&
                                declaration.Variables.Count == 1)
                            {
                                // We have "name? id = expr :" so need to convert to a ?: expression.
                                this.Reset(ref resetPoint);
                                declaration = null;
                                expression = this.ParseExpressionCore();
                            }

                            break;
                    }
                }
            }
            else if (IsUsingStatementVariableDeclaration(st))
            {
                this.Reset(ref resetPoint);
                declaration = ParseVariableDeclaration();
            }
            else
            {
                // Must be an expression statement
                this.Reset(ref resetPoint);
                expression = this.ParseExpressionCore();
            }
        }

        private bool IsUsingStatementVariableDeclaration(ScanTypeFlags st)
        {
            Debug.Assert(st != ScanTypeFlags.NullableType);

            bool condition1 = st == ScanTypeFlags.MustBeType && this.CurrentToken.Kind != SyntaxKind.DotToken;
            bool condition2 = st != ScanTypeFlags.NotType && this.CurrentToken.Kind == SyntaxKind.IdentifierToken;
            bool condition3 = st == ScanTypeFlags.NonGenericTypeOrExpression || this.PeekToken(1).Kind == SyntaxKind.EqualsToken;

            return condition1 || (condition2 && condition3);
        }

        private WhileStatementSyntax ParseWhileStatement()
        {
            Debug.Assert(this.CurrentToken.Kind == SyntaxKind.WhileKeyword);
            var @while = this.EatToken(SyntaxKind.WhileKeyword);
            var openParen = this.EatToken(SyntaxKind.OpenParenToken);
            var condition = this.ParseExpressionCore();
            var closeParen = this.EatToken(SyntaxKind.CloseParenToken);
            var statement = this.ParseEmbeddedStatement(true);
            return _syntaxFactory.WhileStatement(@while, openParen, condition, closeParen, statement);
        }

        private LabeledStatementSyntax ParseLabeledStatement()
        {
            Debug.Assert(this.CurrentToken.Kind == SyntaxKind.IdentifierToken);

            // We have an identifier followed by a colon. But if the identifier is a contextual keyword in a query context,
            // ParseIdentifier will result in a missing name and Eat(Colon) will fail. We won't make forward progress.
            Debug.Assert(this.IsTrueIdentifier());

            var label = this.ParseIdentifierToken();
            var colon = this.EatToken(SyntaxKind.ColonToken);
            Debug.Assert(!colon.IsMissing);
            var statement = this.ParseStatementCore();
            return _syntaxFactory.LabeledStatement(label, colon, statement);
        }

        /// <summary>
        /// Parses any kind of local declaration statement: local variable, local funcion, or let statement.
        /// </summary>
        /// <returns></returns>
        private StatementSyntax ParseLocalDeclarationStatement()
        {
            // First, check if it is a "let" statement.
            if (this.CurrentToken.ContextualKind == SyntaxKind.LetKeyword && IsFeatureEnabled(MessageID.IDS_FeaturePatternMatching))
            {
                return ParseLetStatement();
            }

            var mods = _pool.Allocate();
            var variables = _pool.AllocateSeparated<VariableDeclaratorSyntax>();
            try
            {
                this.ParseDeclarationModifiers(mods);
                LocalFunctionStatementSyntax localFunction;
                TypeSyntax type;
                this.ParseLocalDeclaration(out type, variables, true, mods.ToTokenList(), out localFunction);
                if (localFunction != null)
                {
                    Debug.Assert(variables.Count == 0);
                    return localFunction;
                }
                for (int i = 0; i < mods.Count; i++)
                {
                    var mod = (SyntaxToken)mods[i];
                    if (IsAdditionalLocalFunctionModifier(mod.ContextualKind))
                    {
                        mods[i] = this.AddError(mod, ErrorCode.ERR_BadMemberFlag, mod.Text);
                    }
                }
                var semicolon = this.EatToken(SyntaxKind.SemicolonToken);
                return _syntaxFactory.LocalDeclarationStatement(
                    mods.ToTokenList(),
                    _syntaxFactory.VariableDeclaration(type, variables),
                    semicolon);
            }
            finally
            {
                _pool.Free(variables);
                _pool.Free(mods);
            }
        }

        private StatementSyntax ParseLetStatement()
        {
            var letKeyword = this.EatContextualToken(SyntaxKind.LetKeyword);
            PatternSyntax pattern = null;
            SyntaxToken identifier = default(SyntaxToken);
            if (CurrentToken.Kind == SyntaxKind.IdentifierToken && PeekToken(1).Kind == SyntaxKind.EqualsToken)
            {
                identifier = this.EatToken(SyntaxKind.IdentifierToken);
            }
            else
            {
                pattern = ParsePattern();
            }
            var equalsToken = this.EatToken(SyntaxKind.EqualsToken);
            var expression = this.ParseExpressionCore();
            var whenClause = ParseWhenClauseOpt();
            var elseClause = ParseElseClauseOpt();
            var semicolonToken = (elseClause == null) ? this.EatToken(SyntaxKind.SemicolonToken) : default(SyntaxToken);
            return _syntaxFactory.LetStatement(letKeyword, pattern, identifier, equalsToken, expression, whenClause, elseClause, semicolonToken);
        }

        private WhenClauseSyntax ParseWhenClauseOpt()
        {
            if (this.CurrentToken.ContextualKind != SyntaxKind.WhenKeyword)
            {
                return null;
            }

            var when = this.EatContextualToken(SyntaxKind.WhenKeyword);
            var condition = ParseSubExpression(Precedence.Expression);
            return _syntaxFactory.WhenClause(when, condition);
        }

        /// <summary>
        /// Parse a local variable declaration.
        /// </summary>
        /// <returns></returns>
        private VariableDeclarationSyntax ParseVariableDeclaration()
        {
            var variables = _pool.AllocateSeparated<VariableDeclaratorSyntax>();
            TypeSyntax type;
            LocalFunctionStatementSyntax localFunction;
            ParseLocalDeclaration(out type, variables, false, default(SyntaxList<SyntaxToken>), out localFunction);
            Debug.Assert(localFunction == null);
            var result = _syntaxFactory.VariableDeclaration(type, variables);
            _pool.Free(variables);
            return result;
        }

        private void ParseLocalDeclaration(
            out TypeSyntax type,
            SeparatedSyntaxListBuilder<VariableDeclaratorSyntax> variables,
            bool allowLocalFunctions,
            SyntaxList<SyntaxToken> mods,
            out LocalFunctionStatementSyntax localFunction)
        {
            type = allowLocalFunctions ? ParseReturnType() : this.ParseType(false);

            VariableFlags flags = VariableFlags.Local;
            if (mods.Any(SyntaxKind.ConstKeyword))
            {
                flags |= VariableFlags.Const;
            }

            var saveTerm = _termState;
            _termState |= TerminatorState.IsEndOfDeclarationClause;
            this.ParseVariableDeclarators(
                type,
                flags,
                variables,
                variableDeclarationsExpected: true,
                allowLocalFunctions: allowLocalFunctions,
                mods: mods,
                localFunction: out localFunction);
            _termState = saveTerm;

            if (allowLocalFunctions && localFunction == null && (type as PredefinedTypeSyntax)?.Keyword.Kind == SyntaxKind.VoidKeyword)
            {
                type = this.AddError(type, ErrorCode.ERR_NoVoidHere);
            }
        }

        private bool IsEndOfDeclarationClause()
        {
            switch (this.CurrentToken.Kind)
            {
                case SyntaxKind.SemicolonToken:
                case SyntaxKind.CloseParenToken:
                case SyntaxKind.ColonToken:
                    return true;
                default:
                    return false;
            }
        }

        private void ParseDeclarationModifiers(SyntaxListBuilder list)
        {
            SyntaxKind k;
            while (IsDeclarationModifier(k = this.CurrentToken.ContextualKind) || IsAdditionalLocalFunctionModifier(k))
            {
                SyntaxToken mod;
                if (k == SyntaxKind.AsyncKeyword)
                {
                    // check for things like "async async()" where async is the type and/or the function name
                    {
                        var resetPoint = this.GetResetPoint();

                        var invalid = !IsPossibleStartOfTypeDeclaration(this.EatToken().Kind) &&
                            !IsDeclarationModifier(this.CurrentToken.Kind) && !IsAdditionalLocalFunctionModifier(this.CurrentToken.Kind) &&
                            (ScanType() == ScanTypeFlags.NotType || this.CurrentToken.Kind != SyntaxKind.IdentifierToken);

                        this.Reset(ref resetPoint);
                        this.Release(ref resetPoint);

                        if (invalid)
                        {
                            break;
                        }
                    }

                    mod = this.EatContextualToken(k);
                    if (k == SyntaxKind.AsyncKeyword)
                    {
                        mod = CheckFeatureAvailability(mod, MessageID.IDS_FeatureAsync);
                    }
                }
                else
                {
                    mod = this.EatToken();
                }
                if (k == SyntaxKind.StaticKeyword || k == SyntaxKind.ReadOnlyKeyword || k == SyntaxKind.VolatileKeyword)
                {
                    mod = this.AddError(mod, ErrorCode.ERR_BadMemberFlag, mod.Text);
                }
                else if (list.Any(mod.Kind))
                {
                    // check for duplicates, can only be const
                    mod = this.AddError(mod, ErrorCode.ERR_TypeExpected, mod.Text);
                }

                list.Add(mod);
            }
        }

        private static bool IsDeclarationModifier(SyntaxKind kind)
        {
            switch (kind)
            {
                case SyntaxKind.ConstKeyword:
                case SyntaxKind.StaticKeyword:
                case SyntaxKind.ReadOnlyKeyword:
                case SyntaxKind.VolatileKeyword:
                    return true;
                default:
                    return false;
            }
        }

        private static bool IsAdditionalLocalFunctionModifier(SyntaxKind kind)
        {
            switch (kind)
            {
                case SyntaxKind.AsyncKeyword:
                case SyntaxKind.UnsafeKeyword:
                    return true;
                default:
                    return false;
            }
        }

        private LocalFunctionStatementSyntax TryParseLocalFunctionStatementBody(SyntaxList<SyntaxToken> modifiers, TypeSyntax type, SyntaxToken identifier)
        {
            // This may potentially be an ambiguous parse until very far into the token stream, so we may have to backtrack.
            // For example, "await x()" is ambiguous at the current point of parsing (right now we're right after the x).
            // The point at which it becomes unambiguous is after the argument list. A "=>" or "{" means its a local function
            // (with return type @await), a ";" or other expression-y token means its an await of a function call.

            // Note that we could just check if we're in an async context, but that breaks some analyzers, because
            // "await f();" would be parsed as a local function statement when really we want a parse error so we can say
            // "did you mean to make this method be an async method?" (it's invalid either way, so the spec doesn't care)
            var resetPoint = this.GetResetPoint();

            // if forceAccept is true, then the parse is okay to return a local function statement even if a body doesn't follow the declaration.
            var forceAccept = false;

            bool parentScopeIsInAsync = IsInAsync;
            IsInAsync = false;
            SyntaxListBuilder badBuilder = null;
            for (int i = 0; i < modifiers.Count; i++)
            {
                switch (modifiers[i].ContextualKind)
                {
                    case SyntaxKind.AsyncKeyword:
                        IsInAsync = true;
                        forceAccept = true;
                        break;
                    case SyntaxKind.UnsafeKeyword:
                        forceAccept = true;
                        break;
                    case SyntaxKind.StaticKeyword:
                    case SyntaxKind.ReadOnlyKeyword:
                    case SyntaxKind.VolatileKeyword:
                        break; // already reported earlier, no need to report again
                    default:
                        if (badBuilder == null)
                        {
                            badBuilder = _pool.Allocate();
                            badBuilder.AddRange(modifiers);
                        }
                        badBuilder[i] = this.AddError(modifiers[i], ErrorCode.ERR_BadMemberFlag, ((SyntaxToken)modifiers[i]).Text);
                        break;
                }
            }
            if (badBuilder != null)
            {
                modifiers = badBuilder.ToTokenList();
                _pool.Free(badBuilder);
            }

            TypeParameterListSyntax typeParameterListOpt = this.ParseTypeParameterList(allowVariance: false);
            // "await f<T>()" still makes sense, so don't force accept a local function if there's a type parameter list.
            ParameterListSyntax paramList = this.ParseParenthesizedParameterList(allowThisKeyword: true, allowDefaults: true, allowAttributes: true);
            // "await x()" is ambiguous (see note at start of this method), but we assume "await x(await y)" is meant to be a function if it's in a non-async context.
            if (!forceAccept)
            {
                var paramListSyntax = paramList.Parameters;
                for (int i = 0; i < paramListSyntax.Count; i++)
                {
                    // "await x(y)" still parses as a parameter list, so check to see if it's a valid parameter (like "x(t y)")
                    forceAccept |= !paramListSyntax[i].ContainsDiagnostics;
                    if (forceAccept)
                        break;
                }
            }

            var constraints = default(SyntaxListBuilder<TypeParameterConstraintClauseSyntax>);
            if (this.CurrentToken.ContextualKind == SyntaxKind.WhereKeyword)
            {
                constraints = _pool.Allocate<TypeParameterConstraintClauseSyntax>();
                this.ParseTypeParameterConstraintClauses(typeParameterListOpt != null, constraints);
                forceAccept = true;
            }

            BlockSyntax blockBody;
            ArrowExpressionClauseSyntax expressionBody;
            SyntaxToken semicolon;
            this.ParseBlockAndExpressionBodiesWithSemicolon(out blockBody, out expressionBody, out semicolon, parseSemicolonAfterBlock: false);

            IsInAsync = parentScopeIsInAsync;

            if (!forceAccept && blockBody == null && expressionBody == null)
            {
                this.Reset(ref resetPoint);
                this.Release(ref resetPoint);
                return null;
            }
            this.Release(ref resetPoint);

            var decl = _syntaxFactory.LocalFunctionStatement(
                modifiers,
                type,
                identifier,
                typeParameterListOpt,
                paramList,
                constraints,
                blockBody,
                expressionBody,
                semicolon);

            decl = CheckForBlockAndExpressionBody(blockBody, expressionBody, decl);
            decl = CheckFeatureAvailability(decl, MessageID.IDS_FeatureLocalFunctions);
            return decl;
        }

        private ExpressionStatementSyntax ParseExpressionStatement()
        {
            return ParseExpressionStatement(this.ParseExpressionCore());
        }

        private ExpressionStatementSyntax ParseExpressionStatement(ExpressionSyntax expression)
        {
            SyntaxToken semicolon;
            if (IsScript && this.CurrentToken.Kind == SyntaxKind.EndOfFileToken)
            {
                semicolon = SyntaxFactory.MissingToken(SyntaxKind.SemicolonToken);
            }
            else
            {
                // Do not report an error if the expression is not a statement expression.
                // The error is reported in semantic analysis.
                semicolon = this.EatToken(SyntaxKind.SemicolonToken);
            }

            return _syntaxFactory.ExpressionStatement(expression, semicolon);
        }

        public ExpressionSyntax ParseExpression()
        {
            return ParseWithStackGuard(
                this.ParseExpressionCore,
                this.CreateMissingIdentifierName);
        }

        private ExpressionSyntax ParseExpression(Precedence precedence)
        {
            return ParseWithStackGuard(
                () => this.ParseSubExpression(precedence),
                this.CreateMissingIdentifierName);
        }

        private ExpressionSyntax ParseExpressionCore()
        {
            return this.ParseSubExpression(Precedence.Expression);
        }

        private bool IsPossibleExpression()
        {
            var tk = this.CurrentToken.Kind;
            switch (tk)
            {
                case SyntaxKind.TypeOfKeyword:
                case SyntaxKind.DefaultKeyword:
                case SyntaxKind.SizeOfKeyword:
                case SyntaxKind.MakeRefKeyword:
                case SyntaxKind.RefTypeKeyword:
                case SyntaxKind.CheckedKeyword:
                case SyntaxKind.UncheckedKeyword:
                case SyntaxKind.RefValueKeyword:
                case SyntaxKind.ArgListKeyword:
                case SyntaxKind.BaseKeyword:
                case SyntaxKind.FalseKeyword:
                case SyntaxKind.ThisKeyword:
                case SyntaxKind.TrueKeyword:
                case SyntaxKind.NullKeyword:
                case SyntaxKind.OpenParenToken:
                case SyntaxKind.NumericLiteralToken:
                case SyntaxKind.StringLiteralToken:
                case SyntaxKind.InterpolatedStringStartToken:
                case SyntaxKind.InterpolatedStringToken:
                case SyntaxKind.CharacterLiteralToken:
                case SyntaxKind.NewKeyword:
                case SyntaxKind.DelegateKeyword:
                case SyntaxKind.ColonColonToken: // bad aliased name
                case SyntaxKind.ThrowKeyword:
                    return true;
                case SyntaxKind.IdentifierToken:
                    // Specifically allow the from contextual keyword, because it can always be the start of an
                    // expression (whether it is used as an identifier or a keyword).
                    return this.IsTrueIdentifier() || (this.CurrentToken.ContextualKind == SyntaxKind.FromKeyword);
                default:
                    return IsExpectedPrefixUnaryOperator(tk)
                        || (IsPredefinedType(tk) && tk != SyntaxKind.VoidKeyword)
                        || SyntaxFacts.IsAnyUnaryExpression(tk)
                        || SyntaxFacts.IsBinaryExpression(tk)
                        || SyntaxFacts.IsAssignmentExpressionOperatorToken(tk);
            }
        }

        private static bool IsInvalidSubExpression(SyntaxKind kind)
        {
            switch (kind)
            {
                case SyntaxKind.BreakKeyword:
                case SyntaxKind.CaseKeyword:
                case SyntaxKind.CatchKeyword:
                case SyntaxKind.ConstKeyword:
                case SyntaxKind.ContinueKeyword:
                case SyntaxKind.DoKeyword:
                case SyntaxKind.FinallyKeyword:
                case SyntaxKind.ForKeyword:
                case SyntaxKind.ForEachKeyword:
                case SyntaxKind.GotoKeyword:
                case SyntaxKind.IfKeyword:
                case SyntaxKind.LockKeyword:
                case SyntaxKind.ReturnKeyword:
                case SyntaxKind.SwitchKeyword:
                case SyntaxKind.TryKeyword:
                case SyntaxKind.UsingKeyword:
                case SyntaxKind.WhileKeyword:
                    return true;
                default:
                    return false;
            }
        }

        internal static bool IsRightAssociative(SyntaxKind op)
        {
            switch (op)
            {
                case SyntaxKind.SimpleAssignmentExpression:
                case SyntaxKind.AddAssignmentExpression:
                case SyntaxKind.SubtractAssignmentExpression:
                case SyntaxKind.MultiplyAssignmentExpression:
                case SyntaxKind.DivideAssignmentExpression:
                case SyntaxKind.ModuloAssignmentExpression:
                case SyntaxKind.AndAssignmentExpression:
                case SyntaxKind.ExclusiveOrAssignmentExpression:
                case SyntaxKind.OrAssignmentExpression:
                case SyntaxKind.LeftShiftAssignmentExpression:
                case SyntaxKind.RightShiftAssignmentExpression:
                case SyntaxKind.CoalesceExpression:
                    return true;
                default:
                    return false;
            }
        }

        enum Precedence : uint
        {
            Expression = 0, // Loosest possible precedence, used to accept all expressions
            Assignment,
            Lambda = Assignment, // "The => operator has the same precedence as assignment (=) and is right-associative."
            Ternary,
            Coalescing,
            ConditionalOr,
            ConditionalAnd,
            LogicalOr,
            LogicalXor,
            LogicalAnd,
            Equality,
            Relational,
            Shift,
            Additive,
            Mutiplicative,
            Unary,
            Cast,
            PointerIndirection,
            AddressOf,
            Primary_UNUSED, // Primaries are parsed in an ad-hoc manner.
        }

        private static Precedence GetPrecedence(SyntaxKind op)
        {
            switch (op)
            {
                case SyntaxKind.SimpleAssignmentExpression:
                case SyntaxKind.AddAssignmentExpression:
                case SyntaxKind.SubtractAssignmentExpression:
                case SyntaxKind.MultiplyAssignmentExpression:
                case SyntaxKind.DivideAssignmentExpression:
                case SyntaxKind.ModuloAssignmentExpression:
                case SyntaxKind.AndAssignmentExpression:
                case SyntaxKind.ExclusiveOrAssignmentExpression:
                case SyntaxKind.OrAssignmentExpression:
                case SyntaxKind.LeftShiftAssignmentExpression:
                case SyntaxKind.RightShiftAssignmentExpression:
                    return Precedence.Assignment;
                case SyntaxKind.CoalesceExpression:
                    return Precedence.Coalescing;
                case SyntaxKind.LogicalOrExpression:
                    return Precedence.ConditionalOr;
                case SyntaxKind.LogicalAndExpression:
                    return Precedence.ConditionalAnd;
                case SyntaxKind.BitwiseOrExpression:
                    return Precedence.LogicalOr;
                case SyntaxKind.ExclusiveOrExpression:
                    return Precedence.LogicalXor;
                case SyntaxKind.BitwiseAndExpression:
                    return Precedence.LogicalAnd;
                case SyntaxKind.EqualsExpression:
                case SyntaxKind.NotEqualsExpression:
                    return Precedence.Equality;
                case SyntaxKind.LessThanExpression:
                case SyntaxKind.LessThanOrEqualExpression:
                case SyntaxKind.GreaterThanExpression:
                case SyntaxKind.GreaterThanOrEqualExpression:
                case SyntaxKind.IsExpression:
                case SyntaxKind.AsExpression:
                case SyntaxKind.IsPatternExpression:
                case SyntaxKind.MatchExpression:
                    return Precedence.Relational;
                case SyntaxKind.LeftShiftExpression:
                case SyntaxKind.RightShiftExpression:
                    return Precedence.Shift;
                case SyntaxKind.AddExpression:
                case SyntaxKind.SubtractExpression:
                    return Precedence.Additive;
                case SyntaxKind.MultiplyExpression:
                case SyntaxKind.DivideExpression:
                case SyntaxKind.ModuloExpression:
                    return Precedence.Mutiplicative;
                case SyntaxKind.UnaryPlusExpression:
                case SyntaxKind.UnaryMinusExpression:
                case SyntaxKind.BitwiseNotExpression:
                case SyntaxKind.LogicalNotExpression:
                case SyntaxKind.PreIncrementExpression:
                case SyntaxKind.PreDecrementExpression:
                case SyntaxKind.TypeOfExpression:
                case SyntaxKind.SizeOfExpression:
                case SyntaxKind.CheckedExpression:
                case SyntaxKind.UncheckedExpression:
                case SyntaxKind.MakeRefExpression:
                case SyntaxKind.RefValueExpression:
                case SyntaxKind.RefTypeExpression:
                case SyntaxKind.AwaitExpression:
                    return Precedence.Unary;
                case SyntaxKind.CastExpression:
                    return Precedence.Cast;
                case SyntaxKind.PointerIndirectionExpression:
                    return Precedence.PointerIndirection;
                case SyntaxKind.AddressOfExpression:
                    return Precedence.AddressOf;
                default:
                    return Precedence.Expression;
            }
        }

        private static bool IsExpectedPrefixUnaryOperator(SyntaxKind kind)
        {
            return SyntaxFacts.IsPrefixUnaryExpression(kind) && kind != SyntaxKind.RefKeyword && kind != SyntaxKind.OutKeyword;
        }

        private static bool IsExpectedBinaryOperator(SyntaxKind kind)
        {
            return SyntaxFacts.IsBinaryExpression(kind);
        }

        private static bool IsExpectedAssignmentOperator(SyntaxKind kind)
        {
            return SyntaxFacts.IsAssignmentExpressionOperatorToken(kind);
        }

        private bool IsPossibleAwaitExpressionStatement()
        {
            return (this.IsScript || this.IsInAsync) && this.CurrentToken.ContextualKind == SyntaxKind.AwaitKeyword;
        }

        private bool IsAwaitExpression()
        {
            if (this.CurrentToken.ContextualKind == SyntaxKind.AwaitKeyword)
            {
                if (this.IsInAsync)
                {
                    // If we see an await in an async function, parse it as an unop.
                    return true;
                }

                // If we see an await followed by a token that cannot follow an identifier, parse await as a unop.
                // BindAwait() catches the cases where await successfully parses as a unop but is not in an async
                // function, and reports an appropriate ERR_BadAwaitWithoutAsync* error.
                switch (this.PeekToken(1).Kind)
                {
                    case SyntaxKind.IdentifierToken:

                    // Keywords
                    case SyntaxKind.NewKeyword:
                    case SyntaxKind.ThisKeyword:
                    case SyntaxKind.BaseKeyword:
                    case SyntaxKind.DelegateKeyword:
                    case SyntaxKind.TypeOfKeyword:
                    case SyntaxKind.CheckedKeyword:
                    case SyntaxKind.UncheckedKeyword:
                    case SyntaxKind.DefaultKeyword:

                    // Literals
                    case SyntaxKind.TrueKeyword:
                    case SyntaxKind.FalseKeyword:
                    case SyntaxKind.StringLiteralToken:
                    case SyntaxKind.InterpolatedStringStartToken:
                    case SyntaxKind.InterpolatedStringToken:
                    case SyntaxKind.NumericLiteralToken:
                    case SyntaxKind.NullKeyword:
                    case SyntaxKind.CharacterLiteralToken:
                        return true;
                }
            }

            return false;
        }

        private ExpressionSyntax ParseSubExpression(Precedence precedence)
        {
            _recursionDepth++;

            StackGuard.EnsureSufficientExecutionStack(_recursionDepth);

            var result = ParseSubExpressionCore(precedence);

            _recursionDepth--;
            return result;
        }

        private ExpressionSyntax ParseSubExpressionCore(Precedence precedence)
        {
            ExpressionSyntax leftOperand = null;
            Precedence newPrecedence = 0;
            SyntaxKind opKind = SyntaxKind.None;

            // all of these are tokens that start statements and are invalid
            // to start a expression with. if we see one, then we must have
            // something like:
            //
            // return
            // if (...
            // parse out a missing name node for the expression, and keep on going
            var tk = this.CurrentToken.Kind;
            if (IsInvalidSubExpression(tk))
            {
                return this.AddError(this.CreateMissingIdentifierName(), ErrorCode.ERR_InvalidExprTerm, SyntaxFacts.GetText(tk));
            }

            if (precedence <= Precedence.Coalescing && tk == SyntaxKind.ThrowKeyword)
            {
                return ParseThrowExpression();
            }

            // No left operand, so we need to parse one -- possibly preceded by a
            // unary operator.
            if (IsExpectedPrefixUnaryOperator(tk))
            {
                opKind = SyntaxFacts.GetPrefixUnaryExpression(tk);
                newPrecedence = GetPrecedence(opKind);
                var opToken = this.EatToken();
                var operand = this.ParseSubExpression(newPrecedence);
                leftOperand = _syntaxFactory.PrefixUnaryExpression(opKind, opToken, operand);
            }
            else if (IsAwaitExpression())
            {
                opKind = SyntaxKind.AwaitExpression;
                newPrecedence = GetPrecedence(opKind);
                var awaitToken = this.EatContextualToken(SyntaxKind.AwaitKeyword);
                awaitToken = CheckFeatureAvailability(awaitToken, MessageID.IDS_FeatureAsync);
                var operand = this.ParseSubExpression(newPrecedence);
                leftOperand = _syntaxFactory.AwaitExpression(awaitToken, operand);
            }
            else if (this.IsQueryExpression(mayBeVariableDeclaration: false, mayBeMemberDeclaration: false))
            {
                leftOperand = this.ParseQueryExpression(precedence);
            }
            else if (this.CurrentToken.ContextualKind == SyntaxKind.FromKeyword && IsInQuery)
            {
                // If this "from" token wasn't the start of a query then it's not really an expression.
                // Consume it so that we don't try to parse it again as the next argument in an
                // argument list.
                SyntaxToken skipped = this.EatToken(); // consume but skip "from"
                skipped = this.AddError(skipped, ErrorCode.ERR_InvalidExprTerm, this.CurrentToken.Text);
                leftOperand = AddTrailingSkippedSyntax(this.CreateMissingIdentifierName(), skipped);
            }
            else
            {
                // Not a unary operator - get a primary expression.
                leftOperand = this.ParseTerm(precedence);
            }

            while (true)
            {
                // We either have a binary or assignment operator here, or we're finished.
                tk = this.CurrentToken.ContextualKind;

                bool isAssignmentOperator = false;
                if (IsExpectedBinaryOperator(tk))
                {
                    opKind = SyntaxFacts.GetBinaryExpression(tk);
                }
                else if (IsExpectedAssignmentOperator(tk))
                {
                    opKind = SyntaxFacts.GetAssignmentExpression(tk);
                    isAssignmentOperator = true;
                }
                else if (tk == SyntaxKind.MatchKeyword)
                {
                    opKind = SyntaxKind.MatchExpression;
                }
                else
                {
                    break;
                }

                newPrecedence = GetPrecedence(opKind);

                Debug.Assert(newPrecedence > 0);      // All binary operators must have precedence > 0!

                // check for >> or >>=
                bool doubleOp = false;
                if (tk == SyntaxKind.GreaterThanToken
                    && (this.PeekToken(1).Kind == SyntaxKind.GreaterThanToken || this.PeekToken(1).Kind == SyntaxKind.GreaterThanEqualsToken))
                {
                    // check to see if they really are adjacent
                    if (this.CurrentToken.GetTrailingTriviaWidth() == 0 && this.PeekToken(1).GetLeadingTriviaWidth() == 0)
                    {
                        if (this.PeekToken(1).Kind == SyntaxKind.GreaterThanToken)
                        {
                            opKind = SyntaxFacts.GetBinaryExpression(SyntaxKind.GreaterThanGreaterThanToken);
                        }
                        else
                        {
                            opKind = SyntaxFacts.GetAssignmentExpression(SyntaxKind.GreaterThanGreaterThanEqualsToken);
                            isAssignmentOperator = true;
                        }
                        newPrecedence = GetPrecedence(opKind);
                        doubleOp = true;
                    }
                }

                // Check the precedence to see if we should "take" this operator
                if (newPrecedence < precedence)
                {
                    break;
                }

                // Same precedence, but not right-associative -- deal with this "later"
                if ((newPrecedence == precedence) && !IsRightAssociative(opKind))
                {
                    break;
                }

                // Precedence is okay, so we'll "take" this operator.
                var opToken = this.EatContextualToken(tk);
                if (doubleOp)
                {
                    // combine tokens into a single token
                    var opToken2 = this.EatToken();
                    var kind = opToken2.Kind == SyntaxKind.GreaterThanToken ? SyntaxKind.GreaterThanGreaterThanToken : SyntaxKind.GreaterThanGreaterThanEqualsToken;
                    opToken = SyntaxFactory.Token(opToken.GetLeadingTrivia(), kind, opToken2.GetTrailingTrivia());
                }

                if (opKind == SyntaxKind.AsExpression)
                {
                    var type = this.ParseTypeCore(parentIsParameter: false, isOrAs: true, expectSizes: false, isArrayCreation: false);
                    leftOperand = _syntaxFactory.BinaryExpression(opKind, leftOperand, opToken, type);
                }
                else if (opKind == SyntaxKind.IsExpression)
                {
                    leftOperand = ParseIsExpression(leftOperand, opToken);
                }
                else if (opKind == SyntaxKind.MatchExpression)
                {
                    leftOperand = ParseMatchExpression(leftOperand, opToken);
                    leftOperand = CheckFeatureAvailability(leftOperand, MessageID.IDS_FeaturePatternMatching);
                }
                else
                {
                    var rightOperand = this.ParseSubExpression(newPrecedence);
                    if (isAssignmentOperator)
                    {
                        leftOperand = _syntaxFactory.AssignmentExpression(opKind, leftOperand, opToken, rightOperand);
                    }
                    else
                    {
                        leftOperand = _syntaxFactory.BinaryExpression(opKind, leftOperand, opToken, rightOperand);
                    }
                }
            }

            // From the language spec:
            //
            // conditional-expression:
            //  null-coalescing-expression
            //  null-coalescing-expression   ?   expression   :   expression
            //
            // Only take the ternary if we're at a precedence less than the null coalescing
            // expression.

            if (tk == SyntaxKind.QuestionToken && precedence <= Precedence.Ternary)
            {
                var questionToken = this.EatToken();
<<<<<<< HEAD
                var whenTrue = this.ParseSubExpression(Precedence.Expression);
                var colon = this.EatToken(SyntaxKind.ColonToken);
                var whenFalse = this.ParseSubExpression(Precedence.Expression);
                leftOperand = _syntaxFactory.ConditionalExpression(leftOperand, questionToken, whenTrue, colon, whenFalse);
=======

                var colonLeft = this.ParseExpressionCore();
                var colon = this.EatToken(SyntaxKind.ColonToken);

                var colonRight = this.ParseExpressionCore();
                leftOperand = _syntaxFactory.ConditionalExpression(leftOperand, questionToken, colonLeft, colon, colonRight);
>>>>>>> 3d794cfb
            }

            return leftOperand;
        }

        private ExpressionSyntax ParseThrowExpression()
        {
            var throwToken = this.EatToken(SyntaxKind.ThrowKeyword);
            var thrown = this.ParseSubExpression(Precedence.Coalescing);
            var result = _syntaxFactory.ThrowExpression(throwToken, thrown);

            if (!IsFeatureEnabled(MessageID.IDS_FeaturePatternMatching))
            {
                // use the existing error message if the throw expression is not supported
                result = this.AddError(result, ErrorCode.ERR_InvalidExprTerm, throwToken.Text);
            }

            return result;
        }

        private ExpressionSyntax ParseIsExpression(ExpressionSyntax leftOperand, SyntaxToken opToken)
        {
            var node = this.ParseTypeOrPattern();
            if (node is PatternSyntax)
            {
                var result = _syntaxFactory.IsPatternExpression(leftOperand, opToken, (PatternSyntax)node);
                return CheckFeatureAvailability(result, MessageID.IDS_FeaturePatternMatching);
            }
            else
            {
                Debug.Assert(node is TypeSyntax);
                return _syntaxFactory.BinaryExpression(SyntaxKind.IsExpression, leftOperand, opToken, (TypeSyntax)node);
            }
        }

        private ExpressionSyntax ParseTerm(Precedence precedence)
        {
            ExpressionSyntax expr = null;

            var tk = this.CurrentToken.Kind;
            switch (tk)
            {
                case SyntaxKind.TypeOfKeyword:
                    expr = this.ParseTypeOfExpression();
                    break;
                case SyntaxKind.DefaultKeyword:
                    expr = this.ParseDefaultExpression();
                    break;
                case SyntaxKind.SizeOfKeyword:
                    expr = this.ParseSizeOfExpression();
                    break;
                case SyntaxKind.MakeRefKeyword:
                    expr = this.ParseMakeRefExpression();
                    break;
                case SyntaxKind.RefTypeKeyword:
                    expr = this.ParseRefTypeExpression();
                    break;
                case SyntaxKind.CheckedKeyword:
                case SyntaxKind.UncheckedKeyword:
                    expr = this.ParseCheckedOrUncheckedExpression();
                    break;
                case SyntaxKind.RefValueKeyword:
                    expr = this.ParseRefValueExpression();
                    break;
                case SyntaxKind.ColonColonToken:
                    // misplaced ::
                    // TODO: this should not be a compound name.. (disallow dots)
                    expr = this.ParseQualifiedName(NameOptions.InExpression);
                    break;
                case SyntaxKind.IdentifierToken:
                    if (this.IsTrueIdentifier())
                    {
                        if (this.CurrentToken.ContextualKind == SyntaxKind.AsyncKeyword && this.PeekToken(1).Kind == SyntaxKind.DelegateKeyword)
                        {
                            expr = this.ParseAnonymousMethodExpression();
                        }
                        else if (this.IsPossibleLambdaExpression(precedence))
                        {
                            expr = this.ParseLambdaExpression();
                        }
                        else
                        {
                            expr = this.ParseAliasQualifiedName(NameOptions.InExpression);
                        }
                    }
                    else
                    {
                        expr = this.CreateMissingIdentifierName();
                        expr = this.AddError(expr, ErrorCode.ERR_InvalidExprTerm, this.CurrentToken.Text);
                    }

                    break;
                case SyntaxKind.ThisKeyword:
                    expr = _syntaxFactory.ThisExpression(this.EatToken());
                    break;
                case SyntaxKind.BaseKeyword:
                    expr = _syntaxFactory.BaseExpression(this.EatToken());
                    break;
                case SyntaxKind.ArgListKeyword:
                case SyntaxKind.FalseKeyword:

                case SyntaxKind.TrueKeyword:
                case SyntaxKind.NullKeyword:
                case SyntaxKind.NumericLiteralToken:
                case SyntaxKind.StringLiteralToken:
                case SyntaxKind.CharacterLiteralToken:
                    expr = _syntaxFactory.LiteralExpression(SyntaxFacts.GetLiteralExpression(tk), this.EatToken());
                    break;
                case SyntaxKind.InterpolatedStringStartToken:
                    throw new NotImplementedException(); // this should not occur because these tokens are produced and parsed immediately
                case SyntaxKind.InterpolatedStringToken:
                    expr = this.ParseInterpolatedStringToken();
                    break;
                case SyntaxKind.OpenParenToken:
                    expr = this.ParseCastOrParenExpressionOrLambda(precedence);
                    break;
                case SyntaxKind.NewKeyword:
                    expr = this.ParseNewExpression();
                    break;
                case SyntaxKind.DelegateKeyword:
                    expr = this.ParseAnonymousMethodExpression();
                    break;
                default:
                    // check for intrinsic type followed by '.'
                    if (IsPredefinedType(tk))
                    {
                        expr = _syntaxFactory.PredefinedType(this.EatToken());

                        if (this.CurrentToken.Kind != SyntaxKind.DotToken || tk == SyntaxKind.VoidKeyword)
                        {
                            expr = this.AddError(expr, ErrorCode.ERR_InvalidExprTerm, SyntaxFacts.GetText(tk));
                        }
                    }
                    else
                    {
                        expr = this.CreateMissingIdentifierName();

                        if (tk == SyntaxKind.EndOfFileToken)
                        {
                            expr = this.AddError(expr, ErrorCode.ERR_ExpressionExpected);
                        }
                        else
                        {
                            expr = this.AddError(expr, ErrorCode.ERR_InvalidExprTerm, SyntaxFacts.GetText(tk));
                        }
                    }

                    break;
            }

            return this.ParsePostFixExpression(expr);
        }

        private bool IsPossibleLambdaExpression(Precedence precedence)
        {
            if (precedence <= Precedence.Lambda && this.PeekToken(1).Kind == SyntaxKind.EqualsGreaterThanToken)
            {
                return true;
            }

            if (ScanAsyncLambda(precedence))
            {
                return true;
            }

            return false;
        }

        private ExpressionSyntax ParsePostFixExpression(ExpressionSyntax expr)
        {
            Debug.Assert(expr != null);

            while (true)
            {
                SyntaxKind tk = this.CurrentToken.Kind;
                switch (tk)
                {
                    case SyntaxKind.OpenParenToken:
                        expr = _syntaxFactory.InvocationExpression(expr, this.ParseParenthesizedArgumentList());
                        break;

                    case SyntaxKind.OpenBracketToken:
                        expr = _syntaxFactory.ElementAccessExpression(expr, this.ParseBracketedArgumentList());
                        break;

                    case SyntaxKind.PlusPlusToken:
                    case SyntaxKind.MinusMinusToken:
                        expr = _syntaxFactory.PostfixUnaryExpression(SyntaxFacts.GetPostfixUnaryExpression(tk), expr, this.EatToken());
                        break;

                    case SyntaxKind.ColonColonToken:
                        if (this.PeekToken(1).Kind == SyntaxKind.IdentifierToken)
                        {
                            // replace :: with missing dot and annotate with skipped text "::" and error
                            var ccToken = this.EatToken();
                            ccToken = this.AddError(ccToken, ErrorCode.ERR_UnexpectedAliasedName);
                            var dotToken = this.ConvertToMissingWithTrailingTrivia(ccToken, SyntaxKind.DotToken);
                            expr = _syntaxFactory.MemberAccessExpression(SyntaxKind.SimpleMemberAccessExpression, expr, dotToken, this.ParseSimpleName(NameOptions.InExpression));
                        }
                        else
                        {
                            // just some random trailing :: ?
                            expr = AddTrailingSkippedSyntax(expr, this.EatTokenWithPrejudice(SyntaxKind.DotToken));
                        }
                        break;

                    case SyntaxKind.MinusGreaterThanToken:
                        expr = _syntaxFactory.MemberAccessExpression(SyntaxKind.PointerMemberAccessExpression, expr, this.EatToken(), this.ParseSimpleName(NameOptions.InExpression));
                        break;
                    case SyntaxKind.DotToken:
                        expr = _syntaxFactory.MemberAccessExpression(SyntaxKind.SimpleMemberAccessExpression, expr, this.EatToken(), this.ParseSimpleName(NameOptions.InExpression));
                        break;

                    case SyntaxKind.QuestionToken:
                        if (CanStartConsequenceExpression(this.PeekToken(1).Kind))
                        {
                            var qToken = this.EatToken();
                            var consequence = ParseConsequenceSyntax();
                            expr = _syntaxFactory.ConditionalAccessExpression(expr, qToken, consequence);
                            expr = CheckFeatureAvailability(expr, MessageID.IDS_FeatureNullPropagatingOperator);
                            break;
                        }

                        goto default;
                    default:
                        return expr;
                }
            }
        }

        private bool CanStartConsequenceExpression(SyntaxKind kind)
        {
            return kind == SyntaxKind.DotToken ||
                    kind == SyntaxKind.OpenBracketToken;
        }

        internal ExpressionSyntax ParseConsequenceSyntax()
        {
            SyntaxKind tk = this.CurrentToken.Kind;
            ExpressionSyntax expr = null;
            switch (tk)
            {
                case SyntaxKind.DotToken:
                    expr = _syntaxFactory.MemberBindingExpression(this.EatToken(), this.ParseSimpleName(NameOptions.InExpression));
                    break;

                case SyntaxKind.OpenBracketToken:
                    expr = _syntaxFactory.ElementBindingExpression(this.ParseBracketedArgumentList());
                    break;
            }

            Debug.Assert(expr != null);

            while (true)
            {
                tk = this.CurrentToken.Kind;
                switch (tk)
                {
                    case SyntaxKind.OpenParenToken:
                        expr = _syntaxFactory.InvocationExpression(expr, this.ParseParenthesizedArgumentList());
                        break;

                    case SyntaxKind.OpenBracketToken:
                        expr = _syntaxFactory.ElementAccessExpression(expr, this.ParseBracketedArgumentList());
                        break;

                    case SyntaxKind.DotToken:
                        expr = _syntaxFactory.MemberAccessExpression(SyntaxKind.SimpleMemberAccessExpression, expr, this.EatToken(), this.ParseSimpleName(NameOptions.InExpression));
                        break;

                    case SyntaxKind.QuestionToken:
                        if (CanStartConsequenceExpression(this.PeekToken(1).Kind))
                        {
                            var qToken = this.EatToken();
                            var consequence = ParseConsequenceSyntax();
                            expr = _syntaxFactory.ConditionalAccessExpression(expr, qToken, consequence);
                        }
                        return expr;

                    default:
                        return expr;
                }
            }
        }

        internal ArgumentListSyntax ParseParenthesizedArgumentList()
        {
            if (this.IsIncrementalAndFactoryContextMatches && this.CurrentNodeKind == SyntaxKind.ArgumentList)
            {
                return (ArgumentListSyntax)this.EatNode();
            }

            SyntaxToken openToken, closeToken;
            SeparatedSyntaxList<ArgumentSyntax> arguments;
            ParseArgumentList(out openToken, out arguments, out closeToken, SyntaxKind.OpenParenToken, SyntaxKind.CloseParenToken);

            return _syntaxFactory.ArgumentList(openToken, arguments, closeToken);
        }

        internal BracketedArgumentListSyntax ParseBracketedArgumentList()
        {
            if (this.IsIncrementalAndFactoryContextMatches && this.CurrentNodeKind == SyntaxKind.BracketedArgumentList)
            {
                return (BracketedArgumentListSyntax)this.EatNode();
            }

            SyntaxToken openToken, closeToken;
            SeparatedSyntaxList<ArgumentSyntax> arguments;
            ParseArgumentList(out openToken, out arguments, out closeToken, SyntaxKind.OpenBracketToken, SyntaxKind.CloseBracketToken);

            return _syntaxFactory.BracketedArgumentList(openToken, arguments, closeToken);
        }

        private void ParseArgumentList(
            out SyntaxToken openToken,
            out SeparatedSyntaxList<ArgumentSyntax> arguments,
            out SyntaxToken closeToken,
            SyntaxKind openKind,
            SyntaxKind closeKind)
        {
            bool isIndexer = openKind == SyntaxKind.OpenBracketToken;
            var open = this.EatToken(openKind);
            var saveTerm = _termState;
            _termState |= TerminatorState.IsEndOfArgumentList;

            SeparatedSyntaxListBuilder<ArgumentSyntax> list = default(SeparatedSyntaxListBuilder<ArgumentSyntax>);
            try
            {
                if (this.CurrentToken.Kind != closeKind && this.CurrentToken.Kind != SyntaxKind.SemicolonToken)
                {
                tryAgain:
                    if (list.IsNull)
                    {
                        list = _pool.AllocateSeparated<ArgumentSyntax>();
                    }

                    if (this.IsPossibleArgumentExpression() || this.CurrentToken.Kind == SyntaxKind.CommaToken)
                    {
                        // first argument
                        list.Add(this.ParseArgumentExpression(isIndexer));

                        // additional arguments
                        while (true)
                        {
                            if (this.CurrentToken.Kind == closeKind || this.CurrentToken.Kind == SyntaxKind.SemicolonToken)
                            {
                                break;
                            }
                            else if (this.CurrentToken.Kind == SyntaxKind.CommaToken || this.IsPossibleArgumentExpression())
                            {
                                list.AddSeparator(this.EatToken(SyntaxKind.CommaToken));
                                list.Add(this.ParseArgumentExpression(isIndexer));
                                continue;
                            }
                            else if (this.SkipBadArgumentListTokens(ref open, list, SyntaxKind.CommaToken, closeKind) == PostSkipAction.Abort)
                            {
                                break;
                            }
                        }
                    }
                    else if (this.SkipBadArgumentListTokens(ref open, list, SyntaxKind.IdentifierToken, closeKind) == PostSkipAction.Continue)
                    {
                        goto tryAgain;
                    }
                }
                else if (isIndexer && this.CurrentToken.Kind == closeKind)
                {
                    // An indexer always expects at least one value. And so we need to give an error
                    // for the case where we see only "[]". ParseArgumentExpression gives it.

                    if (list.IsNull)
                    {
                        list = _pool.AllocateSeparated<ArgumentSyntax>();
                    }

                    list.Add(this.ParseArgumentExpression(isIndexer));
                }

                _termState = saveTerm;

                openToken = open;
                closeToken = this.EatToken(closeKind);
                arguments = list.ToList();
            }
            finally
            {
                if (!list.IsNull)
                {
                    _pool.Free(list);
                }
            }
        }

        private PostSkipAction SkipBadArgumentListTokens(ref SyntaxToken open, SeparatedSyntaxListBuilder<ArgumentSyntax> list, SyntaxKind expected, SyntaxKind closeKind)
        {
            return this.SkipBadSeparatedListTokensWithExpectedKind(ref open, list,
                p => p.CurrentToken.Kind != SyntaxKind.CommaToken && !p.IsPossibleArgumentExpression(),
                p => p.CurrentToken.Kind == closeKind || p.CurrentToken.Kind == SyntaxKind.SemicolonToken || p.IsTerminator(),
                expected);
        }

        private bool IsEndOfArgumentList()
        {
            return this.CurrentToken.Kind == SyntaxKind.CloseParenToken
                || this.CurrentToken.Kind == SyntaxKind.CloseBracketToken;
        }

        private bool IsPossibleArgumentExpression()
        {
            switch (this.CurrentToken.Kind)
            {
                case SyntaxKind.RefKeyword:
                case SyntaxKind.OutKeyword:
                    return true;
                default:
                    return this.IsPossibleExpression();
            }
        }

        private ArgumentSyntax ParseArgumentExpression(bool isIndexer)
        {
            NameColonSyntax nameColon = null;
            if (this.CurrentToken.Kind == SyntaxKind.IdentifierToken && this.PeekToken(1).Kind == SyntaxKind.ColonToken)
            {
                var name = this.ParseIdentifierName();
                var colon = this.EatToken(SyntaxKind.ColonToken);
                nameColon = _syntaxFactory.NameColon(name, colon);
                nameColon = CheckFeatureAvailability(nameColon, MessageID.IDS_FeatureNamedArgument);
            }

            SyntaxToken refOrOutKeyword = null;
            if (this.CurrentToken.Kind == SyntaxKind.RefKeyword || this.CurrentToken.Kind == SyntaxKind.OutKeyword)
            {
                refOrOutKeyword = this.EatToken();
            }

            ExpressionSyntax expression;

            if (isIndexer && (this.CurrentToken.Kind == SyntaxKind.CommaToken || this.CurrentToken.Kind == SyntaxKind.CloseBracketToken))
            {
                expression = this.AddError(this.CreateMissingIdentifierName(), ErrorCode.ERR_ValueExpected);
            }
            else if (this.CurrentToken.Kind == SyntaxKind.CommaToken)
            {
                expression = this.AddError(this.CreateMissingIdentifierName(), ErrorCode.ERR_MissingArgument);
            }
            else
            {
                expression = this.ParseSubExpression(Precedence.Expression);
            }

            return _syntaxFactory.Argument(nameColon, refOrOutKeyword, expression);
        }

        private TypeOfExpressionSyntax ParseTypeOfExpression()
        {
            var keyword = this.EatToken();
            var openParen = this.EatToken(SyntaxKind.OpenParenToken);
            var type = this.ParseTypeOrVoid();
            var closeParen = this.EatToken(SyntaxKind.CloseParenToken);

            return _syntaxFactory.TypeOfExpression(keyword, openParen, type, closeParen);
        }

        private DefaultExpressionSyntax ParseDefaultExpression()
        {
            var keyword = this.EatToken();
            var openParen = this.EatToken(SyntaxKind.OpenParenToken);
            var type = this.ParseType(false);
            var closeParen = this.EatToken(SyntaxKind.CloseParenToken);

            keyword = CheckFeatureAvailability(keyword, MessageID.IDS_FeatureDefault);

            return _syntaxFactory.DefaultExpression(keyword, openParen, type, closeParen);
        }

        private SizeOfExpressionSyntax ParseSizeOfExpression()
        {
            var keyword = this.EatToken();
            var openParen = this.EatToken(SyntaxKind.OpenParenToken);
            var type = this.ParseType(false);
            var closeParen = this.EatToken(SyntaxKind.CloseParenToken);

            return _syntaxFactory.SizeOfExpression(keyword, openParen, type, closeParen);
        }

        private MakeRefExpressionSyntax ParseMakeRefExpression()
        {
            var keyword = this.EatToken();
            var openParen = this.EatToken(SyntaxKind.OpenParenToken);
            var expr = this.ParseSubExpression(Precedence.Expression);
            var closeParen = this.EatToken(SyntaxKind.CloseParenToken);

            return _syntaxFactory.MakeRefExpression(keyword, openParen, expr, closeParen);
        }

        private RefTypeExpressionSyntax ParseRefTypeExpression()
        {
            var keyword = this.EatToken();
            var openParen = this.EatToken(SyntaxKind.OpenParenToken);
            var expr = this.ParseSubExpression(0);
            var closeParen = this.EatToken(SyntaxKind.CloseParenToken);

            return _syntaxFactory.RefTypeExpression(keyword, openParen, expr, closeParen);
        }

        private CheckedExpressionSyntax ParseCheckedOrUncheckedExpression()
        {
            var checkedOrUnchecked = this.EatToken();
            Debug.Assert(checkedOrUnchecked.Kind == SyntaxKind.CheckedKeyword || checkedOrUnchecked.Kind == SyntaxKind.UncheckedKeyword);
            var kind = (checkedOrUnchecked.Kind == SyntaxKind.CheckedKeyword) ? SyntaxKind.CheckedExpression : SyntaxKind.UncheckedExpression;

            var openParen = this.EatToken(SyntaxKind.OpenParenToken);
            var expr = this.ParseSubExpression(Precedence.Expression);
            var closeParen = this.EatToken(SyntaxKind.CloseParenToken);

            return _syntaxFactory.CheckedExpression(kind, checkedOrUnchecked, openParen, expr, closeParen);
        }

        private RefValueExpressionSyntax ParseRefValueExpression()
        {
            var @refvalue = this.EatToken(SyntaxKind.RefValueKeyword);
            var openParen = this.EatToken(SyntaxKind.OpenParenToken);
            var expr = this.ParseSubExpression(Precedence.Expression);
            var comma = this.EatToken(SyntaxKind.CommaToken);
            var type = this.ParseType(false);
            var closeParen = this.EatToken(SyntaxKind.CloseParenToken);

            return _syntaxFactory.RefValueExpression(@refvalue, openParen, expr, comma, type, closeParen);
        }

        private bool ScanParenthesizedImplicitlyTypedLambda(Precedence precedence)
        {
            if (!(precedence <= Precedence.Lambda))
            {
                return false;
            }

            //  case 1:  ( x ,
            if (this.PeekToken(1).Kind == SyntaxKind.IdentifierToken
                && (!this.IsInQuery || !IsTokenQueryContextualKeyword(this.PeekToken(1)))
                && this.PeekToken(2).Kind == SyntaxKind.CommaToken)
            {
                return true;
            }

            //  case 2:  ( x ) =>
            if (this.PeekToken(1).Kind == SyntaxKind.IdentifierToken
                && (!this.IsInQuery || !IsTokenQueryContextualKeyword(this.PeekToken(1)))
                && this.PeekToken(2).Kind == SyntaxKind.CloseParenToken
                && this.PeekToken(3).Kind == SyntaxKind.EqualsGreaterThanToken)
            {
                return true;
            }

            //  case 3:  ( ) =>
            if (this.PeekToken(1).Kind == SyntaxKind.CloseParenToken
                && this.PeekToken(2).Kind == SyntaxKind.EqualsGreaterThanToken)
            {
                return true;
            }

            // case 4:  ( params
            // This case is interesting in that it is not legal; this error could be caught at parse time but we would rather
            // recover from the error and let the semantic analyzer deal with it.
            if (this.PeekToken(1).Kind == SyntaxKind.ParamsKeyword)
            {
                return true;
            }

            return false;
        }

        private bool ScanExplicitlyTypedLambda(Precedence precedence)
        {
            if (!(precedence <= Precedence.Lambda))
            {
                return false;
            }

            var resetPoint = this.GetResetPoint();
            try
            {
                // do we have the following:
                //   case 1: ( T x ,
                //   case 2: ( T x ) =>
                //   case 3: ( out T x,
                //   case 4: ( ref T x,
                //   case 5: ( out T x ) =>
                //   case 6: ( ref T x ) =>
                //
                // if so then parse it as a lambda

                // Advance past the open paren.
                this.EatToken();

                // Eat 'out' or 'ref' for cases [3, 6]
                if (this.CurrentToken.Kind == SyntaxKind.RefKeyword || this.CurrentToken.Kind == SyntaxKind.OutKeyword)
                {
                    this.EatToken();
                }

                // NOTE: if we see "out" or ref" and part of cases 3,4,5,6 followed by EOF, we'll parse as a lambda.
                if (this.CurrentToken.Kind == SyntaxKind.EndOfFileToken)
                {
                    return true;
                }

                // NOTE: advances CurrentToken
                if (this.ScanType() == ScanTypeFlags.NotType)
                {
                    return false;
                }

                if (this.CurrentToken.Kind == SyntaxKind.EndOfFileToken)
                {
                    return true;
                }

                if (!this.IsTrueIdentifier())
                {
                    return false;
                }

                switch (this.PeekToken(1).Kind)
                {
                    case SyntaxKind.EndOfFileToken:
                    case SyntaxKind.CommaToken:
                        return true;

                    case SyntaxKind.CloseParenToken:
                        switch (this.PeekToken(2).Kind)
                        {
                            case SyntaxKind.EndOfFileToken:
                            case SyntaxKind.EqualsGreaterThanToken:
                                return true;

                            default:
                                return false;
                        }
                    default:
                        return false;
                }
            }
            finally
            {
                this.Reset(ref resetPoint);
                this.Release(ref resetPoint);
            }
        }

        private ExpressionSyntax ParseCastOrParenExpressionOrLambda(Precedence precedence)
        {
            Debug.Assert(this.CurrentToken.Kind == SyntaxKind.OpenParenToken);

            var resetPoint = this.GetResetPoint();
            try
            {
                if (ScanParenthesizedImplicitlyTypedLambda(precedence))
                {
                    return this.ParseLambdaExpression();
                }

                // We have a decision to make -- is this a cast, or is it a parenthesized
                // expression?  Because look-ahead is cheap with our token stream, we check
                // to see if this "looks like" a cast (without constructing any parse trees)
                // to help us make the decision.
                if (this.ScanCast())
                {
                    if (!IsCurrentTokenQueryKeywordInQuery())
                    {
                        // Looks like a cast, so parse it as one.
                        this.Reset(ref resetPoint);
                        var openParen = this.EatToken(SyntaxKind.OpenParenToken);
                        var type = this.ParseType(false);
                        var closeParen = this.EatToken(SyntaxKind.CloseParenToken);
                        var expr = this.ParseSubExpression(Precedence.Cast);
                        return _syntaxFactory.CastExpression(openParen, type, closeParen, expr);
                    }
                }

                this.Reset(ref resetPoint);
                if (this.ScanExplicitlyTypedLambda(precedence))
                {
                    return this.ParseLambdaExpression();
                }

                // Doesn't look like a cast, so parse this as a parenthesized expression.
                {
                    this.Reset(ref resetPoint);
                    var openParen = this.EatToken(SyntaxKind.OpenParenToken);
                    var expression = this.ParseSubExpression(Precedence.Expression);
                    var closeParen = this.EatToken(SyntaxKind.CloseParenToken);
                    return _syntaxFactory.ParenthesizedExpression(openParen, expression, closeParen);
                }
            }
            finally
            {
                this.Release(ref resetPoint);
            }
        }

        private bool ScanCast()
        {
            if (this.CurrentToken.Kind != SyntaxKind.OpenParenToken)
            {
                return false;
            }

            this.EatToken();

            var type = this.ScanType();
            if (type == ScanTypeFlags.NotType)
            {
                return false;
            }

            if (this.CurrentToken.Kind != SyntaxKind.CloseParenToken)
            {
                return false;
            }

            // If we have any of the following, we know it must be a cast:
            // 1) (Foo*)bar;
            // 2) (Foo?)bar;
            // 3) "(int)bar" or "(int[])bar"
            // 4) (G::Foo)bar
            if (type == ScanTypeFlags.PointerOrMultiplication ||
                type == ScanTypeFlags.NullableType ||
                type == ScanTypeFlags.MustBeType ||
                type == ScanTypeFlags.AliasQualifiedName)
            {
                return true;
            }

            this.EatToken();

            // check for ambiguous type or expression followed by disambiguating token.  i.e.
            //
            // "(A)b" is a cast.  But "(A)+b" is not a cast.  
            return (type == ScanTypeFlags.GenericTypeOrMethod || type == ScanTypeFlags.GenericTypeOrExpression || type == ScanTypeFlags.NonGenericTypeOrExpression) && CanFollowCast(this.CurrentToken.Kind);
        }

        private bool ScanAsyncLambda(Precedence precedence)
        {
            // Adapted from CParser::ScanAsyncLambda

            // Precedence must not exceed that of lambdas
            if (precedence > Precedence.Lambda)
            {
                return false;
            }

            // Async lambda must start with 'async'
            if (this.CurrentToken.ContextualKind != SyntaxKind.AsyncKeyword)
            {
                return false;
            }

            // 'async <identifier> => ...' looks like an async simple lambda
            if (this.PeekToken(1).Kind == SyntaxKind.IdentifierToken && this.PeekToken(2).Kind == SyntaxKind.EqualsGreaterThanToken)
            {
                return true;
            }

            // Non-simple async lambda must be of the form 'async (...'
            if (this.PeekToken(1).Kind != SyntaxKind.OpenParenToken)
            {
                return false;
            }

            {
                var resetPoint = this.GetResetPoint();

                // Skip 'async'
                EatToken(SyntaxKind.IdentifierToken);

                // Check whether looks like implicitly or explicitly typed lambda
                bool isAsync = ScanParenthesizedImplicitlyTypedLambda(precedence) || ScanExplicitlyTypedLambda(precedence);

                // Restore current token index
                this.Reset(ref resetPoint);
                this.Release(ref resetPoint);

                return isAsync;
            }
        }

        private static bool CanFollowCast(SyntaxKind kind)
        {
            switch (kind)
            {
                case SyntaxKind.AsKeyword:
                case SyntaxKind.IsKeyword:
                case SyntaxKind.SemicolonToken:
                case SyntaxKind.CloseParenToken:
                case SyntaxKind.CloseBracketToken:
                case SyntaxKind.OpenBraceToken:
                case SyntaxKind.CloseBraceToken:
                case SyntaxKind.CommaToken:
                case SyntaxKind.EqualsToken:
                case SyntaxKind.PlusEqualsToken:
                case SyntaxKind.MinusEqualsToken:
                case SyntaxKind.AsteriskEqualsToken:
                case SyntaxKind.SlashEqualsToken:
                case SyntaxKind.PercentEqualsToken:
                case SyntaxKind.AmpersandEqualsToken:
                case SyntaxKind.CaretEqualsToken:
                case SyntaxKind.BarEqualsToken:
                case SyntaxKind.LessThanLessThanEqualsToken:
                case SyntaxKind.GreaterThanGreaterThanEqualsToken:
                case SyntaxKind.QuestionToken:
                case SyntaxKind.ColonToken:
                case SyntaxKind.BarBarToken:
                case SyntaxKind.AmpersandAmpersandToken:
                case SyntaxKind.BarToken:
                case SyntaxKind.CaretToken:
                case SyntaxKind.AmpersandToken:
                case SyntaxKind.EqualsEqualsToken:
                case SyntaxKind.ExclamationEqualsToken:
                case SyntaxKind.LessThanToken:
                case SyntaxKind.LessThanEqualsToken:
                case SyntaxKind.GreaterThanToken:
                case SyntaxKind.GreaterThanEqualsToken:
                case SyntaxKind.LessThanLessThanToken:
                case SyntaxKind.GreaterThanGreaterThanToken:
                case SyntaxKind.PlusToken:
                case SyntaxKind.MinusToken:
                case SyntaxKind.AsteriskToken:
                case SyntaxKind.SlashToken:
                case SyntaxKind.PercentToken:
                case SyntaxKind.PlusPlusToken:
                case SyntaxKind.MinusMinusToken:
                case SyntaxKind.OpenBracketToken:
                case SyntaxKind.DotToken:
                case SyntaxKind.MinusGreaterThanToken:
                case SyntaxKind.QuestionQuestionToken:
                case SyntaxKind.EndOfFileToken:
                    return false;
                default:
                    return true;
            }
        }

        private ExpressionSyntax ParseNewExpression()
        {
            Debug.Assert(this.CurrentToken.Kind == SyntaxKind.NewKeyword);

            if (this.IsAnonymousType())
            {
                return this.ParseAnonymousTypeExpression();
            }
            else if (this.IsImplicitlyTypedArray())
            {
                return this.ParseImplicitlyTypedArrayCreation();
            }
            else
            {
                // assume object creation as default case
                return this.ParseArrayOrObjectCreationExpression();
            }
        }

        private bool IsAnonymousType()
        {
            return this.CurrentToken.Kind == SyntaxKind.NewKeyword && this.PeekToken(1).Kind == SyntaxKind.OpenBraceToken;
        }

        private AnonymousObjectCreationExpressionSyntax ParseAnonymousTypeExpression()
        {
            Debug.Assert(IsAnonymousType());
            var @new = this.EatToken(SyntaxKind.NewKeyword);
            @new = CheckFeatureAvailability(@new, MessageID.IDS_FeatureAnonymousTypes);

            Debug.Assert(this.CurrentToken.Kind == SyntaxKind.OpenBraceToken);

            var openBrace = this.EatToken(SyntaxKind.OpenBraceToken);
            var expressions = _pool.AllocateSeparated<AnonymousObjectMemberDeclaratorSyntax>();
            this.ParseAnonymousTypeMemberInitializers(ref openBrace, ref expressions);
            var closeBrace = this.EatToken(SyntaxKind.CloseBraceToken);
            var result = _syntaxFactory.AnonymousObjectCreationExpression(@new, openBrace, expressions, closeBrace);
            _pool.Free(expressions);

            return result;
        }

        private void ParseAnonymousTypeMemberInitializers(ref SyntaxToken openBrace, ref SeparatedSyntaxListBuilder<AnonymousObjectMemberDeclaratorSyntax> list)
        {
            if (this.CurrentToken.Kind != SyntaxKind.CloseBraceToken)
            {
            tryAgain:
                if (this.IsPossibleExpression() || this.CurrentToken.Kind == SyntaxKind.CommaToken)
                {
                    // first argument
                    list.Add(this.ParseAnonymousTypeMemberInitializer());

                    // additional arguments
                    while (true)
                    {
                        if (this.CurrentToken.Kind == SyntaxKind.CloseBraceToken)
                        {
                            break;
                        }
                        else if (this.CurrentToken.Kind == SyntaxKind.CommaToken || this.IsPossibleExpression())
                        {
                            list.AddSeparator(this.EatToken(SyntaxKind.CommaToken));

                            // check for exit case after legal trailing comma
                            if (this.CurrentToken.Kind == SyntaxKind.CloseBraceToken)
                            {
                                break;
                            }
                            else if (!this.IsPossibleExpression())
                            {
                                goto tryAgain;
                            }

                            list.Add(this.ParseAnonymousTypeMemberInitializer());
                            continue;
                        }
                        else if (this.SkipBadInitializerListTokens(ref openBrace, list, SyntaxKind.CommaToken) == PostSkipAction.Abort)
                        {
                            break;
                        }
                    }
                }
                else if (this.SkipBadInitializerListTokens(ref openBrace, list, SyntaxKind.IdentifierToken) == PostSkipAction.Continue)
                {
                    goto tryAgain;
                }
            }
        }

        private AnonymousObjectMemberDeclaratorSyntax ParseAnonymousTypeMemberInitializer()
        {
            bool isNamedAssignment = this.IsNamedAssignment();

            NameEqualsSyntax nameEquals = null;
            if (isNamedAssignment)
            {
                nameEquals = ParseNameEquals();
            }

            var expression = this.ParseExpressionCore();
            if (!isNamedAssignment && !IsAnonymousTypeMemberExpression(expression))
            {
                expression = this.AddError(expression, ErrorCode.ERR_InvalidAnonymousTypeMemberDeclarator);
            }

            return _syntaxFactory.AnonymousObjectMemberDeclarator(nameEquals, expression);
        }

        private bool IsAnonymousTypeMemberExpression(ExpressionSyntax expr)
        {
            while (true)
            {
                switch (expr.Kind)
                {
                    case SyntaxKind.QualifiedName:
                        expr = ((QualifiedNameSyntax)expr).Right;
                        continue;
                    case SyntaxKind.ConditionalAccessExpression:
                        expr = ((ConditionalAccessExpressionSyntax)expr).WhenNotNull;
                        if (expr.Kind == SyntaxKind.MemberBindingExpression)
                        {
                            return true;
                        }

                        continue;
                    case SyntaxKind.IdentifierName:
                    case SyntaxKind.SimpleMemberAccessExpression:
                        return true;
                    default:
                        return false;
                }
            }
        }

        private bool IsInitializerMember()
        {
            return this.IsComplexElementInitializer() ||
                this.IsNamedAssignment() ||
                this.IsDictionaryInitializer() ||
                this.IsPossibleExpression();
        }

        private bool IsComplexElementInitializer()
        {
            return this.CurrentToken.Kind == SyntaxKind.OpenBraceToken;
        }

        private bool IsNamedAssignment()
        {
            return IsTrueIdentifier() && this.PeekToken(1).Kind == SyntaxKind.EqualsToken;
        }

        private bool IsDictionaryInitializer()
        {
            return this.CurrentToken.Kind == SyntaxKind.OpenBracketToken;
        }

        private ExpressionSyntax ParseArrayOrObjectCreationExpression()
        {
            SyntaxToken @new = this.EatToken(SyntaxKind.NewKeyword);
            bool isPossibleArrayCreation = this.IsPossibleArrayCreationExpression();
            var type = this.ParseTypeCore(parentIsParameter: false, isOrAs: false, expectSizes: isPossibleArrayCreation, isArrayCreation: isPossibleArrayCreation);

            if (type.Kind == SyntaxKind.ArrayType)
            {
                // Check for an initializer.
                InitializerExpressionSyntax initializer = null;
                if (this.CurrentToken.Kind == SyntaxKind.OpenBraceToken)
                {
                    initializer = this.ParseArrayInitializer();
                }
                else if (type.Kind == SyntaxKind.ArrayType)
                {
                    var rankSpec = ((ArrayTypeSyntax)type).RankSpecifiers[0];
                    if (GetNumberOfNonOmittedArraySizes(rankSpec) == 0)
                    {
                        type = this.AddError(type, rankSpec, ErrorCode.ERR_MissingArraySize);
                    }
                }

                return _syntaxFactory.ArrayCreationExpression(@new, (ArrayTypeSyntax)type, initializer);
            }
            else
            {
                ArgumentListSyntax argumentList = null;
                if (this.CurrentToken.Kind == SyntaxKind.OpenParenToken)
                {
                    argumentList = this.ParseParenthesizedArgumentList();
                }

                InitializerExpressionSyntax initializer = null;
                if (this.CurrentToken.Kind == SyntaxKind.OpenBraceToken)
                {
                    initializer = this.ParseObjectOrCollectionInitializer();
                }

                // we need one or the other
                if (argumentList == null && initializer == null)
                {
                    argumentList = _syntaxFactory.ArgumentList(
                        this.AddError(SyntaxFactory.MissingToken(SyntaxKind.OpenParenToken), ErrorCode.ERR_BadNewExpr),
                        default(SeparatedSyntaxList<ArgumentSyntax>),
                        SyntaxFactory.MissingToken(SyntaxKind.CloseParenToken));
                }

                return _syntaxFactory.ObjectCreationExpression(@new, type, argumentList, initializer);
            }
        }

        private static int GetNumberOfNonOmittedArraySizes(ArrayRankSpecifierSyntax rankSpec)
        {
            int count = rankSpec.Sizes.Count;
            int result = 0;
            for (int i = 0; i < count; i++)
            {
                if (rankSpec.Sizes[i].Kind != SyntaxKind.OmittedArraySizeExpression)
                {
                    result++;
                }
            }
            return result;
        }

        private bool IsPossibleArrayCreationExpression()
        {
            // previous token should be NewKeyword

            var resetPoint = this.GetResetPoint();
            try
            {
                ScanTypeFlags isType = this.ScanNonArrayType();
                return isType != ScanTypeFlags.NotType && this.CurrentToken.Kind == SyntaxKind.OpenBracketToken;
            }
            finally
            {
                this.Reset(ref resetPoint);
                this.Release(ref resetPoint);
            }
        }

        private InitializerExpressionSyntax ParseObjectOrCollectionInitializer()
        {
            var openBrace = this.EatToken(SyntaxKind.OpenBraceToken);

            var initializers = _pool.AllocateSeparated<ExpressionSyntax>();
            try
            {
                bool isObjectInitializer;
                this.ParseObjectOrCollectionInitializerMembers(ref openBrace, initializers, out isObjectInitializer);
                Debug.Assert(initializers.Count > 0 || isObjectInitializer);

                openBrace = CheckFeatureAvailability(openBrace, isObjectInitializer ? MessageID.IDS_FeatureObjectInitializer : MessageID.IDS_FeatureCollectionInitializer);

                var closeBrace = this.EatToken(SyntaxKind.CloseBraceToken);
                return _syntaxFactory.InitializerExpression(
                    isObjectInitializer ?
                        SyntaxKind.ObjectInitializerExpression :
                        SyntaxKind.CollectionInitializerExpression,
                    openBrace,
                    initializers,
                    closeBrace);
            }
            finally
            {
                _pool.Free(initializers);
            }
        }

        private void ParseObjectOrCollectionInitializerMembers(ref SyntaxToken startToken, SeparatedSyntaxListBuilder<ExpressionSyntax> list, out bool isObjectInitializer)
        {
            // Empty initializer list must be parsed as an object initializer.
            isObjectInitializer = true;

            if (this.CurrentToken.Kind != SyntaxKind.CloseBraceToken)
            {
            tryAgain:
                if (this.IsInitializerMember() || this.CurrentToken.Kind == SyntaxKind.CommaToken)
                {
                    // We have at least one initializer expression.
                    // If at least one initializer expression is a named assignment, this is an object initializer.
                    // Otherwise, this is a collection initializer.
                    isObjectInitializer = false;

                    // first argument
                    list.Add(this.ParseObjectOrCollectionInitializerMember(ref isObjectInitializer));

                    // additional arguments
                    while (true)
                    {
                        if (this.CurrentToken.Kind == SyntaxKind.CloseBraceToken)
                        {
                            break;
                        }
                        else if (this.CurrentToken.Kind == SyntaxKind.CommaToken || this.IsInitializerMember())
                        {
                            list.AddSeparator(this.EatToken(SyntaxKind.CommaToken));

                            // check for exit case after legal trailing comma
                            if (this.CurrentToken.Kind == SyntaxKind.CloseBraceToken)
                            {
                                break;
                            }

                            list.Add(this.ParseObjectOrCollectionInitializerMember(ref isObjectInitializer));
                            continue;
                        }
                        else if (this.SkipBadInitializerListTokens(ref startToken, list, SyntaxKind.CommaToken) == PostSkipAction.Abort)
                        {
                            break;
                        }
                    }
                }
                else if (this.SkipBadInitializerListTokens(ref startToken, list, SyntaxKind.IdentifierToken) == PostSkipAction.Continue)
                {
                    goto tryAgain;
                }
            }

            // We may have invalid initializer elements. These will be reported during binding.
        }

        private ExpressionSyntax ParseObjectOrCollectionInitializerMember(ref bool isObjectInitializer)
        {
            if (this.IsComplexElementInitializer())
            {
                return this.ParseComplexElementInitializer();
            }
            else if (IsDictionaryInitializer())
            {
                isObjectInitializer = true;
                var initializer = this.ParseDictionaryInitializer();
                initializer = CheckFeatureAvailability(initializer, MessageID.IDS_FeatureDictionaryInitializer);
                return initializer;
            }
            else if (this.IsNamedAssignment())
            {
                isObjectInitializer = true;
                return this.ParseObjectInitializerNamedAssignment();
            }
            else
            {
                return this.ParseExpressionCore();
            }
        }

        private PostSkipAction SkipBadInitializerListTokens<T>(ref SyntaxToken startToken, SeparatedSyntaxListBuilder<T> list, SyntaxKind expected)
            where T : CSharpSyntaxNode
        {
            return this.SkipBadSeparatedListTokensWithExpectedKind(ref startToken, list,
                p => p.CurrentToken.Kind != SyntaxKind.CommaToken && !p.IsPossibleExpression(),
                p => p.CurrentToken.Kind == SyntaxKind.CloseBraceToken || p.IsTerminator(),
                expected);
        }

        private ExpressionSyntax ParseObjectInitializerNamedAssignment()
        {
            var identifier = this.ParseIdentifierName();
            var equal = this.EatToken(SyntaxKind.EqualsToken);
            ExpressionSyntax expression;
            if (this.CurrentToken.Kind == SyntaxKind.OpenBraceToken)
            {
                expression = this.ParseObjectOrCollectionInitializer();
            }
            else
            {
                expression = this.ParseExpressionCore();
            }

            return _syntaxFactory.AssignmentExpression(SyntaxKind.SimpleAssignmentExpression, identifier, equal, expression);
        }

        private ExpressionSyntax ParseDictionaryInitializer()
        {
            var arguments = this.ParseBracketedArgumentList();
            var equal = this.EatToken(SyntaxKind.EqualsToken);
            ExpressionSyntax expression;
            if (this.CurrentToken.Kind == SyntaxKind.OpenBraceToken)
            {
                expression = this.ParseObjectOrCollectionInitializer();
            }
            else
            {
                expression = this.ParseExpressionCore();
            }

            var elementAccess = _syntaxFactory.ImplicitElementAccess(arguments);
            return _syntaxFactory.AssignmentExpression(SyntaxKind.SimpleAssignmentExpression, elementAccess, equal, expression);
        }

        private InitializerExpressionSyntax ParseComplexElementInitializer()
        {
            var openBrace = this.EatToken(SyntaxKind.OpenBraceToken);
            var initializers = _pool.AllocateSeparated<ExpressionSyntax>();
            try
            {
                DiagnosticInfo closeBraceError;
                this.ParseExpressionsForComplexElementInitializer(ref openBrace, initializers, out closeBraceError);
                var closeBrace = this.EatToken(SyntaxKind.CloseBraceToken);
                if (closeBraceError != null)
                {
                    closeBrace = WithAdditionalDiagnostics(closeBrace, closeBraceError);
                }
                return _syntaxFactory.InitializerExpression(SyntaxKind.ComplexElementInitializerExpression, openBrace, initializers, closeBrace);
            }
            finally
            {
                _pool.Free(initializers);
            }
        }

        private void ParseExpressionsForComplexElementInitializer(ref SyntaxToken openBrace, SeparatedSyntaxListBuilder<ExpressionSyntax> list, out DiagnosticInfo closeBraceError)
        {
            closeBraceError = null;

            if (this.CurrentToken.Kind != SyntaxKind.CloseBraceToken)
            {
            tryAgain:
                if (this.IsPossibleExpression() || this.CurrentToken.Kind == SyntaxKind.CommaToken)
                {
                    // first argument
                    list.Add(this.ParseExpressionCore());

                    // additional arguments
                    while (true)
                    {
                        if (this.CurrentToken.Kind == SyntaxKind.CloseBraceToken)
                        {
                            break;
                        }
                        else if (this.CurrentToken.Kind == SyntaxKind.CommaToken || this.IsPossibleExpression())
                        {
                            list.AddSeparator(this.EatToken(SyntaxKind.CommaToken));
                            if (this.CurrentToken.Kind == SyntaxKind.CloseBraceToken)
                            {
                                closeBraceError = MakeError(this.CurrentToken, ErrorCode.ERR_ExpressionExpected);
                                break;
                            }
                            list.Add(this.ParseExpressionCore());
                            continue;
                        }
                        else if (this.SkipBadInitializerListTokens(ref openBrace, list, SyntaxKind.CommaToken) == PostSkipAction.Abort)
                        {
                            break;
                        }
                    }
                }
                else if (this.SkipBadInitializerListTokens(ref openBrace, list, SyntaxKind.IdentifierToken) == PostSkipAction.Continue)
                {
                    goto tryAgain;
                }
            }
        }

        private ExpressionSyntax ParseElementInitializer()
        {
            if (this.CurrentToken.Kind == SyntaxKind.OpenBraceToken)
            {
                return this.ParseComplexElementInitializer();
            }
            else
            {
                return this.ParseExpressionCore();
            }
        }

        private bool IsImplicitlyTypedArray()
        {
            return this.CurrentToken.Kind == SyntaxKind.NewKeyword && this.PeekToken(1).Kind == SyntaxKind.OpenBracketToken;
        }

        private ImplicitArrayCreationExpressionSyntax ParseImplicitlyTypedArrayCreation()
        {
            var @new = this.EatToken(SyntaxKind.NewKeyword);
            @new = CheckFeatureAvailability(@new, MessageID.IDS_FeatureImplicitArray);
            var openBracket = this.EatToken(SyntaxKind.OpenBracketToken);

            var commas = _pool.Allocate();
            try
            {
                while (this.CurrentToken.Kind == SyntaxKind.CommaToken)
                {
                    commas.Add(this.EatToken());
                }

                var closeBracket = this.EatToken(SyntaxKind.CloseBracketToken);

                var initializer = this.ParseArrayInitializer();

                return _syntaxFactory.ImplicitArrayCreationExpression(@new, openBracket, commas.ToTokenList(), closeBracket, initializer);
            }
            finally
            {
                _pool.Free(commas);
            }
        }

        private InitializerExpressionSyntax ParseArrayInitializer()
        {
            var openBrace = this.EatToken(SyntaxKind.OpenBraceToken);

            // NOTE:  This loop allows " { <initexpr>, } " but not " { , } "
            var list = _pool.AllocateSeparated<ExpressionSyntax>();
            try
            {
                if (this.CurrentToken.Kind != SyntaxKind.CloseBraceToken)
                {
                tryAgain:
                    if (this.IsPossibleVariableInitializer(false) || this.CurrentToken.Kind == SyntaxKind.CommaToken)
                    {
                        list.Add(this.ParseVariableInitializer(false));

                        while (true)
                        {
                            if (this.CurrentToken.Kind == SyntaxKind.CloseBraceToken)
                            {
                                break;
                            }
                            else if (this.IsPossibleVariableInitializer(false) || this.CurrentToken.Kind == SyntaxKind.CommaToken)
                            {
                                list.AddSeparator(this.EatToken(SyntaxKind.CommaToken));

                                // check for exit case after legal trailing comma
                                if (this.CurrentToken.Kind == SyntaxKind.CloseBraceToken)
                                {
                                    break;
                                }
                                else if (!this.IsPossibleVariableInitializer(false))
                                {
                                    goto tryAgain;
                                }

                                list.Add(this.ParseVariableInitializer(false));
                                continue;
                            }
                            else if (SkipBadArrayInitializerTokens(ref openBrace, list, SyntaxKind.CommaToken) == PostSkipAction.Abort)
                            {
                                break;
                            }
                        }
                    }
                    else if (SkipBadArrayInitializerTokens(ref openBrace, list, SyntaxKind.CommaToken) == PostSkipAction.Continue)
                    {
                        goto tryAgain;
                    }
                }

                var closeBrace = this.EatToken(SyntaxKind.CloseBraceToken);

                return _syntaxFactory.InitializerExpression(SyntaxKind.ArrayInitializerExpression, openBrace, list, closeBrace);
            }
            finally
            {
                _pool.Free(list);
            }
        }

        private PostSkipAction SkipBadArrayInitializerTokens(ref SyntaxToken openBrace, SeparatedSyntaxListBuilder<ExpressionSyntax> list, SyntaxKind expected)
        {
            return this.SkipBadSeparatedListTokensWithExpectedKind(ref openBrace, list,
                p => p.CurrentToken.Kind != SyntaxKind.CommaToken && !p.IsPossibleVariableInitializer(false),
                p => this.CurrentToken.Kind == SyntaxKind.CloseBraceToken || this.IsTerminator(),
                expected);
        }

        private StackAllocArrayCreationExpressionSyntax ParseStackAllocExpression()
        {
            var stackAlloc = this.EatToken(SyntaxKind.StackAllocKeyword);
            var elementType = this.ParseTypeCore(parentIsParameter: false, isOrAs: false, expectSizes: true, isArrayCreation: false);
            if (elementType.Kind != SyntaxKind.ArrayType)
            {
                elementType = this.AddError(elementType, ErrorCode.ERR_BadStackAllocExpr);
            }

            return _syntaxFactory.StackAllocArrayCreationExpression(stackAlloc, elementType);
        }

        private AnonymousMethodExpressionSyntax ParseAnonymousMethodExpression()
        {
            bool parentScopeIsInAsync = IsInAsync;
            IsInAsync = false;
            SyntaxToken asyncToken = null;
            if (this.CurrentToken.ContextualKind == SyntaxKind.AsyncKeyword)
            {
                asyncToken = this.EatContextualToken(SyntaxKind.AsyncKeyword);
                asyncToken = CheckFeatureAvailability(asyncToken, MessageID.IDS_FeatureAsync);
                IsInAsync = true;
            }

            var @delegate = this.EatToken(SyntaxKind.DelegateKeyword);
            @delegate = CheckFeatureAvailability(@delegate, MessageID.IDS_FeatureAnonDelegates);

            ParameterListSyntax parameterList = null;
            if (this.CurrentToken.Kind == SyntaxKind.OpenParenToken)
            {
                parameterList = this.ParseParenthesizedParameterList(allowThisKeyword: false, allowDefaults: false, allowAttributes: false);
            }

            // In mismatched braces cases (missing a }) it is possible for delegate declarations to be
            // parsed as delegate statement expressions.  When this situation occurs all subsequent 
            // delegate declarations will also be parsed as delegate statement expressions.  In a file with
            // a sufficient number of delegates, common in generated code, it will put considerable 
            // stack pressure on the parser.  
            //
            // To help avoid this problem we don't recursively descend into a delegate expression unless 
            // { } are actually present.  This keeps the stack pressure lower in bad code scenarios.
            if (this.CurrentToken.Kind != SyntaxKind.OpenBraceToken)
            {
                // There's a special error code for a missing token after an accessor keyword
                var openBrace = this.EatToken(SyntaxKind.OpenBraceToken);
                return _syntaxFactory.AnonymousMethodExpression(
                    asyncToken,
                    @delegate,
                    parameterList,
                    _syntaxFactory.Block(
                        openBrace,
                        default(SyntaxList<StatementSyntax>),
                        SyntaxFactory.MissingToken(SyntaxKind.CloseBraceToken)));
            }

            var body = this.ParseBlock();
            IsInAsync = parentScopeIsInAsync;
            return _syntaxFactory.AnonymousMethodExpression(asyncToken, @delegate, parameterList, body);
        }

        private ExpressionSyntax ParseLambdaExpression()
        {
            bool parentScopeIsInAsync = IsInAsync;
            SyntaxToken asyncToken = null;
            if (this.CurrentToken.ContextualKind == SyntaxKind.AsyncKeyword && PeekToken(1).Kind != SyntaxKind.EqualsGreaterThanToken)
            {
                asyncToken = this.EatContextualToken(SyntaxKind.AsyncKeyword);
                asyncToken = CheckFeatureAvailability(asyncToken, MessageID.IDS_FeatureAsync);
                IsInAsync = true;
            }

            ExpressionSyntax result;
            if (this.CurrentToken.Kind == SyntaxKind.OpenParenToken)
            {
                var paramList = this.ParseLambdaParameterList();
                var arrow = this.EatToken(SyntaxKind.EqualsGreaterThanToken);
                arrow = CheckFeatureAvailability(arrow, MessageID.IDS_FeatureLambda);
                CSharpSyntaxNode body;
                if (this.CurrentToken.Kind == SyntaxKind.OpenBraceToken)
                {
                    body = this.ParseBlock();
                }
                else
                {
                    body = this.ParseExpressionCore();
                }

                result = _syntaxFactory.ParenthesizedLambdaExpression(asyncToken, paramList, arrow, body);
            }
            else
            {
                var name = this.ParseIdentifierToken();
                var arrow = this.EatToken(SyntaxKind.EqualsGreaterThanToken);
                arrow = CheckFeatureAvailability(arrow, MessageID.IDS_FeatureLambda);
                CSharpSyntaxNode body = null;
                if (this.CurrentToken.Kind == SyntaxKind.OpenBraceToken)
                {
                    body = this.ParseBlock();
                }
                else
                {
                    body = this.ParseExpressionCore();
                }

                result = _syntaxFactory.SimpleLambdaExpression(
                    asyncToken,
                    _syntaxFactory.Parameter(default(SyntaxList<AttributeListSyntax>), default(SyntaxList<SyntaxToken>), type: null, identifier: name, @default: null),
                    arrow,
                    body);
            }

            IsInAsync = parentScopeIsInAsync;
            return result;
        }

        private ParameterListSyntax ParseLambdaParameterList()
        {
            var openParen = this.EatToken(SyntaxKind.OpenParenToken);
            var saveTerm = _termState;
            _termState |= TerminatorState.IsEndOfParameterList;

            var nodes = _pool.AllocateSeparated<ParameterSyntax>();
            try
            {
                bool hasTypes = false;

                if (this.CurrentToken.Kind != SyntaxKind.CloseParenToken)
                {
                tryAgain:
                    if (this.IsPossibleLambdaParameter() || this.CurrentToken.Kind == SyntaxKind.CommaToken)
                    {
                        // first parameter
                        var parameter = this.ParseLambdaParameter(isFirst: true, hasTypes: ref hasTypes);
                        nodes.Add(parameter);

                        // additional parameters
                        while (true)
                        {
                            if (this.CurrentToken.Kind == SyntaxKind.CloseParenToken)
                            {
                                break;
                            }
                            else if (this.CurrentToken.Kind == SyntaxKind.CommaToken || this.IsPossibleLambdaParameter())
                            {
                                nodes.AddSeparator(this.EatToken(SyntaxKind.CommaToken));
                                parameter = this.ParseLambdaParameter(false, ref hasTypes);
                                nodes.Add(parameter);
                                continue;
                            }
                            else if (this.SkipBadLambdaParameterListTokens(ref openParen, nodes, SyntaxKind.CommaToken, SyntaxKind.CloseParenToken) == PostSkipAction.Abort)
                            {
                                break;
                            }
                        }
                    }
                    else if (this.SkipBadLambdaParameterListTokens(ref openParen, nodes, SyntaxKind.IdentifierToken, SyntaxKind.CloseParenToken) == PostSkipAction.Continue)
                    {
                        goto tryAgain;
                    }
                }

                _termState = saveTerm;
                var closeParen = this.EatToken(SyntaxKind.CloseParenToken);

                return _syntaxFactory.ParameterList(openParen, nodes, closeParen);
            }
            finally
            {
                _pool.Free(nodes);
            }
        }

        private bool IsPossibleLambdaParameter()
        {
            switch (this.CurrentToken.Kind)
            {
                case SyntaxKind.ParamsKeyword:
                // params is not actually legal in a lambda, but we allow it for error
                // recovery purposes and then give an error during semantic analysis.
                case SyntaxKind.RefKeyword:
                case SyntaxKind.OutKeyword:
                    return true;
                case SyntaxKind.IdentifierToken:
                    return this.IsTrueIdentifier();
                default:
                    return IsPredefinedType(this.CurrentToken.Kind);
            }
        }

        private PostSkipAction SkipBadLambdaParameterListTokens(ref SyntaxToken openParen, SeparatedSyntaxListBuilder<ParameterSyntax> list, SyntaxKind expected, SyntaxKind closeKind)
        {
            return this.SkipBadSeparatedListTokensWithExpectedKind(ref openParen, list,
                p => p.CurrentToken.Kind != SyntaxKind.CommaToken && !p.IsPossibleLambdaParameter(),
                p => p.CurrentToken.Kind == closeKind || p.IsTerminator(),
                expected);
        }

        private ParameterSyntax ParseLambdaParameter(bool isFirst, ref bool hasTypes)
        {
            TypeSyntax paramType = null;
            SyntaxToken paramName = null;
            SyntaxToken refOrOutOrParams = null;

            // Params are actually illegal in a lambda, but we'll allow it for error recovery purposes and
            // give the "params unexpected" error at semantic analysis time.
            bool isRefOrOutOrParams = this.CurrentToken.Kind == SyntaxKind.RefKeyword || this.CurrentToken.Kind == SyntaxKind.OutKeyword || this.CurrentToken.Kind == SyntaxKind.ParamsKeyword;
            var pk = this.PeekToken(1).Kind;
            if (isRefOrOutOrParams
                || (pk != SyntaxKind.CommaToken && pk != SyntaxKind.CloseParenToken && (hasTypes || isFirst))
                || IsPredefinedType(this.CurrentToken.Kind))
            {
                if (isRefOrOutOrParams)
                {
                    refOrOutOrParams = this.EatToken();
                }

                paramType = this.ParseType(true);
            }

            paramName = this.ParseIdentifierToken();

            if (isFirst)
            {
                hasTypes = paramType != null;
            }
            else if (paramType != null && !hasTypes && !paramName.IsMissing)
            {
                paramType = this.AddError(paramType, ErrorCode.ERR_InconsistentLambdaParameterUsage);
            }
            else if (paramType == null && hasTypes && !paramName.IsMissing)
            {
                paramName = this.AddError(paramName, ErrorCode.ERR_InconsistentLambdaParameterUsage);
            }

            return _syntaxFactory.Parameter(default(SyntaxList<AttributeListSyntax>), refOrOutOrParams, paramType, paramName, null);
        }

        private bool IsCurrentTokenQueryContextualKeyword
        {
            get
            {
                return IsTokenQueryContextualKeyword(this.CurrentToken);
            }
        }

        private static bool IsTokenQueryContextualKeyword(SyntaxToken token)
        {
            if (IsTokenStartOfNewQueryClause(token))
            {
                return true;
            }

            switch (token.ContextualKind)
            {
                case SyntaxKind.OnKeyword:
                case SyntaxKind.EqualsKeyword:
                case SyntaxKind.AscendingKeyword:
                case SyntaxKind.DescendingKeyword:
                case SyntaxKind.ByKeyword:
                    return true;
            }

            return false;
        }

        private static bool IsTokenStartOfNewQueryClause(SyntaxToken token)
        {
            switch (token.ContextualKind)
            {
                case SyntaxKind.FromKeyword:
                case SyntaxKind.JoinKeyword:
                case SyntaxKind.IntoKeyword:
                case SyntaxKind.WhereKeyword:
                case SyntaxKind.OrderByKeyword:
                case SyntaxKind.GroupKeyword:
                case SyntaxKind.SelectKeyword:
                case SyntaxKind.LetKeyword:
                    return true;
                default:
                    return false;
            }
        }

        private bool IsQueryExpression(bool mayBeVariableDeclaration, bool mayBeMemberDeclaration)
        {
            if (this.CurrentToken.ContextualKind == SyntaxKind.FromKeyword)
            {
                return this.IsQueryExpressionAfterFrom(mayBeVariableDeclaration, mayBeMemberDeclaration);
            }

            return false;
        }

        // from_clause ::= from <type>? <identifier> in expression
        private bool IsQueryExpressionAfterFrom(bool mayBeVariableDeclaration, bool mayBeMemberDeclaration)
        {
            // from x ...
            var pk1 = this.PeekToken(1).Kind;
            if (IsPredefinedType(pk1))
            {
                return true;
            }

            if (pk1 == SyntaxKind.IdentifierToken)
            {
                var pk2 = this.PeekToken(2).Kind;
                if (pk2 == SyntaxKind.InKeyword)
                {
                    return true;
                }

                if (mayBeVariableDeclaration)
                {
                    if (pk2 == SyntaxKind.SemicolonToken ||    // from x;
                        pk2 == SyntaxKind.CommaToken ||        // from x, y;
                        pk2 == SyntaxKind.EqualsToken)         // from x = null;
                    {
                        return false;
                    }
                }

                if (mayBeMemberDeclaration)
                {
                    // from idf { ...   property decl
                    // from idf(...     method decl
                    if (pk2 == SyntaxKind.OpenParenToken ||
                        pk2 == SyntaxKind.OpenBraceToken)
                    {
                        return false;
                    }

                    // otherwise we need to scan a type
                }
                else
                {
                    return true;
                }
            }

            // from T x ...
            var resetPoint = this.GetResetPoint();
            try
            {
                this.EatToken();

                ScanTypeFlags isType = this.ScanType();
                if (isType != ScanTypeFlags.NotType && (this.CurrentToken.Kind == SyntaxKind.IdentifierToken || this.CurrentToken.Kind == SyntaxKind.InKeyword))
                {
                    return true;
                }
            }
            finally
            {
                this.Reset(ref resetPoint);
                this.Release(ref resetPoint);
            }

            return false;
        }

        private QueryExpressionSyntax ParseQueryExpression(uint precedence)
        {
            this.EnterQuery();
            var fc = this.ParseFromClause();
            fc = CheckFeatureAvailability(fc, MessageID.IDS_FeatureQueryExpression);
            if (precedence > 1 && IsStrict)
            {
                fc = this.AddError(fc, ErrorCode.ERR_InvalidExprTerm, SyntaxFacts.GetText(SyntaxKind.FromKeyword));
            }

            var body = this.ParseQueryBody();
            this.LeaveQuery();
            return _syntaxFactory.QueryExpression(fc, body);
        }

        private QueryBodySyntax ParseQueryBody()
        {
            var clauses = _pool.Allocate<QueryClauseSyntax>();
            try
            {
                SelectOrGroupClauseSyntax selectOrGroupBy = null;
                QueryContinuationSyntax continuation = null;

                // from, join, let, where and orderby
                while (true)
                {
                    switch (this.CurrentToken.ContextualKind)
                    {
                        case SyntaxKind.FromKeyword:
                            var fc = this.ParseFromClause();
                            clauses.Add(fc);
                            continue;
                        case SyntaxKind.JoinKeyword:
                            clauses.Add(this.ParseJoinClause());
                            continue;
                        case SyntaxKind.LetKeyword:
                            clauses.Add(this.ParseLetClause());
                            continue;
                        case SyntaxKind.WhereKeyword:
                            clauses.Add(this.ParseWhereClause());
                            continue;
                        case SyntaxKind.OrderByKeyword:
                            clauses.Add(this.ParseOrderByClause());
                            continue;
                    }

                    break;
                }

                // select or group clause
                switch (this.CurrentToken.ContextualKind)
                {
                    case SyntaxKind.SelectKeyword:
                        selectOrGroupBy = this.ParseSelectClause();
                        break;
                    case SyntaxKind.GroupKeyword:
                        selectOrGroupBy = this.ParseGroupClause();
                        break;
                    default:
                        selectOrGroupBy = this.AddError(_syntaxFactory.SelectClause(SyntaxFactory.MissingToken(SyntaxKind.SelectKeyword), this.CreateMissingIdentifierName()), ErrorCode.ERR_ExpectedSelectOrGroup);
                        break;
                }

                // optional query continuation clause
                if (this.CurrentToken.ContextualKind == SyntaxKind.IntoKeyword)
                {
                    continuation = this.ParseQueryContinuation();
                }

                return _syntaxFactory.QueryBody(clauses, selectOrGroupBy, continuation);
            }
            finally
            {
                _pool.Free(clauses);
            }
        }

        private FromClauseSyntax ParseFromClause()
        {
            Debug.Assert(this.CurrentToken.ContextualKind == SyntaxKind.FromKeyword);
            var @from = this.EatContextualToken(SyntaxKind.FromKeyword);
            @from = CheckFeatureAvailability(@from, MessageID.IDS_FeatureQueryExpression);

            TypeSyntax type = null;
            if (this.PeekToken(1).Kind != SyntaxKind.InKeyword)
            {
                type = this.ParseType(false);
            }

            SyntaxToken name;
            if (this.PeekToken(1).ContextualKind == SyntaxKind.InKeyword &&
                (this.CurrentToken.Kind != SyntaxKind.IdentifierToken || SyntaxFacts.IsQueryContextualKeyword(this.CurrentToken.ContextualKind)))
            {
                //if this token is a something other than an identifier (someone accidentally used a contextual
                //keyword or a literal, for example), but we can see that the "in" is in the right place, then
                //just replace whatever is here with a missing identifier
                name = this.EatToken();
                name = WithAdditionalDiagnostics(name, this.GetExpectedTokenError(SyntaxKind.IdentifierToken, name.ContextualKind, name.GetLeadingTriviaWidth(), name.Width));
                name = this.ConvertToMissingWithTrailingTrivia(name, SyntaxKind.IdentifierToken);
            }
            else
            {
                name = this.ParseIdentifierToken();
            }
            var @in = this.EatToken(SyntaxKind.InKeyword);
            var expression = this.ParseExpressionCore();
            return _syntaxFactory.FromClause(@from, type, name, @in, expression);
        }

        private JoinClauseSyntax ParseJoinClause()
        {
            Debug.Assert(this.CurrentToken.ContextualKind == SyntaxKind.JoinKeyword);
            var @join = this.EatContextualToken(SyntaxKind.JoinKeyword);
            TypeSyntax type = null;
            if (this.PeekToken(1).Kind != SyntaxKind.InKeyword)
            {
                type = this.ParseType(false);
            }

            var name = this.ParseIdentifierToken();
            var @in = this.EatToken(SyntaxKind.InKeyword);
            var inExpression = this.ParseExpressionCore();
            var @on = this.EatContextualToken(SyntaxKind.OnKeyword, ErrorCode.ERR_ExpectedContextualKeywordOn);
            var leftExpression = this.ParseExpressionCore();
            var @equals = this.EatContextualToken(SyntaxKind.EqualsKeyword, ErrorCode.ERR_ExpectedContextualKeywordEquals);
            var rightExpression = this.ParseExpressionCore();
            JoinIntoClauseSyntax joinInto = null;
            if (this.CurrentToken.ContextualKind == SyntaxKind.IntoKeyword)
            {
                var @into = ConvertToKeyword(this.EatToken());
                var intoId = this.ParseIdentifierToken();
                joinInto = _syntaxFactory.JoinIntoClause(@into, intoId);
            }

            return _syntaxFactory.JoinClause(@join, type, name, @in, inExpression, @on, leftExpression, @equals, rightExpression, joinInto);
        }

        private LetClauseSyntax ParseLetClause()
        {
            Debug.Assert(this.CurrentToken.ContextualKind == SyntaxKind.LetKeyword);
            var @let = this.EatContextualToken(SyntaxKind.LetKeyword);
            var name = this.ParseIdentifierToken();
            var equal = this.EatToken(SyntaxKind.EqualsToken);
            var expression = this.ParseExpressionCore();
            return _syntaxFactory.LetClause(@let, name, equal, expression);
        }

        private WhereClauseSyntax ParseWhereClause()
        {
            Debug.Assert(this.CurrentToken.ContextualKind == SyntaxKind.WhereKeyword);
            var @where = this.EatContextualToken(SyntaxKind.WhereKeyword);
            var condition = this.ParseExpressionCore();
            return _syntaxFactory.WhereClause(@where, condition);
        }

        private OrderByClauseSyntax ParseOrderByClause()
        {
            Debug.Assert(this.CurrentToken.ContextualKind == SyntaxKind.OrderByKeyword);
            var @orderby = this.EatContextualToken(SyntaxKind.OrderByKeyword);

            var list = _pool.AllocateSeparated<OrderingSyntax>();
            try
            {
                // first argument
                list.Add(this.ParseOrdering());

                // additional arguments
                while (this.CurrentToken.Kind == SyntaxKind.CommaToken)
                {
                    if (this.CurrentToken.Kind == SyntaxKind.CloseParenToken || this.CurrentToken.Kind == SyntaxKind.SemicolonToken)
                    {
                        break;
                    }
                    else if (this.CurrentToken.Kind == SyntaxKind.CommaToken)
                    {
                        list.AddSeparator(this.EatToken(SyntaxKind.CommaToken));
                        list.Add(this.ParseOrdering());
                        continue;
                    }
                    else if (this.SkipBadOrderingListTokens(list, SyntaxKind.CommaToken) == PostSkipAction.Abort)
                    {
                        break;
                    }
                }

                return _syntaxFactory.OrderByClause(@orderby, list);
            }
            finally
            {
                _pool.Free(list);
            }
        }

        private PostSkipAction SkipBadOrderingListTokens(SeparatedSyntaxListBuilder<OrderingSyntax> list, SyntaxKind expected)
        {
            CSharpSyntaxNode tmp = null;
            Debug.Assert(list.Count > 0);
            return this.SkipBadSeparatedListTokensWithExpectedKind(ref tmp, list,
                p => p.CurrentToken.Kind != SyntaxKind.CommaToken,
                p => p.CurrentToken.Kind == SyntaxKind.CloseParenToken
                    || p.CurrentToken.Kind == SyntaxKind.SemicolonToken
                    || p.IsCurrentTokenQueryContextualKeyword
                    || p.IsTerminator(),
                expected);
        }

        private OrderingSyntax ParseOrdering()
        {
            var expression = this.ParseExpressionCore();
            SyntaxToken direction = null;
            SyntaxKind kind = SyntaxKind.AscendingOrdering;

            if (this.CurrentToken.ContextualKind == SyntaxKind.AscendingKeyword ||
                this.CurrentToken.ContextualKind == SyntaxKind.DescendingKeyword)
            {
                direction = ConvertToKeyword(this.EatToken());
                if (direction.Kind == SyntaxKind.DescendingKeyword)
                {
                    kind = SyntaxKind.DescendingOrdering;
                }
            }

            return _syntaxFactory.Ordering(kind, expression, direction);
        }

        private SelectClauseSyntax ParseSelectClause()
        {
            Debug.Assert(this.CurrentToken.ContextualKind == SyntaxKind.SelectKeyword);
            var @select = this.EatContextualToken(SyntaxKind.SelectKeyword);
            var expression = this.ParseExpressionCore();
            return _syntaxFactory.SelectClause(@select, expression);
        }

        private GroupClauseSyntax ParseGroupClause()
        {
            Debug.Assert(this.CurrentToken.ContextualKind == SyntaxKind.GroupKeyword);
            var @group = this.EatContextualToken(SyntaxKind.GroupKeyword);
            var groupExpression = this.ParseExpressionCore();
            var @by = this.EatContextualToken(SyntaxKind.ByKeyword, ErrorCode.ERR_ExpectedContextualKeywordBy);
            var byExpression = this.ParseExpressionCore();
            return _syntaxFactory.GroupClause(@group, groupExpression, @by, byExpression);
        }

        private QueryContinuationSyntax ParseQueryContinuation()
        {
            Debug.Assert(this.CurrentToken.ContextualKind == SyntaxKind.IntoKeyword);
            var @into = this.EatContextualToken(SyntaxKind.IntoKeyword);
            var name = this.ParseIdentifierToken();
            var body = this.ParseQueryBody();
            return _syntaxFactory.QueryContinuation(@into, name, body);
        }

        private bool IsStrict => this.Options.Features.ContainsKey("strict");

        [Obsolete("Use IsIncrementalAndFactoryContextMatches")]
        private new bool IsIncremental
        {
            get { throw new Exception("Use IsIncrementalAndFactoryContextMatches"); }
        }

        private bool IsIncrementalAndFactoryContextMatches
        {
            get
            {
                if (!base.IsIncremental)
                {
                    return false;
                }

                CSharp.CSharpSyntaxNode current = this.CurrentNode;
                return current != null && MatchesFactoryContext(current.Green, _syntaxFactoryContext);
            }
        }

        internal static bool MatchesFactoryContext(GreenNode green, SyntaxFactoryContext context)
        {
            return context.IsInAsync == green.ParsedInAsync &&
                context.IsInQuery == green.ParsedInQuery;
        }

        private bool IsInAsync
        {
            get
            {
                return _syntaxFactoryContext.IsInAsync;
            }
            set
            {
                _syntaxFactoryContext.IsInAsync = value;
            }
        }

        private bool IsInQuery
        {
            get { return _syntaxFactoryContext.IsInQuery; }
        }

        private void EnterQuery()
        {
            _syntaxFactoryContext.QueryDepth++;
        }

        private void LeaveQuery()
        {
            Debug.Assert(_syntaxFactoryContext.QueryDepth > 0);
            _syntaxFactoryContext.QueryDepth--;
        }

        private new ResetPoint GetResetPoint()
        {
            return new ResetPoint(base.GetResetPoint(), _termState, _isInTry, _syntaxFactoryContext.IsInAsync, _syntaxFactoryContext.QueryDepth);
        }

        private void Reset(ref ResetPoint state)
        {
            _termState = state.TerminatorState;
            _isInTry = state.IsInTry;
            _syntaxFactoryContext.IsInAsync = state.IsInAsync;
            _syntaxFactoryContext.QueryDepth = state.QueryDepth;
            base.Reset(ref state.BaseResetPoint);
        }

        private void Release(ref ResetPoint state)
        {
            base.Release(ref state.BaseResetPoint);
        }

        private new struct ResetPoint
        {
            internal SyntaxParser.ResetPoint BaseResetPoint;
            internal readonly TerminatorState TerminatorState;
            internal readonly bool IsInTry;
            internal readonly bool IsInAsync;
            internal readonly int QueryDepth;

            internal ResetPoint(
                SyntaxParser.ResetPoint resetPoint,
                TerminatorState terminatorState,
                bool isInTry,
                bool isInAsync,
                int queryDepth)
            {
                this.BaseResetPoint = resetPoint;
                this.TerminatorState = terminatorState;
                this.IsInTry = isInTry;
                this.IsInAsync = isInAsync;
                this.QueryDepth = queryDepth;
            }
        }

        internal TNode ConsumeUnexpectedTokens<TNode>(TNode node) where TNode : CSharpSyntaxNode
        {
            if (this.CurrentToken.Kind == SyntaxKind.EndOfFileToken) return node;
            SyntaxListBuilder<SyntaxToken> b = _pool.Allocate<SyntaxToken>();
            while (this.CurrentToken.Kind != SyntaxKind.EndOfFileToken)
            {
                b.Add(this.EatToken());
            }

            var trailingTrash = b.ToList();
            _pool.Free(b);

            node = this.AddError(node, ErrorCode.ERR_UnexpectedToken, trailingTrash[0].ToString());
            node = this.AddTrailingSkippedSyntax(node, trailingTrash.Node);
            return node;
        }
    }
}<|MERGE_RESOLUTION|>--- conflicted
+++ resolved
@@ -1124,7 +1124,7 @@
                 try
                 {
                     bool shouldHaveName = false;
-                    tryAgain:
+                tryAgain:
                     if (this.CurrentToken.Kind != SyntaxKind.CloseParenToken)
                     {
                         if (this.IsPossibleAttributeArgument() || this.CurrentToken.Kind == SyntaxKind.CommaToken)
@@ -2455,7 +2455,7 @@
                     return _syntaxFactory.IncompleteMember(attributes, modifiers.ToTokenList(), type);
                 }
 
-                parse_member_name:;
+            parse_member_name:;
                 // Check here for operators
                 // Allow old-style implicit/explicit casting operator syntax, just so we can give a better error
                 if (IsOperatorKeyword())
@@ -5645,7 +5645,7 @@
                 SyntaxKind nextTokenKind = SyntaxKind.None;
 
                 if (result.IsMissing &&
-                    (this.CurrentToken.Kind != SyntaxKind.CommaToken && this.CurrentToken.Kind != SyntaxKind.GreaterThanToken) && 
+                    (this.CurrentToken.Kind != SyntaxKind.CommaToken && this.CurrentToken.Kind != SyntaxKind.GreaterThanToken) &&
                     ((nextTokenKind = this.PeekToken(1).Kind) == SyntaxKind.CommaToken || nextTokenKind == SyntaxKind.GreaterThanToken))
                 {
                     // Eat the current token and add it as skipped so we recover
@@ -8829,19 +8829,10 @@
             if (tk == SyntaxKind.QuestionToken && precedence <= Precedence.Ternary)
             {
                 var questionToken = this.EatToken();
-<<<<<<< HEAD
-                var whenTrue = this.ParseSubExpression(Precedence.Expression);
-                var colon = this.EatToken(SyntaxKind.ColonToken);
-                var whenFalse = this.ParseSubExpression(Precedence.Expression);
-                leftOperand = _syntaxFactory.ConditionalExpression(leftOperand, questionToken, whenTrue, colon, whenFalse);
-=======
-
                 var colonLeft = this.ParseExpressionCore();
                 var colon = this.EatToken(SyntaxKind.ColonToken);
-
                 var colonRight = this.ParseExpressionCore();
                 leftOperand = _syntaxFactory.ConditionalExpression(leftOperand, questionToken, colonLeft, colon, colonRight);
->>>>>>> 3d794cfb
             }
 
             return leftOperand;
@@ -10610,12 +10601,12 @@
             return false;
         }
 
-        private QueryExpressionSyntax ParseQueryExpression(uint precedence)
+        private QueryExpressionSyntax ParseQueryExpression(Precedence precedence)
         {
             this.EnterQuery();
             var fc = this.ParseFromClause();
             fc = CheckFeatureAvailability(fc, MessageID.IDS_FeatureQueryExpression);
-            if (precedence > 1 && IsStrict)
+            if (precedence > Precedence.Assignment && IsStrict)
             {
                 fc = this.AddError(fc, ErrorCode.ERR_InvalidExprTerm, SyntaxFacts.GetText(SyntaxKind.FromKeyword));
             }
