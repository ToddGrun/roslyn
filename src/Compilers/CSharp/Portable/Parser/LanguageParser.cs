﻿// Copyright (c) Microsoft.  All Rights Reserved.  Licensed under the Apache License, Version 2.0.  See License.txt in the project root for license information.

using System;
using System.Collections.Generic;
using System.Diagnostics;
using System.Threading;
using Microsoft.CodeAnalysis.CSharp.Symbols;
using Microsoft.CodeAnalysis.Text;
using Roslyn.Utilities;

namespace Microsoft.CodeAnalysis.CSharp.Syntax.InternalSyntax
{
    using Microsoft.CodeAnalysis.Syntax.InternalSyntax;

    internal partial class LanguageParser : SyntaxParser
    {
        // list pools - allocators for lists that are used to build sequences of nodes. The lists
        // can be reused (hence pooled) since the syntax factory methods don't keep references to
        // them

        private readonly SyntaxListPool _pool = new SyntaxListPool(); // Don't need to reset this.

        private readonly SyntaxFactoryContext _syntaxFactoryContext; // Fields are resettable.
        private readonly ContextAwareSyntax _syntaxFactory; // Has context, the fields of which are resettable.

        private int _recursionDepth;
        private TerminatorState _termState; // Resettable
        private bool _isInTry; // Resettable

        // NOTE: If you add new state, you should probably add it to ResetPoint as well.

        internal LanguageParser(
            Lexer lexer,
            CSharp.CSharpSyntaxNode oldTree,
            IEnumerable<TextChangeRange> changes,
            LexerMode lexerMode = LexerMode.Syntax,
            CancellationToken cancellationToken = default(CancellationToken))
            : base(lexer, lexerMode, oldTree, changes, allowModeReset: false,
                preLexIfNotIncremental: true, cancellationToken: cancellationToken)
        {
            _syntaxFactoryContext = new SyntaxFactoryContext();
            _syntaxFactory = new ContextAwareSyntax(_syntaxFactoryContext);
        }

        // Special Name checks
        private static bool IsName(CSharpSyntaxNode node, SyntaxKind kind)
        {
            if (node.Kind == SyntaxKind.IdentifierToken)
            {
                return ((SyntaxToken)node).ContextualKind == kind;
            }
            else if (node.Kind == SyntaxKind.IdentifierName)
            {
                return ((IdentifierNameSyntax)node).Identifier.ContextualKind == kind;
            }
            else
            {
                return node.ToString() == SyntaxFacts.GetText(kind);
            }
        }

        private static bool IsNameGlobal(CSharpSyntaxNode node)
        {
            return IsName(node, SyntaxKind.GlobalKeyword);
        }

        private static bool IsNameGet(CSharpSyntaxNode node)
        {
            return IsName(node, SyntaxKind.GetKeyword);
        }

        private static bool IsNameSet(CSharpSyntaxNode node)
        {
            return IsName(node, SyntaxKind.SetKeyword);
        }

        private static bool IsNameAdd(CSharpSyntaxNode node)
        {
            return IsName(node, SyntaxKind.AddKeyword);
        }

        private static bool IsNameRemove(CSharpSyntaxNode node)
        {
            return IsName(node, SyntaxKind.RemoveKeyword);
        }

        private static bool IsSomeWord(SyntaxKind kind)
        {
            return kind == SyntaxKind.IdentifierToken || SyntaxFacts.IsKeywordKind(kind);
        }

        // Parsing rule terminating conditions.  This is how we know if it is 
        // okay to abort the current parsing rule when unexpected tokens occur.

        [Flags]
        internal enum TerminatorState
        {
            EndOfFile = 0,
            IsNamespaceMemberStartOrStop = 1 << 0,
            IsAttributeDeclarationTerminator = 1 << 1,
            IsPossibleAggregateClauseStartOrStop = 1 << 2,
            IsPossibleMemberStartOrStop = 1 << 3,
            IsEndOfReturnType = 1 << 4,
            IsEndOfParameterList = 1 << 5,
            IsEndOfFieldDeclaration = 1 << 6,
            IsPossibleEndOfVariableDeclaration = 1 << 7,
            IsEndOfTypeArgumentList = 1 << 8,
            IsPossibleStatementStartOrStop = 1 << 9,
            IsEndOfFixedStatement = 1 << 10,
            IsEndOfTryBlock = 1 << 11,
            IsEndOfCatchClause = 1 << 12,
            IsEndOfilterClause = 1 << 13,
            IsEndOfCatchBlock = 1 << 14,
            IsEndOfDoWhileExpression = 1 << 15,
            IsEndOfForStatementArgument = 1 << 16,
            IsEndOfDeclarationClause = 1 << 17,
            IsEndOfArgumentList = 1 << 18,
            IsSwitchSectionStart = 1 << 19,
            IsEndOfTypeParameterList = 1 << 20,
            IsEndOfMethodSignature = 1 << 21,
            IsEndOfNameInExplicitInterface = 1 << 22,
        }

        private const int LastTerminatorState = (int)TerminatorState.IsEndOfNameInExplicitInterface;

        private bool IsTerminator()
        {
            if (this.CurrentToken.Kind == SyntaxKind.EndOfFileToken)
            {
                return true;
            }

            for (int i = 1; i <= LastTerminatorState; i <<= 1)
            {
                TerminatorState isolated = _termState & (TerminatorState)i;
                if (isolated != 0)
                {
                    switch (isolated)
                    {
                        case TerminatorState.IsNamespaceMemberStartOrStop:
                            if (this.IsNamespaceMemberStartOrStop())
                            {
                                return true;
                            }

                            break;
                        case TerminatorState.IsAttributeDeclarationTerminator:
                            if (this.IsAttributeDeclarationTerminator())
                            {
                                return true;
                            }

                            break;
                        case TerminatorState.IsPossibleAggregateClauseStartOrStop:
                            if (this.IsPossibleAggregateClauseStartOrStop())
                            {
                                return true;
                            }

                            break;
                        case TerminatorState.IsPossibleMemberStartOrStop:
                            if (this.IsPossibleMemberStartOrStop())
                            {
                                return true;
                            }

                            break;
                        case TerminatorState.IsEndOfReturnType:
                            if (this.IsEndOfReturnType())
                            {
                                return true;
                            }

                            break;
                        case TerminatorState.IsEndOfParameterList:
                            if (this.IsEndOfParameterList())
                            {
                                return true;
                            }

                            break;
                        case TerminatorState.IsEndOfFieldDeclaration:
                            if (this.IsEndOfFieldDeclaration())
                            {
                                return true;
                            }

                            break;
                        case TerminatorState.IsPossibleEndOfVariableDeclaration:
                            if (this.IsPossibleEndOfVariableDeclaration())
                            {
                                return true;
                            }

                            break;
                        case TerminatorState.IsEndOfTypeArgumentList:
                            if (this.IsEndOfTypeArgumentList())
                            {
                                return true;
                            }

                            break;
                        case TerminatorState.IsPossibleStatementStartOrStop:
                            if (this.IsPossibleStatementStartOrStop())
                            {
                                return true;
                            }

                            break;
                        case TerminatorState.IsEndOfFixedStatement:
                            if (this.IsEndOfFixedStatement())
                            {
                                return true;
                            }

                            break;
                        case TerminatorState.IsEndOfTryBlock:
                            if (this.IsEndOfTryBlock())
                            {
                                return true;
                            }

                            break;
                        case TerminatorState.IsEndOfCatchClause:
                            if (this.IsEndOfCatchClause())
                            {
                                return true;
                            }

                            break;
                        case TerminatorState.IsEndOfilterClause:
                            if (this.IsEndOfFilterClause())
                            {
                                return true;
                            }

                            break;
                        case TerminatorState.IsEndOfCatchBlock:
                            if (this.IsEndOfCatchBlock())
                            {
                                return true;
                            }

                            break;
                        case TerminatorState.IsEndOfDoWhileExpression:
                            if (this.IsEndOfDoWhileExpression())
                            {
                                return true;
                            }

                            break;
                        case TerminatorState.IsEndOfForStatementArgument:
                            if (this.IsEndOfForStatementArgument())
                            {
                                return true;
                            }

                            break;
                        case TerminatorState.IsEndOfDeclarationClause:
                            if (this.IsEndOfDeclarationClause())
                            {
                                return true;
                            }

                            break;
                        case TerminatorState.IsEndOfArgumentList:
                            if (this.IsEndOfArgumentList())
                            {
                                return true;
                            }

                            break;
                        case TerminatorState.IsSwitchSectionStart:
                            if (this.IsPossibleSwitchSection())
                            {
                                return true;
                            }

                            break;

                        case TerminatorState.IsEndOfTypeParameterList:
                            if (this.IsEndOfTypeParameterList())
                            {
                                return true;
                            }

                            break;

                        case TerminatorState.IsEndOfMethodSignature:
                            if (this.IsEndOfMethodSignature())
                            {
                                return true;
                            }

                            break;

                        case TerminatorState.IsEndOfNameInExplicitInterface:
                            if (this.IsEndOfNameInExplicitInterface())
                            {
                                return true;
                            }

                            break;
                    }
                }
            }

            return false;
        }

        private static CSharp.CSharpSyntaxNode GetOldParent(CSharp.CSharpSyntaxNode node)
        {
            return node != null ? node.Parent : null;
        }

        private struct NamespaceBodyBuilder
        {
            public SyntaxListBuilder<ExternAliasDirectiveSyntax> Externs;
            public SyntaxListBuilder<UsingDirectiveSyntax> Usings;
            public SyntaxListBuilder<AttributeListSyntax> Attributes;
            public SyntaxListBuilder<MemberDeclarationSyntax> Members;

            public NamespaceBodyBuilder(SyntaxListPool pool)
            {
                Externs = pool.Allocate<ExternAliasDirectiveSyntax>();
                Usings = pool.Allocate<UsingDirectiveSyntax>();
                Attributes = pool.Allocate<AttributeListSyntax>();
                Members = pool.Allocate<MemberDeclarationSyntax>();
            }

            internal void Free(SyntaxListPool pool)
            {
                pool.Free(Members);
                pool.Free(Attributes);
                pool.Free(Usings);
                pool.Free(Externs);
            }
        }

        internal CompilationUnitSyntax ParseCompilationUnit()
        {
            return ParseWithStackGuard(
                ParseCompilationUnitCore,
                () => SyntaxFactory.CompilationUnit(
                        new SyntaxList<ExternAliasDirectiveSyntax>(),
                        new SyntaxList<UsingDirectiveSyntax>(),
                        new SyntaxList<AttributeListSyntax>(),
                        new SyntaxList<MemberDeclarationSyntax>(),
                        SyntaxFactory.Token(SyntaxKind.EndOfFileToken)));
        }

        internal CompilationUnitSyntax ParseCompilationUnitCore()
        {
            SyntaxToken tmp = null;
            SyntaxListBuilder initialBadNodes = null;
            var body = new NamespaceBodyBuilder(_pool);
            try
            {
                this.ParseNamespaceBody(ref tmp, ref body, ref initialBadNodes, SyntaxKind.CompilationUnit);

                var eof = this.EatToken(SyntaxKind.EndOfFileToken);
                var result = _syntaxFactory.CompilationUnit(body.Externs, body.Usings, body.Attributes, body.Members, eof);

                if (initialBadNodes != null)
                {
                    // attach initial bad nodes as leading trivia on first token
                    result = AddLeadingSkippedSyntax(result, initialBadNodes.ToListNode());
                    _pool.Free(initialBadNodes);
                }

                return result;
            }
            finally
            {
                body.Free(_pool);
            }
        }

        internal TNode ParseWithStackGuard<TNode>(Func<TNode> parseFunc, Func<TNode> createEmptyNodeFunc) where TNode : CSharpSyntaxNode
        {
            // If this value is non-zero then we are nesting calls to ParseWithStackGuard which should not be 
            // happening.  It's not a bug but it's inefficient and should be changed.
            Debug.Assert(_recursionDepth == 0);

            try
            {
                return parseFunc();
            }
            catch (Exception ex) when (StackGuard.IsInsufficientExecutionStackException(ex))
            {
                return CreateForGlobalFailure(lexer.TextWindow.Position, createEmptyNodeFunc());
            }
        }

        private TNode CreateForGlobalFailure<TNode>(int position, TNode node) where TNode : CSharpSyntaxNode
        {
            // Turn the complete input into a single skipped token. This avoids running the lexer, and therefore
            // the preprocessor directive parser, which may itself run into the same problem that caused the
            // original failure.
            var builder = new SyntaxListBuilder(1);
            builder.Add(SyntaxFactory.BadToken(null, lexer.TextWindow.Text.ToString(), null));
            var fileAsTrivia = _syntaxFactory.SkippedTokensTrivia(builder.ToList<SyntaxToken>());
            node = AddLeadingSkippedSyntax(node, fileAsTrivia);
            ForceEndOfFile(); // force the scanner to report that it is at the end of the input.
            return AddError(node, position, 0, ErrorCode.ERR_InsufficientStack);
        }

        private NamespaceDeclarationSyntax ParseNamespaceDeclaration()
        {
            if (this.IsIncrementalAndFactoryContextMatches && this.CurrentNodeKind == SyntaxKind.NamespaceDeclaration)
            {
                return (NamespaceDeclarationSyntax)this.EatNode();
            }

            Debug.Assert(this.CurrentToken.Kind == SyntaxKind.NamespaceKeyword);
            var namespaceToken = this.EatToken(SyntaxKind.NamespaceKeyword);

            if (IsScript)
            {
                namespaceToken = this.AddError(namespaceToken, ErrorCode.ERR_NamespaceNotAllowedInScript);
            }

            var name = this.ParseQualifiedName();
            if (ContainsGeneric(name))
            {
                // We're not allowed to have generics.
                name = this.AddError(name, ErrorCode.ERR_UnexpectedGenericName);
            }

            if (ContainsAlias(name))
            {
                name = this.AddError(name, ErrorCode.ERR_UnexpectedAliasedName);
            }

            SyntaxToken openBrace;
            if (this.CurrentToken.Kind == SyntaxKind.OpenBraceToken || IsPossibleNamespaceMemberDeclaration())
            {
                //either we see the brace we expect here or we see something that could come after a brace
                //so we insert a missing one
                openBrace = this.EatToken(SyntaxKind.OpenBraceToken);
            }
            else
            {
                //the next character is neither the brace we expect, nor a token that could follow the expected
                //brace so we assume it's a mistake and replace it with a missing brace 
                openBrace = this.EatTokenWithPrejudice(SyntaxKind.OpenBraceToken);
                openBrace = this.ConvertToMissingWithTrailingTrivia(openBrace, SyntaxKind.OpenBraceToken);
            }

            var body = new NamespaceBodyBuilder(_pool);
            SyntaxListBuilder initialBadNodes = null;
            try
            {
                this.ParseNamespaceBody(ref openBrace, ref body, ref initialBadNodes, SyntaxKind.NamespaceDeclaration);

                var closeBrace = this.EatToken(SyntaxKind.CloseBraceToken);
                SyntaxToken semicolon = null;
                if (this.CurrentToken.Kind == SyntaxKind.SemicolonToken)
                {
                    semicolon = this.EatToken();
                }

                Debug.Assert(initialBadNodes == null); // init bad nodes should have been attached to open brace...
                return _syntaxFactory.NamespaceDeclaration(namespaceToken, name, openBrace, body.Externs, body.Usings, body.Members, closeBrace, semicolon);
            }
            finally
            {
                body.Free(_pool);
            }
        }

        private static bool ContainsAlias(NameSyntax name)
        {
            switch (name.Kind)
            {
                case SyntaxKind.GenericName:
                    return false;
                case SyntaxKind.AliasQualifiedName:
                    return true;
                case SyntaxKind.QualifiedName:
                    var qualifiedName = (QualifiedNameSyntax)name;
                    return ContainsAlias(qualifiedName.Left);
            }

            return false;
        }

        private static bool ContainsGeneric(NameSyntax name)
        {
            switch (name.Kind)
            {
                case SyntaxKind.GenericName:
                    return true;
                case SyntaxKind.AliasQualifiedName:
                    return ContainsGeneric(((AliasQualifiedNameSyntax)name).Name);
                case SyntaxKind.QualifiedName:
                    var qualifiedName = (QualifiedNameSyntax)name;
                    return ContainsGeneric(qualifiedName.Left) || ContainsGeneric(qualifiedName.Right);
            }

            return false;
        }

        private static bool IsPossibleStartOfTypeDeclaration(SyntaxKind kind)
        {
            switch (kind)
            {
                case SyntaxKind.EnumKeyword:
                case SyntaxKind.DelegateKeyword:
                case SyntaxKind.ClassKeyword:
                case SyntaxKind.InterfaceKeyword:
                case SyntaxKind.StructKeyword:
                case SyntaxKind.AbstractKeyword:
                case SyntaxKind.InternalKeyword:
                case SyntaxKind.NewKeyword:
                case SyntaxKind.PrivateKeyword:
                case SyntaxKind.ProtectedKeyword:
                case SyntaxKind.PublicKeyword:
                case SyntaxKind.SealedKeyword:
                case SyntaxKind.StaticKeyword:
                case SyntaxKind.UnsafeKeyword:
                case SyntaxKind.OpenBracketToken:
                    return true;
                default:
                    return false;
            }
        }

        private void AddSkippedNamespaceText(
            ref SyntaxToken openBrace,
            ref NamespaceBodyBuilder body,
            ref SyntaxListBuilder initialBadNodes,
            CSharpSyntaxNode skippedSyntax)
        {
            if (body.Members.Count > 0)
            {
                body.Members[body.Members.Count - 1] = AddTrailingSkippedSyntax(body.Members[body.Members.Count - 1], skippedSyntax);
            }
            else if (body.Attributes.Count > 0)
            {
                body.Attributes[body.Attributes.Count - 1] = AddTrailingSkippedSyntax(body.Attributes[body.Attributes.Count - 1], skippedSyntax);
            }
            else if (body.Usings.Count > 0)
            {
                body.Usings[body.Usings.Count - 1] = AddTrailingSkippedSyntax(body.Usings[body.Usings.Count - 1], skippedSyntax);
            }
            else if (body.Externs.Count > 0)
            {
                body.Externs[body.Externs.Count - 1] = AddTrailingSkippedSyntax(body.Externs[body.Externs.Count - 1], skippedSyntax);
            }
            else if (openBrace != null)
            {
                openBrace = AddTrailingSkippedSyntax(openBrace, skippedSyntax);
            }
            else
            {
                if (initialBadNodes == null)
                {
                    initialBadNodes = _pool.Allocate();
                }

                initialBadNodes.AddRange(skippedSyntax);
            }
        }

        // Parts of a namespace declaration in the order they can be defined.
        private enum NamespaceParts
        {
            None = 0,
            ExternAliases = 1,
            Usings = 2,
            GlobalAttributes = 3,
            MembersAndStatements = 4,
        }

        private void ParseNamespaceBody(ref SyntaxToken openBrace, ref NamespaceBodyBuilder body, ref SyntaxListBuilder initialBadNodes, SyntaxKind parentKind)
        {
            // "top-level" expressions and statements should never occur inside an asynchronous context
            Debug.Assert(!IsInAsync);

            bool isGlobal = openBrace == null;
            bool isGlobalScript = isGlobal && this.IsScript;

            var saveTerm = _termState;
            _termState |= TerminatorState.IsNamespaceMemberStartOrStop;
            NamespaceParts seen = NamespaceParts.None;
            var pendingIncompleteMembers = _pool.Allocate<MemberDeclarationSyntax>();
            bool reportUnexpectedToken = true;

            try
            {
                while (true)
                {
                    switch (this.CurrentToken.Kind)
                    {
                        case SyntaxKind.NamespaceKeyword:
                            // incomplete members must be processed before we add any nodes to the body:
                            AddIncompleteMembers(ref pendingIncompleteMembers, ref body);

                            body.Members.Add(this.ParseNamespaceDeclaration());
                            seen = NamespaceParts.MembersAndStatements;
                            reportUnexpectedToken = true;
                            break;

                        case SyntaxKind.CloseBraceToken:
                            // A very common user error is to type an additional } 
                            // somewhere in the file.  This will cause us to stop parsing
                            // the root (global) namespace too early and will make the 
                            // rest of the file unparseable and unusable by intellisense.
                            // We detect that case here and we skip the close curly and
                            // continue parsing as if we did not see the }
                            if (isGlobal)
                            {
                                // incomplete members must be processed before we add any nodes to the body:
                                ReduceIncompleteMembers(ref pendingIncompleteMembers, ref openBrace, ref body, ref initialBadNodes);

                                var token = this.EatToken();
                                token = this.AddError(token,
                                    IsScript ? ErrorCode.ERR_GlobalDefinitionOrStatementExpected : ErrorCode.ERR_EOFExpected);

                                this.AddSkippedNamespaceText(ref openBrace, ref body, ref initialBadNodes, token);
                                reportUnexpectedToken = true;
                                break;
                            }
                            else
                            {
                                // This token marks the end of a namespace body
                                return;
                            }

                        case SyntaxKind.EndOfFileToken:
                            // This token marks the end of a namespace body
                            return;

                        case SyntaxKind.ExternKeyword:
                            if (isGlobalScript && !ScanExternAliasDirective())
                            {
                                // extern member
                                goto default;
                            }
                            else
                            {
                                // incomplete members must be processed before we add any nodes to the body:
                                ReduceIncompleteMembers(ref pendingIncompleteMembers, ref openBrace, ref body, ref initialBadNodes);

                                var @extern = ParseExternAliasDirective();
                                if (seen > NamespaceParts.ExternAliases)
                                {
                                    @extern = this.AddErrorToFirstToken(@extern, ErrorCode.ERR_ExternAfterElements);
                                    this.AddSkippedNamespaceText(ref openBrace, ref body, ref initialBadNodes, @extern);
                                }
                                else
                                {
                                    body.Externs.Add(@extern);
                                    seen = NamespaceParts.ExternAliases;
                                }

                                reportUnexpectedToken = true;
                                break;
                            }

                        case SyntaxKind.UsingKeyword:
                            if (isGlobalScript && this.PeekToken(1).Kind == SyntaxKind.OpenParenToken)
                            {
                                // incomplete members must be processed before we add any nodes to the body:
                                AddIncompleteMembers(ref pendingIncompleteMembers, ref body);

                                body.Members.Add(_syntaxFactory.GlobalStatement(ParseUsingStatement()));
                                seen = NamespaceParts.MembersAndStatements;
                            }
                            else
                            {
                                // incomplete members must be processed before we add any nodes to the body:
                                ReduceIncompleteMembers(ref pendingIncompleteMembers, ref openBrace, ref body, ref initialBadNodes);

                                var @using = this.ParseUsingDirective();
                                if (seen > NamespaceParts.Usings)
                                {
                                    @using = this.AddError(@using, ErrorCode.ERR_UsingAfterElements);
                                    this.AddSkippedNamespaceText(ref openBrace, ref body, ref initialBadNodes, @using);
                                }
                                else
                                {
                                    body.Usings.Add(@using);
                                    seen = NamespaceParts.Usings;
                                }
                            }

                            reportUnexpectedToken = true;
                            break;

                        case SyntaxKind.OpenBracketToken:
                            if (this.IsPossibleGlobalAttributeDeclaration())
                            {
                                // incomplete members must be processed before we add any nodes to the body:
                                ReduceIncompleteMembers(ref pendingIncompleteMembers, ref openBrace, ref body, ref initialBadNodes);

                                var attribute = this.ParseAttributeDeclaration();
                                if (!isGlobal || seen > NamespaceParts.GlobalAttributes)
                                {
                                    attribute = this.AddError(attribute, attribute.Target.Identifier, ErrorCode.ERR_GlobalAttributesNotFirst);
                                    this.AddSkippedNamespaceText(ref openBrace, ref body, ref initialBadNodes, attribute);
                                }
                                else
                                {
                                    body.Attributes.Add(attribute);
                                    seen = NamespaceParts.GlobalAttributes;
                                }

                                reportUnexpectedToken = true;
                                break;
                            }

                            goto default;

                        default:
                            var memberOrStatement = this.ParseMemberDeclarationOrStatement(parentKind);
                            if (memberOrStatement == null)
                            {
                                // incomplete members must be processed before we add any nodes to the body:
                                ReduceIncompleteMembers(ref pendingIncompleteMembers, ref openBrace, ref body, ref initialBadNodes);

                                // eat one token and try to parse declaration or statement again:
                                var skippedToken = EatToken();
                                if (reportUnexpectedToken && !skippedToken.ContainsDiagnostics)
                                {
                                    skippedToken = this.AddError(skippedToken,
                                        IsScript ? ErrorCode.ERR_GlobalDefinitionOrStatementExpected : ErrorCode.ERR_EOFExpected);

                                    // do not report the error multiple times for subsequent tokens:
                                    reportUnexpectedToken = false;
                                }

                                this.AddSkippedNamespaceText(ref openBrace, ref body, ref initialBadNodes, skippedToken);
                            }
                            else if (memberOrStatement.Kind == SyntaxKind.IncompleteMember && seen < NamespaceParts.MembersAndStatements)
                            {
                                pendingIncompleteMembers.Add(memberOrStatement);
                                reportUnexpectedToken = true;
                            }
                            else
                            {
                                // incomplete members must be processed before we add any nodes to the body:
                                AddIncompleteMembers(ref pendingIncompleteMembers, ref body);

                                body.Members.Add(memberOrStatement);
                                seen = NamespaceParts.MembersAndStatements;
                                reportUnexpectedToken = true;
                            }
                            break;
                    }
                }
            }
            finally
            {
                _termState = saveTerm;

                // adds pending incomplete nodes:
                AddIncompleteMembers(ref pendingIncompleteMembers, ref body);
                _pool.Free(pendingIncompleteMembers);
            }
        }

        private static void AddIncompleteMembers(ref SyntaxListBuilder<MemberDeclarationSyntax> incompleteMembers, ref NamespaceBodyBuilder body)
        {
            if (incompleteMembers.Count > 0)
            {
                body.Members.AddRange(incompleteMembers);
                incompleteMembers.Clear();
            }
        }

        private void ReduceIncompleteMembers(ref SyntaxListBuilder<MemberDeclarationSyntax> incompleteMembers,
            ref SyntaxToken openBrace, ref NamespaceBodyBuilder body, ref SyntaxListBuilder initialBadNodes)
        {
            for (int i = 0; i < incompleteMembers.Count; i++)
            {
                this.AddSkippedNamespaceText(ref openBrace, ref body, ref initialBadNodes, incompleteMembers[i]);
            }
            incompleteMembers.Clear();
        }

        private bool IsPossibleNamespaceMemberDeclaration()
        {
            switch (this.CurrentToken.Kind)
            {
                case SyntaxKind.ExternKeyword:
                case SyntaxKind.UsingKeyword:
                case SyntaxKind.NamespaceKeyword:
                    return true;
                case SyntaxKind.IdentifierToken:
                    return IsPartialInNamespaceMemberDeclaration();
                default:
                    return IsPossibleStartOfTypeDeclaration(this.CurrentToken.Kind);
            }
        }

        private bool IsPartialInNamespaceMemberDeclaration()
        {
            if (this.CurrentToken.ContextualKind == SyntaxKind.PartialKeyword)
            {
                if (this.IsPartialType())
                {
                    return true;
                }
                else if (this.PeekToken(1).Kind == SyntaxKind.NamespaceKeyword)
                {
                    return true;
                }
            }

            return false;
        }

        public bool IsEndOfNamespace()
        {
            return this.CurrentToken.Kind == SyntaxKind.CloseBraceToken;
        }

        public bool IsGobalAttributesTerminator()
        {
            return this.IsEndOfNamespace()
                || this.IsPossibleNamespaceMemberDeclaration();
        }

        private bool IsNamespaceMemberStartOrStop()
        {
            return this.IsEndOfNamespace()
                || this.IsPossibleNamespaceMemberDeclaration();
        }

        /// <summary>
        /// Returns true if the lookahead tokens compose extern alias directive.
        /// </summary>
        private bool ScanExternAliasDirective()
        {
            // The check also includes the ending semicolon so that we can disambiguate among:
            //   extern alias foo;
            //   extern alias foo();
            //   extern alias foo { get; }

            return this.CurrentToken.Kind == SyntaxKind.ExternKeyword
                && this.PeekToken(1).Kind == SyntaxKind.IdentifierToken && this.PeekToken(1).ContextualKind == SyntaxKind.AliasKeyword
                && this.PeekToken(2).Kind == SyntaxKind.IdentifierToken
                && this.PeekToken(3).Kind == SyntaxKind.SemicolonToken;
        }

        private ExternAliasDirectiveSyntax ParseExternAliasDirective()
        {
            if (this.IsIncrementalAndFactoryContextMatches && this.CurrentNodeKind == SyntaxKind.ExternAliasDirective)
            {
                return (ExternAliasDirectiveSyntax)this.EatNode();
            }

            Debug.Assert(this.CurrentToken.Kind == SyntaxKind.ExternKeyword);

            var externToken = this.EatToken(SyntaxKind.ExternKeyword);
            var aliasToken = this.EatContextualToken(SyntaxKind.AliasKeyword);
            externToken = CheckFeatureAvailability(externToken, MessageID.IDS_FeatureExternAlias);

            var name = this.ParseIdentifierToken();

            var semicolon = this.EatToken(SyntaxKind.SemicolonToken);

            return _syntaxFactory.ExternAliasDirective(externToken, aliasToken, name, semicolon);
        }

        private NameEqualsSyntax ParseNameEquals(bool warnOnGlobal = false)
        {
            Debug.Assert(this.IsNamedAssignment());

            var id = this.ParseIdentifierToken();
            var equals = this.EatToken(SyntaxKind.EqualsToken);

            // Warn on "using global = X".
            if (warnOnGlobal && IsNameGlobal(id))
            {
                id = this.AddError(id, ErrorCode.WRN_GlobalAliasDefn);
            }

            return _syntaxFactory.NameEquals(_syntaxFactory.IdentifierName(id), equals);
        }

        private UsingDirectiveSyntax ParseUsingDirective()
        {
            if (this.IsIncrementalAndFactoryContextMatches && this.CurrentNodeKind == SyntaxKind.UsingDirective)
            {
                return (UsingDirectiveSyntax)this.EatNode();
            }

            Debug.Assert(this.CurrentToken.Kind == SyntaxKind.UsingKeyword);

            var usingToken = this.EatToken(SyntaxKind.UsingKeyword);

            var staticToken = default(SyntaxToken);
            if (this.CurrentToken.Kind == SyntaxKind.StaticKeyword)
            {
                staticToken = this.EatToken(SyntaxKind.StaticKeyword);
            }

            NameEqualsSyntax alias = null;
            if (this.IsNamedAssignment())
            {
                alias = ParseNameEquals(warnOnGlobal: true);
            }

            NameSyntax name;
            SyntaxToken semicolon;

            if (IsPossibleNamespaceMemberDeclaration())
            {
                //We're worried about the case where someone already has a correct program
                //and they've gone back to add a using directive, but have not finished the
                //new directive.  e.g.
                //
                //    using 
                //    namespace Foo {
                //        //...
                //    }
                //
                //If the token we see after "using" could be its own top-level construct, then
                //we just want to insert a missing identifier and semicolon and then return to
                //parsing at the top-level.
                //
                //NB: there's no way this could be true for a set of tokens that form a valid 
                //using directive, so there's no danger in checking the error case first.

                name = WithAdditionalDiagnostics(CreateMissingIdentifierName(), GetExpectedTokenError(SyntaxKind.IdentifierToken, this.CurrentToken.Kind));
                semicolon = SyntaxFactory.MissingToken(SyntaxKind.SemicolonToken);
            }
            else
            {
                name = this.ParseQualifiedName();
                if (name.IsMissing && this.PeekToken(1).Kind == SyntaxKind.SemicolonToken)
                {
                    //if we can see a semicolon ahead, then the current token was
                    //probably supposed to be an identifier
                    name = AddTrailingSkippedSyntax(name, this.EatToken());
                }
                semicolon = this.EatToken(SyntaxKind.SemicolonToken);
            }

            var usingDirective = _syntaxFactory.UsingDirective(usingToken, staticToken, alias, name, semicolon);
            if (staticToken != default(SyntaxToken))
            {
                usingDirective = CheckFeatureAvailability(usingDirective, MessageID.IDS_FeatureUsingStatic);
            }

            return usingDirective;
        }

        private bool IsPossibleGlobalAttributeDeclaration()
        {
            return this.CurrentToken.Kind == SyntaxKind.OpenBracketToken
                && IsGlobalAttributeTarget(this.PeekToken(1))
                && this.PeekToken(2).Kind == SyntaxKind.ColonToken;
        }

        private static bool IsGlobalAttributeTarget(SyntaxToken token)
        {
            switch (token.ToAttributeLocation())
            {
                case AttributeLocation.Assembly:
                case AttributeLocation.Module:
                    return true;
                default:
                    return false;
            }
        }

        private bool IsPossibleAttributeDeclaration()
        {
            return this.CurrentToken.Kind == SyntaxKind.OpenBracketToken;
        }

        private void ParseAttributeDeclarations(SyntaxListBuilder list, bool allowAttributes = true)
        {
            var saveTerm = _termState;
            _termState |= TerminatorState.IsAttributeDeclarationTerminator;
            while (this.IsPossibleAttributeDeclaration())
            {
                var section = this.ParseAttributeDeclaration();
                if (!allowAttributes)
                {
                    section = this.AddError(section, ErrorCode.ERR_AttributesNotAllowed);
                }

                list.Add(section);
            }

            _termState = saveTerm;
        }

        private bool IsAttributeDeclarationTerminator()
        {
            return this.CurrentToken.Kind == SyntaxKind.CloseBracketToken
                || this.IsPossibleAttributeDeclaration(); // start of a new one...
        }

        private AttributeListSyntax ParseAttributeDeclaration()
        {
            if (this.IsIncrementalAndFactoryContextMatches && this.CurrentNodeKind == SyntaxKind.AttributeList)
            {
                return (AttributeListSyntax)this.EatNode();
            }

            var openBracket = this.EatToken(SyntaxKind.OpenBracketToken);

            // Check for optional location :
            AttributeTargetSpecifierSyntax attrLocation = null;
            if (IsSomeWord(this.CurrentToken.Kind) && this.PeekToken(1).Kind == SyntaxKind.ColonToken)
            {
                var id = ConvertToKeyword(this.EatToken());
                var colon = this.EatToken(SyntaxKind.ColonToken);
                attrLocation = _syntaxFactory.AttributeTargetSpecifier(id, colon);
            }

            var attributes = _pool.AllocateSeparated<AttributeSyntax>();
            try
            {
                if (attrLocation != null && attrLocation.Identifier.ToAttributeLocation() == AttributeLocation.Module)
                {
                    attrLocation = CheckFeatureAvailability(attrLocation, MessageID.IDS_FeatureModuleAttrLoc);
                }

                this.ParseAttributes(attributes);
                var closeBracket = this.EatToken(SyntaxKind.CloseBracketToken);
                var declaration = _syntaxFactory.AttributeList(openBracket, attrLocation, attributes, closeBracket);

                return declaration;
            }
            finally
            {
                _pool.Free(attributes);
            }
        }

        private void ParseAttributes(SeparatedSyntaxListBuilder<AttributeSyntax> nodes)
        {
            // always expect at least one attribute
            nodes.Add(this.ParseAttribute());

            // remaining attributes
            while (this.CurrentToken.Kind != SyntaxKind.CloseBracketToken)
            {
                if (this.CurrentToken.Kind == SyntaxKind.CommaToken)
                {
                    // comma is optional, but if it is present it may be followed by another attribute
                    nodes.AddSeparator(this.EatToken());

                    // check for legal trailing comma
                    if (this.CurrentToken.Kind == SyntaxKind.CloseBracketToken)
                    {
                        break;
                    }

                    nodes.Add(this.ParseAttribute());
                }
                else if (this.IsPossibleAttribute())
                {
                    // report missing comma
                    nodes.AddSeparator(this.EatToken(SyntaxKind.CommaToken));
                    nodes.Add(this.ParseAttribute());
                }
                else if (this.SkipBadAttributeListTokens(nodes, SyntaxKind.IdentifierToken) == PostSkipAction.Abort)
                {
                    break;
                }
            }
        }

        private PostSkipAction SkipBadAttributeListTokens(SeparatedSyntaxListBuilder<AttributeSyntax> list, SyntaxKind expected)
        {
            Debug.Assert(list.Count > 0);
            SyntaxToken tmp = null;
            return this.SkipBadSeparatedListTokensWithExpectedKind(ref tmp, list,
                p => p.CurrentToken.Kind != SyntaxKind.CommaToken && !p.IsPossibleAttribute(),
                p => p.CurrentToken.Kind == SyntaxKind.CloseBracketToken || p.IsTerminator(),
                expected);
        }

        private bool IsPossibleAttribute()
        {
            return this.IsTrueIdentifier();
        }

        private AttributeSyntax ParseAttribute()
        {
            if (this.IsIncrementalAndFactoryContextMatches && this.CurrentNodeKind == SyntaxKind.Attribute)
            {
                return (AttributeSyntax)this.EatNode();
            }

            var name = this.ParseQualifiedName();

            var argList = this.ParseAttributeArgumentList();
            return _syntaxFactory.Attribute(name, argList);
        }

        internal AttributeArgumentListSyntax ParseAttributeArgumentList()
        {
            if (this.IsIncrementalAndFactoryContextMatches && this.CurrentNodeKind == SyntaxKind.AttributeArgumentList)
            {
                return (AttributeArgumentListSyntax)this.EatNode();
            }

            AttributeArgumentListSyntax argList = null;
            if (this.CurrentToken.Kind == SyntaxKind.OpenParenToken)
            {
                var openParen = this.EatToken(SyntaxKind.OpenParenToken);
                var argNodes = _pool.AllocateSeparated<AttributeArgumentSyntax>();
                try
                {
                    bool shouldHaveName = false;
tryAgain:
                    if (this.CurrentToken.Kind != SyntaxKind.CloseParenToken)
                    {
                        if (this.IsPossibleAttributeArgument() || this.CurrentToken.Kind == SyntaxKind.CommaToken)
                        {
                            // first argument
                            argNodes.Add(this.ParseAttributeArgument(ref shouldHaveName));

                            // comma + argument or end?
                            while (true)
                            {
                                if (this.CurrentToken.Kind == SyntaxKind.CloseParenToken)
                                {
                                    break;
                                }
                                else if (this.CurrentToken.Kind == SyntaxKind.CommaToken || this.IsPossibleAttributeArgument())
                                {
                                    argNodes.AddSeparator(this.EatToken(SyntaxKind.CommaToken));
                                    argNodes.Add(this.ParseAttributeArgument(ref shouldHaveName));
                                }
                                else if (this.SkipBadAttributeArgumentTokens(ref openParen, argNodes, SyntaxKind.CommaToken) == PostSkipAction.Abort)
                                {
                                    break;
                                }
                            }
                        }
                        else if (this.SkipBadAttributeArgumentTokens(ref openParen, argNodes, SyntaxKind.IdentifierToken) == PostSkipAction.Continue)
                        {
                            goto tryAgain;
                        }
                    }

                    var closeParen = this.EatToken(SyntaxKind.CloseParenToken);
                    argList = _syntaxFactory.AttributeArgumentList(openParen, argNodes, closeParen);
                }
                finally
                {
                    _pool.Free(argNodes);
                }
            }

            return argList;
        }

        private PostSkipAction SkipBadAttributeArgumentTokens(ref SyntaxToken openParen, SeparatedSyntaxListBuilder<AttributeArgumentSyntax> list, SyntaxKind expected)
        {
            return this.SkipBadSeparatedListTokensWithExpectedKind(ref openParen, list,
                p => p.CurrentToken.Kind != SyntaxKind.CommaToken && !p.IsPossibleAttributeArgument(),
                p => p.CurrentToken.Kind == SyntaxKind.CloseParenToken || p.IsTerminator(),
                expected);
        }

        private bool IsPossibleAttributeArgument()
        {
            return this.IsPossibleExpression();
        }

        private AttributeArgumentSyntax ParseAttributeArgument(ref bool shouldHaveName)
        {
            // Need to parse both "real" named arguments and attribute-style named arguments.
            // We track attribute-style named arguments only with fShouldHaveName.

            NameEqualsSyntax nameEquals = null;
            NameColonSyntax nameColon = null;
            if (this.CurrentToken.Kind == SyntaxKind.IdentifierToken)
            {
                SyntaxKind nextTokenKind = this.PeekToken(1).Kind;
                switch (nextTokenKind)
                {
                    case SyntaxKind.EqualsToken:
                        {
                            var name = this.ParseIdentifierToken();
                            var equals = this.EatToken(SyntaxKind.EqualsToken);
                            nameEquals = _syntaxFactory.NameEquals(_syntaxFactory.IdentifierName(name), equals);
                            shouldHaveName = true;
                        }

                        break;
                    case SyntaxKind.ColonToken:
                        {
                            var name = this.ParseIdentifierName();
                            var colonToken = this.EatToken(SyntaxKind.ColonToken);
                            nameColon = _syntaxFactory.NameColon(name, colonToken);
                            nameColon = CheckFeatureAvailability(nameColon, MessageID.IDS_FeatureNamedArgument);
                        }

                        break;
                }
            }

            var expr = this.ParseExpressionCore();

            // Not named -- give an error if it's supposed to be
            if (shouldHaveName && nameEquals == null)
            {
                expr = this.AddError(expr, ErrorCode.ERR_NamedArgumentExpected);
            }

            return _syntaxFactory.AttributeArgument(nameEquals, nameColon, expr);
        }

        [Flags]
        private enum SyntaxModifier
        {
            None = 0,
            Public = 0x0001,
            Internal = 0x0002,
            Protected = 0x0004,
            Private = 0x0008,
            Sealed = 0x0010,
            Abstract = 0x0020,
            Static = 0x0040,
            Virtual = 0x0080,
            Extern = 0x0100,
            New = 0x0200,
            Override = 0x0400,
            ReadOnly = 0x0800,
            Volatile = 0x1000,
            Unsafe = 0x2000,
            Partial = 0x4000,
            Async = 0x8000,
        }

        private const SyntaxModifier AccessModifiers = SyntaxModifier.Public | SyntaxModifier.Internal | SyntaxModifier.Protected | SyntaxModifier.Private;

        private static SyntaxModifier GetModifier(SyntaxToken token)
        {
            switch (token.Kind)
            {
                case SyntaxKind.PublicKeyword:
                    return SyntaxModifier.Public;
                case SyntaxKind.InternalKeyword:
                    return SyntaxModifier.Internal;
                case SyntaxKind.ProtectedKeyword:
                    return SyntaxModifier.Protected;
                case SyntaxKind.PrivateKeyword:
                    return SyntaxModifier.Private;
                case SyntaxKind.SealedKeyword:
                    return SyntaxModifier.Sealed;
                case SyntaxKind.AbstractKeyword:
                    return SyntaxModifier.Abstract;
                case SyntaxKind.StaticKeyword:
                    return SyntaxModifier.Static;
                case SyntaxKind.VirtualKeyword:
                    return SyntaxModifier.Virtual;
                case SyntaxKind.ExternKeyword:
                    return SyntaxModifier.Extern;
                case SyntaxKind.NewKeyword:
                    return SyntaxModifier.New;
                case SyntaxKind.OverrideKeyword:
                    return SyntaxModifier.Override;
                case SyntaxKind.ReadOnlyKeyword:
                    return SyntaxModifier.ReadOnly;
                case SyntaxKind.VolatileKeyword:
                    return SyntaxModifier.Volatile;
                case SyntaxKind.UnsafeKeyword:
                    return SyntaxModifier.Unsafe;
                case SyntaxKind.IdentifierToken:
                    switch (token.ContextualKind)
                    {
                        case SyntaxKind.PartialKeyword:
                            return SyntaxModifier.Partial;
                        case SyntaxKind.AsyncKeyword:
                            return SyntaxModifier.Async;
                    }

                    goto default;
                default:
                    return SyntaxModifier.None;
            }
        }

        private bool IsPossibleModifier()
        {
            return IsPossibleModifier(this.CurrentToken);
        }

        private static bool IsPossibleModifier(SyntaxToken token)
        {
            return GetModifier(token) != SyntaxModifier.None;
        }

        private void ParseModifiers(SyntaxListBuilder tokens)
        {
            SyntaxModifier mods = 0;
            bool seenNoDuplicates = true;
            bool seenNoAccessibilityDuplicates = true;

            while (true)
            {
                var newMod = GetModifier(this.CurrentToken);
                if (newMod == SyntaxModifier.None)
                {
                    break;
                }

                SyntaxToken modTok;
                switch (newMod)
                {
                    case SyntaxModifier.Partial:
                        {
                            var nextToken = PeekToken(1);
                            if (this.IsPartialType())
                            {
                                modTok = ConvertToKeyword(this.EatToken());
                                modTok = CheckFeatureAvailability(modTok, MessageID.IDS_FeaturePartialTypes);
                            }
                            else if (this.IsPartialMember())
                            {
                                modTok = ConvertToKeyword(this.EatToken());
                                modTok = CheckFeatureAvailability(modTok, MessageID.IDS_FeaturePartialMethod);
                            }
                            else if (nextToken.Kind == SyntaxKind.NamespaceKeyword)
                            {
                                goto default;
                            }
                            else if (nextToken.Kind == SyntaxKind.EnumKeyword || nextToken.Kind == SyntaxKind.DelegateKeyword)
                            {
                                modTok = ConvertToKeyword(this.EatToken());
                                modTok = this.AddError(modTok, ErrorCode.ERR_PartialMisplaced);
                            }
                            else if (!IsPossibleStartOfTypeDeclaration(nextToken.Kind) || GetModifier(nextToken) == SyntaxModifier.None)
                            {
                                return;
                            }
                            else
                            {
                                modTok = ConvertToKeyword(this.EatToken());
                                modTok = this.AddError(modTok, ErrorCode.ERR_PartialMisplaced);
                            }

                            break;
                        }
                    case SyntaxModifier.Async:
                        {
                            if (ShouldCurrentContextualKeywordBeTreatedAsModifier(parsingStatementNotDeclaration: false))
                            {
                                modTok = ConvertToKeyword(this.EatToken());
                                modTok = CheckFeatureAvailability(modTok, MessageID.IDS_FeatureAsync);
                                break;
                            }
                            return;
                        }
                    default:
                        {
                            modTok = this.EatToken();
                            break;
                        }
                }

                ReportDuplicateModifiers(ref modTok, newMod, mods, ref seenNoDuplicates, ref seenNoAccessibilityDuplicates);
                mods |= newMod;

                tokens.Add(modTok);
            }
        }

        private bool ShouldCurrentContextualKeywordBeTreatedAsModifier(bool parsingStatementNotDeclaration)
        {
            Debug.Assert(this.CurrentToken.ContextualKind == SyntaxKind.AsyncKeyword);

            // Adapted from CParser::IsAsyncMethod.

            var nextToken = PeekToken(1);
            if (GetModifier(nextToken) != SyntaxModifier.None && !SyntaxFacts.IsContextualKeyword(nextToken.ContextualKind))
            {
                // If the next token is a (non-contextual) modifier keyword, then this token is
                // definitely the async keyword
                return true;
            }

            // Some of our helpers start at the current token, so we'll have to advance for their
            // sake and then backtrack when we're done.  Don't leave this block without releasing
            // the reset point.
            ResetPoint resetPoint = GetResetPoint();

            try
            {
                this.EatToken(); //move past contextual keyword

                if (!parsingStatementNotDeclaration &&
                    (this.CurrentToken.ContextualKind == SyntaxKind.PartialKeyword))
                {
                    this.EatToken(); // "partial" doesn't affect our decision, so look past it.
                }

                // Comment directly from CParser::IsAsyncMethod.
                // ... 'async' [partial] <typedecl> ...
                // ... 'async' [partial] <event> ...
                // ... 'async' [partial] <implicit> <operator> ...
                // ... 'async' [partial] <explicit> <operator> ...
                // ... 'async' [partial] <typename> <operator> ...
                // ... 'async' [partial] <typename> <membername> ...
                // DEVNOTE: Although we parse async user defined conversions, operators, etc. here,
                // anything other than async methods are detected as erroneous later, during the define phase

                if (!parsingStatementNotDeclaration)
                {
                    var ctk = this.CurrentToken.Kind;
                    if (IsPossibleStartOfTypeDeclaration(ctk) ||
                        ctk == SyntaxKind.EventKeyword ||
                        ((ctk == SyntaxKind.ExplicitKeyword || ctk == SyntaxKind.ImplicitKeyword) && PeekToken(1).Kind == SyntaxKind.OperatorKeyword))
                    {
                        return true;
                    }
                }

                if (ScanType() != ScanTypeFlags.NotType)
                {
                    if (IsPossibleMemberName())
                    {
                        return true;
                    }
                    if (!parsingStatementNotDeclaration && this.CurrentToken.Kind == SyntaxKind.OperatorKeyword)
                    {
                        return true;
                    }
                }
            }
            finally
            {
                this.Reset(ref resetPoint);
                this.Release(ref resetPoint);
            }

            return false;
        }

        private void ReportDuplicateModifiers(ref SyntaxToken modTok, SyntaxModifier newMod, SyntaxModifier mods, ref bool seenNoDuplicates, ref bool seenNoAccessibilityDuplicates)
        {
            if ((mods & newMod) != 0)
            {
                if (seenNoDuplicates)
                {
                    modTok = this.AddError(modTok, ErrorCode.ERR_DuplicateModifier, SyntaxFacts.GetText(modTok.Kind));
                    seenNoDuplicates = false;
                }
            }
            else
            {
                if ((mods & AccessModifiers) != 0 && (newMod & AccessModifiers) != 0)
                {
                    // Can't have two different access modifiers.
                    // Exception: "internal protected" or "protected internal" is allowed.
                    if (!(((newMod == SyntaxModifier.Protected) && (mods & SyntaxModifier.Internal) != 0) ||
                            ((newMod == SyntaxModifier.Internal) && (mods & SyntaxModifier.Protected) != 0)))
                    {
                        if (seenNoAccessibilityDuplicates)
                        {
                            modTok = this.AddError(modTok, ErrorCode.ERR_BadMemberProtection);
                        }

                        seenNoAccessibilityDuplicates = false;
                    }
                }
            }
        }

        private bool IsPartialType()
        {
            Debug.Assert(this.CurrentToken.ContextualKind == SyntaxKind.PartialKeyword);
            switch (this.PeekToken(1).Kind)
            {
                case SyntaxKind.StructKeyword:
                case SyntaxKind.ClassKeyword:
                case SyntaxKind.InterfaceKeyword:
                    return true;
            }

            return false;
        }

        private bool IsPartialMember()
        {
            // note(cyrusn): this could have been written like so:
            //
            //  return
            //    this.CurrentToken.ContextualKind == SyntaxKind.PartialKeyword &&
            //    this.PeekToken(1).Kind == SyntaxKind.VoidKeyword;
            //
            // However, we want to be lenient and allow the user to write 
            // 'partial' in most modifier lists.  We will then provide them with
            // a more specific message later in binding that they are doing 
            // something wrong.
            //
            // Some might argue that the simple check would suffice.
            // However, we'd like to maintain behavior with 
            // previously shipped versions, and so we're keeping this code.

            // Here we check for:
            //   partial ReturnType MemberName
            Debug.Assert(this.CurrentToken.ContextualKind == SyntaxKind.PartialKeyword);
            var point = this.GetResetPoint();
            try
            {
                this.EatToken(); // partial

                if (this.ScanType() == ScanTypeFlags.NotType)
                {
                    return false;
                }

                return IsPossibleMemberName();
            }
            finally
            {
                this.Reset(ref point);
                this.Release(ref point);
            }
        }

        private bool IsPossibleMemberName()
        {
            switch (this.CurrentToken.Kind)
            {
                case SyntaxKind.IdentifierToken:
                case SyntaxKind.ThisKeyword:
                    return true;
                default:
                    return false;
            }
        }

        private static bool CanReuseTypeDeclaration(CSharp.Syntax.MemberDeclarationSyntax member)
        {
            if (member != null)
            {
                // on reuse valid type declaration (not bad namespace members)
                switch (member.Kind())
                {
                    case SyntaxKind.ClassDeclaration:
                    case SyntaxKind.StructDeclaration:
                    case SyntaxKind.InterfaceDeclaration:
                    case SyntaxKind.EnumDeclaration:
                    case SyntaxKind.DelegateDeclaration:
                        return true;
                }
            }

            return false;
        }

        private MemberDeclarationSyntax ParseTypeDeclaration(SyntaxListBuilder<AttributeListSyntax> attributes, SyntaxListBuilder modifiers)
        {
            // "top-level" expressions and statements should never occur inside an asynchronous context
            Debug.Assert(!IsInAsync);

            cancellationToken.ThrowIfCancellationRequested();

            switch (this.CurrentToken.Kind)
            {
                case SyntaxKind.ClassKeyword:
                    // report use of static class
                    for (int i = 0, n = modifiers.Count; i < n; i++)
                    {
                        if (modifiers[i].RawKind == (int)SyntaxKind.StaticKeyword)
                        {
                            modifiers[i] = CheckFeatureAvailability(modifiers[i], MessageID.IDS_FeatureStaticClasses);
                        }
                    }

                    return this.ParseClassOrStructOrInterfaceDeclaration(attributes, modifiers);

                case SyntaxKind.StructKeyword:
                case SyntaxKind.InterfaceKeyword:
                    return this.ParseClassOrStructOrInterfaceDeclaration(attributes, modifiers);

                case SyntaxKind.DelegateKeyword:
                    return this.ParseDelegateDeclaration(attributes, modifiers);

                case SyntaxKind.EnumKeyword:
                    return this.ParseEnumDeclaration(attributes, modifiers);

                default:
                    throw ExceptionUtilities.UnexpectedValue(this.CurrentToken.Kind);
            }
        }

        private TypeDeclarationSyntax ParseClassOrStructOrInterfaceDeclaration(SyntaxListBuilder<AttributeListSyntax> attributes, SyntaxListBuilder modifiers)
        {
            Debug.Assert(this.CurrentToken.Kind == SyntaxKind.ClassKeyword || this.CurrentToken.Kind == SyntaxKind.StructKeyword || this.CurrentToken.Kind == SyntaxKind.InterfaceKeyword);

            // "top-level" expressions and statements should never occur inside an asynchronous context
            Debug.Assert(!IsInAsync);

            var classOrStructOrInterface = this.EatToken();
            var saveTerm = _termState;
            _termState |= TerminatorState.IsPossibleAggregateClauseStartOrStop;
            var name = this.ParseIdentifierToken();
            var typeParameters = this.ParseTypeParameterList(allowVariance: classOrStructOrInterface.Kind == SyntaxKind.InterfaceKeyword);

            _termState = saveTerm;
            bool hasTypeParams = typeParameters != null;
            var baseList = this.ParseBaseList();

            // Parse class body
            bool parseMembers = true;
            SyntaxListBuilder<MemberDeclarationSyntax> members = default(SyntaxListBuilder<MemberDeclarationSyntax>);
            var constraints = default(SyntaxListBuilder<TypeParameterConstraintClauseSyntax>);
            try
            {
                if (this.CurrentToken.ContextualKind == SyntaxKind.WhereKeyword)
                {
                    constraints = _pool.Allocate<TypeParameterConstraintClauseSyntax>();
                    this.ParseTypeParameterConstraintClauses(hasTypeParams, constraints);
                }

                var openBrace = this.EatToken(SyntaxKind.OpenBraceToken);

                // ignore members if missing type name or missing open curly
                if (name.IsMissing || openBrace.IsMissing)
                {
                    parseMembers = false;
                }

                // even if we saw a { or think we should parse members bail out early since
                // we know namespaces can't be nested inside types
                if (parseMembers)
                {
                    members = _pool.Allocate<MemberDeclarationSyntax>();

                    while (true)
                    {
                        SyntaxKind kind = this.CurrentToken.Kind;

                        if (CanStartMember(kind))
                        {
                            // This token can start a member -- go parse it
                            var saveTerm2 = _termState;
                            _termState |= TerminatorState.IsPossibleMemberStartOrStop;

                            var memberOrStatement = this.ParseMemberDeclarationOrStatement(classOrStructOrInterface.Kind, name.ValueText);
                            if (memberOrStatement != null)
                            {
                                // statements are accepted here, a semantic error will be reported later
                                members.Add(memberOrStatement);
                            }
                            else
                            {
                                // we get here if we couldn't parse the lookahead as a statement or a declaration (we haven't consumed any tokens):
                                this.SkipBadMemberListTokens(ref openBrace, members);
                            }

                            _termState = saveTerm2;
                        }
                        else if (kind == SyntaxKind.CloseBraceToken || kind == SyntaxKind.EndOfFileToken || this.IsTerminator())
                        {
                            // This marks the end of members of this class
                            break;
                        }
                        else
                        {
                            // Error -- try to sync up with intended reality
                            this.SkipBadMemberListTokens(ref openBrace, members);
                        }
                    }
                }

                SyntaxToken closeBrace;
                if (openBrace.IsMissing)
                {
                    closeBrace = SyntaxFactory.MissingToken(SyntaxKind.CloseBraceToken);
                    closeBrace = WithAdditionalDiagnostics(closeBrace, this.GetExpectedTokenError(SyntaxKind.CloseBraceToken, this.CurrentToken.Kind));
                }
                else
                {
                    closeBrace = this.EatToken(SyntaxKind.CloseBraceToken);
                }

                SyntaxToken semicolon = null;
                if (this.CurrentToken.Kind == SyntaxKind.SemicolonToken)
                {
                    semicolon = this.EatToken();
                }

                switch (classOrStructOrInterface.Kind)
                {
                    case SyntaxKind.ClassKeyword:
                        return _syntaxFactory.ClassDeclaration(
                            attributes,
                            modifiers.ToList(),
                            classOrStructOrInterface,
                            name,
                            typeParameters,
                            baseList,
                            constraints,
                            openBrace,
                            members,
                            closeBrace,
                            semicolon);

                    case SyntaxKind.StructKeyword:
                        return _syntaxFactory.StructDeclaration(
                            attributes,
                            modifiers.ToList(),
                            classOrStructOrInterface,
                            name,
                            typeParameters,
                            baseList,
                            constraints,
                            openBrace,
                            members,
                            closeBrace,
                            semicolon);

                    case SyntaxKind.InterfaceKeyword:
                        return _syntaxFactory.InterfaceDeclaration(
                            attributes,
                            modifiers.ToList(),
                            classOrStructOrInterface,
                            name,
                            typeParameters,
                            baseList,
                            constraints,
                            openBrace,
                            members,
                            closeBrace,
                            semicolon);

                    default:
                        throw ExceptionUtilities.UnexpectedValue(classOrStructOrInterface.Kind);
                }
            }
            finally
            {
                if (!members.IsNull)
                {
                    _pool.Free(members);
                }

                if (!constraints.IsNull)
                {
                    _pool.Free(constraints);
                }
            }
        }

        private void SkipBadMemberListTokens(ref SyntaxToken openBrace, SyntaxListBuilder members)
        {
            if (members.Count > 0)
            {
                var tmp = members[members.Count - 1];
                this.SkipBadMemberListTokens(ref tmp);
                members[members.Count - 1] = tmp;
            }
            else
            {
                GreenNode tmp = openBrace;
                this.SkipBadMemberListTokens(ref tmp);
                openBrace = (SyntaxToken)tmp;
            }
        }

        private void SkipBadMemberListTokens(ref GreenNode previousNode)
        {
            int curlyCount = 0;
            var tokens = _pool.Allocate();
            try
            {
                bool done = false;

                // always consume at least one token.
                var token = this.EatToken();
                token = this.AddError(token, ErrorCode.ERR_InvalidMemberDecl, token.Text);
                tokens.Add(token);

                while (!done)
                {
                    SyntaxKind kind = this.CurrentToken.Kind;

                    // If this token can start a member, we're done
                    if (CanStartMember(kind) &&
                        !(kind == SyntaxKind.DelegateKeyword && (this.PeekToken(1).Kind == SyntaxKind.OpenBraceToken || this.PeekToken(1).Kind == SyntaxKind.OpenParenToken)))
                    {
                        done = true;
                        continue;
                    }

                    // <UNDONE>  UNDONE: Seems like this makes sense, 
                    // but if this token can start a namespace element, but not a member, then
                    // perhaps we should bail back up to parsing a namespace body somehow...</UNDONE>

                    // Watch curlies and look for end of file/close curly
                    switch (kind)
                    {
                        case SyntaxKind.OpenBraceToken:
                            curlyCount++;
                            break;

                        case SyntaxKind.CloseBraceToken:
                            if (curlyCount-- == 0)
                            {
                                done = true;
                                continue;
                            }

                            break;

                        case SyntaxKind.EndOfFileToken:
                            done = true;
                            continue;

                        default:
                            break;
                    }

                    tokens.Add(this.EatToken());
                }

                previousNode = AddTrailingSkippedSyntax((CSharpSyntaxNode)previousNode, tokens.ToListNode());
            }
            finally
            {
                _pool.Free(tokens);
            }
        }

        private bool IsPossibleMemberStartOrStop()
        {
            return this.IsPossibleMemberStart() || this.CurrentToken.Kind == SyntaxKind.CloseBraceToken;
        }

        private bool IsPossibleAggregateClauseStartOrStop()
        {
            return this.CurrentToken.Kind == SyntaxKind.ColonToken
                || this.IsPossibleTypeParameterConstraintClauseStart()
                || this.CurrentToken.Kind == SyntaxKind.OpenBraceToken;
        }

        private BaseListSyntax ParseBaseList()
        {
            if (this.CurrentToken.Kind != SyntaxKind.ColonToken)
            {
                return null;
            }

            var colon = this.EatToken();
            var list = _pool.AllocateSeparated<BaseTypeSyntax>();
            try
            {
                // first type
                if (this.IsPossibleTypeParameterConstraintClauseStart())
                {
                    list.Add(_syntaxFactory.SimpleBaseType(this.AddError(this.CreateMissingIdentifierName(), ErrorCode.ERR_TypeExpected)));
                }
                else
                {
                    TypeSyntax firstType = this.ParseDeclarationType(isConstraint: false);

                    list.Add(_syntaxFactory.SimpleBaseType(firstType));

                    // any additional types
                    while (true)
                    {
                        if (this.CurrentToken.Kind == SyntaxKind.OpenBraceToken
                            || this.IsPossibleTypeParameterConstraintClauseStart())
                        {
                            break;
                        }
                        else if (this.CurrentToken.Kind == SyntaxKind.CommaToken || this.IsPossibleType())
                        {
                            list.AddSeparator(this.EatToken(SyntaxKind.CommaToken));
                            if (this.IsPossibleTypeParameterConstraintClauseStart())
                            {
                                list.Add(_syntaxFactory.SimpleBaseType(this.AddError(this.CreateMissingIdentifierName(), ErrorCode.ERR_TypeExpected)));
                            }
                            else
                            {
                                list.Add(_syntaxFactory.SimpleBaseType(this.ParseDeclarationType(isConstraint: false)));
                            }

                            continue;
                        }
                        else if (this.SkipBadBaseListTokens(ref colon, list, SyntaxKind.CommaToken) == PostSkipAction.Abort)
                        {
                            break;
                        }
                    }
                }

                return _syntaxFactory.BaseList(colon, list);
            }
            finally
            {
                _pool.Free(list);
            }
        }

        private PostSkipAction SkipBadBaseListTokens(ref SyntaxToken colon, SeparatedSyntaxListBuilder<BaseTypeSyntax> list, SyntaxKind expected)
        {
            return this.SkipBadSeparatedListTokensWithExpectedKind(ref colon, list,
                p => p.CurrentToken.Kind != SyntaxKind.CommaToken && !p.IsPossibleAttribute(),
                p => p.CurrentToken.Kind == SyntaxKind.OpenBraceToken || p.IsPossibleTypeParameterConstraintClauseStart() || p.IsTerminator(),
                expected);
        }

        private bool IsPossibleTypeParameterConstraintClauseStart()
        {
            return
                this.CurrentToken.ContextualKind == SyntaxKind.WhereKeyword &&
                this.PeekToken(1).Kind == SyntaxKind.IdentifierToken &&
                this.PeekToken(2).Kind == SyntaxKind.ColonToken;
        }

        private void ParseTypeParameterConstraintClauses(bool isAllowed, SyntaxListBuilder list)
        {
            while (this.CurrentToken.ContextualKind == SyntaxKind.WhereKeyword)
            {
                var constraint = this.ParseTypeParameterConstraintClause();
                if (!isAllowed)
                {
                    constraint = this.AddErrorToFirstToken(constraint, ErrorCode.ERR_ConstraintOnlyAllowedOnGenericDecl);
                    isAllowed = true; // silence any further errors
                }

                list.Add(constraint);
            }
        }

        private TypeParameterConstraintClauseSyntax ParseTypeParameterConstraintClause()
        {
            var where = this.EatContextualToken(SyntaxKind.WhereKeyword);
            var name = (this.IsPossibleTypeParameterConstraintClauseStart() || !IsTrueIdentifier())
                ? this.AddError(this.CreateMissingIdentifierName(), ErrorCode.ERR_IdentifierExpected)
                : this.ParseIdentifierName();

            var colon = this.EatToken(SyntaxKind.ColonToken);

            var bounds = _pool.AllocateSeparated<TypeParameterConstraintSyntax>();
            try
            {
                bool isStruct = false;

                // first bound
                if (this.CurrentToken.Kind == SyntaxKind.OpenBraceToken || this.IsPossibleTypeParameterConstraintClauseStart())
                {
                    bounds.Add(_syntaxFactory.TypeConstraint(this.AddError(this.CreateMissingIdentifierName(), ErrorCode.ERR_TypeExpected)));
                }
                else
                {
                    bounds.Add(this.ParseTypeParameterConstraint(true, ref isStruct));

                    // remaining bounds
                    while (true)
                    {
                        if (this.CurrentToken.Kind == SyntaxKind.OpenBraceToken
                            || this.CurrentToken.Kind == SyntaxKind.EqualsGreaterThanToken
                            || this.CurrentToken.ContextualKind == SyntaxKind.WhereKeyword)
                        {
                            break;
                        }
                        else if (this.CurrentToken.Kind == SyntaxKind.CommaToken || this.IsPossibleTypeParameterConstraint())
                        {
                            bounds.AddSeparator(this.EatToken(SyntaxKind.CommaToken));
                            if (this.IsPossibleTypeParameterConstraintClauseStart())
                            {
                                bounds.Add(_syntaxFactory.TypeConstraint(this.AddError(this.CreateMissingIdentifierName(), ErrorCode.ERR_TypeExpected)));
                                break;
                            }
                            else
                            {
                                bounds.Add(this.ParseTypeParameterConstraint(false, ref isStruct));
                            }
                        }
                        else if (this.SkipBadTypeParameterConstraintTokens(bounds, SyntaxKind.CommaToken) == PostSkipAction.Abort)
                        {
                            break;
                        }
                    }
                }

                return _syntaxFactory.TypeParameterConstraintClause(where, name, colon, bounds);
            }
            finally
            {
                _pool.Free(bounds);
            }
        }

        private bool IsPossibleTypeParameterConstraint()
        {
            switch (this.CurrentToken.Kind)
            {
                case SyntaxKind.NewKeyword:
                case SyntaxKind.ClassKeyword:
                case SyntaxKind.StructKeyword:
                    return true;
                case SyntaxKind.IdentifierToken:
                    return this.IsTrueIdentifier();
                default:
                    return IsPredefinedType(this.CurrentToken.Kind);
            }
        }

        private TypeParameterConstraintSyntax ParseTypeParameterConstraint(bool isFirst, ref bool isStruct)
        {
            switch (this.CurrentToken.Kind)
            {
                case SyntaxKind.NewKeyword:
                    var newToken = this.EatToken();
                    if (isStruct)
                    {
                        newToken = this.AddError(newToken, ErrorCode.ERR_NewBoundWithVal);
                    }

                    var open = this.EatToken(SyntaxKind.OpenParenToken);
                    var close = this.EatToken(SyntaxKind.CloseParenToken);
                    if (this.CurrentToken.Kind == SyntaxKind.CommaToken)
                    {
                        newToken = this.AddError(newToken, ErrorCode.ERR_NewBoundMustBeLast);
                    }

                    return _syntaxFactory.ConstructorConstraint(newToken, open, close);
                case SyntaxKind.StructKeyword:
                    isStruct = true;
                    goto case SyntaxKind.ClassKeyword;
                case SyntaxKind.ClassKeyword:
                    var token = this.EatToken();
                    if (!isFirst)
                    {
                        token = this.AddError(token, ErrorCode.ERR_RefValBoundMustBeFirst);
                    }

                    return _syntaxFactory.ClassOrStructConstraint(isStruct ? SyntaxKind.StructConstraint : SyntaxKind.ClassConstraint, token);
                default:
                    var type = this.ParseDeclarationType(isConstraint: true);
                    return _syntaxFactory.TypeConstraint(type);
            }
        }

        private PostSkipAction SkipBadTypeParameterConstraintTokens(SeparatedSyntaxListBuilder<TypeParameterConstraintSyntax> list, SyntaxKind expected)
        {
            CSharpSyntaxNode tmp = null;
            Debug.Assert(list.Count > 0);
            return this.SkipBadSeparatedListTokensWithExpectedKind(ref tmp, list,
                p => this.CurrentToken.Kind != SyntaxKind.CommaToken && !this.IsPossibleTypeParameterConstraint(),
                p => this.CurrentToken.Kind == SyntaxKind.OpenBraceToken || this.IsPossibleTypeParameterConstraintClauseStart() || this.IsTerminator(),
                expected);
        }

        private TypeSyntax ParseDeclarationType(bool isConstraint)
        {
            var type = this.ParseType();
            if (type.Kind != SyntaxKind.PredefinedType && !SyntaxFacts.IsName(type.Kind))
            {
                if (isConstraint)
                {
                    type = this.AddError(type, ErrorCode.ERR_BadConstraintType);
                }
                else
                {
                    type = this.AddError(type, ErrorCode.ERR_BadBaseType);
                }
            }

            return type;
        }

        private bool IsPossibleMemberStart()
        {
            return CanStartMember(this.CurrentToken.Kind);
        }

        private static bool CanStartMember(SyntaxKind kind)
        {
            switch (kind)
            {
                case SyntaxKind.AbstractKeyword:
                case SyntaxKind.BoolKeyword:
                case SyntaxKind.ByteKeyword:
                case SyntaxKind.CharKeyword:
                case SyntaxKind.ClassKeyword:
                case SyntaxKind.ConstKeyword:
                case SyntaxKind.DecimalKeyword:
                case SyntaxKind.DelegateKeyword:
                case SyntaxKind.DoubleKeyword:
                case SyntaxKind.EnumKeyword:
                case SyntaxKind.EventKeyword:
                case SyntaxKind.ExternKeyword:
                case SyntaxKind.FixedKeyword:
                case SyntaxKind.FloatKeyword:
                case SyntaxKind.IntKeyword:
                case SyntaxKind.InterfaceKeyword:
                case SyntaxKind.InternalKeyword:
                case SyntaxKind.LongKeyword:
                case SyntaxKind.NewKeyword:
                case SyntaxKind.ObjectKeyword:
                case SyntaxKind.OverrideKeyword:
                case SyntaxKind.PrivateKeyword:
                case SyntaxKind.ProtectedKeyword:
                case SyntaxKind.PublicKeyword:
                case SyntaxKind.ReadOnlyKeyword:
                case SyntaxKind.SByteKeyword:
                case SyntaxKind.SealedKeyword:
                case SyntaxKind.ShortKeyword:
                case SyntaxKind.StaticKeyword:
                case SyntaxKind.StringKeyword:
                case SyntaxKind.StructKeyword:
                case SyntaxKind.UIntKeyword:
                case SyntaxKind.ULongKeyword:
                case SyntaxKind.UnsafeKeyword:
                case SyntaxKind.UShortKeyword:
                case SyntaxKind.VirtualKeyword:
                case SyntaxKind.VoidKeyword:
                case SyntaxKind.VolatileKeyword:
                case SyntaxKind.IdentifierToken:
                case SyntaxKind.TildeToken:
                case SyntaxKind.OpenBracketToken:
                case SyntaxKind.ImplicitKeyword:
                case SyntaxKind.ExplicitKeyword:
                case SyntaxKind.OpenParenToken:    //tuple
                case SyntaxKind.RefKeyword:
                    return true;

                default:
                    return false;
            }
        }

        private static bool CanStartTypeDeclaration(SyntaxKind kind)
        {
            switch (kind)
            {
                case SyntaxKind.ClassKeyword:
                case SyntaxKind.DelegateKeyword:
                case SyntaxKind.EnumKeyword:
                case SyntaxKind.InterfaceKeyword:
                case SyntaxKind.StructKeyword:
                    return true;
                default:
                    return false;
            }
        }

        private static bool CanReuseMemberDeclaration(
            CSharp.Syntax.MemberDeclarationSyntax member,
            string typeName)
        {
            if (member != null)
            {
                switch (member.Kind())
                {
                    case SyntaxKind.ClassDeclaration:
                    case SyntaxKind.StructDeclaration:
                    case SyntaxKind.InterfaceDeclaration:
                    case SyntaxKind.EnumDeclaration:
                    case SyntaxKind.DelegateDeclaration:
                    case SyntaxKind.FieldDeclaration:
                    case SyntaxKind.EventFieldDeclaration:
                    case SyntaxKind.PropertyDeclaration:
                    case SyntaxKind.EventDeclaration:
                    case SyntaxKind.IndexerDeclaration:
                    case SyntaxKind.OperatorDeclaration:
                    case SyntaxKind.ConversionOperatorDeclaration:
                        return true;
                }

                var parent = GetOldParent(member);
                var originalTypeDeclaration = parent as CSharp.Syntax.TypeDeclarationSyntax;

                // originalTypeDeclaration can be null in the case of script code.  In that case
                // the member declaration can be a child of a namespace/compilation-unit instead of
                // a type.
                if (originalTypeDeclaration != null)
                {
                    switch (member.Kind())
                    {
                        case SyntaxKind.MethodDeclaration:
                            // can reuse a method as long as it *doesn't* match the type name.
                            //
                            // TODO(cyrusn): Relax this in the case of generic methods?
                            var methodDeclaration = (CSharp.Syntax.MethodDeclarationSyntax)member;
                            return methodDeclaration.Identifier.ValueText != typeName;

                        case SyntaxKind.ConstructorDeclaration: // fall through
                        case SyntaxKind.DestructorDeclaration:
                            // can reuse constructors or destructors if the name and type name still
                            // match.
                            return originalTypeDeclaration.Identifier.ValueText == typeName;
                    }
                }
            }

            return false;
        }

        // Returns null if we can't parse anything (even partially).
        private MemberDeclarationSyntax ParseMemberDeclarationOrStatement(SyntaxKind parentKind, string typeName = null)
        {
            // "top-level" expressions and statements should never occur inside an asynchronous context
            Debug.Assert(!IsInAsync);

            cancellationToken.ThrowIfCancellationRequested();

            bool isGlobalScript = parentKind == SyntaxKind.CompilationUnit && this.IsScript;
            bool acceptStatement = isGlobalScript;

            // don't reuse members if they were previously declared under a different type keyword kind
            // don't reuse existing constructors & destructors because they have to match typename errors
            // don't reuse methods whose name matches the new type name (they now match as possible constructors)
            if (this.IsIncrementalAndFactoryContextMatches)
            {
                var member = this.CurrentNode as CSharp.Syntax.MemberDeclarationSyntax;
                if (CanReuseMemberDeclaration(member, typeName) || CanReuseTypeDeclaration(member))
                {
                    return (MemberDeclarationSyntax)this.EatNode();
                }
            }

            var attributes = _pool.Allocate<AttributeListSyntax>();
            var modifiers = _pool.Allocate();

            var saveTermState = _termState;

            try
            {
                this.ParseAttributeDeclarations(attributes);

                if (attributes.Count > 0)
                {
                    acceptStatement = false;
                }

                //
                // Check for the following cases to disambiguate between member declarations and expressions.
                // Doing this before parsing modifiers simplifies further analysis since some of these keywords can act as modifiers as well.
                //
                // unsafe { ... }
                // fixed (...) { ... } 
                // delegate (...) { ... }
                // delegate { ... }
                // new { ... }
                // new[] { ... }
                // new T (...)
                // new T [...]
                //
                if (acceptStatement)
                {
                    switch (this.CurrentToken.Kind)
                    {
                        case SyntaxKind.UnsafeKeyword:
                            if (this.PeekToken(1).Kind == SyntaxKind.OpenBraceToken)
                            {
                                return _syntaxFactory.GlobalStatement(ParseUnsafeStatement());
                            }
                            break;

                        case SyntaxKind.FixedKeyword:
                            if (this.PeekToken(1).Kind == SyntaxKind.OpenParenToken)
                            {
                                return _syntaxFactory.GlobalStatement(ParseFixedStatement());
                            }
                            break;

                        case SyntaxKind.DelegateKeyword:
                            switch (this.PeekToken(1).Kind)
                            {
                                case SyntaxKind.OpenParenToken:
                                case SyntaxKind.OpenBraceToken:
                                    return _syntaxFactory.GlobalStatement(ParseExpressionStatement());
                            }
                            break;

                        case SyntaxKind.NewKeyword:
                            if (IsPossibleNewExpression())
                            {
                                return _syntaxFactory.GlobalStatement(ParseExpressionStatement());
                            }
                            break;
                    }
                }

                // All modifiers that might start an expression are processed above.
                this.ParseModifiers(modifiers);
                if (modifiers.Count > 0)
                {
                    acceptStatement = false;
                }

                // Check for constructor form
                if (this.CurrentToken.Kind == SyntaxKind.IdentifierToken && this.PeekToken(1).Kind == SyntaxKind.OpenParenToken)
                {
                    // Script: 
                    // Constructor definitions are not allowed. We parse them as method calls with semicolon missing error:
                    //
                    // Script(...) { ... } 
                    //            ^
                    //            missing ';'
                    if (!isGlobalScript && this.CurrentToken.ValueText == typeName)
                    {
                        return this.ParseConstructorDeclaration(typeName, attributes, modifiers);
                    }

                    // Script: 
                    // Unless there modifiers or attributes are present this is more likely to be a method call than a method definition.
                    if (!acceptStatement)
                    {
                        var token = SyntaxFactory.MissingToken(SyntaxKind.VoidKeyword);
                        token = this.AddError(token, ErrorCode.ERR_MemberNeedsType);
                        var voidType = _syntaxFactory.PredefinedType(token);

                        var identifier = this.EatToken();

                        return this.ParseMethodDeclaration(attributes, modifiers, voidType, explicitInterfaceOpt: null, identifier: identifier, typeParameterList: null);
                    }
                }

                // Check for destructor form
                // TODO: better error messages for script
                if (!isGlobalScript && this.CurrentToken.Kind == SyntaxKind.TildeToken)
                {
                    return this.ParseDestructorDeclaration(typeName, attributes, modifiers);
                }

                // Check for constant (prefers const field over const local variable decl)
                if (this.CurrentToken.Kind == SyntaxKind.ConstKeyword)
                {
                    return this.ParseConstantFieldDeclaration(attributes, modifiers, parentKind);
                }

                // Check for event.
                if (this.CurrentToken.Kind == SyntaxKind.EventKeyword)
                {
                    return this.ParseEventDeclaration(attributes, modifiers, parentKind);
                }

                // check for fixed size buffers.
                if (this.CurrentToken.Kind == SyntaxKind.FixedKeyword)
                {
                    return this.ParseFixedSizeBufferDeclaration(attributes, modifiers, parentKind);
                }

                // Check for conversion operators (implicit/explicit)
                if (this.CurrentToken.Kind == SyntaxKind.ExplicitKeyword ||
                    this.CurrentToken.Kind == SyntaxKind.ImplicitKeyword ||
                        (this.CurrentToken.Kind == SyntaxKind.OperatorKeyword && !SyntaxFacts.IsAnyOverloadableOperator(this.PeekToken(1).Kind)))
                {
                    return this.ParseConversionOperatorDeclaration(attributes, modifiers);
                }

                if (this.CurrentToken.Kind == SyntaxKind.NamespaceKeyword && parentKind == SyntaxKind.CompilationUnit)
                {
                    // we found a namespace with modifier or an attribute: ignore the attribute/modifier and parse as namespace
                    if (attributes.Count > 0)
                    {
                        attributes[0] = this.AddError(attributes[0], ErrorCode.ERR_BadModifiersOnNamespace);
                    }
                    else
                    {
                        // if were no attributes and no modifiers we should have parsed it already in namespace body:
                        Debug.Assert(modifiers.Count > 0);

                        modifiers[0] = this.AddError(modifiers[0], ErrorCode.ERR_BadModifiersOnNamespace);
                    }

                    var namespaceDecl = ParseNamespaceDeclaration();

                    if (modifiers.Count > 0)
                    {
                        namespaceDecl = AddLeadingSkippedSyntax(namespaceDecl, modifiers.ToListNode());
                    }

                    if (attributes.Count > 0)
                    {
                        namespaceDecl = AddLeadingSkippedSyntax(namespaceDecl, attributes.ToListNode());
                    }

                    return namespaceDecl;
                }

                // It's valid to have a type declaration here -- check for those
                if (CanStartTypeDeclaration(this.CurrentToken.Kind))
                {
                    return this.ParseTypeDeclaration(attributes, modifiers);
                }

                if (acceptStatement &&
                    this.CurrentToken.Kind != SyntaxKind.CloseBraceToken &&
                    this.CurrentToken.Kind != SyntaxKind.EndOfFileToken &&
                    this.IsPossibleStatement(acceptAccessibilityMods: true))
                {
                    var saveTerm = _termState;
                    _termState |= TerminatorState.IsPossibleStatementStartOrStop; // partial statements can abort if a new statement starts

                    // Any expression is allowed, not just expression statements:
                    var statement = this.ParseStatementNoDeclaration(allowAnyExpression: true);

                    _termState = saveTerm;
                    if (statement != null)
                    {
                        return _syntaxFactory.GlobalStatement(statement);
                    }
                }

                // Everything that's left -- methods, fields, properties, 
                // indexers, and non-conversion operators -- starts with a type 
                // (possibly void). Parse that.
                TypeSyntax type = ParseReturnType();
                var sawRef = type.Kind == SyntaxKind.RefType;

                // Check for misplaced modifiers.  if we see any, then consider this member
                // terminated and restart parsing.
                if (GetModifier(this.CurrentToken) != SyntaxModifier.None &&
                    this.CurrentToken.ContextualKind != SyntaxKind.PartialKeyword &&
                    this.CurrentToken.ContextualKind != SyntaxKind.AsyncKeyword &&
                    IsComplete(type))
                {
                    var misplacedModifier = this.CurrentToken;
                    type = this.AddError(
                        type,
                        type.FullWidth + misplacedModifier.GetLeadingTriviaWidth(),
                        misplacedModifier.Width,
                        ErrorCode.ERR_BadModifierLocation,
                        misplacedModifier.Text);

                    return _syntaxFactory.IncompleteMember(attributes, modifiers.ToList(), type);
                }

parse_member_name:;
                // If we've seen the ref keyword, we know we must have an indexer, method, or property.
                if (!sawRef)
                {
                    // Check here for operators
                    // Allow old-style implicit/explicit casting operator syntax, just so we can give a better error
                    if (IsOperatorKeyword())
                    {
                        return this.ParseOperatorDeclaration(attributes, modifiers, type);
                    }

                    if (IsFieldDeclaration(isEvent: false))
                    {
                        if (acceptStatement)
                        {
                            // if we are script at top-level then statements can occur
                            _termState |= TerminatorState.IsPossibleStatementStartOrStop;
                        }

                        return this.ParseNormalFieldDeclaration(attributes, modifiers, type, parentKind);
                    }
                }

                // At this point we can either have indexers, methods, or 
                // properties (or something unknown).  Try to break apart
                // the following name and determine what to do from there.
                ExplicitInterfaceSpecifierSyntax explicitInterfaceOpt;
                SyntaxToken identifierOrThisOpt;
                TypeParameterListSyntax typeParameterListOpt;
                this.ParseMemberName(out explicitInterfaceOpt, out identifierOrThisOpt, out typeParameterListOpt, isEvent: false);

                // First, check if we got absolutely nothing.  If so, then 
                // We need to consume a bad member and try again.
                if (explicitInterfaceOpt == null && identifierOrThisOpt == null && typeParameterListOpt == null)
                {
                    if (attributes.Count == 0 && modifiers.Count == 0 && type.IsMissing && !sawRef)
                    {
                        // we haven't advanced, the caller needs to consume the tokens ahead
                        return null;
                    }

                    var incompleteMember = _syntaxFactory.IncompleteMember(attributes, modifiers.ToList(), type.IsMissing ? null : type);
                    if (incompleteMember.ContainsDiagnostics)
                    {
                        return incompleteMember;
                    }
                    else if (parentKind == SyntaxKind.NamespaceDeclaration ||
                             parentKind == SyntaxKind.CompilationUnit && !IsScript)
                    {
                        return this.AddErrorToLastToken(incompleteMember, ErrorCode.ERR_NamespaceUnexpected);
                    }
                    else
                    {
                        //the error position should indicate CurrentToken
                        return this.AddError(
                            incompleteMember,
                            incompleteMember.FullWidth + this.CurrentToken.GetLeadingTriviaWidth(),
                            this.CurrentToken.Width,
                            ErrorCode.ERR_InvalidMemberDecl,
                            this.CurrentToken.Text);
                    }
                }

                // If the modifiers did not include "async", and the type we got was "async", and there was an
                // error in the identifier or its type parameters, then the user is probably in the midst of typing
                // an async method.  In that case we reconsider "async" to be a modifier, and treat the identifier
                // (with the type parameters) as the type (with type arguments).  Then we go back to looking for
                // the member name again.
                // For example, if we get
                //     async Task<
                // then we want async to be a modifier and Task<MISSING> to be a type.
                if (!sawRef &&
                    identifierOrThisOpt != null &&
                    (typeParameterListOpt != null && typeParameterListOpt.ContainsDiagnostics
                      || this.CurrentToken.Kind != SyntaxKind.OpenParenToken && this.CurrentToken.Kind != SyntaxKind.OpenBraceToken) &&
                    ReconsiderTypeAsAsyncModifier(ref modifiers, ref type, ref explicitInterfaceOpt, identifierOrThisOpt, typeParameterListOpt))
                {
                    goto parse_member_name;
                }

                Debug.Assert(identifierOrThisOpt != null);

                if (identifierOrThisOpt.Kind == SyntaxKind.ThisKeyword)
                {
                    return this.ParseIndexerDeclaration(attributes, modifiers, type, explicitInterfaceOpt, identifierOrThisOpt, typeParameterListOpt);
                }
                else
                {
                    switch (this.CurrentToken.Kind)
                    {
                        case SyntaxKind.OpenBraceToken:
                        case SyntaxKind.EqualsGreaterThanToken:
                            return this.ParsePropertyDeclaration(attributes, modifiers, type, explicitInterfaceOpt, identifierOrThisOpt, typeParameterListOpt);

                        default:
                            // treat anything else as a method.
                            return this.ParseMethodDeclaration(attributes, modifiers, type, explicitInterfaceOpt, identifierOrThisOpt, typeParameterListOpt);
                    }
                }
            }
            finally
            {
                _pool.Free(modifiers);
                _pool.Free(attributes);
                _termState = saveTermState;
            }
        }

        // if the modifiers do not contain async or replace and the type is the identifier "async" or "replace", then
        // add that identifier to the modifiers and assign a new type from the identifierOrThisOpt and the
        // type parameter list
        private bool ReconsiderTypeAsAsyncModifier(
            ref SyntaxListBuilder modifiers,
            ref TypeSyntax type,
            ref ExplicitInterfaceSpecifierSyntax explicitInterfaceOpt,
            SyntaxToken identifierOrThisOpt,
            TypeParameterListSyntax typeParameterListOpt)
        {
            if (type.Kind != SyntaxKind.IdentifierName) return false;
            if (identifierOrThisOpt.Kind != SyntaxKind.IdentifierToken) return false;

            var identifier = ((IdentifierNameSyntax)type).Identifier;
            var contextualKind = identifier.ContextualKind;
            if (contextualKind != SyntaxKind.AsyncKeyword ||
                modifiers.Any((int)contextualKind))
            {
                return false;
            }

            modifiers.Add(ConvertToKeyword(identifier));
            SimpleNameSyntax newType = typeParameterListOpt == null
                ? (SimpleNameSyntax)_syntaxFactory.IdentifierName(identifierOrThisOpt)
                : _syntaxFactory.GenericName(identifierOrThisOpt, TypeArgumentFromTypeParameters(typeParameterListOpt));
            type = (explicitInterfaceOpt == null)
                ? (TypeSyntax)newType
                : _syntaxFactory.QualifiedName(explicitInterfaceOpt.Name, explicitInterfaceOpt.DotToken, newType);
            explicitInterfaceOpt = null;
            identifierOrThisOpt = default(SyntaxToken);
            typeParameterListOpt = default(TypeParameterListSyntax);
            return true;
        }

        private TypeArgumentListSyntax TypeArgumentFromTypeParameters(TypeParameterListSyntax typeParameterList)
        {
            var types = _pool.AllocateSeparated<TypeSyntax>();
            foreach (var p in typeParameterList.Parameters.GetWithSeparators())
            {
                switch ((SyntaxKind)p.RawKind)
                {
                    case SyntaxKind.TypeParameter:
                        var typeParameter = (TypeParameterSyntax)p;
                        var typeArgument = _syntaxFactory.IdentifierName(typeParameter.Identifier);
                        // NOTE: reverse order of variance keyword and attributes list so they come out in the right order.
                        if (typeParameter.VarianceKeyword != null)
                        {
                            // This only happens in error scenarios, so don't bother to produce a diagnostic about
                            // having a variance keyword on a type argument.
                            typeArgument = AddLeadingSkippedSyntax(typeArgument, typeParameter.VarianceKeyword);
                        }
                        if (typeParameter.AttributeLists.Node != null)
                        {
                            // This only happens in error scenarios, so don't bother to produce a diagnostic about
                            // having an attribute on a type argument.
                            typeArgument = AddLeadingSkippedSyntax(typeArgument, typeParameter.AttributeLists.Node);
                        }
                        types.Add(typeArgument);
                        break;
                    case SyntaxKind.CommaToken:
                        types.AddSeparator((SyntaxToken)p);
                        break;
                    default:
                        throw ExceptionUtilities.UnexpectedValue(p.RawKind);
                }
            }

            var result = _syntaxFactory.TypeArgumentList(typeParameterList.LessThanToken, types.ToList(), typeParameterList.GreaterThanToken);
            _pool.Free(types);
            return result;
        }

        //private bool ReconsiderTypeAsAsyncModifier(ref SyntaxListBuilder modifiers, ref type, ref identifierOrThisOpt, ref typeParameterListOpt))
        //        {
        //            goto parse_member_name;
        //        }

        private bool IsFieldDeclaration(bool isEvent)
        {
            if (this.CurrentToken.Kind != SyntaxKind.IdentifierToken)
            {
                return false;
            }

            // Treat this as a field, unless we have anything following that
            // makes us:
            //   a) explicit
            //   b) generic
            //   c) a property
            //   d) a method (unless we already know we're parsing an event)
            var kind = this.PeekToken(1).Kind;
            switch (kind)
            {
                case SyntaxKind.DotToken:                   // Foo.     explicit
                case SyntaxKind.ColonColonToken:            // Foo::    explicit
                case SyntaxKind.LessThanToken:            // Foo<     explicit or generic method
                case SyntaxKind.OpenBraceToken:        // Foo {    property
                case SyntaxKind.EqualsGreaterThanToken:     // Foo =>   property
                    return false;
                case SyntaxKind.OpenParenToken:             // Foo(     method
                    return isEvent;
                default:
                    return true;
            }
        }

        private bool IsOperatorKeyword()
        {
            return
                this.CurrentToken.Kind == SyntaxKind.ImplicitKeyword ||
                this.CurrentToken.Kind == SyntaxKind.ExplicitKeyword ||
                this.CurrentToken.Kind == SyntaxKind.OperatorKeyword;
        }

        public static bool IsComplete(CSharpSyntaxNode node)
        {
            if (node == null)
            {
                return false;
            }

            foreach (var child in node.ChildNodesAndTokens().Reverse())
            {
                var token = child as SyntaxToken;
                if (token == null)
                {
                    return IsComplete((CSharpSyntaxNode)child);
                }

                if (token.IsMissing)
                {
                    return false;
                }

                if (token.Kind != SyntaxKind.None)
                {
                    return true;
                }

                // if token was optional, consider the next one..
            }

            return true;
        }

        private ConstructorDeclarationSyntax ParseConstructorDeclaration(string typeName, SyntaxListBuilder<AttributeListSyntax> attributes, SyntaxListBuilder modifiers)
        {
            var name = this.ParseIdentifierToken();
            Debug.Assert(name.ValueText == typeName);

            var saveTerm = _termState;
            _termState |= TerminatorState.IsEndOfMethodSignature;
            try
            {
                var paramList = this.ParseParenthesizedParameterList(allowThisKeyword: false, allowDefaults: true, allowAttributes: true);

                ConstructorInitializerSyntax initializer = null;
                if (this.CurrentToken.Kind == SyntaxKind.ColonToken)
                {
                    bool isStatic = modifiers != null && modifiers.Any((int)SyntaxKind.StaticKeyword);
                    initializer = this.ParseConstructorInitializer(name.ValueText, isStatic);
                }

                BlockSyntax body;
                ArrowExpressionClauseSyntax expressionBody;
                SyntaxToken semicolon;
                this.ParseBlockAndExpressionBodiesWithSemicolon(out body, out expressionBody, out semicolon,
                                                                requestedExpressionBodyFeature: MessageID.IDS_FeatureExpressionBodiedDeOrConstructor);

                var decl = _syntaxFactory.ConstructorDeclaration(attributes, modifiers.ToList(), name, paramList, initializer, body, expressionBody, semicolon);
                return CheckForBlockAndExpressionBody(body, expressionBody, decl);
            }
            finally
            {
                _termState = saveTerm;
            }
        }

        private ConstructorInitializerSyntax ParseConstructorInitializer(string name, bool isStatic)
        {
            var colon = this.EatToken(SyntaxKind.ColonToken);

            var reportError = true;
            var kind = this.CurrentToken.Kind == SyntaxKind.BaseKeyword
                ? SyntaxKind.BaseConstructorInitializer
                : SyntaxKind.ThisConstructorInitializer;

            SyntaxToken token;
            if (this.CurrentToken.Kind == SyntaxKind.BaseKeyword || this.CurrentToken.Kind == SyntaxKind.ThisKeyword)
            {
                token = this.EatToken();
            }
            else
            {
                token = this.EatToken(SyntaxKind.ThisKeyword, ErrorCode.ERR_ThisOrBaseExpected);

                // No need to report further errors at this point:
                reportError = false;
            }

            ArgumentListSyntax argumentList;
            if (this.CurrentToken.Kind == SyntaxKind.OpenParenToken)
            {
                argumentList = this.ParseParenthesizedArgumentList();
            }
            else
            {
                var openToken = this.EatToken(SyntaxKind.OpenParenToken, reportError);
                var closeToken = this.EatToken(SyntaxKind.CloseParenToken, reportError);
                argumentList = _syntaxFactory.ArgumentList(openToken, default(SeparatedSyntaxList<ArgumentSyntax>), closeToken);
            }

            if (isStatic)
            {
                // Static constructor can't have any base call
                token = this.AddError(token, ErrorCode.ERR_StaticConstructorWithExplicitConstructorCall, name);
            }

            return _syntaxFactory.ConstructorInitializer(kind, colon, token, argumentList);
        }

        private DestructorDeclarationSyntax ParseDestructorDeclaration(string typeName, SyntaxListBuilder<AttributeListSyntax> attributes, SyntaxListBuilder modifiers)
        {
            Debug.Assert(this.CurrentToken.Kind == SyntaxKind.TildeToken);
            var tilde = this.EatToken(SyntaxKind.TildeToken);

            var name = this.ParseIdentifierToken();
            if (name.ValueText != typeName)
            {
                name = this.AddError(name, ErrorCode.ERR_BadDestructorName);
            }

            var openParen = this.EatToken(SyntaxKind.OpenParenToken);
            var closeParen = this.EatToken(SyntaxKind.CloseParenToken);

            BlockSyntax body;
            ArrowExpressionClauseSyntax expressionBody;
            SyntaxToken semicolon;
            this.ParseBlockAndExpressionBodiesWithSemicolon(out body, out expressionBody, out semicolon,
                                                            requestedExpressionBodyFeature: MessageID.IDS_FeatureExpressionBodiedDeOrConstructor);


            var parameterList = _syntaxFactory.ParameterList(openParen, default(SeparatedSyntaxList<ParameterSyntax>), closeParen);

            var decl = _syntaxFactory.DestructorDeclaration(attributes, modifiers.ToList(), tilde, name, parameterList, body, expressionBody, semicolon);
            return CheckForBlockAndExpressionBody(body, expressionBody, decl);
        }

        /// <summary>
        /// Parses any block or expression bodies that are present. Also parses
        /// the trailing semicolon if one is present.
        /// </summary>
        private void ParseBlockAndExpressionBodiesWithSemicolon(
            out BlockSyntax blockBody,
            out ArrowExpressionClauseSyntax expressionBody,
            out SyntaxToken semicolon,
            bool parseSemicolonAfterBlock = true,
            MessageID requestedExpressionBodyFeature = MessageID.IDS_FeatureExpressionBodiedMethod)
        {
            // Check for 'forward' declarations with no block of any kind
            if (this.CurrentToken.Kind == SyntaxKind.SemicolonToken)
            {
                blockBody = null;
                expressionBody = null;
                semicolon = this.EatToken(SyntaxKind.SemicolonToken);
                return;
            }

            blockBody = null;
            expressionBody = null;

            if (this.CurrentToken.Kind == SyntaxKind.OpenBraceToken)
            {
                blockBody = this.ParseBlock(isMethodBody: true);
            }

            if (this.CurrentToken.Kind == SyntaxKind.EqualsGreaterThanToken)
            {
                Debug.Assert(requestedExpressionBodyFeature == MessageID.IDS_FeatureExpressionBodiedMethod
                                || requestedExpressionBodyFeature == MessageID.IDS_FeatureExpressionBodiedAccessor
                                || requestedExpressionBodyFeature == MessageID.IDS_FeatureExpressionBodiedDeOrConstructor,
                                "Only IDS_FeatureExpressionBodiedMethod, IDS_FeatureExpressionBodiedAccessor or IDS_FeatureExpressionBodiedDeOrConstructor can be requested");
                expressionBody = this.ParseArrowExpressionClause();
                expressionBody = CheckFeatureAvailability(expressionBody, requestedExpressionBodyFeature);
            }

            semicolon = null;
            // Expression-bodies need semicolons and native behavior
            // expects a semicolon if there is no body
            if (expressionBody != null || blockBody == null)
            {
                semicolon = this.EatToken(SyntaxKind.SemicolonToken);
            }
            // Check for bad semicolon after block body
            else if (parseSemicolonAfterBlock && this.CurrentToken.Kind == SyntaxKind.SemicolonToken)
            {
                semicolon = this.EatTokenWithPrejudice(ErrorCode.ERR_UnexpectedSemicolon);
            }
        }

        private T CheckForBlockAndExpressionBody<T>(
            CSharpSyntaxNode block,
            CSharpSyntaxNode expression,
            T syntax)
            where T : CSharpSyntaxNode
        {
            if (block != null && expression != null)
            {
                ErrorCode code;
                if (syntax is BaseMethodDeclarationSyntax)
                {
                    code = ErrorCode.ERR_BlockBodyAndExpressionBody;
                }
                else if (syntax is AccessorDeclarationSyntax)
                {
                    code = ErrorCode.ERR_BlockBodyAndExpressionBody;
                }
                else
                {
                    Debug.Assert(syntax is BasePropertyDeclarationSyntax);
                    code = ErrorCode.ERR_AccessorListAndExpressionBody;
                }

                return AddError(syntax, code);
            }

            return syntax;
        }

        private void ParseBodyOrSemicolon(out BlockSyntax body, out SyntaxToken semicolon)
        {
            if (this.CurrentToken.Kind == SyntaxKind.OpenBraceToken)
            {
                body = this.ParseBlock(isMethodBody: true);

                semicolon = null;
                if (this.CurrentToken.Kind == SyntaxKind.SemicolonToken)
                {
                    semicolon = this.EatTokenWithPrejudice(ErrorCode.ERR_UnexpectedSemicolon);
                }
            }
            else
            {
                semicolon = this.EatToken(SyntaxKind.SemicolonToken);
                body = null;
            }
        }

        private bool IsEndOfTypeParameterList()
        {
            if (this.CurrentToken.Kind == SyntaxKind.OpenParenToken)
            {
                // void Foo<T (
                return true;
            }

            if (this.CurrentToken.Kind == SyntaxKind.ColonToken)
            {
                // class C<T :
                return true;
            }

            if (this.CurrentToken.Kind == SyntaxKind.OpenBraceToken)
            {
                // class C<T {
                return true;
            }

            if (IsPossibleTypeParameterConstraintClauseStart())
            {
                // class C<T where T :
                return true;
            }

            return false;
        }

        private bool IsEndOfMethodSignature()
        {
            return this.CurrentToken.Kind == SyntaxKind.SemicolonToken || this.CurrentToken.Kind == SyntaxKind.OpenBraceToken;
        }

        private bool IsEndOfNameInExplicitInterface()
        {
            return this.CurrentToken.Kind == SyntaxKind.DotToken || this.CurrentToken.Kind == SyntaxKind.ColonColonToken;
        }

        private MethodDeclarationSyntax ParseMethodDeclaration(
            SyntaxListBuilder<AttributeListSyntax> attributes,
            SyntaxListBuilder modifiers,
            TypeSyntax type,
            ExplicitInterfaceSpecifierSyntax explicitInterfaceOpt,
            SyntaxToken identifier,
            TypeParameterListSyntax typeParameterList)
        {
            // Parse the name (it could be qualified)
            var saveTerm = _termState;
            _termState |= TerminatorState.IsEndOfMethodSignature;

            var paramList = this.ParseParenthesizedParameterList(allowThisKeyword: true, allowDefaults: true, allowAttributes: true);

            var constraints = default(SyntaxListBuilder<TypeParameterConstraintClauseSyntax>);
            try
            {
                if (this.CurrentToken.ContextualKind == SyntaxKind.WhereKeyword)
                {
                    constraints = _pool.Allocate<TypeParameterConstraintClauseSyntax>();
                    this.ParseTypeParameterConstraintClauses(typeParameterList != null, constraints);
                }
                else if (this.CurrentToken.Kind == SyntaxKind.ColonToken)
                {
                    // Use else if, rather than if, because if we see both a constructor initializer and a constraint clause, we're too lost to recover.
                    var colonToken = this.CurrentToken;
                    // Set isStatic to false because pretending we're in a static constructor will just result in more errors.
                    ConstructorInitializerSyntax initializer = this.ParseConstructorInitializer(identifier.ValueText, isStatic: false);
                    initializer = this.AddErrorToFirstToken(initializer, ErrorCode.ERR_UnexpectedToken, colonToken.Text);
                    paramList = AddTrailingSkippedSyntax(paramList, initializer);

                    // CONSIDER: Parsing an invalid constructor initializer could, conceivably, get us way
                    // off track.  If this becomes a problem, an alternative approach would be to generalize
                    // EatTokenWithPrejudice in such a way that we can just skip everything until we recognize
                    // our context again (perhaps an open brace).
                }

                // When a generic method overrides a generic method declared in a base
                // class, or is an explicit interface member implementation of a method in
                // a base interface, the method shall not specify any type-parameter-
                // constraints-clauses. In these cases, the type parameters of the method
                // inherit constraints from the method being overridden or implemented
                if (!constraints.IsNull && constraints.Count > 0 &&
                    ((explicitInterfaceOpt != null) || (modifiers != null && modifiers.Any((int)SyntaxKind.OverrideKeyword))))
                {
                    constraints[0] = this.AddErrorToFirstToken(constraints[0], ErrorCode.ERR_OverrideWithConstraints);
                }

                _termState = saveTerm;

                BlockSyntax blockBody;
                ArrowExpressionClauseSyntax expressionBody;
                SyntaxToken semicolon;

                // Method declarations cannot be nested or placed inside async lambdas, and so cannot occur in an
                // asynchronous context. Therefore the IsInAsync state of the parent scope is not saved and
                // restored, just assumed to be false and reset accordingly after parsing the method body.
                Debug.Assert(!IsInAsync);

                IsInAsync = modifiers.Any((int)SyntaxKind.AsyncKeyword);

                this.ParseBlockAndExpressionBodiesWithSemicolon(out blockBody, out expressionBody, out semicolon);

                IsInAsync = false;

                var decl = _syntaxFactory.MethodDeclaration(
                    attributes,
                    modifiers.ToList(),
                    type,
                    explicitInterfaceOpt,
                    identifier,
                    typeParameterList,
                    paramList,
                    constraints,
                    blockBody,
                    expressionBody,
                    semicolon);

                return CheckForBlockAndExpressionBody(blockBody, expressionBody, decl);
            }
            finally
            {
                if (!constraints.IsNull)
                {
                    _pool.Free(constraints);
                }
            }
        }

        private TypeSyntax ParseReturnType()
        {
            var saveTerm = _termState;
            _termState |= TerminatorState.IsEndOfReturnType;
            var type = this.ParseTypeOrVoid();
            _termState = saveTerm;
            return type;
        }

        private bool IsEndOfReturnType()
        {
            switch (this.CurrentToken.Kind)
            {
                case SyntaxKind.OpenParenToken:
                case SyntaxKind.OpenBraceToken:
                case SyntaxKind.SemicolonToken:
                    return true;
                default:
                    return false;
            }
        }

        private ConversionOperatorDeclarationSyntax ParseConversionOperatorDeclaration(SyntaxListBuilder<AttributeListSyntax> attributes, SyntaxListBuilder modifiers)
        {
            SyntaxToken style;
            if (this.CurrentToken.Kind == SyntaxKind.ImplicitKeyword || this.CurrentToken.Kind == SyntaxKind.ExplicitKeyword)
            {
                style = this.EatToken();
            }
            else
            {
                style = this.EatToken(SyntaxKind.ExplicitKeyword);
            }

            SyntaxToken opKeyword = this.EatToken(SyntaxKind.OperatorKeyword);

            var type = this.ParseType();

            var paramList = this.ParseParenthesizedParameterList(allowThisKeyword: false, allowDefaults: true, allowAttributes: true);
            if (paramList.Parameters.Count != 1)
            {
                paramList = this.AddErrorToFirstToken(paramList, ErrorCode.ERR_OvlUnaryOperatorExpected);
            }

            BlockSyntax blockBody;
            ArrowExpressionClauseSyntax expressionBody;
            SyntaxToken semicolon;
            this.ParseBlockAndExpressionBodiesWithSemicolon(out blockBody, out expressionBody, out semicolon);

            var decl = _syntaxFactory.ConversionOperatorDeclaration(
                attributes,
                modifiers.ToList(),
                style,
                opKeyword,
                type,
                paramList,
                blockBody,
                expressionBody,
                semicolon);

            return CheckForBlockAndExpressionBody(blockBody, expressionBody, decl);
        }

        private OperatorDeclarationSyntax ParseOperatorDeclaration(
            SyntaxListBuilder<AttributeListSyntax> attributes,
            SyntaxListBuilder modifiers,
            TypeSyntax type)
        {
            var opKeyword = this.EatToken(SyntaxKind.OperatorKeyword);
            SyntaxToken opToken;
            int opTokenErrorOffset;
            int opTokenErrorWidth;

            if (SyntaxFacts.IsAnyOverloadableOperator(this.CurrentToken.Kind))
            {
                opToken = this.EatToken();
                Debug.Assert(!opToken.IsMissing);
                opTokenErrorOffset = opToken.GetLeadingTriviaWidth();
                opTokenErrorWidth = opToken.Width;
            }
            else
            {
                if (this.CurrentToken.Kind == SyntaxKind.ImplicitKeyword || this.CurrentToken.Kind == SyntaxKind.ExplicitKeyword)
                {
                    // Grab the offset and width before we consume the invalid keyword and change our position.
                    GetDiagnosticSpanForMissingToken(out opTokenErrorOffset, out opTokenErrorWidth);
                    opToken = this.ConvertToMissingWithTrailingTrivia(this.EatToken(), SyntaxKind.PlusToken);
                    Debug.Assert(opToken.IsMissing); //Which is why we used GetDiagnosticSpanForMissingToken above.

                    Debug.Assert(type != null); // How could it be?  The only caller got it from ParseReturnType.

                    if (type.IsMissing)
                    {
                        SyntaxDiagnosticInfo diagInfo = MakeError(opTokenErrorOffset, opTokenErrorWidth, ErrorCode.ERR_BadOperatorSyntax, SyntaxFacts.GetText(SyntaxKind.PlusToken));
                        opToken = WithAdditionalDiagnostics(opToken, diagInfo);
                    }
                    else
                    {
                        // Dev10 puts this error on the type (if there is one).
                        type = this.AddError(type, ErrorCode.ERR_BadOperatorSyntax, SyntaxFacts.GetText(SyntaxKind.PlusToken));
                    }
                }
                else
                {
                    //Consume whatever follows the operator keyword as the operator token.  If it is not
                    //we'll add an error below (when we can guess the arity).
                    opToken = EatToken();
                    Debug.Assert(!opToken.IsMissing);
                    opTokenErrorOffset = opToken.GetLeadingTriviaWidth();
                    opTokenErrorWidth = opToken.Width;
                }
            }

            // check for >>
            var opKind = opToken.Kind;
            var tk = this.CurrentToken;
            if (opToken.Kind == SyntaxKind.GreaterThanToken && tk.Kind == SyntaxKind.GreaterThanToken)
            {
                // no trailing trivia and no leading trivia
                if (opToken.GetTrailingTriviaWidth() == 0 && tk.GetLeadingTriviaWidth() == 0)
                {
                    var opToken2 = this.EatToken();
                    opToken = SyntaxFactory.Token(opToken.GetLeadingTrivia(), SyntaxKind.GreaterThanGreaterThanToken, opToken2.GetTrailingTrivia());
                }
            }

            var paramList = this.ParseParenthesizedParameterList(allowThisKeyword: false, allowDefaults: true, allowAttributes: true);

            switch (paramList.Parameters.Count)
            {
                case 1:
                    if (opToken.IsMissing || !SyntaxFacts.IsOverloadableUnaryOperator(opKind))
                    {
                        SyntaxDiagnosticInfo diagInfo = MakeError(opTokenErrorOffset, opTokenErrorWidth, ErrorCode.ERR_OvlUnaryOperatorExpected);
                        opToken = WithAdditionalDiagnostics(opToken, diagInfo);
                    }

                    break;
                case 2:
                    if (opToken.IsMissing || !SyntaxFacts.IsOverloadableBinaryOperator(opKind))
                    {
                        SyntaxDiagnosticInfo diagInfo = MakeError(opTokenErrorOffset, opTokenErrorWidth, ErrorCode.ERR_OvlBinaryOperatorExpected);
                        opToken = WithAdditionalDiagnostics(opToken, diagInfo);
                    }

                    break;
                default:
                    if (opToken.IsMissing)
                    {
                        SyntaxDiagnosticInfo diagInfo = MakeError(opTokenErrorOffset, opTokenErrorWidth, ErrorCode.ERR_OvlOperatorExpected);
                        opToken = WithAdditionalDiagnostics(opToken, diagInfo);
                    }
                    else if (SyntaxFacts.IsOverloadableBinaryOperator(opKind))
                    {
                        opToken = this.AddError(opToken, ErrorCode.ERR_BadBinOpArgs, SyntaxFacts.GetText(opKind));
                    }
                    else if (SyntaxFacts.IsOverloadableUnaryOperator(opKind))
                    {
                        opToken = this.AddError(opToken, ErrorCode.ERR_BadUnOpArgs, SyntaxFacts.GetText(opKind));
                    }
                    else
                    {
                        opToken = this.AddError(opToken, ErrorCode.ERR_OvlOperatorExpected);
                    }

                    break;
            }

            BlockSyntax blockBody;
            ArrowExpressionClauseSyntax expressionBody;
            SyntaxToken semicolon;
            this.ParseBlockAndExpressionBodiesWithSemicolon(out blockBody, out expressionBody, out semicolon);

            // if the operator is invalid, then switch it to plus (which will work either way) so that
            // we can finish building the tree
            if (!(opKind == SyntaxKind.IsKeyword ||
                  SyntaxFacts.IsOverloadableUnaryOperator(opKind) ||
                  SyntaxFacts.IsOverloadableBinaryOperator(opKind)))
            {
                opToken = ConvertToMissingWithTrailingTrivia(opToken, SyntaxKind.PlusToken);
            }

            var decl = _syntaxFactory.OperatorDeclaration(
                attributes,
                modifiers.ToList(),
                type,
                opKeyword,
                opToken,
                paramList,
                blockBody,
                expressionBody,
                semicolon);

            return CheckForBlockAndExpressionBody(blockBody, expressionBody, decl);
        }

        private MemberDeclarationSyntax ParseIndexerDeclaration(
            SyntaxListBuilder<AttributeListSyntax> attributes,
            SyntaxListBuilder modifiers,
            TypeSyntax type,
            ExplicitInterfaceSpecifierSyntax explicitInterfaceOpt,
            SyntaxToken thisKeyword,
            TypeParameterListSyntax typeParameterList)
        {
            Debug.Assert(thisKeyword.Kind == SyntaxKind.ThisKeyword);

            // check to see if the user tried to create a generic indexer.
            if (typeParameterList != null)
            {
                thisKeyword = AddTrailingSkippedSyntax(thisKeyword, typeParameterList);
                thisKeyword = this.AddError(thisKeyword, ErrorCode.ERR_UnexpectedGenericName);
            }

            var parameterList = this.ParseBracketedParameterList();
            // TODO: ReportExtensionMethods(parameters, retval);
            if (parameterList.Parameters.Count == 0)
            {
                parameterList = this.AddErrorToLastToken(parameterList, ErrorCode.ERR_IndexerNeedsParam);
            }

            AccessorListSyntax accessorList = null;
            ArrowExpressionClauseSyntax expressionBody = null;
            SyntaxToken semicolon = null;
            // Try to parse accessor list unless there is an expression
            // body and no accessor list
            if (this.CurrentToken.Kind == SyntaxKind.EqualsGreaterThanToken)
            {
                expressionBody = this.ParseArrowExpressionClause();
                expressionBody = CheckFeatureAvailability(expressionBody, MessageID.IDS_FeatureExpressionBodiedIndexer);
                semicolon = this.EatToken(SyntaxKind.SemicolonToken);
            }
            else
            {
                accessorList = this.ParseAccessorList(isEvent: false);
                if (this.CurrentToken.Kind == SyntaxKind.SemicolonToken)
                {
                    semicolon = this.EatTokenWithPrejudice(ErrorCode.ERR_UnexpectedSemicolon);
                }
            }

            // If the user has erroneously provided both an accessor list
            // and an expression body, but no semicolon, we want to parse
            // the expression body and report the error (which is done later)
            if (this.CurrentToken.Kind == SyntaxKind.EqualsGreaterThanToken
                && semicolon == null)
            {
                expressionBody = this.ParseArrowExpressionClause();
                expressionBody = CheckFeatureAvailability(expressionBody, MessageID.IDS_FeatureExpressionBodiedIndexer);
                semicolon = this.EatToken(SyntaxKind.SemicolonToken);
            }

            var decl = _syntaxFactory.IndexerDeclaration(
                attributes,
                modifiers.ToList(),
                type,
                explicitInterfaceOpt,
                thisKeyword,
                parameterList,
                accessorList,
                expressionBody,
                semicolon);

            return CheckForBlockAndExpressionBody(accessorList, expressionBody, decl);
        }

        private PropertyDeclarationSyntax ParsePropertyDeclaration(
            SyntaxListBuilder<AttributeListSyntax> attributes,
            SyntaxListBuilder modifiers,
            TypeSyntax type,
            ExplicitInterfaceSpecifierSyntax explicitInterfaceOpt,
            SyntaxToken identifier,
            TypeParameterListSyntax typeParameterList)
        {
            // check to see if the user tried to create a generic property.
            if (typeParameterList != null)
            {
                identifier = AddTrailingSkippedSyntax(identifier, typeParameterList);
                identifier = this.AddError(identifier, ErrorCode.ERR_UnexpectedGenericName);
            }

            // We know we are parsing a property because we have seen either an
            // open brace or an arrow token
            Debug.Assert(this.CurrentToken.Kind == SyntaxKind.EqualsGreaterThanToken ||
                         this.CurrentToken.Kind == SyntaxKind.OpenBraceToken);

            AccessorListSyntax accessorList = null;
            if (this.CurrentToken.Kind == SyntaxKind.OpenBraceToken)
            {
                accessorList = this.ParseAccessorList(isEvent: false);
            }

            ArrowExpressionClauseSyntax expressionBody = null;
            EqualsValueClauseSyntax initializer = null;

            // Check for expression body
            if (this.CurrentToken.Kind == SyntaxKind.EqualsGreaterThanToken)
            {
                expressionBody = this.ParseArrowExpressionClause();
                expressionBody = CheckFeatureAvailability(expressionBody, MessageID.IDS_FeatureExpressionBodiedProperty);
            }
            // Check if we have an initializer
            else if (this.CurrentToken.Kind == SyntaxKind.EqualsToken)
            {
                var equals = this.EatToken(SyntaxKind.EqualsToken);
                var value = this.ParseVariableInitializer(allowStackAlloc: false);
                initializer = _syntaxFactory.EqualsValueClause(equals, value: value);
                initializer = CheckFeatureAvailability(initializer, MessageID.IDS_FeatureAutoPropertyInitializer);
            }

            SyntaxToken semicolon = null;
            if (expressionBody != null || initializer != null)
            {
                semicolon = this.EatToken(SyntaxKind.SemicolonToken);
            }
            else if (this.CurrentToken.Kind == SyntaxKind.SemicolonToken)
            {
                semicolon = this.EatTokenWithPrejudice(ErrorCode.ERR_UnexpectedSemicolon);
            }

            var decl = _syntaxFactory.PropertyDeclaration(
                attributes,
                modifiers.ToList(),
                type,
                explicitInterfaceOpt,
                identifier,
                accessorList,
                expressionBody,
                initializer,
                semicolon);

            return CheckForBlockAndExpressionBody(accessorList, expressionBody, decl);
        }

        private AccessorListSyntax ParseAccessorList(bool isEvent)
        {
            var openBrace = this.EatToken(SyntaxKind.OpenBraceToken);
            var accessors = default(SyntaxList<AccessorDeclarationSyntax>);

            if (!openBrace.IsMissing || !this.IsTerminator())
            {
                // parse property accessors
                var builder = _pool.Allocate<AccessorDeclarationSyntax>();
                try
                {
                    bool hasGetOrAdd = false;
                    bool hasSetOrRemove = false;

                    while (true)
                    {
                        if (this.CurrentToken.Kind == SyntaxKind.CloseBraceToken)
                        {
                            break;
                        }
                        else if (this.IsPossibleAccessor())
                        {
                            var acc = this.ParseAccessorDeclaration(isEvent, ref hasGetOrAdd, ref hasSetOrRemove);
                            builder.Add(acc);
                        }
                        else if (this.SkipBadAccessorListTokens(ref openBrace, builder,
                            isEvent ? ErrorCode.ERR_AddOrRemoveExpected : ErrorCode.ERR_GetOrSetExpected) == PostSkipAction.Abort)
                        {
                            break;
                        }
                    }

                    accessors = builder.ToList();
                }
                finally
                {
                    _pool.Free(builder);
                }
            }

            var closeBrace = this.EatToken(SyntaxKind.CloseBraceToken);
            return _syntaxFactory.AccessorList(openBrace, accessors, closeBrace);
        }

        private ArrowExpressionClauseSyntax ParseArrowExpressionClause()
        {
            var arrowToken = this.EatToken(SyntaxKind.EqualsGreaterThanToken);
            return _syntaxFactory.ArrowExpressionClause(arrowToken, ParsePossibleRefExpression());
        }

        private ExpressionSyntax ParsePossibleRefExpression()
        {
            var refKeyword = default(SyntaxToken);
            if (this.CurrentToken.Kind == SyntaxKind.RefKeyword)
            {
                refKeyword = this.EatToken();
                refKeyword = CheckFeatureAvailability(refKeyword, MessageID.IDS_FeatureRefLocalsReturns);
            }

            var expression = this.ParseExpressionCore();
            if (refKeyword != default(SyntaxToken))
            {
                expression = CheckValidLvalue(expression);
                expression = _syntaxFactory.RefExpression(refKeyword, expression);
            }

            return expression;
        }

        private PostSkipAction SkipBadAccessorListTokens(ref SyntaxToken openBrace, SyntaxListBuilder<AccessorDeclarationSyntax> list, ErrorCode error)
        {
            return this.SkipBadListTokensWithErrorCode(ref openBrace, list,
                p => p.CurrentToken.Kind != SyntaxKind.CloseBraceToken && !p.IsPossibleAccessor(),
                p => p.IsTerminator(),
                error);
        }

        private bool IsPossibleAccessor()
        {
            return this.CurrentToken.Kind == SyntaxKind.IdentifierToken
                || IsPossibleAttributeDeclaration()
                || SyntaxFacts.GetAccessorDeclarationKind(this.CurrentToken.ContextualKind) != SyntaxKind.None
                || this.CurrentToken.Kind == SyntaxKind.OpenBraceToken  // for accessor blocks w/ missing keyword
                || this.CurrentToken.Kind == SyntaxKind.SemicolonToken // for empty body accessors w/ missing keyword
                || IsPossibleAccessorModifier();
        }

        private bool IsPossibleAccessorModifier()
        {
            // We only want to accept a modifier as the start of an accessor if the modifiers are
            // actually followed by "get/set/add/remove".  Otherwise, we might thing think we're 
            // starting an accessor when we're actually starting a normal class member.  For example:
            //
            //      class C {
            //          public int Prop { get { this.
            //          private DateTime x;
            //
            // We don't want to think of the "private" in "private DateTime x" as starting an accessor
            // here.  If we do, we'll get totally thrown off in parsing the remainder and that will
            // throw off the rest of the features that depend on a good syntax tree.
            // 
            // Note: we allow all modifiers here.  That's because we want to parse things like
            // "abstract get" as an accessor.  This way we can provide a good error message
            // to the user that this is not allowed.
            if (IsPossibleModifier())
            {
                var peekIndex = 1;
                while (IsPossibleModifier(this.PeekToken(peekIndex)))
                {
                    peekIndex++;
                }

                var token = this.PeekToken(peekIndex);
                if (token.Kind == SyntaxKind.CloseBraceToken || token.Kind == SyntaxKind.EndOfFileToken)
                {
                    // If we see "{ get { } public }
                    // then we will think that "public" likely starts an accessor.
                    return true;
                }

                switch (token.ContextualKind)
                {
                    case SyntaxKind.GetKeyword:
                    case SyntaxKind.SetKeyword:
                    case SyntaxKind.AddKeyword:
                    case SyntaxKind.RemoveKeyword:
                        return true;
                }
            }

            return false;
        }

        private enum PostSkipAction
        {
            Continue,
            Abort
        }

        private PostSkipAction SkipBadSeparatedListTokensWithExpectedKind<T, TNode>(
            ref T startToken,
            SeparatedSyntaxListBuilder<TNode> list,
            Func<LanguageParser, bool> isNotExpectedFunction,
            Func<LanguageParser, bool> abortFunction,
            SyntaxKind expected)
            where T : CSharpSyntaxNode
            where TNode : CSharpSyntaxNode
        {
            // We're going to cheat here and pass the underlying SyntaxListBuilder of "list" to the helper method so that
            // it can append skipped trivia to the last element, regardless of whether that element is a node or a token.
            GreenNode trailingTrivia;
            var action = this.SkipBadListTokensWithExpectedKindHelper(list.UnderlyingBuilder, isNotExpectedFunction, abortFunction, expected, out trailingTrivia);
            if (trailingTrivia != null)
            {
                startToken = AddTrailingSkippedSyntax(startToken, trailingTrivia);
            }
            return action;
        }

        private PostSkipAction SkipBadListTokensWithErrorCode<T, TNode>(
            ref T startToken,
            SyntaxListBuilder<TNode> list,
            Func<LanguageParser, bool> isNotExpectedFunction,
            Func<LanguageParser, bool> abortFunction,
            ErrorCode error)
            where T : CSharpSyntaxNode
            where TNode : CSharpSyntaxNode
        {
            GreenNode trailingTrivia;
            var action = this.SkipBadListTokensWithErrorCodeHelper(list, isNotExpectedFunction, abortFunction, error, out trailingTrivia);
            if (trailingTrivia != null)
            {
                startToken = AddTrailingSkippedSyntax(startToken, trailingTrivia);
            }
            return action;
        }

        /// <remarks>
        /// WARNING: it is possible that "list" is really the underlying builder of a SeparateSyntaxListBuilder,
        /// so it is important that we not add anything to the list.
        /// </remarks>
        private PostSkipAction SkipBadListTokensWithExpectedKindHelper(
            SyntaxListBuilder list,
            Func<LanguageParser, bool> isNotExpectedFunction,
            Func<LanguageParser, bool> abortFunction,
            SyntaxKind expected,
            out GreenNode trailingTrivia)
        {
            if (list.Count == 0)
            {
                return SkipBadTokensWithExpectedKind(isNotExpectedFunction, abortFunction, expected, out trailingTrivia);
            }
            else
            {
                GreenNode lastItemTrailingTrivia;
                var action = SkipBadTokensWithExpectedKind(isNotExpectedFunction, abortFunction, expected, out lastItemTrailingTrivia);
                if (lastItemTrailingTrivia != null)
                {
                    list[list.Count - 1] = AddTrailingSkippedSyntax((CSharpSyntaxNode)list[list.Count - 1], lastItemTrailingTrivia);
                }
                trailingTrivia = null;
                return action;
            }
        }

        private PostSkipAction SkipBadListTokensWithErrorCodeHelper<TNode>(
            SyntaxListBuilder<TNode> list,
            Func<LanguageParser, bool> isNotExpectedFunction,
            Func<LanguageParser, bool> abortFunction,
            ErrorCode error,
            out GreenNode trailingTrivia) where TNode : CSharpSyntaxNode
        {
            if (list.Count == 0)
            {
                return SkipBadTokensWithErrorCode(isNotExpectedFunction, abortFunction, error, out trailingTrivia);
            }
            else
            {
                GreenNode lastItemTrailingTrivia;
                var action = SkipBadTokensWithErrorCode(isNotExpectedFunction, abortFunction, error, out lastItemTrailingTrivia);
                if (lastItemTrailingTrivia != null)
                {
                    list[list.Count - 1] = AddTrailingSkippedSyntax(list[list.Count - 1], lastItemTrailingTrivia);
                }
                trailingTrivia = null;
                return action;
            }
        }

        private PostSkipAction SkipBadTokensWithExpectedKind(
            Func<LanguageParser, bool> isNotExpectedFunction,
            Func<LanguageParser, bool> abortFunction,
            SyntaxKind expected,
            out GreenNode trailingTrivia)
        {
            var nodes = _pool.Allocate();
            try
            {
                bool first = true;
                var action = PostSkipAction.Continue;
                while (isNotExpectedFunction(this))
                {
                    if (abortFunction(this))
                    {
                        action = PostSkipAction.Abort;
                        break;
                    }

                    var token = (first && !this.CurrentToken.ContainsDiagnostics) ? this.EatTokenWithPrejudice(expected) : this.EatToken();
                    first = false;
                    nodes.Add(token);
                }

                trailingTrivia = (nodes.Count > 0) ? nodes.ToListNode() : null;
                return action;
            }
            finally
            {
                _pool.Free(nodes);
            }
        }

        private PostSkipAction SkipBadTokensWithErrorCode(
            Func<LanguageParser, bool> isNotExpectedFunction,
            Func<LanguageParser, bool> abortFunction,
            ErrorCode errorCode,
            out GreenNode trailingTrivia)
        {
            var nodes = _pool.Allocate();
            try
            {
                bool first = true;
                var action = PostSkipAction.Continue;
                while (isNotExpectedFunction(this))
                {
                    if (abortFunction(this))
                    {
                        action = PostSkipAction.Abort;
                        break;
                    }

                    var token = (first && !this.CurrentToken.ContainsDiagnostics) ? this.EatTokenWithPrejudice(errorCode) : this.EatToken();
                    first = false;
                    nodes.Add(token);
                }

                trailingTrivia = (nodes.Count > 0) ? nodes.ToListNode() : null;
                return action;
            }
            finally
            {
                _pool.Free(nodes);
            }
        }

        private AccessorDeclarationSyntax ParseAccessorDeclaration(
            bool isEvent,
            ref bool hasGetOrAdd,
            ref bool hasSetOrRemove)
        {
            if (this.IsIncrementalAndFactoryContextMatches && CanReuseAccessorDeclaration(isEvent))
            {
                return (AccessorDeclarationSyntax)this.EatNode();
            }

            var accAttrs = _pool.Allocate<AttributeListSyntax>();
            var accMods = _pool.Allocate();
            try
            {
                this.ParseAttributeDeclarations(accAttrs);
                this.ParseModifiers(accMods);

                if (isEvent)
                {
                    if (accMods != null && accMods.Count > 0)
                    {
                        accMods[0] = this.AddError(accMods[0], ErrorCode.ERR_NoModifiersOnAccessor);
                    }
                }
                else
                {
                    if (accMods != null && accMods.Count > 0)
                    {
                        accMods[0] = CheckFeatureAvailability(accMods[0], MessageID.IDS_FeaturePropertyAccessorMods);
                    }
                }

                bool validAccName;
                SyntaxToken accessorName;
                SyntaxKind accessorKind;

                if (this.CurrentToken.Kind == SyntaxKind.IdentifierToken)
                {
                    accessorName = this.EatToken();

                    // Only convert the identifier to a keyword if it's a valid one.  Otherwise any
                    // other contextual keyword (like 'partial') will be converted into a keyword
                    // and will be invalid.
                    switch (accessorName.ContextualKind)
                    {
                        case SyntaxKind.GetKeyword:
                        case SyntaxKind.SetKeyword:
                        case SyntaxKind.AddKeyword:
                        case SyntaxKind.RemoveKeyword:
                            accessorName = ConvertToKeyword(accessorName);
                            break;
                    }

                    if (isEvent)
                    {
                        bool isAdd = IsNameAdd(accessorName);
                        bool isRemove = IsNameRemove(accessorName);
                        validAccName = isAdd || isRemove;
                        if (!validAccName)
                        {
                            accessorName = this.AddError(accessorName, ErrorCode.ERR_AddOrRemoveExpected);
                            accessorKind = SyntaxKind.UnknownAccessorDeclaration;
                        }
                        else
                        {
                            if ((isAdd && hasGetOrAdd) || (isRemove && hasSetOrRemove))
                            {
                                accessorName = this.AddError(accessorName, ErrorCode.ERR_DuplicateAccessor);
                            }

                            hasGetOrAdd |= isAdd;
                            hasSetOrRemove |= isRemove;
                            accessorKind = isRemove ? SyntaxKind.RemoveAccessorDeclaration : SyntaxKind.AddAccessorDeclaration;
                        }
                    }
                    else
                    {
                        // Regular property
                        bool isGet = IsNameGet(accessorName);
                        bool isSet = IsNameSet(accessorName);
                        validAccName = isGet || isSet;
                        if (!validAccName)
                        {
                            accessorName = this.AddError(accessorName, ErrorCode.ERR_GetOrSetExpected);
                            accessorKind = SyntaxKind.UnknownAccessorDeclaration;
                        }
                        else
                        {
                            if ((isGet && hasGetOrAdd) || (isSet && hasSetOrRemove))
                            {
                                accessorName = this.AddError(accessorName, ErrorCode.ERR_DuplicateAccessor);
                            }

                            hasGetOrAdd |= isGet;
                            hasSetOrRemove |= isSet;
                            accessorKind = isSet ? SyntaxKind.SetAccessorDeclaration : SyntaxKind.GetAccessorDeclaration;
                        }
                    }
                }
                else
                {
                    validAccName = false;
                    accessorName = SyntaxFactory.MissingToken(SyntaxKind.IdentifierToken);
                    accessorName = this.AddError(accessorName, isEvent ? ErrorCode.ERR_AddOrRemoveExpected : ErrorCode.ERR_GetOrSetExpected);
                    accessorKind = SyntaxKind.UnknownAccessorDeclaration;
                }

                BlockSyntax blockBody = null;
                ArrowExpressionClauseSyntax expressionBody = null;

                SyntaxToken semicolon = null;
                bool currentTokenIsSemicolon = this.CurrentToken.Kind == SyntaxKind.SemicolonToken;
                bool currentTokenIsArrow = this.CurrentToken.Kind == SyntaxKind.EqualsGreaterThanToken;
                bool currentTokenIsOpenBraceToken = this.CurrentToken.Kind == SyntaxKind.OpenBraceToken;

                if (!currentTokenIsArrow && !currentTokenIsSemicolon && !currentTokenIsOpenBraceToken && validAccName && !IsTerminator())
                {
                    // if there is no body, we "expect" a block for an accessor.
                    blockBody = this.ParseBlock(isMethodBody: true, isAccessorBody: true);
                }
                else if (currentTokenIsOpenBraceToken || currentTokenIsArrow)
                {
                    this.ParseBlockAndExpressionBodiesWithSemicolon(out blockBody, out expressionBody, out semicolon,
                                                                    requestedExpressionBodyFeature: MessageID.IDS_FeatureExpressionBodiedAccessor);
                }
                else if (currentTokenIsSemicolon || validAccName)
                {
                    semicolon = this.EatToken(SyntaxKind.SemicolonToken,
                                        IsFeatureEnabled(MessageID.IDS_FeatureExpressionBodiedAccessor)
                                            ? ErrorCode.ERR_SemiOrLBraceOrArrowExpected
                                            : ErrorCode.ERR_SemiOrLBraceExpected
                                );

                    if (isEvent)
                    {
                        semicolon = this.AddError(semicolon, ErrorCode.ERR_AddRemoveMustHaveBody);
                    }
                }

                var decl = _syntaxFactory.AccessorDeclaration(accessorKind, accAttrs, accMods.ToList(), accessorName, blockBody, expressionBody, semicolon);
                return CheckForBlockAndExpressionBody(blockBody, expressionBody, decl);
            }
            finally
            {
                _pool.Free(accMods);
                _pool.Free(accAttrs);
            }
        }

        private bool CanReuseAccessorDeclaration(bool isEvent)
        {
            var parent = GetOldParent(this.CurrentNode);
            switch (this.CurrentNodeKind)
            {
                case SyntaxKind.AddAccessorDeclaration:
                case SyntaxKind.RemoveAccessorDeclaration:
                    if (isEvent && parent != null && parent.Kind() == SyntaxKind.EventDeclaration)
                    {
                        return true;
                    }

                    break;
                case SyntaxKind.GetAccessorDeclaration:
                case SyntaxKind.SetAccessorDeclaration:
                    if (!isEvent && parent != null && parent.Kind() == SyntaxKind.PropertyDeclaration)
                    {
                        return true;
                    }

                    break;
            }

            return false;
        }

        internal ParameterListSyntax ParseParenthesizedParameterList(bool allowThisKeyword, bool allowDefaults, bool allowAttributes)
        {
            if (this.IsIncrementalAndFactoryContextMatches && CanReuseParameterList(this.CurrentNode as CSharp.Syntax.ParameterListSyntax))
            {
                return (ParameterListSyntax)this.EatNode();
            }

            var parameters = _pool.AllocateSeparated<ParameterSyntax>();

            try
            {
                var openKind = SyntaxKind.OpenParenToken;
                var closeKind = SyntaxKind.CloseParenToken;

                SyntaxToken open;
                SyntaxToken close;
                this.ParseParameterList(out open, parameters, out close, openKind, closeKind, allowThisKeyword, allowDefaults, allowAttributes);
                return _syntaxFactory.ParameterList(open, parameters, close);
            }
            finally
            {
                _pool.Free(parameters);
            }
        }

        internal BracketedParameterListSyntax ParseBracketedParameterList(bool allowDefaults = true)
        {
            if (this.IsIncrementalAndFactoryContextMatches && CanReuseBracketedParameterList(this.CurrentNode as CSharp.Syntax.BracketedParameterListSyntax))
            {
                return (BracketedParameterListSyntax)this.EatNode();
            }

            var parameters = _pool.AllocateSeparated<ParameterSyntax>();

            try
            {
                var openKind = SyntaxKind.OpenBracketToken;
                var closeKind = SyntaxKind.CloseBracketToken;

                SyntaxToken open;
                SyntaxToken close;
                this.ParseParameterList(out open, parameters, out close, openKind, closeKind, allowThisKeyword: false, allowDefaults: allowDefaults, allowAttributes: true);
                return _syntaxFactory.BracketedParameterList(open, parameters, close);
            }
            finally
            {
                _pool.Free(parameters);
            }
        }

        private static bool CanReuseParameterList(CSharp.Syntax.ParameterListSyntax list)
        {
            if (list == null)
            {
                return false;
            }

            if (list.OpenParenToken.IsMissing)
            {
                return false;
            }

            if (list.CloseParenToken.IsMissing)
            {
                return false;
            }

            foreach (var parameter in list.Parameters)
            {
                if (!CanReuseParameter(parameter))
                {
                    return false;
                }
            }

            return true;
        }

        private static bool CanReuseBracketedParameterList(CSharp.Syntax.BracketedParameterListSyntax list)
        {
            if (list == null)
            {
                return false;
            }

            if (list.OpenBracketToken.IsMissing)
            {
                return false;
            }

            if (list.CloseBracketToken.IsMissing)
            {
                return false;
            }

            foreach (var parameter in list.Parameters)
            {
                if (!CanReuseParameter(parameter))
                {
                    return false;
                }
            }

            return true;
        }

        private void ParseParameterList(
            out SyntaxToken open,
            SeparatedSyntaxListBuilder<ParameterSyntax> nodes,
            out SyntaxToken close,
            SyntaxKind openKind,
            SyntaxKind closeKind,
            bool allowThisKeyword,
            bool allowDefaults,
            bool allowAttributes)
        {
            open = this.EatToken(openKind);

            var saveTerm = _termState;
            _termState |= TerminatorState.IsEndOfParameterList;

            var attributes = _pool.Allocate<AttributeListSyntax>();
            var modifiers = _pool.Allocate();
            try
            {
                if (this.CurrentToken.Kind != closeKind)
                {
tryAgain:
                    int mustBeLastIndex = -1;
                    bool mustBeLastHadParams = false;
                    bool hasParams = false;
                    bool hasArgList = false;

                    if (this.IsPossibleParameter(allowThisKeyword) || this.CurrentToken.Kind == SyntaxKind.CommaToken)
                    {
                        // first parameter
                        attributes.Clear();
                        modifiers.Clear();
                        var parameter = this.ParseParameter(attributes, modifiers, allowThisKeyword, allowDefaults, allowAttributes);
                        nodes.Add(parameter);
                        hasParams = modifiers.Any((int)SyntaxKind.ParamsKeyword);
                        hasArgList = parameter.Identifier.Kind == SyntaxKind.ArgListKeyword;
                        bool mustBeLast = hasParams || hasArgList;
                        if (mustBeLast && mustBeLastIndex == -1)
                        {
                            mustBeLastIndex = nodes.Count - 1;
                            mustBeLastHadParams = hasParams;
                        }

                        // additional parameters
                        while (true)
                        {
                            if (this.CurrentToken.Kind == closeKind)
                            {
                                break;
                            }
                            else if (this.CurrentToken.Kind == SyntaxKind.CommaToken || this.IsPossibleParameter(allowThisKeyword))
                            {
                                nodes.AddSeparator(this.EatToken(SyntaxKind.CommaToken));
                                attributes.Clear();
                                modifiers.Clear();
                                parameter = this.ParseParameter(attributes, modifiers, allowThisKeyword, allowDefaults, allowAttributes);
                                if (parameter.IsMissing && this.IsPossibleParameter(allowThisKeyword))
                                {
                                    // ensure we always consume tokens
                                    parameter = AddTrailingSkippedSyntax(parameter, this.EatToken());
                                }

                                nodes.Add(parameter);
                                hasParams = modifiers.Any((int)SyntaxKind.ParamsKeyword);
                                hasArgList = parameter.Identifier.Kind == SyntaxKind.ArgListKeyword;
                                mustBeLast = hasParams || hasArgList;
                                if (mustBeLast && mustBeLastIndex == -1)
                                {
                                    mustBeLastIndex = nodes.Count - 1;
                                    mustBeLastHadParams = hasParams;
                                }

                                continue;
                            }
                            else if (this.SkipBadParameterListTokens(ref open, nodes, SyntaxKind.CommaToken, closeKind, allowThisKeyword) == PostSkipAction.Abort)
                            {
                                break;
                            }
                        }
                    }
                    else if (this.SkipBadParameterListTokens(ref open, nodes, SyntaxKind.IdentifierToken, closeKind, allowThisKeyword) == PostSkipAction.Continue)
                    {
                        goto tryAgain;
                    }

                    if (mustBeLastIndex >= 0 && mustBeLastIndex < nodes.Count - 1)
                    {
                        nodes[mustBeLastIndex] = this.AddError(nodes[mustBeLastIndex], mustBeLastHadParams ? ErrorCode.ERR_ParamsLast : ErrorCode.ERR_VarargsLast);
                    }
                }

                _termState = saveTerm;
                close = this.EatToken(closeKind);
            }
            finally
            {
                _pool.Free(modifiers);
                _pool.Free(attributes);
            }
        }

        private bool IsEndOfParameterList()
        {
            return this.CurrentToken.Kind == SyntaxKind.CloseParenToken
                || this.CurrentToken.Kind == SyntaxKind.CloseBracketToken;
        }

        private PostSkipAction SkipBadParameterListTokens(ref SyntaxToken open, SeparatedSyntaxListBuilder<ParameterSyntax> list, SyntaxKind expected, SyntaxKind closeKind, bool allowThisKeyword)
        {
            return this.SkipBadSeparatedListTokensWithExpectedKind(ref open, list,
                p => p.CurrentToken.Kind != SyntaxKind.CommaToken && !p.IsPossibleParameter(allowThisKeyword),
                p => p.CurrentToken.Kind == closeKind || p.IsTerminator(),
                expected);
        }

        private bool IsPossibleParameter(bool allowThisKeyword)
        {
            switch (this.CurrentToken.Kind)
            {
                case SyntaxKind.OpenBracketToken: // attribute
                case SyntaxKind.RefKeyword:
                case SyntaxKind.OutKeyword:
                case SyntaxKind.ParamsKeyword:
                case SyntaxKind.ArgListKeyword:
                case SyntaxKind.OpenParenToken:   // tuple
                    return true;

                case SyntaxKind.ThisKeyword:
                    return allowThisKeyword;

                case SyntaxKind.IdentifierToken:
                    return this.IsTrueIdentifier();

                default:
                    return IsPredefinedType(this.CurrentToken.Kind);
            }
        }

        private static bool CanReuseParameter(CSharp.Syntax.ParameterSyntax parameter, SyntaxListBuilder<AttributeListSyntax> attributes, SyntaxListBuilder modifiers)
        {
            if (parameter == null)
            {
                return false;
            }

            // cannot reuse parameter if it had attributes.
            //
            // TODO(cyrusn): Why?  We can reuse other constructs if they have attributes.
            if (attributes.Count != 0 || parameter.AttributeLists.Count != 0)
            {
                return false;
            }

            // cannot reuse parameter if it had modifiers.
            if ((modifiers != null && modifiers.Count != 0) || parameter.Modifiers.Count != 0)
            {
                return false;
            }

            return CanReuseParameter(parameter);
        }

        private static bool CanReuseParameter(CSharp.Syntax.ParameterSyntax parameter)
        {
            // cannot reuse a node that possibly ends in an expression
            if (parameter.Default != null)
            {
                return false;
            }

            // cannot reuse lambda parameters as normal parameters (parsed with
            // different rules)
            CSharp.CSharpSyntaxNode parent = parameter.Parent;
            if (parent != null)
            {
                if (parent.Kind() == SyntaxKind.SimpleLambdaExpression)
                {
                    return false;
                }

                CSharp.CSharpSyntaxNode grandparent = parent.Parent;
                if (grandparent != null && grandparent.Kind() == SyntaxKind.ParenthesizedLambdaExpression)
                {
                    Debug.Assert(parent.Kind() == SyntaxKind.ParameterList);
                    return false;
                }
            }

            return true;
        }

        private ParameterSyntax ParseParameter(
            SyntaxListBuilder<AttributeListSyntax> attributes,
            SyntaxListBuilder modifiers,
            bool allowThisKeyword,
            bool allowDefaults,
            bool allowAttributes)
        {
            if (this.IsIncrementalAndFactoryContextMatches && CanReuseParameter(this.CurrentNode as CSharp.Syntax.ParameterSyntax, attributes, modifiers))
            {
                return (ParameterSyntax)this.EatNode();
            }

            this.ParseAttributeDeclarations(attributes, allowAttributes);
            this.ParseParameterModifiers(modifiers, allowThisKeyword);

            var hasArgList = this.CurrentToken.Kind == SyntaxKind.ArgListKeyword;

            TypeSyntax type = null;
            if (!hasArgList)
            {
                type = this.ParseType(mode: ParseTypeMode.Parameter);
            }
            else if (this.IsPossibleType())
            {
                type = this.ParseType(mode: ParseTypeMode.Parameter);
                type = WithAdditionalDiagnostics(type, this.GetExpectedTokenError(SyntaxKind.CloseParenToken, SyntaxKind.IdentifierToken, 0, type.Width));
            }

            SyntaxToken name = null;
            if (!hasArgList)
            {
                name = this.ParseIdentifierToken();

                // When the user type "int foo[]", give them a useful error
                if (this.CurrentToken.Kind == SyntaxKind.OpenBracketToken && this.PeekToken(1).Kind == SyntaxKind.CloseBracketToken)
                {
                    var open = this.EatToken();
                    var close = this.EatToken();
                    open = this.AddError(open, ErrorCode.ERR_BadArraySyntax);
                    name = AddTrailingSkippedSyntax(name, SyntaxList.List(open, close));
                }
            }
            else if (this.IsPossibleName())
            {
                // Current token is an identifier token, we expected a CloseParenToken.
                // Get the expected token error for the missing token with correct diagnostic
                // span and then parse the identifier token.

                SyntaxDiagnosticInfo diag = this.GetExpectedTokenError(SyntaxKind.CloseParenToken, SyntaxKind.IdentifierToken);
                name = this.ParseIdentifierToken();
                name = WithAdditionalDiagnostics(name, diag);
            }
            else
            {
                // name is not optional on ParameterSyntax
                name = this.EatToken(SyntaxKind.ArgListKeyword);
            }

            EqualsValueClauseSyntax def = null;
            if (this.CurrentToken.Kind == SyntaxKind.EqualsToken)
            {
                var equals = this.EatToken(SyntaxKind.EqualsToken);
                var value = this.ParseExpressionCore();
                def = _syntaxFactory.EqualsValueClause(equals, value: value);

                if (!allowDefaults)
                {
                    def = this.AddError(def, equals, ErrorCode.ERR_DefaultValueNotAllowed);
                }
                else
                {
                    def = CheckFeatureAvailability(def, MessageID.IDS_FeatureOptionalParameter);
                }
            }

            return _syntaxFactory.Parameter(attributes, modifiers.ToList(), type, name, def);
        }

        private static bool IsParameterModifier(SyntaxKind kind, bool allowThisKeyword)
        {
            return GetParamFlags(kind, allowThisKeyword) != ParamFlags.None;
        }

        [Flags]
        private enum ParamFlags
        {
            None = 0x00,
            This = 0x01,
            Ref = 0x02,
            Out = 0x04,
            Params = 0x08,
        }

        private static ParamFlags GetParamFlags(SyntaxKind kind, bool allowThisKeyword)
        {
            switch (kind)
            {
                case SyntaxKind.ThisKeyword:
                    // if (this.IsCSharp3Enabled)
                    return (allowThisKeyword ? ParamFlags.This : ParamFlags.None);

                // goto default;
                case SyntaxKind.RefKeyword:
                    return ParamFlags.Ref;
                case SyntaxKind.OutKeyword:
                    return ParamFlags.Out;
                case SyntaxKind.ParamsKeyword:
                    return ParamFlags.Params;
                default:
                    return ParamFlags.None;
            }
        }

        private void ParseParameterModifiers(SyntaxListBuilder modifiers, bool allowThisKeyword)
        {
            var flags = ParamFlags.None;

            while (IsParameterModifier(this.CurrentToken.Kind, allowThisKeyword))
            {
                var mod = this.EatToken();

                if (mod.Kind == SyntaxKind.ThisKeyword ||
                    mod.Kind == SyntaxKind.RefKeyword ||
                    mod.Kind == SyntaxKind.OutKeyword ||
                    mod.Kind == SyntaxKind.ParamsKeyword)
                {
                    if (mod.Kind == SyntaxKind.ThisKeyword)
                    {
                        mod = CheckFeatureAvailability(mod, MessageID.IDS_FeatureExtensionMethod);

                        if ((flags & ParamFlags.This) != 0)
                        {
                            mod = this.AddError(mod, ErrorCode.ERR_DupParamMod, SyntaxFacts.GetText(SyntaxKind.ThisKeyword));
                        }
                        else if ((flags & ParamFlags.Out) != 0)
                        {
                            mod = this.AddError(mod, ErrorCode.ERR_BadOutWithThis);
                        }
                        else if ((flags & ParamFlags.Ref) != 0)
                        {
                            mod = this.AddError(mod, ErrorCode.ERR_BadRefWithThis);
                        }
                        else if ((flags & ParamFlags.Params) != 0)
                        {
                            mod = this.AddError(mod, ErrorCode.ERR_BadParamModThis);
                        }
                        else
                        {
                            flags |= ParamFlags.This;
                        }
                    }
                    else if (mod.Kind == SyntaxKind.RefKeyword)
                    {
                        if ((flags & ParamFlags.Ref) != 0)
                        {
                            mod = this.AddError(mod, ErrorCode.ERR_DupParamMod, SyntaxFacts.GetText(SyntaxKind.RefKeyword));
                        }
                        else if ((flags & ParamFlags.This) != 0)
                        {
                            mod = this.AddError(mod, ErrorCode.ERR_BadRefWithThis);
                        }
                        else if ((flags & ParamFlags.Params) != 0)
                        {
                            mod = this.AddError(mod, ErrorCode.ERR_ParamsCantBeRefOut);
                        }
                        else if ((flags & ParamFlags.Out) != 0)
                        {
                            mod = this.AddError(mod, ErrorCode.ERR_MultiParamMod);
                        }
                        else
                        {
                            flags |= ParamFlags.Ref;
                        }
                    }
                    else if (mod.Kind == SyntaxKind.OutKeyword)
                    {
                        if ((flags & ParamFlags.Out) != 0)
                        {
                            mod = this.AddError(mod, ErrorCode.ERR_DupParamMod, SyntaxFacts.GetText(SyntaxKind.OutKeyword));
                        }
                        else if ((flags & ParamFlags.This) != 0)
                        {
                            mod = this.AddError(mod, ErrorCode.ERR_BadOutWithThis);
                        }
                        else if ((flags & ParamFlags.Params) != 0)
                        {
                            mod = this.AddError(mod, ErrorCode.ERR_ParamsCantBeRefOut);
                        }
                        else if ((flags & ParamFlags.Ref) != 0)
                        {
                            mod = this.AddError(mod, ErrorCode.ERR_MultiParamMod);
                        }
                        else
                        {
                            flags |= ParamFlags.Out;
                        }
                    }
                    else if (mod.Kind == SyntaxKind.ParamsKeyword)
                    {
                        if ((flags & ParamFlags.Params) != 0)
                        {
                            mod = this.AddError(mod, ErrorCode.ERR_DupParamMod, SyntaxFacts.GetText(SyntaxKind.ParamsKeyword));
                        }
                        else if ((flags & ParamFlags.This) != 0)
                        {
                            mod = this.AddError(mod, ErrorCode.ERR_BadParamModThis);
                        }
                        else if ((flags & (ParamFlags.Ref | ParamFlags.Out | ParamFlags.This)) != 0)
                        {
                            mod = this.AddError(mod, ErrorCode.ERR_MultiParamMod);
                        }
                        else
                        {
                            flags |= ParamFlags.Params;
                        }
                    }
                }

                modifiers.Add(mod);
            }
        }

        private MemberDeclarationSyntax ParseFixedSizeBufferDeclaration(
            SyntaxListBuilder<AttributeListSyntax> attributes,
            SyntaxListBuilder modifiers,
            SyntaxKind parentKind)
        {
            Debug.Assert(this.CurrentToken.Kind == SyntaxKind.FixedKeyword);

            var fixedToken = this.EatToken();
            fixedToken = CheckFeatureAvailability(fixedToken, MessageID.IDS_FeatureFixedBuffer);
            modifiers.Add(fixedToken);

            var type = this.ParseType();

            var saveTerm = _termState;
            _termState |= TerminatorState.IsEndOfFieldDeclaration;
            var variables = _pool.AllocateSeparated<VariableDeclaratorSyntax>();
            try
            {
                this.ParseVariableDeclarators(type, VariableFlags.Fixed, variables, parentKind);

                var semicolon = this.EatToken(SyntaxKind.SemicolonToken);

                return _syntaxFactory.FieldDeclaration(
                    attributes, modifiers.ToList(),
                    _syntaxFactory.VariableDeclaration(type, variables),
                    semicolon);
            }
            finally
            {
                _termState = saveTerm;
                _pool.Free(variables);
            }
        }

        private MemberDeclarationSyntax ParseEventDeclaration(
            SyntaxListBuilder<AttributeListSyntax> attributes,
            SyntaxListBuilder modifiers,
            SyntaxKind parentKind)
        {
            Debug.Assert(this.CurrentToken.Kind == SyntaxKind.EventKeyword);

            var eventToken = this.EatToken();
            var type = this.ParseType();

            if (IsFieldDeclaration(isEvent: true))
            {
                return this.ParseEventFieldDeclaration(attributes, modifiers, eventToken, type, parentKind);
            }
            else
            {
                return this.ParseEventDeclarationWithAccessors(attributes, modifiers, eventToken, type);
            }
        }

        private MemberDeclarationSyntax ParseEventDeclarationWithAccessors(
            SyntaxListBuilder<AttributeListSyntax> attributes,
            SyntaxListBuilder modifiers,
            SyntaxToken eventToken,
            TypeSyntax type)
        {
            ExplicitInterfaceSpecifierSyntax explicitInterfaceOpt;
            SyntaxToken identifierOrThisOpt;
            TypeParameterListSyntax typeParameterList;

            this.ParseMemberName(out explicitInterfaceOpt, out identifierOrThisOpt, out typeParameterList, isEvent: true);

            // If we got an explicitInterfaceOpt but not an identifier, then we're in the special
            // case for ERR_ExplicitEventFieldImpl (see ParseMemberName for details).
            if (explicitInterfaceOpt != null && identifierOrThisOpt == null)
            {
                Debug.Assert(typeParameterList == null, "Exit condition of ParseMemberName in this scenario");

                // No need for a diagnostic, ParseMemberName has already added one.
                var missingIdentifier = CreateMissingIdentifierToken();

                var missingAccessorList =
                    _syntaxFactory.AccessorList(
                        SyntaxFactory.MissingToken(SyntaxKind.OpenBraceToken),
                        default(SyntaxList<AccessorDeclarationSyntax>),
                        SyntaxFactory.MissingToken(SyntaxKind.CloseBraceToken));

                return _syntaxFactory.EventDeclaration(
                    attributes,
                    modifiers.ToList(),
                    eventToken,
                    type,
                    explicitInterfaceOpt, //already has an appropriate error attached
                    missingIdentifier,
                    missingAccessorList);
            }

            SyntaxToken identifier;

            if (identifierOrThisOpt == null)
            {
                identifier = CreateMissingIdentifierToken();
            }
            else if (identifierOrThisOpt.Kind != SyntaxKind.IdentifierToken)
            {
                Debug.Assert(identifierOrThisOpt.Kind == SyntaxKind.ThisKeyword);
                identifier = ConvertToMissingWithTrailingTrivia(identifierOrThisOpt, SyntaxKind.IdentifierToken);
            }
            else
            {
                identifier = identifierOrThisOpt;
            }

            Debug.Assert(identifier != null);
            Debug.Assert(identifier.Kind == SyntaxKind.IdentifierToken);

            if (identifier.IsMissing && !type.IsMissing)
            {
                identifier = this.AddError(identifier, ErrorCode.ERR_IdentifierExpected);
            }

            if (typeParameterList != null) // check to see if the user tried to create a generic event.
            {
                identifier = AddTrailingSkippedSyntax(identifier, typeParameterList);
                identifier = this.AddError(identifier, ErrorCode.ERR_UnexpectedGenericName);
            }

            var accessorList = this.ParseAccessorList(isEvent: true);

            var decl = _syntaxFactory.EventDeclaration(
                attributes,
                modifiers.ToList(),
                eventToken,
                type,
                explicitInterfaceOpt,
                identifier,
                accessorList);

            decl = EatUnexpectedTrailingSemicolon(decl);

            return decl;
        }

        private TNode EatUnexpectedTrailingSemicolon<TNode>(TNode decl) where TNode : CSharpSyntaxNode
        {
            // allow for case of one unexpected semicolon...
            if (this.CurrentToken.Kind == SyntaxKind.SemicolonToken)
            {
                var semi = this.EatToken();
                semi = this.AddError(semi, ErrorCode.ERR_UnexpectedSemicolon);
                decl = AddTrailingSkippedSyntax(decl, semi);
            }

            return decl;
        }

        private FieldDeclarationSyntax ParseNormalFieldDeclaration(
            SyntaxListBuilder<AttributeListSyntax> attributes,
            SyntaxListBuilder modifiers,
            TypeSyntax type,
            SyntaxKind parentKind)
        {
            var saveTerm = _termState;
            _termState |= TerminatorState.IsEndOfFieldDeclaration;
            var variables = _pool.AllocateSeparated<VariableDeclaratorSyntax>();
            try
            {
                this.ParseVariableDeclarators(type, flags: 0, variables: variables, parentKind: parentKind);

                var semicolon = this.EatToken(SyntaxKind.SemicolonToken);
                return _syntaxFactory.FieldDeclaration(
                    attributes,
                    modifiers.ToList(),
                    _syntaxFactory.VariableDeclaration(type, variables),
                    semicolon);
            }
            finally
            {
                _termState = saveTerm;
                _pool.Free(variables);
            }
        }

        private MemberDeclarationSyntax ParseEventFieldDeclaration(
            SyntaxListBuilder<AttributeListSyntax> attributes,
            SyntaxListBuilder modifiers,
            SyntaxToken eventToken,
            TypeSyntax type,
            SyntaxKind parentKind)
        {
            // An attribute specified on an event declaration that omits event accessors can apply
            // to the event being declared, to the associated field (if the event is not abstract),
            // or to the associated add and remove methods. In the absence of an
            // attribute-target-specifier, the attribute applies to the event. The presence of the
            // event attribute-target-specifier indicates that the attribute applies to the event;
            // the presence of the field attribute-target-specifier indicates that the attribute
            // applies to the field; and the presence of the method attribute-target-specifier
            // indicates that the attribute applies to the methods.
            //
            // NOTE(cyrusn): We allow more than the above here.  Specifically, even if the event is
            // abstract, we allow the attribute to specify that it belongs to a field.  Later, in the
            // semantic pass, we will disallow this.

            var saveTerm = _termState;
            _termState |= TerminatorState.IsEndOfFieldDeclaration;
            var variables = _pool.AllocateSeparated<VariableDeclaratorSyntax>();
            try
            {
                this.ParseVariableDeclarators(type, flags: 0, variables: variables, parentKind: parentKind);

                if (this.CurrentToken.Kind == SyntaxKind.DotToken)
                {
                    eventToken = this.AddError(eventToken, ErrorCode.ERR_ExplicitEventFieldImpl);  // Better error message for confusing event situation.
                }

                var semicolon = this.EatToken(SyntaxKind.SemicolonToken);
                return _syntaxFactory.EventFieldDeclaration(
                    attributes,
                    modifiers.ToList(),
                    eventToken,
                    _syntaxFactory.VariableDeclaration(type, variables),
                    semicolon);
            }
            finally
            {
                _termState = saveTerm;
                _pool.Free(variables);
            }
        }

        private bool IsEndOfFieldDeclaration()
        {
            return this.CurrentToken.Kind == SyntaxKind.SemicolonToken;
        }

        private void ParseVariableDeclarators(TypeSyntax type, VariableFlags flags, SeparatedSyntaxListBuilder<VariableDeclaratorSyntax> variables, SyntaxKind parentKind)
        {
            // Although we try parse variable declarations in contexts where they are not allowed (non-interactive top-level or a namespace) 
            // the reported errors should take into consideration whether or not one expects them in the current context.
            bool variableDeclarationsExpected =
                parentKind != SyntaxKind.NamespaceDeclaration &&
                (parentKind != SyntaxKind.CompilationUnit || IsScript);

            LocalFunctionStatementSyntax localFunction;
            ParseVariableDeclarators(
                type: type,
                flags: flags,
                variables: variables,
                variableDeclarationsExpected: variableDeclarationsExpected,
                allowLocalFunctions: false,
                mods: default(SyntaxList<SyntaxToken>),
                localFunction: out localFunction);

            Debug.Assert(localFunction == null);
        }

        private void ParseVariableDeclarators(
            TypeSyntax type,
            VariableFlags flags,
            SeparatedSyntaxListBuilder<VariableDeclaratorSyntax> variables,
            bool variableDeclarationsExpected,
            bool allowLocalFunctions,
            SyntaxList<SyntaxToken> mods,
            out LocalFunctionStatementSyntax localFunction)
        {
            variables.Add(
                this.ParseVariableDeclarator(
                    type,
                    flags,
                    isFirst: true,
                    allowLocalFunctions: allowLocalFunctions,
                    mods: mods,
                    localFunction: out localFunction));

            if (localFunction != null)
            {
                // ParseVariableDeclarator returns null, so it is not added to variables
                Debug.Assert(variables.Count == 0);
                return;
            }

            while (true)
            {
                if (this.CurrentToken.Kind == SyntaxKind.SemicolonToken)
                {
                    break;
                }
                else if (this.CurrentToken.Kind == SyntaxKind.CommaToken)
                {
                    variables.AddSeparator(this.EatToken(SyntaxKind.CommaToken));
                    variables.Add(
                        this.ParseVariableDeclarator(
                            type,
                            flags,
                            isFirst: false,
                            allowLocalFunctions: false,
                            mods: mods,
                            localFunction: out localFunction));
                }
                else if (!variableDeclarationsExpected || this.SkipBadVariableListTokens(variables, SyntaxKind.CommaToken) == PostSkipAction.Abort)
                {
                    break;
                }
            }
        }

        private PostSkipAction SkipBadVariableListTokens(SeparatedSyntaxListBuilder<VariableDeclaratorSyntax> list, SyntaxKind expected)
        {
            CSharpSyntaxNode tmp = null;
            Debug.Assert(list.Count > 0);
            return this.SkipBadSeparatedListTokensWithExpectedKind(ref tmp, list,
                p => this.CurrentToken.Kind != SyntaxKind.CommaToken,
                p => this.CurrentToken.Kind == SyntaxKind.SemicolonToken || this.IsTerminator(),
                expected);
        }

        [Flags]
        private enum VariableFlags
        {
            Fixed = 0x01,
            Const = 0x02,
            Local = 0x04
        }

        private static SyntaxTokenList GetOriginalModifiers(CSharp.CSharpSyntaxNode decl)
        {
            if (decl != null)
            {
                switch (decl.Kind())
                {
                    case SyntaxKind.FieldDeclaration:
                        return ((CSharp.Syntax.FieldDeclarationSyntax)decl).Modifiers;
                    case SyntaxKind.MethodDeclaration:
                        return ((CSharp.Syntax.MethodDeclarationSyntax)decl).Modifiers;
                    case SyntaxKind.ConstructorDeclaration:
                        return ((CSharp.Syntax.ConstructorDeclarationSyntax)decl).Modifiers;
                    case SyntaxKind.DestructorDeclaration:
                        return ((CSharp.Syntax.DestructorDeclarationSyntax)decl).Modifiers;
                    case SyntaxKind.PropertyDeclaration:
                        return ((CSharp.Syntax.PropertyDeclarationSyntax)decl).Modifiers;
                    case SyntaxKind.EventFieldDeclaration:
                        return ((CSharp.Syntax.EventFieldDeclarationSyntax)decl).Modifiers;
                    case SyntaxKind.AddAccessorDeclaration:
                    case SyntaxKind.RemoveAccessorDeclaration:
                    case SyntaxKind.GetAccessorDeclaration:
                    case SyntaxKind.SetAccessorDeclaration:
                        return ((CSharp.Syntax.AccessorDeclarationSyntax)decl).Modifiers;
                    case SyntaxKind.ClassDeclaration:
                    case SyntaxKind.StructDeclaration:
                    case SyntaxKind.InterfaceDeclaration:
                        return ((CSharp.Syntax.TypeDeclarationSyntax)decl).Modifiers;
                    case SyntaxKind.DelegateDeclaration:
                        return ((CSharp.Syntax.DelegateDeclarationSyntax)decl).Modifiers;
                }
            }

            return default(SyntaxTokenList);
        }

        private static bool WasFirstVariable(CSharp.Syntax.VariableDeclaratorSyntax variable)
        {
            var parent = GetOldParent(variable) as CSharp.Syntax.VariableDeclarationSyntax;
            if (parent != null)
            {
                return parent.Variables[0] == variable;
            }

            return false;
        }

        private static VariableFlags GetOriginalVariableFlags(CSharp.Syntax.VariableDeclaratorSyntax old)
        {
            var parent = GetOldParent(old);
            var mods = GetOriginalModifiers(parent);
            VariableFlags flags = default(VariableFlags);
            if (mods.Any(SyntaxKind.FixedKeyword))
            {
                flags |= VariableFlags.Fixed;
            }

            if (mods.Any(SyntaxKind.ConstKeyword))
            {
                flags |= VariableFlags.Const;
            }

            if (parent != null && (parent.Kind() == SyntaxKind.VariableDeclaration || parent.Kind() == SyntaxKind.LocalDeclarationStatement))
            {
                flags |= VariableFlags.Local;
            }

            return flags;
        }

        private static bool CanReuseVariableDeclarator(CSharp.Syntax.VariableDeclaratorSyntax old, VariableFlags flags, bool isFirst)
        {
            if (old == null)
            {
                return false;
            }

            SyntaxKind oldKind;

            return (flags == GetOriginalVariableFlags(old))
                && (isFirst == WasFirstVariable(old))
                && old.Initializer == null  // can't reuse node that possibly ends in an expression
                && (oldKind = GetOldParent(old).Kind()) != SyntaxKind.VariableDeclaration // or in a method body
                && oldKind != SyntaxKind.LocalDeclarationStatement;
        }

        private VariableDeclaratorSyntax ParseVariableDeclarator(
            TypeSyntax parentType,
            VariableFlags flags,
            bool isFirst,
            bool allowLocalFunctions,
            SyntaxList<SyntaxToken> mods,
            out LocalFunctionStatementSyntax localFunction,
            bool isExpressionContext = false)
        {
            if (this.IsIncrementalAndFactoryContextMatches && CanReuseVariableDeclarator(this.CurrentNode as CSharp.Syntax.VariableDeclaratorSyntax, flags, isFirst))
            {
                localFunction = null;
                return (VariableDeclaratorSyntax)this.EatNode();
            }

            if (!isExpressionContext)
            {
                // Check for the common pattern of:
                //
                // C                    //<-- here
                // Console.WriteLine();
                //
                // Standard greedy parsing will assume that this should be parsed as a variable
                // declaration: "C Console".  We want to avoid that as it can confused parts of the
                // system further up.  So, if we see certain things following the identifier, then we can
                // assume it's not the actual name.  
                // 
                // So, if we're after a newline and we see a name followed by the list below, then we
                // assume that we're accidentally consuming too far into the next statement.
                //
                // <dot>, <arrow>, any binary operator (except =), <question>.  None of these characters
                // are allowed in a normal variable declaration.  This also provides a more useful error
                // message to the user.  Instead of telling them that a semicolon is expected after the
                // following token, then instead get a useful message about an identifier being missing.
                // The above list prevents:
                //
                // C                    //<-- here
                // Console.WriteLine();
                //
                // C                    //<-- here 
                // Console->WriteLine();
                //
                // C 
                // A + B;
                //
                // C 
                // A ? B : D;
                //
                // C 
                // A()
                var resetPoint = this.GetResetPoint();
                try
                {
                    var currentTokenKind = this.CurrentToken.Kind;
                    if (currentTokenKind == SyntaxKind.IdentifierToken && !parentType.IsMissing)
                    {
                        var isAfterNewLine = parentType.GetLastToken().TrailingTrivia.Any((int)SyntaxKind.EndOfLineTrivia);
                        if (isAfterNewLine)
                        {
                            int offset, width;
                            this.GetDiagnosticSpanForMissingToken(out offset, out width);

                            this.EatToken();
                            currentTokenKind = this.CurrentToken.Kind;

                            var isNonEqualsBinaryToken =
                                currentTokenKind != SyntaxKind.EqualsToken &&
                                SyntaxFacts.IsBinaryExpressionOperatorToken(currentTokenKind);

                            if (currentTokenKind == SyntaxKind.DotToken ||
                                currentTokenKind == SyntaxKind.OpenParenToken ||
                                currentTokenKind == SyntaxKind.MinusGreaterThanToken ||
                                isNonEqualsBinaryToken)
                            {
                                var isPossibleLocalFunctionToken =
                                    currentTokenKind == SyntaxKind.OpenParenToken ||
                                    currentTokenKind == SyntaxKind.LessThanToken;

                                // Make sure this isn't a local function
                                if (!isPossibleLocalFunctionToken || !IsLocalFunctionAfterIdentifier())
                                {
                                    var missingIdentifier = CreateMissingIdentifierToken();
                                    missingIdentifier = this.AddError(missingIdentifier, offset, width, ErrorCode.ERR_IdentifierExpected);

                                    localFunction = null;
                                    return _syntaxFactory.VariableDeclarator(missingIdentifier, null, null);
                                }
                            }
                        }
                    }
                }
                finally
                {
                    this.Reset(ref resetPoint);
                    this.Release(ref resetPoint);
                }
            }

            // NOTE: Diverges from Dev10.
            //
            // When we see parse an identifier and we see the partial contextual keyword, we check
            // to see whether it is already attached to a partial class or partial method
            // declaration.  However, in the specific case of variable declarators, Dev10
            // specifically treats it as a variable name, even if it could be interpreted as a
            // keyword.
            var name = this.ParseIdentifierToken();
            BracketedArgumentListSyntax argumentList = null;
            EqualsValueClauseSyntax initializer = null;
            TerminatorState saveTerm = _termState;
            bool isFixed = (flags & VariableFlags.Fixed) != 0;
            bool isConst = (flags & VariableFlags.Const) != 0;
            bool isLocal = (flags & VariableFlags.Local) != 0;

            // Give better error message in the case where the user did something like:
            //
            // X x = 1, Y y = 2; 
            // using (X x = expr1, Y y = expr2) ...
            //
            // The superfluous type name is treated as variable (it is an identifier) and a missing ',' is injected after it.
            if (!isFirst && this.IsTrueIdentifier())
            {
                name = this.AddError(name, ErrorCode.ERR_MultiTypeInDeclaration);
            }

            switch (this.CurrentToken.Kind)
            {
                case SyntaxKind.EqualsToken:
                    if (isFixed)
                    {
                        goto default;
                    }

                    var equals = this.EatToken();

                    SyntaxToken refKeyword = null;
                    if (isLocal && !isConst &&
                        this.CurrentToken.Kind == SyntaxKind.RefKeyword)
                    {
                        refKeyword = this.EatToken();
                        refKeyword = CheckFeatureAvailability(refKeyword, MessageID.IDS_FeatureRefLocalsReturns);
                    }

                    var init = this.ParseVariableInitializer(isLocal && !isConst);
                    if (refKeyword != null)
                    {
                        init = CheckValidLvalue(init);
                        init = _syntaxFactory.RefExpression(refKeyword, init);
                    }

                    initializer = _syntaxFactory.EqualsValueClause(equals, init);
                    break;

                case SyntaxKind.LessThanToken:
                    if (allowLocalFunctions && isFirst)
                    {
                        localFunction = TryParseLocalFunctionStatementBody(mods, parentType, name);
                        if (localFunction != null)
                        {
                            return null;
                        }
                    }
                    goto default;

                case SyntaxKind.OpenParenToken:
                    if (allowLocalFunctions && isFirst)
                    {
                        localFunction = TryParseLocalFunctionStatementBody(mods, parentType, name);
                        if (localFunction != null)
                        {
                            return null;
                        }
                    }

                    // Special case for accidental use of C-style constructors
                    // Fake up something to hold the arguments.
                    _termState |= TerminatorState.IsPossibleEndOfVariableDeclaration;
                    argumentList = this.ParseBracketedArgumentList();
                    _termState = saveTerm;
                    argumentList = this.AddError(argumentList, ErrorCode.ERR_BadVarDecl);
                    break;

                case SyntaxKind.OpenBracketToken:
                    bool sawNonOmittedSize;
                    _termState |= TerminatorState.IsPossibleEndOfVariableDeclaration;
                    var specifier = this.ParseArrayRankSpecifier(isArrayCreation: false, expectSizes: flags == VariableFlags.Fixed, sawNonOmittedSize: out sawNonOmittedSize);
                    _termState = saveTerm;
                    var open = specifier.OpenBracketToken;
                    var sizes = specifier.Sizes;
                    var close = specifier.CloseBracketToken;
                    if (isFixed && !sawNonOmittedSize)
                    {
                        close = this.AddError(close, ErrorCode.ERR_ValueExpected);
                    }

                    var args = _pool.AllocateSeparated<ArgumentSyntax>();
                    try
                    {
                        var withSeps = sizes.GetWithSeparators();
                        foreach (var item in withSeps)
                        {
                            var expression = item as ExpressionSyntax;
                            if (expression != null)
                            {
                                args.Add(_syntaxFactory.Argument(null, default(SyntaxToken), expression));
                            }
                            else
                            {
                                args.AddSeparator((SyntaxToken)item);
                            }
                        }

                        argumentList = _syntaxFactory.BracketedArgumentList(open, args, close);
                        if (!isFixed)
                        {
                            argumentList = this.AddError(argumentList, ErrorCode.ERR_CStyleArray);
                            // If we have "int x[] = new int[10];" then parse the initializer.
                            if (this.CurrentToken.Kind == SyntaxKind.EqualsToken)
                            {
                                goto case SyntaxKind.EqualsToken;
                            }
                        }
                    }
                    finally
                    {
                        _pool.Free(args);
                    }

                    break;

                default:
                    if (isConst)
                    {
                        name = this.AddError(name, ErrorCode.ERR_ConstValueRequired);  // Error here for missing constant initializers
                    }
                    else if (isFixed)
                    {
                        if (parentType.Kind == SyntaxKind.ArrayType)
                        {
                            // They accidentally put the array before the identifier
                            name = this.AddError(name, ErrorCode.ERR_FixedDimsRequired);
                        }
                        else
                        {
                            goto case SyntaxKind.OpenBracketToken;
                        }
                    }

                    break;
            }

            localFunction = null;
            return _syntaxFactory.VariableDeclarator(name, argumentList, initializer);
        }

        // Is there a local function after an eaten identifier?
        private bool IsLocalFunctionAfterIdentifier()
        {
            Debug.Assert(this.CurrentToken.Kind == SyntaxKind.OpenParenToken ||
                         this.CurrentToken.Kind == SyntaxKind.LessThanToken);
            var resetPoint = this.GetResetPoint();

            try
            {
                var typeParameterListOpt = this.ParseTypeParameterList(allowVariance: false);
                var paramList = ParseParenthesizedParameterList(
                    allowThisKeyword: true, allowDefaults: true, allowAttributes: true);

                if (!paramList.IsMissing &&
                     (this.CurrentToken.Kind == SyntaxKind.OpenBraceToken ||
                      this.CurrentToken.Kind == SyntaxKind.EqualsGreaterThanToken ||
                      this.CurrentToken.ContextualKind == SyntaxKind.WhereKeyword))
                {
                    return true;
                }

                return false;
            }
            finally
            {
                Reset(ref resetPoint);
                Release(ref resetPoint);
            }
        }

        private bool IsPossibleEndOfVariableDeclaration()
        {
            switch (this.CurrentToken.Kind)
            {
                case SyntaxKind.CommaToken:
                case SyntaxKind.SemicolonToken:
                    return true;
                default:
                    return false;
            }
        }

        private ExpressionSyntax ParseVariableInitializer(bool allowStackAlloc)
        {
            switch (this.CurrentToken.Kind)
            {
                case SyntaxKind.StackAllocKeyword:
                    StackAllocArrayCreationExpressionSyntax stackAllocExpr = this.ParseStackAllocExpression();
                    if (!allowStackAlloc)
                    {
                        // CONSIDER: this is what dev10 reports (assuming unsafe constructs are allowed at all),
                        // but we could add a more specific error code.
                        stackAllocExpr = this.AddErrorToFirstToken(stackAllocExpr, ErrorCode.ERR_InvalidExprTerm, SyntaxFacts.GetText(SyntaxKind.StackAllocKeyword));
                    }
                    return stackAllocExpr;
                case SyntaxKind.OpenBraceToken:
                    return this.ParseArrayInitializer();
                default:
                    return this.ParseElementInitializer();
            }
        }

        private bool IsPossibleVariableInitializer(bool allowStack)
        {
            return (allowStack && this.CurrentToken.Kind == SyntaxKind.StackAllocKeyword)
                || this.CurrentToken.Kind == SyntaxKind.OpenBraceToken
                || this.IsPossibleExpression();
        }

        private FieldDeclarationSyntax ParseConstantFieldDeclaration(SyntaxListBuilder<AttributeListSyntax> attributes, SyntaxListBuilder modifiers, SyntaxKind parentKind)
        {
            var constToken = this.EatToken(SyntaxKind.ConstKeyword);
            modifiers.Add(constToken);

            var type = this.ParseType();

            var variables = _pool.AllocateSeparated<VariableDeclaratorSyntax>();
            try
            {
                this.ParseVariableDeclarators(type, VariableFlags.Const, variables, parentKind);
                var semicolon = this.EatToken(SyntaxKind.SemicolonToken);
                return _syntaxFactory.FieldDeclaration(
                    attributes,
                    modifiers.ToList(),
                    _syntaxFactory.VariableDeclaration(type, variables),
                    semicolon);
            }
            finally
            {
                _pool.Free(variables);
            }
        }

        private DelegateDeclarationSyntax ParseDelegateDeclaration(SyntaxListBuilder<AttributeListSyntax> attributes, SyntaxListBuilder modifiers)
        {
            Debug.Assert(this.CurrentToken.Kind == SyntaxKind.DelegateKeyword);

            var delegateToken = this.EatToken(SyntaxKind.DelegateKeyword);
            var type = this.ParseReturnType();
            var saveTerm = _termState;
            _termState |= TerminatorState.IsEndOfMethodSignature;
            var name = this.ParseIdentifierToken();
            var typeParameters = this.ParseTypeParameterList(allowVariance: true);
            var parameterList = this.ParseParenthesizedParameterList(allowThisKeyword: false, allowDefaults: true, allowAttributes: true);
            var constraints = default(SyntaxListBuilder<TypeParameterConstraintClauseSyntax>);
            try
            {
                if (this.CurrentToken.ContextualKind == SyntaxKind.WhereKeyword)
                {
                    constraints = _pool.Allocate<TypeParameterConstraintClauseSyntax>();
                    this.ParseTypeParameterConstraintClauses(typeParameters != null, constraints);
                }

                _termState = saveTerm;

                var semicolon = this.EatToken(SyntaxKind.SemicolonToken);
                return _syntaxFactory.DelegateDeclaration(attributes, modifiers.ToList(), delegateToken, type, name, typeParameters, parameterList, constraints, semicolon);
            }
            finally
            {
                if (!constraints.IsNull)
                {
                    _pool.Free(constraints);
                }
            }
        }

        private EnumDeclarationSyntax ParseEnumDeclaration(SyntaxListBuilder<AttributeListSyntax> attributes, SyntaxListBuilder modifiers)
        {
            Debug.Assert(this.CurrentToken.Kind == SyntaxKind.EnumKeyword);

            var enumToken = this.EatToken(SyntaxKind.EnumKeyword);
            var name = this.ParseIdentifierToken();

            // check to see if the user tried to create a generic enum.
            var typeParameters = this.ParseTypeParameterList(allowVariance: true);

            if (typeParameters != null)
            {
                name = AddTrailingSkippedSyntax(name, typeParameters);
                name = this.AddError(name, ErrorCode.ERR_UnexpectedGenericName);
            }

            BaseListSyntax baseList = null;
            if (this.CurrentToken.Kind == SyntaxKind.ColonToken)
            {
                var colon = this.EatToken(SyntaxKind.ColonToken);
                var type = this.ParseType();
                var tmpList = _pool.AllocateSeparated<BaseTypeSyntax>();
                tmpList.Add(_syntaxFactory.SimpleBaseType(type));
                baseList = _syntaxFactory.BaseList(colon, tmpList);
                _pool.Free(tmpList);
            }

            var members = default(SeparatedSyntaxList<EnumMemberDeclarationSyntax>);
            var openBrace = this.EatToken(SyntaxKind.OpenBraceToken);

            if (!openBrace.IsMissing)
            {
                var builder = _pool.AllocateSeparated<EnumMemberDeclarationSyntax>();
                try
                {
                    this.ParseEnumMemberDeclarations(ref openBrace, builder);
                    members = builder.ToList();
                }
                finally
                {
                    _pool.Free(builder);
                }
            }

            var closeBrace = this.EatToken(SyntaxKind.CloseBraceToken);

            SyntaxToken semicolon = null;
            if (this.CurrentToken.Kind == SyntaxKind.SemicolonToken)
            {
                semicolon = this.EatToken();
            }

            return _syntaxFactory.EnumDeclaration(
                attributes,
                modifiers.ToList(),
                enumToken,
                name,
                baseList,
                openBrace,
                members,
                closeBrace,
                semicolon);
        }

        private void ParseEnumMemberDeclarations(
            ref SyntaxToken openBrace,
            SeparatedSyntaxListBuilder<EnumMemberDeclarationSyntax> members)
        {
            if (this.CurrentToken.Kind != SyntaxKind.CloseBraceToken)
            {
tryAgain:

                if (this.IsPossibleEnumMemberDeclaration() || this.CurrentToken.Kind == SyntaxKind.CommaToken || this.CurrentToken.Kind == SyntaxKind.SemicolonToken)
                {
                    // first member
                    members.Add(this.ParseEnumMemberDeclaration());

                    // additional members
                    while (true)
                    {
                        if (this.CurrentToken.Kind == SyntaxKind.CloseBraceToken)
                        {
                            break;
                        }
                        else if (this.CurrentToken.Kind == SyntaxKind.CommaToken || this.CurrentToken.Kind == SyntaxKind.SemicolonToken || this.IsPossibleEnumMemberDeclaration())
                        {
                            if (this.CurrentToken.Kind == SyntaxKind.SemicolonToken)
                            {
                                // semicolon instead of comma.. consume it with error and act as if it were a comma.
                                members.AddSeparator(this.EatTokenWithPrejudice(SyntaxKind.CommaToken));
                            }
                            else
                            {
                                members.AddSeparator(this.EatToken(SyntaxKind.CommaToken));
                            }

                            // check for exit case after legal trailing comma
                            if (this.CurrentToken.Kind == SyntaxKind.CloseBraceToken)
                            {
                                break;
                            }
                            else if (!this.IsPossibleEnumMemberDeclaration())
                            {
                                goto tryAgain;
                            }

                            members.Add(this.ParseEnumMemberDeclaration());
                            continue;
                        }
                        else if (this.SkipBadEnumMemberListTokens(ref openBrace, members, SyntaxKind.CommaToken) == PostSkipAction.Abort)
                        {
                            break;
                        }
                    }
                }
                else if (this.SkipBadEnumMemberListTokens(ref openBrace, members, SyntaxKind.IdentifierToken) == PostSkipAction.Continue)
                {
                    goto tryAgain;
                }
            }
        }

        private PostSkipAction SkipBadEnumMemberListTokens(ref SyntaxToken openBrace, SeparatedSyntaxListBuilder<EnumMemberDeclarationSyntax> list, SyntaxKind expected)
        {
            return this.SkipBadSeparatedListTokensWithExpectedKind(ref openBrace, list,
                p => p.CurrentToken.Kind != SyntaxKind.CommaToken && p.CurrentToken.Kind != SyntaxKind.SemicolonToken && !p.IsPossibleEnumMemberDeclaration(),
                p => p.CurrentToken.Kind == SyntaxKind.CloseBraceToken || p.IsTerminator(),
                expected);
        }

        private EnumMemberDeclarationSyntax ParseEnumMemberDeclaration()
        {
            if (this.IsIncrementalAndFactoryContextMatches && this.CurrentNodeKind == SyntaxKind.EnumMemberDeclaration)
            {
                return (EnumMemberDeclarationSyntax)this.EatNode();
            }

            var memberAttrs = _pool.Allocate<AttributeListSyntax>();
            try
            {
                this.ParseAttributeDeclarations(memberAttrs);
                var memberName = this.ParseIdentifierToken();
                EqualsValueClauseSyntax equalsValue = null;
                if (this.CurrentToken.Kind == SyntaxKind.EqualsToken)
                {
                    var equals = this.EatToken(SyntaxKind.EqualsToken);
                    ExpressionSyntax value;
                    if (this.CurrentToken.Kind == SyntaxKind.CommaToken || this.CurrentToken.Kind == SyntaxKind.CloseBraceToken)
                    {
                        value = this.CreateMissingIdentifierName(); //an identifier is a valid expression
                        value = this.AddErrorToFirstToken(value, ErrorCode.ERR_ConstantExpected);
                    }
                    else
                    {
                        value = this.ParseExpressionCore();
                    }

                    equalsValue = _syntaxFactory.EqualsValueClause(equals, value: value);
                }

                return _syntaxFactory.EnumMemberDeclaration(memberAttrs, memberName, equalsValue);
            }
            finally
            {
                _pool.Free(memberAttrs);
            }
        }

        private bool IsPossibleEnumMemberDeclaration()
        {
            return this.CurrentToken.Kind == SyntaxKind.OpenBracketToken || this.IsTrueIdentifier();
        }

        private bool IsDotOrColonColon()
        {
            return this.CurrentToken.Kind == SyntaxKind.DotToken || this.CurrentToken.Kind == SyntaxKind.ColonColonToken;
        }

        // This is public and parses open types. You probably don't want to use it.
        public NameSyntax ParseName()
        {
            return this.ParseQualifiedName();
        }

        private IdentifierNameSyntax CreateMissingIdentifierName()
        {
            return _syntaxFactory.IdentifierName(CreateMissingIdentifierToken());
        }

        private static SyntaxToken CreateMissingIdentifierToken()
        {
            return SyntaxFactory.MissingToken(SyntaxKind.IdentifierToken);
        }

        [Flags]
        private enum NameOptions
        {
            None = 0,
            InExpression = 1 << 0, // Used to influence parser ambiguity around "<" and generics vs. expressions. Used in ParseSimpleName.
            InTypeList = 1 << 1, // Allows attributes to appear within the generic type argument list. Used during ParseInstantiation.
            PossiblePattern = 1 << 2, // Used to influence parser ambiguity around "<" and generics vs. expressions on the right of 'is'
            AfterIsOrCaseOrOutOrTupleComma = 1 << 3,
            FirstElementOfPossibleTupleLiteral = 1 << 4,
        }

        /// <summary>
        /// True if current identifier token is not really some contextual keyword
        /// </summary>
        /// <returns></returns>
        private bool IsTrueIdentifier()
        {
            if (this.CurrentToken.Kind == SyntaxKind.IdentifierToken)
            {
                if (!IsCurrentTokenPartialKeywordOfPartialMethodOrType() &&
                    !IsCurrentTokenQueryKeywordInQuery())
                {
                    return true;
                }
            }

            return false;
        }

        /// <summary>
        /// True if the given token is not really some contextual keyword.
        /// This method is for use in executable code, as it treats `partial` as an identifier.
        /// </summary>
        private bool IsTrueIdentifier(SyntaxToken token)
        {
            return
                token.Kind == SyntaxKind.IdentifierToken &&
                !(this.IsInQuery && IsTokenQueryContextualKeyword(token));
        }

        private IdentifierNameSyntax ParseIdentifierName()
        {
            if (this.IsIncrementalAndFactoryContextMatches && this.CurrentNodeKind == SyntaxKind.IdentifierName)
            {
                if (!SyntaxFacts.IsContextualKeyword(((CSharp.Syntax.IdentifierNameSyntax)this.CurrentNode).Identifier.Kind()))
                {
                    return (IdentifierNameSyntax)this.EatNode();
                }
            }

            var tk = ParseIdentifierToken();
            return SyntaxFactory.IdentifierName(tk);
        }

        private SyntaxToken ParseIdentifierToken()
        {
            var ctk = this.CurrentToken.Kind;
            if (ctk == SyntaxKind.IdentifierToken)
            {
                // Error tolerance for IntelliSense. Consider the following case: [EditorBrowsable( partial class Foo {
                // } Because we're parsing an attribute argument we'll end up consuming the "partial" identifier and
                // we'll eventually end up in an pretty confused state.  Because of that it becomes very difficult to
                // show the correct parameter help in this case.  So, when we see "partial" we check if it's being used
                // as an identifier or as a contextual keyword.  If it's the latter then we bail out.  See
                // Bug: vswhidbey/542125
                if (IsCurrentTokenPartialKeywordOfPartialMethodOrType() || IsCurrentTokenQueryKeywordInQuery())
                {
                    var result = CreateMissingIdentifierToken();
                    result = this.AddError(result, ErrorCode.ERR_InvalidExprTerm, this.CurrentToken.Text);
                    return result;
                }

                SyntaxToken identifierToken = this.EatToken();

                if (this.IsInAsync && identifierToken.ContextualKind == SyntaxKind.AwaitKeyword)
                {
                    identifierToken = this.AddError(identifierToken, ErrorCode.ERR_BadAwaitAsIdentifier);
                }

                return identifierToken;
            }
            else
            {
                var name = CreateMissingIdentifierToken();
                name = this.AddError(name, ErrorCode.ERR_IdentifierExpected);
                return name;
            }
        }

        private bool IsCurrentTokenQueryKeywordInQuery()
        {
            return this.IsInQuery && this.IsCurrentTokenQueryContextualKeyword;
        }

        private bool IsCurrentTokenPartialKeywordOfPartialMethodOrType()
        {
            if (this.CurrentToken.ContextualKind == SyntaxKind.PartialKeyword)
            {
                if (this.IsPartialType() || this.IsPartialMember())
                {
                    return true;
                }
            }

            return false;
        }

        private TypeParameterListSyntax ParseTypeParameterList(bool allowVariance)
        {
            if (this.CurrentToken.Kind != SyntaxKind.LessThanToken)
            {
                return null;
            }

            var saveTerm = _termState;
            _termState |= TerminatorState.IsEndOfTypeParameterList;
            try
            {
                var parameters = _pool.AllocateSeparated<TypeParameterSyntax>();
                var open = this.EatToken(SyntaxKind.LessThanToken);
                open = CheckFeatureAvailability(open, MessageID.IDS_FeatureGenerics);

                // first parameter
                parameters.Add(this.ParseTypeParameter(allowVariance));

                // remaining parameter & commas
                while (true)
                {
                    if (this.CurrentToken.Kind == SyntaxKind.GreaterThanToken || this.IsPossibleTypeParameterConstraintClauseStart())
                    {
                        break;
                    }
                    else if (this.CurrentToken.Kind == SyntaxKind.CommaToken)
                    {
                        parameters.AddSeparator(this.EatToken(SyntaxKind.CommaToken));
                        parameters.Add(this.ParseTypeParameter(allowVariance));
                    }
                    else if (this.SkipBadTypeParameterListTokens(parameters, SyntaxKind.CommaToken) == PostSkipAction.Abort)
                    {
                        break;
                    }
                }

                var close = this.EatToken(SyntaxKind.GreaterThanToken);

                return _syntaxFactory.TypeParameterList(open, parameters, close);
            }
            finally
            {
                _termState = saveTerm;
            }
        }

        private PostSkipAction SkipBadTypeParameterListTokens(SeparatedSyntaxListBuilder<TypeParameterSyntax> list, SyntaxKind expected)
        {
            CSharpSyntaxNode tmp = null;
            Debug.Assert(list.Count > 0);
            return this.SkipBadSeparatedListTokensWithExpectedKind(ref tmp, list,
                p => this.CurrentToken.Kind != SyntaxKind.CommaToken,
                p => this.CurrentToken.Kind == SyntaxKind.GreaterThanToken || this.IsTerminator(),
                expected);
        }

        private TypeParameterSyntax ParseTypeParameter(bool allowVariance)
        {
            if (this.IsPossibleTypeParameterConstraintClauseStart())
            {
                return _syntaxFactory.TypeParameter(
                    default(SyntaxList<AttributeListSyntax>),
                    default(SyntaxToken),
                    this.AddError(CreateMissingIdentifierToken(), ErrorCode.ERR_IdentifierExpected));
            }

            var attrs = _pool.Allocate<AttributeListSyntax>();
            try
            {
                if (this.CurrentToken.Kind == SyntaxKind.OpenBracketToken && this.PeekToken(1).Kind != SyntaxKind.CloseBracketToken)
                {
                    var saveTerm = _termState;
                    _termState = TerminatorState.IsEndOfTypeArgumentList;
                    this.ParseAttributeDeclarations(attrs);
                    _termState = saveTerm;
                }

                SyntaxToken varianceToken = null;
                if (this.CurrentToken.Kind == SyntaxKind.InKeyword || this.CurrentToken.Kind == SyntaxKind.OutKeyword)
                {
                    // Again, we always recognize the variance syntax, but give an error if
                    // it is not appropriate. 

                    varianceToken = this.EatToken();
                    varianceToken = CheckFeatureAvailability(varianceToken, MessageID.IDS_FeatureTypeVariance);

                    if (!allowVariance)
                    {
                        varianceToken = this.AddError(varianceToken, ErrorCode.ERR_IllegalVarianceSyntax);
                    }
                }

                return _syntaxFactory.TypeParameter(attrs, varianceToken, this.ParseIdentifierToken());
            }
            finally
            {
                _pool.Free(attrs);
            }
        }

        // Parses the parts of the names between Dots and ColonColons.
        private SimpleNameSyntax ParseSimpleName(NameOptions options = NameOptions.None)
        {
            var id = this.ParseIdentifierName();
            if (id.Identifier.IsMissing)
            {
                return id;
            }

            // You can pass ignore generics if you don't even want the parser to consider generics at all.
            // The name parsing will then stop at the first "<". It doesn't make sense to pass both Generic and IgnoreGeneric.

            SimpleNameSyntax name = id;
            if (this.CurrentToken.Kind == SyntaxKind.LessThanToken)
            {
                var pt = this.GetResetPoint();
                var kind = this.ScanTypeArgumentList(options);
                this.Reset(ref pt);
                this.Release(ref pt);

                if (kind == ScanTypeArgumentListKind.DefiniteTypeArgumentList || (kind == ScanTypeArgumentListKind.PossibleTypeArgumentList && (options & NameOptions.InTypeList) != 0))
                {
                    Debug.Assert(this.CurrentToken.Kind == SyntaxKind.LessThanToken);
                    SyntaxToken open;
                    var types = _pool.AllocateSeparated<TypeSyntax>();
                    SyntaxToken close;
                    this.ParseTypeArgumentList(out open, types, out close);
                    name = _syntaxFactory.GenericName(id.Identifier,
                        _syntaxFactory.TypeArgumentList(open, types, close));
                    _pool.Free(types);
                }
            }

            return name;
        }

        private enum ScanTypeArgumentListKind
        {
            NotTypeArgumentList,
            PossibleTypeArgumentList,
            DefiniteTypeArgumentList
        }

        private ScanTypeArgumentListKind ScanTypeArgumentList(NameOptions options)
        {
            if (this.CurrentToken.Kind != SyntaxKind.LessThanToken)
            {
                return ScanTypeArgumentListKind.NotTypeArgumentList;
            }

            if ((options & NameOptions.InExpression) == 0)
            {
                return ScanTypeArgumentListKind.DefiniteTypeArgumentList;
            }

            if (!this.ScanPossibleTypeArgumentList())
            {
                return ScanTypeArgumentListKind.NotTypeArgumentList;
            }

            // Scan for a type argument list. If we think it's a type argument list
            // then assume it is unless we see specific tokens following it.
            switch (this.CurrentToken.Kind)
            {
                case SyntaxKind.IdentifierToken:
                    // C#7: In certain contexts, we treat *identifier* as a disambiguating token. Those
                    // contexts are where the sequence of tokens being disambiguated is immediately preceded by one
                    // of the keywords is, case, or out, or arises while parsing the first element of a tuple literal
                    // (in which case the tokens are preceded by `(` and the identifier is followed by a `,`) or a
                    // subsequent element of a tuple literal.
                    // Note that we treat query contextual keywords (which appear here as identifiers) as disambiguating tokens as well.
                    if ((options & NameOptions.AfterIsOrCaseOrOutOrTupleComma) != 0 ||
                        (options & NameOptions.FirstElementOfPossibleTupleLiteral) != 0 && this.PeekToken(1).Kind == SyntaxKind.CommaToken)
                    {
                        // we allow 'G<T,U> x' as a pattern-matching operation and a declaration expression in a tuple.
                        return ScanTypeArgumentListKind.DefiniteTypeArgumentList;
                    }

                    return ScanTypeArgumentListKind.PossibleTypeArgumentList;

                case SyntaxKind.OpenParenToken:
                case SyntaxKind.CloseParenToken:
                case SyntaxKind.CloseBracketToken:
                case SyntaxKind.CloseBraceToken:
                case SyntaxKind.ColonToken:
                case SyntaxKind.SemicolonToken:
                case SyntaxKind.CommaToken:
                case SyntaxKind.DotToken:
                case SyntaxKind.QuestionToken:
                case SyntaxKind.EqualsEqualsToken:
                case SyntaxKind.ExclamationEqualsToken:
                case SyntaxKind.BarToken:
                case SyntaxKind.CaretToken:
                    // These tokens are from 7.5.4.2 Grammar Ambiguities
                    return ScanTypeArgumentListKind.DefiniteTypeArgumentList;

                case SyntaxKind.AmpersandAmpersandToken: // e.g. `e is A<B> && e`
                case SyntaxKind.BarBarToken:             // e.g. `e is A<B> || e`
                case SyntaxKind.AmpersandToken:          // e.g. `e is A<B> & e`
                case SyntaxKind.OpenBracketToken:        // e.g. `e is A<B>[]`
                case SyntaxKind.LessThanToken:           // e.g. `e is A<B> < C`
                case SyntaxKind.GreaterThanToken:        // e.g. `e is A<B> > C`
                case SyntaxKind.LessThanEqualsToken:     // e.g. `e is A<B> <= C`
                case SyntaxKind.GreaterThanEqualsToken:  // e.g. `e is A<B> >= C`
                case SyntaxKind.IsKeyword:               // e.g. `e is A<B> is bool`
                case SyntaxKind.AsKeyword:               // e.g. `e is A<B> as bool`
                    // These tokens are added to 7.5.4.2 Grammar Ambiguities in C#7
                    return ScanTypeArgumentListKind.DefiniteTypeArgumentList;

                case SyntaxKind.EndOfFileToken:          // e.g. `e is A<B>`
                    // This is useful for parsing expressions in isolation
                    return ScanTypeArgumentListKind.DefiniteTypeArgumentList;

                default:
                    return ScanTypeArgumentListKind.PossibleTypeArgumentList;
            }
        }

        private bool ScanPossibleTypeArgumentList()
        {
            SyntaxToken lastTokenOfList = null;
            return ScanPossibleTypeArgumentList(ref lastTokenOfList) != ScanTypeFlags.NotType;
        }

        private ScanTypeFlags ScanPossibleTypeArgumentList(ref SyntaxToken lastTokenOfList)
        {
            if (this.CurrentToken.Kind == SyntaxKind.LessThanToken)
            {
                ScanTypeFlags result = ScanTypeFlags.GenericTypeOrExpression;

                do
                {
                    lastTokenOfList = this.EatToken();

                    // We currently do not have the ability to scan attributes, so if this is an open square, we early out and assume it is an attribute
                    if (this.CurrentToken.Kind == SyntaxKind.OpenBracketToken)
                    {
                        return result;
                    }

                    if (this.CurrentToken.Kind == SyntaxKind.GreaterThanToken)
                    {
                        lastTokenOfList = EatToken();
                        return result;
                    }

                    switch (this.ScanType(out lastTokenOfList))
                    {
                        case ScanTypeFlags.NotType:
                            lastTokenOfList = null;
                            return ScanTypeFlags.NotType;

                        case ScanTypeFlags.MustBeType:
                        case ScanTypeFlags.GenericTypeOrMethod:
                            result = ScanTypeFlags.GenericTypeOrMethod;
                            break;
                    }
                }
                while (this.CurrentToken.Kind == SyntaxKind.CommaToken);

                if (this.CurrentToken.Kind != SyntaxKind.GreaterThanToken)
                {
                    lastTokenOfList = null;
                    return ScanTypeFlags.NotType;
                }

                lastTokenOfList = this.EatToken();
                return result;
            }

            return ScanTypeFlags.NonGenericTypeOrExpression;
        }

        // ParseInstantiation: Parses the generic argument/parameter parts of the name.
        private void ParseTypeArgumentList(out SyntaxToken open, SeparatedSyntaxListBuilder<TypeSyntax> types, out SyntaxToken close)
        {
            Debug.Assert(this.CurrentToken.Kind == SyntaxKind.LessThanToken);
            open = this.EatToken(SyntaxKind.LessThanToken);
            open = CheckFeatureAvailability(open, MessageID.IDS_FeatureGenerics);

            if (this.IsOpenName())
            {
                // NOTE: trivia will be attached to comma, not omitted type argument
                var omittedTypeArgumentInstance = _syntaxFactory.OmittedTypeArgument(SyntaxFactory.Token(SyntaxKind.OmittedTypeArgumentToken));
                types.Add(omittedTypeArgumentInstance);
                while (this.CurrentToken.Kind == SyntaxKind.CommaToken)
                {
                    types.AddSeparator(this.EatToken(SyntaxKind.CommaToken));
                    types.Add(omittedTypeArgumentInstance);
                }

                close = this.EatToken(SyntaxKind.GreaterThanToken);

                return;
            }

            // first type
            types.Add(this.ParseTypeArgument());

            // remaining types & commas
            while (true)
            {
                if (this.CurrentToken.Kind == SyntaxKind.GreaterThanToken || this.IsPossibleTypeParameterConstraintClauseStart())
                {
                    break;
                }
                else if (this.CurrentToken.Kind == SyntaxKind.CommaToken || this.IsPossibleType())
                {
                    types.AddSeparator(this.EatToken(SyntaxKind.CommaToken));
                    types.Add(this.ParseTypeArgument());
                }
                else if (this.SkipBadTypeArgumentListTokens(types, SyntaxKind.CommaToken) == PostSkipAction.Abort)
                {
                    break;
                }
            }

            close = this.EatToken(SyntaxKind.GreaterThanToken);
        }

        private PostSkipAction SkipBadTypeArgumentListTokens(SeparatedSyntaxListBuilder<TypeSyntax> list, SyntaxKind expected)
        {
            CSharpSyntaxNode tmp = null;
            Debug.Assert(list.Count > 0);
            return this.SkipBadSeparatedListTokensWithExpectedKind(ref tmp, list,
                p => this.CurrentToken.Kind != SyntaxKind.CommaToken && !this.IsPossibleType(),
                p => this.CurrentToken.Kind == SyntaxKind.GreaterThanToken || this.IsTerminator(),
                expected);
        }

        // Parses the individual generic parameter/arguments in a name.
        private TypeSyntax ParseTypeArgument()
        {
            if (this.IsPossibleTypeParameterConstraintClauseStart())
            {
                return this.AddError(this.CreateMissingIdentifierName(), ErrorCode.ERR_TypeExpected);
            }

            var attrs = _pool.Allocate<AttributeListSyntax>();
            try
            {
                if (this.CurrentToken.Kind == SyntaxKind.OpenBracketToken && this.PeekToken(1).Kind != SyntaxKind.CloseBracketToken)
                {
                    // Here, if we see a "[" that looks like it has something in it, we parse
                    // it as an attribute and then later put an error on the whole type if
                    // it turns out that attributes are not allowed. 
                    // TODO: should there be another flag that controls this behavior? we have
                    // "allowAttrs" but should there also be a "recognizeAttrs" that we can
                    // set to false in an expression context?

                    var saveTerm = _termState;
                    _termState = TerminatorState.IsEndOfTypeArgumentList;
                    this.ParseAttributeDeclarations(attrs);
                    _termState = saveTerm;
                }

                SyntaxToken varianceToken = null;
                if (this.CurrentToken.Kind == SyntaxKind.InKeyword || this.CurrentToken.Kind == SyntaxKind.OutKeyword)
                {
                    // Recognize the variance syntax, but give an error as it's
                    // only appropriate in a type parameter list.
                    varianceToken = this.EatToken();
                    varianceToken = CheckFeatureAvailability(varianceToken, MessageID.IDS_FeatureTypeVariance);
                    varianceToken = this.AddError(varianceToken, ErrorCode.ERR_IllegalVarianceSyntax);
                }

                var result = this.ParseType();

                // Consider the case where someone supplies an invalid type argument
                // Such as Action<0> or Action<static>.  In this case we generate a missing 
                // identifer in ParseType, but if we continue as is we'll immediately start to 
                // interpret 0 as the start of a new expression when we can tell it's most likely
                // meant to be part of the type list.  
                //
                // To solve this we check if the current token is not comma or greater than and 
                // the next token is a comma or greater than. If so we assume that the found 
                // token is part of this expression and we attempt to recover. This does open 
                // the door for cases where we have an  incomplete line to be interpretted as 
                // a single expression.  For example:
                //
                // Action< // Incomplete line
                // a>b;
                //
                // However, this only happens when the following expression is of the form a>... 
                // or a,... which  means this case should happen less frequently than what we're 
                // trying to solve here so we err on the side of better error messages
                // for the majority of cases.
                SyntaxKind nextTokenKind = SyntaxKind.None;

                if (result.IsMissing &&
                    (this.CurrentToken.Kind != SyntaxKind.CommaToken && this.CurrentToken.Kind != SyntaxKind.GreaterThanToken) &&
                    ((nextTokenKind = this.PeekToken(1).Kind) == SyntaxKind.CommaToken || nextTokenKind == SyntaxKind.GreaterThanToken))
                {
                    // Eat the current token and add it as skipped so we recover
                    result = AddTrailingSkippedSyntax(result, this.EatToken());
                }

                if (varianceToken != null)
                {
                    result = AddLeadingSkippedSyntax(result, varianceToken);
                }

                if (attrs.Count > 0)
                {
                    result = AddLeadingSkippedSyntax(result, attrs.ToListNode());
                    result = this.AddError(result, ErrorCode.ERR_TypeExpected);
                }

                return result;
            }
            finally
            {
                _pool.Free(attrs);
            }
        }

        private bool IsEndOfTypeArgumentList()
        {
            return this.CurrentToken.Kind == SyntaxKind.GreaterThanToken;
        }

        private bool IsOpenName()
        {
            bool isOpen = true;
            int n = 0;
            while (this.PeekToken(n).Kind == SyntaxKind.CommaToken)
            {
                n++;
            }

            if (this.PeekToken(n).Kind != SyntaxKind.GreaterThanToken)
            {
                isOpen = false;
            }

            return isOpen;
        }

        private void ParseMemberName(
            out ExplicitInterfaceSpecifierSyntax explicitInterfaceOpt,
            out SyntaxToken identifierOrThisOpt,
            out TypeParameterListSyntax typeParameterListOpt,
            bool isEvent)
        {
            identifierOrThisOpt = null;
            explicitInterfaceOpt = null;
            typeParameterListOpt = null;

            if (!IsPossibleMemberName())
            {
                // No clue what this is.  Just bail.  Our caller will have to
                // move forward and try again.
                return;
            }

            NameSyntax explicitInterfaceName = null;
            SyntaxToken separator = null;

            ResetPoint beforeIdentifierPoint = default(ResetPoint);
            bool beforeIdentifierPointSet = false;

            try
            {
                while (true)
                {
                    // Check if we got 'this'.  If so, then we have an indexer.
                    // Note: we parse out type parameters here as well so that
                    // we can give a useful error about illegal generic indexers.
                    if (this.CurrentToken.Kind == SyntaxKind.ThisKeyword)
                    {
                        beforeIdentifierPoint = GetResetPoint();
                        beforeIdentifierPointSet = true;
                        identifierOrThisOpt = this.EatToken();
                        typeParameterListOpt = this.ParseTypeParameterList(allowVariance: false);
                        break;
                    }

                    // now, scan past the next name.  if it's followed by a dot then
                    // it's part of the explicit name we're building up.  Otherwise,
                    // it's the name of the member.
                    var point = GetResetPoint();
                    bool isMemberName;
                    try
                    {
                        ScanNamedTypePart();
                        isMemberName = !IsDotOrColonColon();
                    }
                    finally
                    {
                        this.Reset(ref point);
                        this.Release(ref point);
                    }

                    if (isMemberName)
                    {
                        // We're past any explicit interface portion and We've 
                        // gotten to the member name.  
                        beforeIdentifierPoint = GetResetPoint();
                        beforeIdentifierPointSet = true;

                        if (separator != null && separator.Kind == SyntaxKind.ColonColonToken)
                        {
                            separator = this.AddError(separator, ErrorCode.ERR_AliasQualAsExpression);
                            separator = this.ConvertToMissingWithTrailingTrivia(separator, SyntaxKind.DotToken);
                        }

                        identifierOrThisOpt = this.ParseIdentifierToken();
                        typeParameterListOpt = this.ParseTypeParameterList(allowVariance: false);
                        break;
                    }
                    else
                    {
                        // If we saw a . or :: then we must have something explicit.
                        // first parse the upcoming name portion.

                        var saveTerm = _termState;
                        _termState |= TerminatorState.IsEndOfNameInExplicitInterface;

                        if (explicitInterfaceName == null)
                        {
                            // If this is the first time, then just get the next simple
                            // name and store it as the explicit interface name.
                            explicitInterfaceName = this.ParseSimpleName(NameOptions.InTypeList);

                            // Now, get the next separator.
                            separator = this.CurrentToken.Kind == SyntaxKind.ColonColonToken
                                ? this.EatToken() // fine after the first identifier
                                : this.EatToken(SyntaxKind.DotToken);
                        }
                        else
                        {
                            // Parse out the next part and combine it with the 
                            // current explicit name to form the new explicit name.
                            var tmp = this.ParseQualifiedNameRight(NameOptions.InTypeList, explicitInterfaceName, separator);
                            Debug.Assert(!ReferenceEquals(tmp, explicitInterfaceName), "We should have consumed something and updated explicitInterfaceName");
                            explicitInterfaceName = tmp;

                            // Now, get the next separator.
                            separator = this.CurrentToken.Kind == SyntaxKind.ColonColonToken
                                ? this.ConvertToMissingWithTrailingTrivia(this.EatToken(), SyntaxKind.DotToken)
                                : this.EatToken(SyntaxKind.DotToken);
                        }

                        _termState = saveTerm;
                    }
                }

                if (explicitInterfaceName != null)
                {
                    if (separator.Kind != SyntaxKind.DotToken)
                    {
                        separator = WithAdditionalDiagnostics(separator, GetExpectedTokenError(SyntaxKind.DotToken, separator.Kind, separator.GetLeadingTriviaWidth(), separator.Width));
                        separator = ConvertToMissingWithTrailingTrivia(separator, SyntaxKind.DotToken);
                    }

                    if (isEvent && this.CurrentToken.Kind != SyntaxKind.OpenBraceToken)
                    {
                        // CS0071: If you're explicitly implementing an event field, you have to use the accessor form
                        //
                        // Good:
                        //   event EventDelegate Parent.E
                        //   {
                        //      add { ... }
                        //      remove { ... }
                        //   }
                        //
                        // Bad:
                        //   event EventDelegate Parent.E; //(or anything else where the next token isn't open brace
                        //
                        // To recover: rollback to before the name of the field was parsed (just the part after the last
                        // dot), insert a missing identifier for the field name, insert missing accessors, and then treat
                        // the event name that's actually there as the beginning of a new member. e.g.
                        //
                        //   event EventDelegate Parent./*Missing nodes here*/
                        //
                        //   E;
                        //
                        // Rationale: The identifier could be the name of a type at the beginning of an existing member
                        // declaration (above which someone has started to type an explicit event implementation).

                        explicitInterfaceOpt = _syntaxFactory.ExplicitInterfaceSpecifier(
                            explicitInterfaceName,
                            AddError(separator, ErrorCode.ERR_ExplicitEventFieldImpl));

                        Debug.Assert(beforeIdentifierPointSet);
                        Reset(ref beforeIdentifierPoint);

                        //clear fields that were populated after the reset point
                        identifierOrThisOpt = null;
                        typeParameterListOpt = null;
                    }
                    else
                    {
                        explicitInterfaceOpt = _syntaxFactory.ExplicitInterfaceSpecifier(explicitInterfaceName, separator);
                    }
                }
            }
            finally
            {
                if (beforeIdentifierPointSet)
                {
                    Release(ref beforeIdentifierPoint);
                }
            }
        }

        private NameSyntax ParseAliasQualifiedName(NameOptions allowedParts = NameOptions.None)
        {
            NameSyntax name = this.ParseSimpleName(allowedParts);
            if (this.CurrentToken.Kind == SyntaxKind.ColonColonToken)
            {
                var token = this.EatToken();

                name = ParseQualifiedNameRight(allowedParts, name, token);
            }
            return name;
        }

        private NameSyntax ParseQualifiedName(NameOptions options = NameOptions.None)
        {
            NameSyntax name = this.ParseAliasQualifiedName(options);

            while (this.IsDotOrColonColon())
            {
                if (this.PeekToken(1).Kind == SyntaxKind.ThisKeyword)
                {
                    break;
                }

                var separator = this.EatToken();
                name = ParseQualifiedNameRight(options, name, separator);
            }

            return name;
        }

        private NameSyntax ParseQualifiedNameRight(
            NameOptions options,
            NameSyntax left,
            SyntaxToken separator)
        {
            var right = this.ParseSimpleName(options);

            if (separator.Kind == SyntaxKind.DotToken)
            {
                return _syntaxFactory.QualifiedName(left, separator, right);
            }
            else if (separator.Kind == SyntaxKind.ColonColonToken)
            {
                if (left.Kind != SyntaxKind.IdentifierName)
                {
                    separator = this.AddError(separator, ErrorCode.ERR_UnexpectedAliasedName, separator.ToString());
                }

                // If the left hand side is not an identifier name then the user has done
                // something like Foo.Bar::Blah. We've already made an error node for the
                // ::, so just pretend that they typed Foo.Bar.Blah and continue on.

                var identifierLeft = left as IdentifierNameSyntax;
                if (identifierLeft == null)
                {
                    separator = this.ConvertToMissingWithTrailingTrivia(separator, SyntaxKind.DotToken);
                    return _syntaxFactory.QualifiedName(left, separator, right);
                }
                else
                {
                    if (identifierLeft.Identifier.ContextualKind == SyntaxKind.GlobalKeyword)
                    {
                        identifierLeft = _syntaxFactory.IdentifierName(ConvertToKeyword(identifierLeft.Identifier));
                    }

                    identifierLeft = CheckFeatureAvailability(identifierLeft, MessageID.IDS_FeatureGlobalNamespace);

                    // If the name on the right had errors or warnings then we need to preserve
                    // them in the tree.
                    return WithAdditionalDiagnostics(_syntaxFactory.AliasQualifiedName(identifierLeft, separator, right), left.GetDiagnostics());
                }
            }
            else
            {
                return left;
            }
        }

        private SyntaxToken ConvertToMissingWithTrailingTrivia(SyntaxToken token, SyntaxKind expectedKind)
        {
            var newToken = SyntaxFactory.MissingToken(expectedKind);
            newToken = AddTrailingSkippedSyntax(newToken, token);
            return newToken;
        }

        private enum ScanTypeFlags
        {
            /// <summary>
            /// Definitely not a type name.
            /// </summary>
            NotType,

            /// <summary>
            /// Definitely a type name: either a predefined type (int, string, etc.) or an array type name (ending with a bracket).
            /// </summary>
            MustBeType,

            /// <summary>
            /// Might be a generic (qualified) type name or a method name.
            /// </summary>
            GenericTypeOrMethod,

            /// <summary>
            /// Might be a generic (qualified) type name or an expression or a method name.
            /// </summary>
            GenericTypeOrExpression,

            /// <summary>
            /// Might be a non-generic (qualified) type name or an expression.
            /// </summary>
            NonGenericTypeOrExpression,

            /// <summary>
            /// A type name with alias prefix (Alias::Name)
            /// </summary>
            AliasQualifiedName,

            /// <summary>
            /// Nullable type (ending with ?).
            /// </summary>
            NullableType,

            /// <summary>
            /// Might be a pointer type or a multiplication.
            /// </summary>
            PointerOrMultiplication,

            /// <summary>
            /// Might be a tuple type.
            /// </summary>
            TupleType,
        }

        private bool IsPossibleType()
        {
            var tk = this.CurrentToken.Kind;
            return IsPredefinedType(tk) || this.IsTrueIdentifier();
        }

        private bool IsPossibleName()
        {
            return this.IsTrueIdentifier();
        }

        private ScanTypeFlags ScanType()
        {
            SyntaxToken lastTokenOfType;
            return ScanType(out lastTokenOfType);
        }

        private ScanTypeFlags ScanType(out SyntaxToken lastTokenOfType)
        {
            ScanTypeFlags result = this.ScanNonArrayType(out lastTokenOfType);

            if (result == ScanTypeFlags.NotType)
            {
                return result;
            }

            // Finally, check for array types.
            while (this.CurrentToken.Kind == SyntaxKind.OpenBracketToken)
            {
                this.EatToken();
                while (this.CurrentToken.Kind == SyntaxKind.CommaToken)
                {
                    this.EatToken();
                }

                if (this.CurrentToken.Kind != SyntaxKind.CloseBracketToken)
                {
                    lastTokenOfType = null;
                    return ScanTypeFlags.NotType;
                }

                lastTokenOfType = this.EatToken();
                result = ScanTypeFlags.MustBeType;
            }

            return result;
        }

        private void ScanNamedTypePart()
        {
            SyntaxToken lastTokenOfType;
            ScanNamedTypePart(out lastTokenOfType);
        }

        private ScanTypeFlags ScanNamedTypePart(out SyntaxToken lastTokenOfType)
        {
            if (this.CurrentToken.Kind != SyntaxKind.IdentifierToken || !this.IsTrueIdentifier())
            {
                lastTokenOfType = null;
                return ScanTypeFlags.NotType;
            }

            lastTokenOfType = this.EatToken();
            if (this.CurrentToken.Kind == SyntaxKind.LessThanToken)
            {
                return this.ScanPossibleTypeArgumentList(ref lastTokenOfType);
            }
            else
            {
                return ScanTypeFlags.NonGenericTypeOrExpression;
            }
        }

        private ScanTypeFlags ScanNonArrayType()
        {
            SyntaxToken lastTokenOfType;
            return ScanNonArrayType(out lastTokenOfType);
        }

        private ScanTypeFlags ScanNonArrayType(out SyntaxToken lastTokenOfType)
        {
            ScanTypeFlags result;

            // in a ref local or ref return, we treat "ref" as part of the type
            if (this.CurrentToken.Kind == SyntaxKind.RefKeyword)
            {
                this.EatToken();
            }

            if (this.CurrentToken.Kind == SyntaxKind.IdentifierToken)
            {
                result = this.ScanNamedTypePart(out lastTokenOfType);
                if (result == ScanTypeFlags.NotType)
                {
                    return ScanTypeFlags.NotType;
                }

                bool isAlias = this.CurrentToken.Kind == SyntaxKind.ColonColonToken;

                // Scan a name
                for (bool firstLoop = true; IsDotOrColonColon(); firstLoop = false)
                {
                    if (!firstLoop && isAlias)
                    {
                        isAlias = false;
                    }

                    lastTokenOfType = this.EatToken();

                    result = this.ScanNamedTypePart(out lastTokenOfType);
                    if (result == ScanTypeFlags.NotType)
                    {
                        return ScanTypeFlags.NotType;
                    }
                }

                if (isAlias)
                {
                    result = ScanTypeFlags.AliasQualifiedName;
                }
            }
            else if (IsPredefinedType(this.CurrentToken.Kind))
            {
                // Simple type...
                lastTokenOfType = this.EatToken();
                result = ScanTypeFlags.MustBeType;
            }
            else if (this.CurrentToken.Kind == SyntaxKind.OpenParenToken)
            {
                lastTokenOfType = this.EatToken();

                result = this.ScanTupleType(out lastTokenOfType);
                if (result == ScanTypeFlags.NotType)
                {
                    return ScanTypeFlags.NotType;
                }
            }
            else
            {
                // Can't be a type!
                lastTokenOfType = null;
                return ScanTypeFlags.NotType;
            }

            if (this.CurrentToken.Kind == SyntaxKind.QuestionToken)
            {
                lastTokenOfType = this.EatToken();
                result = ScanTypeFlags.NullableType;
            }

            // Now check for pointer type(s)
            while (this.CurrentToken.Kind == SyntaxKind.AsteriskToken)
            {
                lastTokenOfType = this.EatToken();
                if (result == ScanTypeFlags.GenericTypeOrExpression || result == ScanTypeFlags.NonGenericTypeOrExpression)
                {
                    result = ScanTypeFlags.PointerOrMultiplication;
                }
                else if (result == ScanTypeFlags.GenericTypeOrMethod)
                {
                    result = ScanTypeFlags.MustBeType;
                }
            }

            return result;
        }

        /// <summary>
        /// Returns TupleType when a possible tuple type is found.
        /// Note that this is not MustBeType, so that the caller can consider deconstruction syntaxes.
        /// The caller is expected to have consumed the opening paren.
        /// </summary>
        private ScanTypeFlags ScanTupleType(out SyntaxToken lastTokenOfType)
        {
            var tupleElementType = ScanType(out lastTokenOfType);
            if (tupleElementType != ScanTypeFlags.NotType)
            {
                if (IsTrueIdentifier())
                {
                    lastTokenOfType = this.EatToken();
                }

                if (this.CurrentToken.Kind == SyntaxKind.CommaToken)
                {
                    do
                    {
                        lastTokenOfType = this.EatToken();
                        tupleElementType = ScanType(out lastTokenOfType);

                        if (tupleElementType == ScanTypeFlags.NotType)
                        {
                            lastTokenOfType = this.EatToken();
                            return ScanTypeFlags.NotType;
                        }

                        if (IsTrueIdentifier())
                        {
                            lastTokenOfType = this.EatToken();
                        }
                    }
                    while (this.CurrentToken.Kind == SyntaxKind.CommaToken);

                    if (this.CurrentToken.Kind == SyntaxKind.CloseParenToken)
                    {
                        lastTokenOfType = this.EatToken();
                        return ScanTypeFlags.TupleType;
                    }
                }
            }

            // Can't be a type!
            lastTokenOfType = null;
            return ScanTypeFlags.NotType;
        }

        private static bool IsPredefinedType(SyntaxKind keyword)
        {
            return SyntaxFacts.IsPredefinedType(keyword);
        }

        public TypeSyntax ParseTypeName()
        {
            return ParseType();
        }

        private TypeSyntax ParseTypeOrVoid()
        {
            if (this.CurrentToken.Kind == SyntaxKind.VoidKeyword && this.PeekToken(1).Kind != SyntaxKind.AsteriskToken)
            {
                // Must be 'void' type, so create such a type node and return it.
                return _syntaxFactory.PredefinedType(this.EatToken());
            }

            return this.ParseType();
        }

        private bool IsTerm()
        {
            switch (this.CurrentToken.Kind)
            {
                case SyntaxKind.ArgListKeyword:
                case SyntaxKind.MakeRefKeyword:
                case SyntaxKind.RefTypeKeyword:
                case SyntaxKind.RefValueKeyword:
                case SyntaxKind.BaseKeyword:
                case SyntaxKind.CheckedKeyword:
                case SyntaxKind.DefaultKeyword:
                case SyntaxKind.DelegateKeyword:
                case SyntaxKind.FalseKeyword:
                case SyntaxKind.NewKeyword:
                case SyntaxKind.NullKeyword:
                case SyntaxKind.SizeOfKeyword:
                case SyntaxKind.ThisKeyword:
                case SyntaxKind.TrueKeyword:
                case SyntaxKind.TypeOfKeyword:
                case SyntaxKind.UncheckedKeyword:
                case SyntaxKind.NumericLiteralToken:
                case SyntaxKind.StringKeyword:
                case SyntaxKind.StringLiteralToken:
                case SyntaxKind.CharacterLiteralToken:
                case SyntaxKind.OpenParenToken:
                case SyntaxKind.EqualsGreaterThanToken:
                case SyntaxKind.InterpolatedStringToken:
                case SyntaxKind.InterpolatedStringStartToken:
                    return true;
                case SyntaxKind.IdentifierToken:
                    return this.IsTrueIdentifier();
                default:
                    return false;
            }
        }

        private enum ParseTypeMode
        {
            Normal,
            Parameter,
            AfterIsOrCase,
            AfterOut,
            AfterTupleComma,
            AsExpression,
            ArrayCreation,
            FirstElementOfPossibleTupleLiteral
        }

        private TypeSyntax ParseType(
            ParseTypeMode mode = ParseTypeMode.Normal,
            bool expectSizes = false)
        {
            if (mode == ParseTypeMode.Normal && !expectSizes && this.CurrentToken.Kind == SyntaxKind.RefKeyword)
            {
                var refKeyword = this.EatToken();
                var type = ParseTypeCore(mode, expectSizes);
                return this.CheckFeatureAvailability(_syntaxFactory.RefType(refKeyword, type), MessageID.IDS_FeatureRefLocalsReturns);
            }
            else
            {
                return ParseTypeCore(mode, expectSizes);
            }
        }

        private TypeSyntax ParseTypeCore(
            ParseTypeMode mode,
            bool expectSizes)
        {
            var isOrAs = mode == ParseTypeMode.AsExpression || mode == ParseTypeMode.AfterIsOrCase;
            NameOptions nameOptions;
            switch (mode)
            {
                case ParseTypeMode.AfterIsOrCase:
                    nameOptions = NameOptions.InExpression | NameOptions.AfterIsOrCaseOrOutOrTupleComma | NameOptions.PossiblePattern;
                    break;
                case ParseTypeMode.AfterOut:
                case ParseTypeMode.AfterTupleComma:
                    nameOptions = NameOptions.InExpression | NameOptions.AfterIsOrCaseOrOutOrTupleComma;
                    break;
                case ParseTypeMode.FirstElementOfPossibleTupleLiteral:
                    nameOptions = NameOptions.InExpression | NameOptions.FirstElementOfPossibleTupleLiteral;
                    break;
                case ParseTypeMode.ArrayCreation:
                case ParseTypeMode.AsExpression:
                case ParseTypeMode.Normal:
                case ParseTypeMode.Parameter:
                    nameOptions = NameOptions.None;
                    break;
                default:
                    throw ExceptionUtilities.UnexpectedValue(mode);
            }

            var type = this.ParseUnderlyingType(parentIsParameter: mode == ParseTypeMode.Parameter, options: nameOptions);

            if (this.CurrentToken.Kind == SyntaxKind.QuestionToken &&
                // we do not permit nullable types in a declaration pattern
                (mode != ParseTypeMode.AfterIsOrCase || !IsTrueIdentifier(this.PeekToken(1))))
            {
                var resetPoint = this.GetResetPoint();
                try
                {
                    var question = this.EatToken();

                    if (isOrAs && (IsTerm() || IsPredefinedType(this.CurrentToken.Kind) || SyntaxFacts.IsAnyUnaryExpression(this.CurrentToken.Kind)))
                    {
                        this.Reset(ref resetPoint);

                        Debug.Assert(type != null);
                        return type;
                    }

                    question = CheckFeatureAvailability(question, MessageID.IDS_FeatureNullable);
                    type = _syntaxFactory.NullableType(type, question);
                }
                finally
                {
                    this.Release(ref resetPoint);
                }
            }

            // Check for pointer types (only if pType is NOT an array type)
            switch (mode)
            {
                case ParseTypeMode.AfterIsOrCase:
                case ParseTypeMode.AfterTupleComma:
                case ParseTypeMode.FirstElementOfPossibleTupleLiteral:
                    // these contexts do not permit a pointer type.
                    break;
                case ParseTypeMode.Normal:
                case ParseTypeMode.Parameter:
                case ParseTypeMode.AfterOut:
                case ParseTypeMode.ArrayCreation:
                case ParseTypeMode.AsExpression:
                    type = this.ParsePointerTypeMods(type);
                    break;
            }

            // Now check for arrays.
            if (this.IsPossibleRankAndDimensionSpecifier())
            {
                var ranks = _pool.Allocate<ArrayRankSpecifierSyntax>();
                try
                {
                    while (this.IsPossibleRankAndDimensionSpecifier())
                    {
                        bool unused;
                        var rank = this.ParseArrayRankSpecifier(mode == ParseTypeMode.ArrayCreation, expectSizes, out unused);
                        ranks.Add(rank);
                        expectSizes = false;
                    }

                    type = _syntaxFactory.ArrayType(type, ranks);
                }
                finally
                {
                    _pool.Free(ranks);
                }
            }

            Debug.Assert(type != null);
            return type;
        }

        private bool IsPossibleRankAndDimensionSpecifier()
        {
            if (this.CurrentToken.Kind == SyntaxKind.OpenBracketToken)
            {
                // When specifying rank and dimension, only commas and close square
                // brackets are valid after an open square bracket. However, we accept
                // numbers as well as the user might (mistakenly) try to specify the
                // array size here. This way, when the parser actually consumes these
                // tokens it will be able to specify an appropriate error message.
                /*
                SyntaxKind k = this.PeekToken(1).Kind;
                if (k == SyntaxKind.Comma ||
                    k == SyntaxKind.CloseBracket ||
                    k == SyntaxKind.NumericLiteral)
                {
                    return true;
                }
                 */
                return true;
            }

            return false;
        }

        private ArrayRankSpecifierSyntax ParseArrayRankSpecifier(bool isArrayCreation, bool expectSizes, out bool sawNonOmittedSize)
        {
            sawNonOmittedSize = false;
            bool sawOmittedSize = false;
            var open = this.EatToken(SyntaxKind.OpenBracketToken);
            var list = _pool.AllocateSeparated<ExpressionSyntax>();
            try
            {
                var omittedArraySizeExpressionInstance = _syntaxFactory.OmittedArraySizeExpression(SyntaxFactory.Token(SyntaxKind.OmittedArraySizeExpressionToken));
                while (this.CurrentToken.Kind != SyntaxKind.CloseBracketToken)
                {
                    if (this.CurrentToken.Kind == SyntaxKind.CommaToken)
                    {
                        // NOTE: trivia will be attached to comma, not omitted array size
                        sawOmittedSize = true;
                        list.Add(omittedArraySizeExpressionInstance);
                        list.AddSeparator(this.EatToken());
                    }
                    else if (this.IsPossibleExpression())
                    {
                        var size = this.ParseExpressionCore();
                        sawNonOmittedSize = true;
                        if (!expectSizes)
                        {
                            size = this.AddError(size, isArrayCreation ? ErrorCode.ERR_InvalidArray : ErrorCode.ERR_ArraySizeInDeclaration);
                        }

                        list.Add(size);

                        if (this.CurrentToken.Kind != SyntaxKind.CloseBracketToken)
                        {
                            list.AddSeparator(this.EatToken(SyntaxKind.CommaToken));
                        }
                    }
                    else if (this.SkipBadArrayRankSpecifierTokens(ref open, list, SyntaxKind.CommaToken) == PostSkipAction.Abort)
                    {
                        break;
                    }
                }

                // Don't end on a comma.
                // If the omitted size would be the only element, then skip it unless sizes were expected.
                if (((list.Count & 1) == 0))
                {
                    sawOmittedSize = true;
                    list.Add(omittedArraySizeExpressionInstance);
                }

                // Never mix omitted and non-omitted array sizes.  If there were non-omitted array sizes,
                // then convert all of the omitted array sizes to missing identifiers.
                if (sawOmittedSize && sawNonOmittedSize)
                {
                    for (int i = 0; i < list.Count; i++)
                    {
                        if (list[i].RawKind == (int)SyntaxKind.OmittedArraySizeExpression)
                        {
                            int width = list[i].Width;
                            int offset = list[i].GetLeadingTriviaWidth();
                            list[i] = this.AddError(this.CreateMissingIdentifierName(), offset, width, ErrorCode.ERR_ValueExpected);
                        }
                    }
                }

                // Eat the close brace and we're done.
                var close = this.EatToken(SyntaxKind.CloseBracketToken);

                return _syntaxFactory.ArrayRankSpecifier(open, list, close);
            }
            finally
            {
                _pool.Free(list);
            }
        }

        private TupleTypeSyntax ParseTupleType()
        {
            var open = this.EatToken(SyntaxKind.OpenParenToken);
            var list = _pool.AllocateSeparated<TupleElementSyntax>();
            try
            {
                if (this.CurrentToken.Kind != SyntaxKind.CloseParenToken)
                {
                    var element = ParseTupleElement();
                    list.Add(element);

                    while (this.CurrentToken.Kind == SyntaxKind.CommaToken)
                    {
                        var comma = this.EatToken(SyntaxKind.CommaToken);
                        list.AddSeparator(comma);

                        element = ParseTupleElement();
                        list.Add(element);
                    }
                }

                var close = this.EatToken(SyntaxKind.CloseParenToken);
                var result = _syntaxFactory.TupleType(open, list, close);

                if (list.Count < 2)
                {
                    result = this.AddError(result, ErrorCode.ERR_TupleTooFewElements);
                }

                result = CheckFeatureAvailability(result, MessageID.IDS_FeatureTuples);

                return result;
            }
            finally
            {
                _pool.Free(list);
            }
        }

        private TupleElementSyntax ParseTupleElement()
        {
            var type = ParseType();
            SyntaxToken name = null;

<<<<<<< HEAD
            if (IsTrueIdentifier())
=======
            if (this.IsTrueIdentifier())
>>>>>>> 3806ef8e
            {
                name = this.ParseIdentifierToken();
            }

            return _syntaxFactory.TupleElement(type, name);
        }

        private PostSkipAction SkipBadArrayRankSpecifierTokens(ref SyntaxToken openBracket, SeparatedSyntaxListBuilder<ExpressionSyntax> list, SyntaxKind expected)
        {
            return this.SkipBadSeparatedListTokensWithExpectedKind(ref openBracket, list,
                p => p.CurrentToken.Kind != SyntaxKind.CommaToken && !p.IsPossibleExpression(),
                p => p.CurrentToken.Kind == SyntaxKind.CloseBracketToken || p.IsTerminator(),
                expected);
        }

        private TypeSyntax ParseUnderlyingType(bool parentIsParameter, NameOptions options = NameOptions.None)
        {
            if (IsPredefinedType(this.CurrentToken.Kind))
            {
                // This is a predefined type
                var token = this.EatToken();
                if (token.Kind == SyntaxKind.VoidKeyword && this.CurrentToken.Kind != SyntaxKind.AsteriskToken)
                {
                    token = this.AddError(token, parentIsParameter ? ErrorCode.ERR_NoVoidParameter : ErrorCode.ERR_NoVoidHere);
                }

                return _syntaxFactory.PredefinedType(token);
            }
            else if (IsTrueIdentifier())
            {
                return this.ParseQualifiedName(options);
            }
            else if (this.CurrentToken.Kind == SyntaxKind.OpenParenToken)
            {
                return this.ParseTupleType();
            }
            else
            {
                var name = this.CreateMissingIdentifierName();
                return this.AddError(name, ErrorCode.ERR_TypeExpected);
            }
        }

        private TypeSyntax ParsePointerTypeMods(TypeSyntax type)
        {
            // Check for pointer types
            while (this.CurrentToken.Kind == SyntaxKind.AsteriskToken)
            {
                type = _syntaxFactory.PointerType(type, this.EatToken());
            }

            return type;
        }

        public StatementSyntax ParseStatement()
        {
            return ParseWithStackGuard(
                ParseStatementCore,
                () => SyntaxFactory.EmptyStatement(SyntaxFactory.MissingToken(SyntaxKind.SemicolonToken)));
        }

        private StatementSyntax ParseStatementCore()
        {
            try
            {
                _recursionDepth++;
                StackGuard.EnsureSufficientExecutionStack(_recursionDepth);

                if (this.IsIncrementalAndFactoryContextMatches && this.CurrentNode is CSharp.Syntax.StatementSyntax)
                {
                    return (StatementSyntax)this.EatNode();
                }

                // First, try to parse as a non-declaration statement. If the statement is a single
                // expression then we only allow legal expression statements. (That is, "new C();",
                // "C();", "x = y;" and so on.)

                StatementSyntax result = ParseStatementNoDeclaration(allowAnyExpression: false);
                if (result != null)
                {
                    return result;
                }

                // We could not successfully parse the statement as a non-declaration. Try to parse
                // it as either a declaration or as an "await X();" statement that is in a non-async
                // method. 

                return ParsePossibleDeclarationOrBadAwaitStatement();
            }
            finally
            {
                _recursionDepth--;
            }
        }

        private StatementSyntax ParsePossibleDeclarationOrBadAwaitStatement()
        {
            ResetPoint resetPointBeforeStatement = this.GetResetPoint();
            StatementSyntax result = ParsePossibleDeclarationOrBadAwaitStatement(ref resetPointBeforeStatement);
            this.Release(ref resetPointBeforeStatement);
            return result;
        }

        private StatementSyntax ParsePossibleDeclarationOrBadAwaitStatement(ref ResetPoint resetPointBeforeStatement)
        {
            // Precondition: We have already attempted to parse the statement as a non-declaration and failed.
            //
            // That means that we are in one of the following cases:
            //
            // 1) This is not a statement. This can happen if the start of the statement was an
            //    accessibility modifier, but the rest of the statement did not parse as a local
            //    function. If there was an accessibility modifier and the statement parsed as
            //    local function, that should be marked as a mistake with local function visibility.
            //    Otherwise, it's likely the user just forgot a closing brace on their method.
            // 2) This is a perfectly mundane and correct local declaration statement like "int x;"
            // 3) This is a perfectly mundane but erroneous local declaration statement, like "int X();"
            // 4) We are in the rare case of the code containing "await x;" and the intention is that
            //    "await" is the type of "x".  This only works in a non-async method.
            // 5) We have what would be a legal await statement, like "await X();", but we are not in
            //    an async method, so the parse failed. (Had we been in an async method then the parse
            //    attempt done by our caller would have succeeded.)
            // 6) The statement begins with "await" but is not a legal local declaration and not a legal
            //    await expression regardless of whether the method is marked as "async".

            bool beginsWithAwait = this.CurrentToken.ContextualKind == SyntaxKind.AwaitKeyword;
            StatementSyntax result = ParseLocalDeclarationStatement();

            // Case (1)
            if (result == null)
            {
                this.Reset(ref resetPointBeforeStatement);
                return null;
            }

            // Cases (2), (3) and (4):
            if (!beginsWithAwait || !result.ContainsDiagnostics)
            {
                return result;
            }

            // The statement begins with "await" and could not be parsed as a legal declaration statement.
            // We know from our precondition that it is not a legal "await X();" statement, though it is
            // possible that it was only not legal because we were not in an async context.

            Debug.Assert(!IsInAsync);

            // Let's see if we're in case (5). Pretend that we're in an async method and see if parsing
            // a non-declaration statement would have succeeded.

            this.Reset(ref resetPointBeforeStatement);
            IsInAsync = true;
            result = ParseStatementNoDeclaration(allowAnyExpression: false);
            IsInAsync = false;

            if (!result.ContainsDiagnostics)
            {
                // We are in case (5). We do not report that we have an "await" expression in a non-async
                // method at parse time; rather we do that in BindAwait(), during the initial round of
                // semantic analysis.
                return result;
            }

            // We are in case (6); we can't figure out what is going on here. Our best guess is that it is
            // a malformed local declaration, so back up and re-parse it.

            this.Reset(ref resetPointBeforeStatement);
            result = ParseLocalDeclarationStatement();
            Debug.Assert(result.ContainsDiagnostics);

            return result;
        }

        /// <summary>
        /// Parses any statement but a declaration statement. Returns null if the lookahead looks like a declaration.
        /// </summary>
        /// <remarks>
        /// Variable declarations in global code are parsed as field declarations so we need to fallback if we encounter a declaration statement.
        /// </remarks>
        private StatementSyntax ParseStatementNoDeclaration(bool allowAnyExpression)
        {
            switch (this.CurrentToken.Kind)
            {
                case SyntaxKind.FixedKeyword:
                    return this.ParseFixedStatement();
                case SyntaxKind.BreakKeyword:
                    return this.ParseBreakStatement();
                case SyntaxKind.ContinueKeyword:
                    return this.ParseContinueStatement();
                case SyntaxKind.TryKeyword:
                case SyntaxKind.CatchKeyword:
                case SyntaxKind.FinallyKeyword:
                    return this.ParseTryStatement();
                case SyntaxKind.CheckedKeyword:
                case SyntaxKind.UncheckedKeyword:
                    return this.ParseCheckedStatement();
                case SyntaxKind.ConstKeyword:
                    return null;
                case SyntaxKind.DoKeyword:
                    return this.ParseDoStatement();
                case SyntaxKind.ForKeyword:
                    return this.ParseForOrForEachStatement();
                case SyntaxKind.ForEachKeyword:
                    return this.ParseForEachStatement();
                case SyntaxKind.GotoKeyword:
                    return this.ParseGotoStatement();
                case SyntaxKind.IfKeyword:
                    return this.ParseIfStatement();
                case SyntaxKind.LockKeyword:
                    return this.ParseLockStatement();
                case SyntaxKind.ReturnKeyword:
                    return this.ParseReturnStatement();
                case SyntaxKind.SwitchKeyword:
                    return this.ParseSwitchStatement();
                case SyntaxKind.ThrowKeyword:
                    return this.ParseThrowStatement();
                case SyntaxKind.UnsafeKeyword:
                    // Checking for brace to disambiguate between unsafe statement and unsafe local function
                    if (this.IsPossibleUnsafeStatement())
                    {
                        return this.ParseUnsafeStatement();
                    }
                    goto default;
                case SyntaxKind.UsingKeyword:
                    return this.ParseUsingStatement();
                case SyntaxKind.WhileKeyword:
                    return this.ParseWhileStatement();
                case SyntaxKind.OpenBraceToken:
                    return this.ParseBlock();
                case SyntaxKind.SemicolonToken:
                    return _syntaxFactory.EmptyStatement(this.EatToken());
                case SyntaxKind.IdentifierToken:
                    if (this.IsPossibleLabeledStatement())
                    {
                        return this.ParseLabeledStatement();
                    }
                    else if (this.IsPossibleYieldStatement())
                    {
                        return this.ParseYieldStatement();
                    }
                    else if (this.IsPossibleAwaitExpressionStatement())
                    {
                        return this.ParseExpressionStatement();
                    }
                    else if (this.IsQueryExpression(mayBeVariableDeclaration: true, mayBeMemberDeclaration: allowAnyExpression))
                    {
                        return this.ParseExpressionStatement(this.ParseQueryExpression(0));
                    }
                    else
                    {
                        goto default;
                    }

                default:
                    if (this.IsPossibleLocalDeclarationStatement(allowAnyExpression))
                    {
                        return null;
                    }
                    else
                    {
                        return this.ParseExpressionStatement();
                    }
            }
        }

        private bool IsPossibleLabeledStatement()
        {
            return this.PeekToken(1).Kind == SyntaxKind.ColonToken && this.IsTrueIdentifier();
        }

        private bool IsPossibleUnsafeStatement()
        {
            return this.PeekToken(1).Kind == SyntaxKind.OpenBraceToken;
        }

        private bool IsPossibleYieldStatement()
        {
            return this.CurrentToken.ContextualKind == SyntaxKind.YieldKeyword && (this.PeekToken(1).Kind == SyntaxKind.ReturnKeyword || this.PeekToken(1).Kind == SyntaxKind.BreakKeyword);
        }

        private bool IsPossibleLocalDeclarationStatement(bool allowAnyExpression)
        {
            // This method decides whether to parse a statement as a
            // declaration or as an expression statement. In the old
            // compiler it would simply call IsLocalDeclaration.

            var tk = this.CurrentToken.Kind;
            if (tk == SyntaxKind.RefKeyword ||
                IsDeclarationModifier(tk) || // treat `static int x = 2;` as a local variable declaration
                (SyntaxFacts.IsPredefinedType(tk) &&
                        this.PeekToken(1).Kind != SyntaxKind.DotToken && // e.g. `int.Parse()` is an expression
                        this.PeekToken(1).Kind != SyntaxKind.OpenParenToken)) // e.g. `int (x, y)` is an error decl expression
            {
                return true;
            }

            tk = this.CurrentToken.ContextualKind;
            if (IsAdditionalLocalFunctionModifier(tk) &&
                (tk != SyntaxKind.AsyncKeyword || ShouldCurrentContextualKeywordBeTreatedAsModifier(parsingStatementNotDeclaration: true)))
            {
                return true;
            }

            bool? typedIdentifier = IsPossibleTypedIdentifierStart(this.CurrentToken, this.PeekToken(1), allowThisKeyword: false);
            if (typedIdentifier != null)
            {
                return typedIdentifier.Value;
            }

            var resetPoint = this.GetResetPoint();
            try
            {
                ScanTypeFlags st = this.ScanType();

                // We could always return true for st == AliasQualName in addition to MustBeType on the first line, however, we want it to return false in the case where
                // CurrentToken.Kind != SyntaxKind.Identifier so that error cases, like: A::N(), are not parsed as variable declarations and instead are parsed as A.N() where we can give
                // a better error message saying "did you meant to use a '.'?"
                if (st == ScanTypeFlags.MustBeType && this.CurrentToken.Kind != SyntaxKind.DotToken && this.CurrentToken.Kind != SyntaxKind.OpenParenToken)
                {
                    return true;
                }

                if (st == ScanTypeFlags.NotType || this.CurrentToken.Kind != SyntaxKind.IdentifierToken)
                {
                    return false;
                }

                // T? and T* might start an expression, we need to parse further to disambiguate:
                if (allowAnyExpression)
                {
                    if (st == ScanTypeFlags.PointerOrMultiplication)
                    {
                        return false;
                    }
                    else if (st == ScanTypeFlags.NullableType)
                    {
                        return IsPossibleDeclarationStatementFollowingNullableType();
                    }
                }

                return true;
            }
            finally
            {
                this.Reset(ref resetPoint);
                this.Release(ref resetPoint);
            }
        }

        // Looks ahead for a declaration of a field, property or method declaration following a nullable type T?.
        private bool IsPossibleDeclarationStatementFollowingNullableType()
        {
            if (IsFieldDeclaration(isEvent: false))
            {
                return IsPossibleFieldDeclarationFollowingNullableType();
            }

            ExplicitInterfaceSpecifierSyntax explicitInterfaceOpt;
            SyntaxToken identifierOrThisOpt;
            TypeParameterListSyntax typeParameterListOpt;
            this.ParseMemberName(out explicitInterfaceOpt, out identifierOrThisOpt, out typeParameterListOpt, isEvent: false);

            if (explicitInterfaceOpt == null && identifierOrThisOpt == null && typeParameterListOpt == null)
            {
                return false;
            }

            // looks like a property:
            if (this.CurrentToken.Kind == SyntaxKind.OpenBraceToken)
            {
                return true;
            }

            // don't accept indexers:
            if (identifierOrThisOpt.Kind == SyntaxKind.ThisKeyword)
            {
                return false;
            }

            return IsPossibleMethodDeclarationFollowingNullableType();
        }

        // At least one variable declaration terminated by a semicolon or a comma.
        //   idf;
        //   idf,
        //   idf = <expr>;
        //   idf = <expr>, 
        private bool IsPossibleFieldDeclarationFollowingNullableType()
        {
            if (this.CurrentToken.Kind != SyntaxKind.IdentifierToken)
            {
                return false;
            }

            this.EatToken();

            if (this.CurrentToken.Kind == SyntaxKind.EqualsToken)
            {
                var saveTerm = _termState;
                _termState |= TerminatorState.IsEndOfFieldDeclaration;
                this.EatToken();
                this.ParseVariableInitializer(allowStackAlloc: false);
                _termState = saveTerm;
            }

            return this.CurrentToken.Kind == SyntaxKind.CommaToken || this.CurrentToken.Kind == SyntaxKind.SemicolonToken;
        }

        private bool IsPossibleMethodDeclarationFollowingNullableType()
        {
            var saveTerm = _termState;
            _termState |= TerminatorState.IsEndOfMethodSignature;

            var paramList = this.ParseParenthesizedParameterList(allowThisKeyword: true, allowDefaults: true, allowAttributes: true);

            _termState = saveTerm;
            var separatedParameters = paramList.Parameters.GetWithSeparators();

            // parsed full signature:
            if (!paramList.CloseParenToken.IsMissing)
            {
                // (...) {
                // (...) where
                if (this.CurrentToken.Kind == SyntaxKind.OpenBraceToken || this.CurrentToken.ContextualKind == SyntaxKind.WhereKeyword)
                {
                    return true;
                }

                // disambiguates conditional expressions
                // (...) :
                if (this.CurrentToken.Kind == SyntaxKind.ColonToken)
                {
                    return false;
                }
            }

            // no parameters, just an open paren followed by a token that doesn't belong to a parameter definition:
            if (separatedParameters.Count == 0)
            {
                return false;
            }

            var parameter = (ParameterSyntax)separatedParameters[0];

            // has an attribute:
            //   ([Attr]
            if (parameter.AttributeLists.Count > 0)
            {
                return true;
            }

            // has params modifier:
            //   (params
            for (int i = 0; i < parameter.Modifiers.Count; i++)
            {
                if (parameter.Modifiers[i].Kind == SyntaxKind.ParamsKeyword)
                {
                    return true;
                }
            }

            if (parameter.Type == null)
            {
                // has arglist:
                //   (__arglist
                if (parameter.Identifier.Kind == SyntaxKind.ArgListKeyword)
                {
                    return true;
                }
            }
            else if (parameter.Type.Kind == SyntaxKind.NullableType)
            {
                // nullable type with modifiers
                //   (ref T?
                //   (out T?
                if (parameter.Modifiers.Count > 0)
                {
                    return true;
                }

                // nullable type, identifier, and separator or closing parent
                //   (T ? idf,
                //   (T ? idf)
                if (!parameter.Identifier.IsMissing &&
                    (separatedParameters.Count >= 2 && !separatedParameters[1].IsMissing ||
                     separatedParameters.Count == 1 && !paramList.CloseParenToken.IsMissing))
                {
                    return true;
                }
            }
            else if (parameter.Type.Kind == SyntaxKind.IdentifierName &&
                    ((IdentifierNameSyntax)parameter.Type).Identifier.ContextualKind == SyntaxKind.FromKeyword)
            {
                // assume that "from" is meant to be a query start ("from" bound to a type is rare):
                // (from
                return false;
            }
            else
            {
                // has a name and a non-nullable type:
                //   (T idf
                //   (ref T idf
                //   (out T idf
                if (!parameter.Identifier.IsMissing)
                {
                    return true;
                }
            }

            return false;
        }

        private bool IsPossibleNewExpression()
        {
            Debug.Assert(this.CurrentToken.Kind == SyntaxKind.NewKeyword);

            // skip new
            SyntaxToken nextToken = PeekToken(1);

            // new { }
            // new [ ]
            switch (nextToken.Kind)
            {
                case SyntaxKind.OpenBraceToken:
                case SyntaxKind.OpenBracketToken:
                    return true;
            }

            //
            // Declaration with new modifier vs. new expression
            // Parse it as an expression if the type is not followed by an identifier or this keyword.
            //
            // Member declarations:
            //   new T Idf ...
            //   new T this ...
            //   new partial Idf    ("partial" as a type name)
            //   new partial this   ("partial" as a type name)
            //   new partial T Idf
            //   new partial T this
            //   new <modifier>
            //   new <class|interface|struct|enum>
            //   new partial <class|interface|struct|enum>
            //
            // New expressions:
            //   new T []
            //   new T { }
            //   new <non-type>
            //
            if (SyntaxFacts.GetBaseTypeDeclarationKind(nextToken.Kind) != SyntaxKind.None)
            {
                return false;
            }

            SyntaxModifier modifier = GetModifier(nextToken);
            if (modifier == SyntaxModifier.Partial)
            {
                if (SyntaxFacts.IsPredefinedType(PeekToken(2).Kind))
                {
                    return false;
                }

                // class, struct, enum, interface keywords, but also other modifiers that are not allowed after 
                // partial keyword but start class declaration, so we can assume the user just swapped them.
                if (IsPossibleStartOfTypeDeclaration(PeekToken(2).Kind))
                {
                    return false;
                }
            }
            else if (modifier != SyntaxModifier.None)
            {
                return false;
            }

            bool? typedIdentifier = IsPossibleTypedIdentifierStart(nextToken, PeekToken(2), allowThisKeyword: true);
            if (typedIdentifier != null)
            {
                // new Idf Idf
                // new Idf .
                // new partial T
                // new partial .
                return !typedIdentifier.Value;
            }

            var resetPoint = this.GetResetPoint();
            try
            {
                // skips new keyword
                EatToken();

                ScanTypeFlags st = this.ScanType();

                return !IsPossibleMemberName() || st == ScanTypeFlags.NotType;
            }
            finally
            {
                this.Reset(ref resetPoint);
                this.Release(ref resetPoint);
            }
        }

        /// <returns>
        /// true if the current token can be the first token of a typed identifier (a type name followed by an identifier),
        /// false if it definitely can't be,
        /// null if we need to scan further to find out.
        /// </returns>
        private bool? IsPossibleTypedIdentifierStart(SyntaxToken current, SyntaxToken next, bool allowThisKeyword)
        {
            if (IsTrueIdentifier(current))
            {
                switch (next.Kind)
                {
                    // tokens that can be in type names...
                    case SyntaxKind.DotToken:
                    case SyntaxKind.AsteriskToken:
                    case SyntaxKind.QuestionToken:
                    case SyntaxKind.OpenBracketToken:
                    case SyntaxKind.LessThanToken:
                    case SyntaxKind.ColonColonToken:
                        return null;

                    case SyntaxKind.OpenParenToken:
                        if (current.IsVar())
                        {
                            // potentially either a tuple type in a local declaration (true), or
                            // a tuple lvalue in a deconstruction assignment (false).
                            return null;
                        }
                        else
                        {
                            return false;
                        }

                    case SyntaxKind.IdentifierToken:
                        return IsTrueIdentifier(next);

                    case SyntaxKind.ThisKeyword:
                        return allowThisKeyword;

                    default:
                        return false;
                }
            }

            return null;
        }

        // If "isMethodBody" is true, then this is the immediate body of a method/accessor.
        // In this case, we create a many-child list if the body is not a small single statement.
        // This then allows a "with many weak children" red node when the red node is created.
        // If "isAccessorBody" is true, then we produce a special diagnostic if the open brace is
        // missing.  Also, "isMethodBody" must be true.
        private BlockSyntax ParseBlock(bool isMethodBody = false, bool isAccessorBody = false)
        {
            // Check again for incremental re-use, since ParseBlock is called from a bunch of places
            // other than ParseStatementCore()
            if (this.IsIncrementalAndFactoryContextMatches && this.CurrentNodeKind == SyntaxKind.Block)
            {
                return (BlockSyntax)this.EatNode();
            }

            // There's a special error code for a missing token after an accessor keyword
            var openBrace = isAccessorBody && this.CurrentToken.Kind != SyntaxKind.OpenBraceToken
                ? this.AddError(
                    SyntaxFactory.MissingToken(SyntaxKind.OpenBraceToken),
                    IsFeatureEnabled(MessageID.IDS_FeatureExpressionBodiedAccessor)
                            ? ErrorCode.ERR_SemiOrLBraceOrArrowExpected
                            : ErrorCode.ERR_SemiOrLBraceExpected)
                : this.EatToken(SyntaxKind.OpenBraceToken);

            var statements = _pool.Allocate<StatementSyntax>();
            try
            {
                CSharpSyntaxNode tmp = openBrace;
                this.ParseStatements(ref tmp, statements, stopOnSwitchSections: false);
                openBrace = (SyntaxToken)tmp;
                var closeBrace = this.EatToken(SyntaxKind.CloseBraceToken);

                SyntaxList<StatementSyntax> statementList;
                if (isMethodBody && IsLargeEnoughNonEmptyStatementList(statements))
                {
                    // Force creation a many-children list, even if only 1, 2, or 3 elements in the statement list.
                    statementList = new SyntaxList<StatementSyntax>(SyntaxList.List(((SyntaxListBuilder)statements).ToArray()));
                }
                else
                {
                    statementList = statements;
                }

                return _syntaxFactory.Block(openBrace, statementList, closeBrace);
            }
            finally
            {
                _pool.Free(statements);
            }
        }

        // Is this statement list non-empty, and large enough to make using weak children beneficial?
        private static bool IsLargeEnoughNonEmptyStatementList(SyntaxListBuilder<StatementSyntax> statements)
        {
            if (statements.Count == 0)
            {
                return false;
            }
            else if (statements.Count == 1)
            {
                // If we have a single statement, it might be small, like "return null", or large,
                // like a loop or if or switch with many statements inside. Use the width as a proxy for
                // how big it is. If it's small, its better to forgo a many children list anyway, since the
                // weak reference would consume as much memory as is saved.
                return statements[0].Width > 60;
            }
            else
            {
                // For 2 or more statements, go ahead and create a many-children lists.
                return true;
            }
        }

        private void ParseStatements(ref CSharpSyntaxNode previousNode, SyntaxListBuilder<StatementSyntax> statements, bool stopOnSwitchSections)
        {
            var saveTerm = _termState;
            _termState |= TerminatorState.IsPossibleStatementStartOrStop; // partial statements can abort if a new statement starts
            if (stopOnSwitchSections)
            {
                _termState |= TerminatorState.IsSwitchSectionStart;
            }

            while (this.CurrentToken.Kind != SyntaxKind.CloseBraceToken
                && this.CurrentToken.Kind != SyntaxKind.EndOfFileToken
                && !(stopOnSwitchSections && this.IsPossibleSwitchSection()))
            {
                if (this.IsPossibleStatement(acceptAccessibilityMods: true))
                {
                    var statement = this.ParseStatementCore();
                    if (statement != null)
                    {
                        statements.Add(statement);
                        continue;
                    }
                }

                GreenNode trailingTrivia;
                var action = this.SkipBadStatementListTokens(statements, SyntaxKind.CloseBraceToken, out trailingTrivia);
                if (trailingTrivia != null)
                {
                    previousNode = AddTrailingSkippedSyntax(previousNode, trailingTrivia);
                }

                if (action == PostSkipAction.Abort)
                {
                    break;
                }
            }

            _termState = saveTerm;
        }

        private bool IsPossibleStatementStartOrStop()
        {
            return this.CurrentToken.Kind == SyntaxKind.SemicolonToken
                || this.IsPossibleStatement(acceptAccessibilityMods: true);
        }

        private PostSkipAction SkipBadStatementListTokens(SyntaxListBuilder<StatementSyntax> statements, SyntaxKind expected, out GreenNode trailingTrivia)
        {
            return this.SkipBadListTokensWithExpectedKindHelper(
                statements,
                // We know we have a bad statement, so it can't be a local
                // function, meaning we shouldn't consider accessibility
                // modifiers to be the start of a statement
                p => !p.IsPossibleStatement(acceptAccessibilityMods: false),
                p => p.CurrentToken.Kind == SyntaxKind.CloseBraceToken || p.IsTerminator(),
                expected,
                out trailingTrivia
            );
        }

        private bool IsPossibleStatement(bool acceptAccessibilityMods)
        {
            var tk = this.CurrentToken.Kind;
            switch (tk)
            {
                case SyntaxKind.FixedKeyword:
                case SyntaxKind.BreakKeyword:
                case SyntaxKind.ContinueKeyword:
                case SyntaxKind.TryKeyword:
                case SyntaxKind.CheckedKeyword:
                case SyntaxKind.UncheckedKeyword:
                case SyntaxKind.ConstKeyword:
                case SyntaxKind.DoKeyword:
                case SyntaxKind.ForKeyword:
                case SyntaxKind.ForEachKeyword:
                case SyntaxKind.GotoKeyword:
                case SyntaxKind.IfKeyword:
                case SyntaxKind.LockKeyword:
                case SyntaxKind.ReturnKeyword:
                case SyntaxKind.SwitchKeyword:
                case SyntaxKind.ThrowKeyword:
                case SyntaxKind.UnsafeKeyword:
                case SyntaxKind.UsingKeyword:
                case SyntaxKind.WhileKeyword:
                case SyntaxKind.OpenBraceToken:
                case SyntaxKind.SemicolonToken:
                case SyntaxKind.StaticKeyword:
                case SyntaxKind.ReadOnlyKeyword:
                case SyntaxKind.VolatileKeyword:
                case SyntaxKind.RefKeyword:
                    return true;

                case SyntaxKind.IdentifierToken:
                    return IsTrueIdentifier();

                case SyntaxKind.CatchKeyword:
                case SyntaxKind.FinallyKeyword:
                    return !_isInTry;

                // Accessibility modifiers are not legal in a statement,
                // but a common mistake for local functions. Parse to give a
                // better error message.
                case SyntaxKind.PublicKeyword:
                case SyntaxKind.InternalKeyword:
                case SyntaxKind.ProtectedKeyword:
                case SyntaxKind.PrivateKeyword:
                    return acceptAccessibilityMods;

                default:
                    return IsPredefinedType(tk)
                        || IsPossibleExpression();
            }
        }

        private FixedStatementSyntax ParseFixedStatement()
        {
            var @fixed = this.EatToken(SyntaxKind.FixedKeyword);
            var openParen = this.EatToken(SyntaxKind.OpenParenToken);
            var saveTerm = _termState;
            _termState |= TerminatorState.IsEndOfFixedStatement;
            var decl = ParseVariableDeclaration();
            _termState = saveTerm;
            var closeParen = this.EatToken(SyntaxKind.CloseParenToken);
            StatementSyntax statement = this.ParseEmbeddedStatement(false);
            return _syntaxFactory.FixedStatement(@fixed, openParen, decl, closeParen, statement);
        }

        private bool IsEndOfFixedStatement()
        {
            return this.CurrentToken.Kind == SyntaxKind.CloseParenToken
                || this.CurrentToken.Kind == SyntaxKind.OpenBraceToken
                || this.CurrentToken.Kind == SyntaxKind.SemicolonToken;
        }

        private StatementSyntax ParseEmbeddedStatement(bool complexCheck)
        {
            StatementSyntax statement;

            if (this.CurrentToken.Kind == SyntaxKind.SemicolonToken && (!complexCheck || this.PeekToken(1).Kind == SyntaxKind.OpenBraceToken))
            {
                statement = this.ParseStatementCore();
                statement = this.AddError(statement, ErrorCode.WRN_PossibleMistakenNullStatement);
            }
            else
            {
                statement = this.ParseStatementCore();
            }

            // The consumers of embedded statements are expecting to receive a non-null statement yet there are 
            // several error conditions that can lead ParseStatementCore to return null.  When that occurs 
            // create an empty error Statement and return it to the caller.
            if (statement == null)
            {
                Debug.Assert(CurrentToken.Kind != SyntaxKind.SemicolonToken);
                statement = SyntaxFactory.EmptyStatement(EatToken(SyntaxKind.SemicolonToken));
            }

            // An "embedded" statement is simply a statement that is not a labelled
            // statement or a declaration statement.
            switch (statement.Kind)
            {
                case SyntaxKind.LabeledStatement:
                case SyntaxKind.LocalDeclarationStatement:
                case SyntaxKind.LocalFunctionStatement:
                    statement = this.AddError(statement, ErrorCode.ERR_BadEmbeddedStmt);
                    break;
            }

            return statement;
        }

        private BreakStatementSyntax ParseBreakStatement()
        {
            var breakKeyword = this.EatToken(SyntaxKind.BreakKeyword);
            var semicolon = this.EatToken(SyntaxKind.SemicolonToken);
            return _syntaxFactory.BreakStatement(breakKeyword, semicolon);
        }

        private ContinueStatementSyntax ParseContinueStatement()
        {
            var continueKeyword = this.EatToken(SyntaxKind.ContinueKeyword);
            var semicolon = this.EatToken(SyntaxKind.SemicolonToken);
            return _syntaxFactory.ContinueStatement(continueKeyword, semicolon);
        }

        private TryStatementSyntax ParseTryStatement()
        {
            var isInTry = _isInTry;
            _isInTry = true;

            var @try = this.EatToken(SyntaxKind.TryKeyword);

            BlockSyntax block;
            if (@try.IsMissing)
            {
                block = _syntaxFactory.Block(this.EatToken(SyntaxKind.OpenBraceToken), default(SyntaxList<StatementSyntax>), this.EatToken(SyntaxKind.CloseBraceToken));
            }
            else
            {
                var saveTerm = _termState;
                _termState |= TerminatorState.IsEndOfTryBlock;
                block = this.ParseBlock();
                _termState = saveTerm;
            }

            var catches = default(SyntaxListBuilder<CatchClauseSyntax>);
            FinallyClauseSyntax @finally = null;
            try
            {
                bool hasEnd = false;
                bool hasCatchAll = false;

                if (this.CurrentToken.Kind == SyntaxKind.CatchKeyword)
                {
                    hasEnd = true;
                    catches = _pool.Allocate<CatchClauseSyntax>();
                    while (this.CurrentToken.Kind == SyntaxKind.CatchKeyword)
                    {
                        var clause = this.ParseCatchClause(hasCatchAll);
                        hasCatchAll |= clause.Declaration == null && clause.Filter == null;
                        catches.Add(clause);
                    }
                }

                if (this.CurrentToken.Kind == SyntaxKind.FinallyKeyword)
                {
                    hasEnd = true;
                    var fin = this.EatToken();
                    var finBlock = this.ParseBlock();
                    @finally = _syntaxFactory.FinallyClause(fin, finBlock);
                }

                if (!hasEnd)
                {
                    block = this.AddErrorToLastToken(block, ErrorCode.ERR_ExpectedEndTry);

                    // synthesize missing tokens for "finally { }":
                    @finally = _syntaxFactory.FinallyClause(
                        SyntaxToken.CreateMissing(SyntaxKind.FinallyKeyword, null, null),
                        _syntaxFactory.Block(
                            SyntaxToken.CreateMissing(SyntaxKind.OpenBraceToken, null, null),
                            default(SyntaxList<StatementSyntax>),
                            SyntaxToken.CreateMissing(SyntaxKind.CloseBraceToken, null, null)));
                }

                _isInTry = isInTry;

                return _syntaxFactory.TryStatement(@try, block, catches, @finally);
            }
            finally
            {
                if (!catches.IsNull)
                {
                    _pool.Free(catches);
                }
            }
        }

        private bool IsEndOfTryBlock()
        {
            return this.CurrentToken.Kind == SyntaxKind.CloseBraceToken
                || this.CurrentToken.Kind == SyntaxKind.CatchKeyword
                || this.CurrentToken.Kind == SyntaxKind.FinallyKeyword;
        }

        private CatchClauseSyntax ParseCatchClause(bool hasCatchAll)
        {
            Debug.Assert(this.CurrentToken.Kind == SyntaxKind.CatchKeyword);

            var @catch = this.EatToken();

            // Check for the error of catch clause following empty catch here.
            if (hasCatchAll)
            {
                @catch = this.AddError(@catch, ErrorCode.ERR_TooManyCatches);
            }

            CatchDeclarationSyntax decl = null;
            var saveTerm = _termState;

            if (this.CurrentToken.Kind == SyntaxKind.OpenParenToken)
            {
                var openParen = this.EatToken();
                _termState |= TerminatorState.IsEndOfCatchClause;
                var type = this.ParseClassType();
                SyntaxToken name = null;

                if (this.IsTrueIdentifier())
                {
                    name = this.ParseIdentifierToken();
                }

                _termState = saveTerm;
                var closeParen = this.EatToken(SyntaxKind.CloseParenToken);
                decl = _syntaxFactory.CatchDeclaration(openParen, type, name, closeParen);
            }

            CatchFilterClauseSyntax filter = null;

            var keywordKind = this.CurrentToken.ContextualKind;
            if (keywordKind == SyntaxKind.WhenKeyword || keywordKind == SyntaxKind.IfKeyword)
            {
                var whenKeyword = this.EatContextualToken(SyntaxKind.WhenKeyword);
                if (keywordKind == SyntaxKind.IfKeyword)
                {
                    // The initial design of C# exception filters called for the use of the
                    // "if" keyword in this position.  We've since changed to "when", but 
                    // the error recovery experience for early adopters (and for old source
                    // stored in the symbol server) will be better if we consume "if" as
                    // though it were "when".
                    whenKeyword = AddTrailingSkippedSyntax(whenKeyword, EatToken());
                }
                whenKeyword = CheckFeatureAvailability(whenKeyword, MessageID.IDS_FeatureExceptionFilter);
                _termState |= TerminatorState.IsEndOfilterClause;
                var openParen = this.EatToken(SyntaxKind.OpenParenToken);
                var filterExpression = this.ParseExpressionCore();

                _termState = saveTerm;
                var closeParen = this.EatToken(SyntaxKind.CloseParenToken);
                filter = _syntaxFactory.CatchFilterClause(whenKeyword, openParen, filterExpression, closeParen);
            }

            _termState |= TerminatorState.IsEndOfCatchBlock;
            var block = this.ParseBlock();
            _termState = saveTerm;

            return _syntaxFactory.CatchClause(@catch, decl, filter, block);
        }

        private bool IsEndOfCatchClause()
        {
            return this.CurrentToken.Kind == SyntaxKind.CloseParenToken
                || this.CurrentToken.Kind == SyntaxKind.OpenBraceToken
                || this.CurrentToken.Kind == SyntaxKind.CloseBraceToken
                || this.CurrentToken.Kind == SyntaxKind.CatchKeyword
                || this.CurrentToken.Kind == SyntaxKind.FinallyKeyword;
        }

        private bool IsEndOfFilterClause()
        {
            return this.CurrentToken.Kind == SyntaxKind.CloseParenToken
                || this.CurrentToken.Kind == SyntaxKind.OpenBraceToken
                || this.CurrentToken.Kind == SyntaxKind.CloseBraceToken
                || this.CurrentToken.Kind == SyntaxKind.CatchKeyword
                || this.CurrentToken.Kind == SyntaxKind.FinallyKeyword;
        }
        private bool IsEndOfCatchBlock()
        {
            return this.CurrentToken.Kind == SyntaxKind.CloseBraceToken
                || this.CurrentToken.Kind == SyntaxKind.CatchKeyword
                || this.CurrentToken.Kind == SyntaxKind.FinallyKeyword;
        }

        private TypeSyntax ParseClassType()
        {
            var type = this.ParseType();
            switch (type.Kind)
            {
                case SyntaxKind.PredefinedType:
                    var kt = ((PredefinedTypeSyntax)type).Keyword.Kind;
                    if (kt != SyntaxKind.ObjectKeyword && kt != SyntaxKind.StringKeyword)
                    {
                        goto default;
                    }

                    break;
                default:
                    if (!SyntaxFacts.IsName(type.Kind))
                    {
                        type = this.AddError(type, ErrorCode.ERR_ClassTypeExpected);
                    }

                    break;
            }

            return type;
        }

        private StatementSyntax ParseCheckedStatement()
        {
            Debug.Assert(this.CurrentToken.Kind == SyntaxKind.CheckedKeyword || this.CurrentToken.Kind == SyntaxKind.UncheckedKeyword);

            if (this.PeekToken(1).Kind == SyntaxKind.OpenParenToken)
            {
                return this.ParseExpressionStatement();
            }

            var spec = this.EatToken();
            var block = this.ParseBlock();
            return _syntaxFactory.CheckedStatement(SyntaxFacts.GetCheckStatement(spec.Kind), spec, block);
        }

        private DoStatementSyntax ParseDoStatement()
        {
            Debug.Assert(this.CurrentToken.Kind == SyntaxKind.DoKeyword);
            var @do = this.EatToken(SyntaxKind.DoKeyword);
            var statement = this.ParseEmbeddedStatement(false);
            var @while = this.EatToken(SyntaxKind.WhileKeyword);
            var openParen = this.EatToken(SyntaxKind.OpenParenToken);
            var saveTerm = _termState;
            _termState |= TerminatorState.IsEndOfDoWhileExpression;
            var expression = this.ParseExpressionCore();
            _termState = saveTerm;
            var closeParen = this.EatToken(SyntaxKind.CloseParenToken);
            var semicolon = this.EatToken(SyntaxKind.SemicolonToken);
            return _syntaxFactory.DoStatement(@do, statement, @while, openParen, expression, closeParen, semicolon);
        }

        private bool IsEndOfDoWhileExpression()
        {
            return this.CurrentToken.Kind == SyntaxKind.CloseParenToken
                || this.CurrentToken.Kind == SyntaxKind.SemicolonToken;
        }

        private StatementSyntax ParseForOrForEachStatement()
        {
            // Check if the user wrote the following accidentally:
            //
            // for (SomeType t in
            //
            // instead of
            //
            // foreach (SomeType t in
            //
            // In that case, parse it as a foreach, but given the appropriate message that a
            // 'foreach' keyword was expected.
            var resetPoint = this.GetResetPoint();
            try
            {
                Debug.Assert(this.CurrentToken.Kind == SyntaxKind.ForKeyword);
                this.EatToken();
                if (this.EatToken().Kind == SyntaxKind.OpenParenToken &&
                    this.ScanType() != ScanTypeFlags.NotType &&
                    this.EatToken().Kind == SyntaxKind.IdentifierToken &&
                    this.EatToken().Kind == SyntaxKind.InKeyword)
                {
                    // Looks like a foreach statement.  Parse it that way instead
                    this.Reset(ref resetPoint);
                    return this.ParseForEachStatement();
                }
                else
                {
                    // Normal for statement.
                    this.Reset(ref resetPoint);
                    return this.ParseForStatement();
                }
            }
            finally
            {
                this.Release(ref resetPoint);
            }
        }

        private ForStatementSyntax ParseForStatement()
        {
            Debug.Assert(this.CurrentToken.Kind == SyntaxKind.ForKeyword);

            var forToken = this.EatToken(SyntaxKind.ForKeyword);
            var openParen = this.EatToken(SyntaxKind.OpenParenToken);

            var saveTerm = _termState;
            _termState |= TerminatorState.IsEndOfForStatementArgument;

            var resetPoint = this.GetResetPoint();
            var initializers = _pool.AllocateSeparated<ExpressionSyntax>();
            var incrementors = _pool.AllocateSeparated<ExpressionSyntax>();
            try
            {
                // Here can be either a declaration or an expression statement list.  Scan
                // for a declaration first.
                VariableDeclarationSyntax decl = null;
                bool isDeclaration = false;
                if (this.CurrentToken.Kind == SyntaxKind.RefKeyword)
                {
                    isDeclaration = true;
                }
                else
                {
                    isDeclaration = !this.IsQueryExpression(mayBeVariableDeclaration: true, mayBeMemberDeclaration: false) &&
                                    this.ScanType() != ScanTypeFlags.NotType &&
                                    this.IsTrueIdentifier();

                    this.Reset(ref resetPoint);
                }

                if (isDeclaration)
                {
                    decl = ParseVariableDeclaration();
                }
                else if (this.CurrentToken.Kind != SyntaxKind.SemicolonToken)
                {
                    // Not a type followed by an identifier, so it must be an expression list.
                    this.ParseForStatementExpressionList(ref openParen, initializers);
                }

                var semi = this.EatToken(SyntaxKind.SemicolonToken);
                ExpressionSyntax condition = null;
                if (this.CurrentToken.Kind != SyntaxKind.SemicolonToken)
                {
                    condition = this.ParseExpressionCore();
                }

                var semi2 = this.EatToken(SyntaxKind.SemicolonToken);
                if (this.CurrentToken.Kind != SyntaxKind.CloseParenToken)
                {
                    this.ParseForStatementExpressionList(ref semi2, incrementors);
                }

                var closeParen = this.EatToken(SyntaxKind.CloseParenToken);
                var statement = ParseEmbeddedStatement(true);

                return _syntaxFactory.ForStatement(forToken, openParen, decl, initializers, semi, condition, semi2, incrementors, closeParen, statement);
            }
            finally
            {
                _termState = saveTerm;
                this.Release(ref resetPoint);
                _pool.Free(incrementors);
                _pool.Free(initializers);
            }
        }

        private bool IsEndOfForStatementArgument()
        {
            return this.CurrentToken.Kind == SyntaxKind.SemicolonToken
                || this.CurrentToken.Kind == SyntaxKind.CloseParenToken
                || this.CurrentToken.Kind == SyntaxKind.OpenBraceToken;
        }

        private void ParseForStatementExpressionList(ref SyntaxToken startToken, SeparatedSyntaxListBuilder<ExpressionSyntax> list)
        {
            if (this.CurrentToken.Kind != SyntaxKind.CloseParenToken && this.CurrentToken.Kind != SyntaxKind.SemicolonToken)
            {
tryAgain:
                if (this.IsPossibleExpression() || this.CurrentToken.Kind == SyntaxKind.CommaToken)
                {
                    // first argument
                    list.Add(this.ParseExpressionCore());

                    // additional arguments
                    while (true)
                    {
                        if (this.CurrentToken.Kind == SyntaxKind.CloseParenToken || this.CurrentToken.Kind == SyntaxKind.SemicolonToken)
                        {
                            break;
                        }
                        else if (this.CurrentToken.Kind == SyntaxKind.CommaToken || this.IsPossibleExpression())
                        {
                            list.AddSeparator(this.EatToken(SyntaxKind.CommaToken));
                            list.Add(this.ParseExpressionCore());
                            continue;
                        }
                        else if (this.SkipBadForStatementExpressionListTokens(ref startToken, list, SyntaxKind.CommaToken) == PostSkipAction.Abort)
                        {
                            break;
                        }
                    }
                }
                else if (this.SkipBadForStatementExpressionListTokens(ref startToken, list, SyntaxKind.IdentifierToken) == PostSkipAction.Continue)
                {
                    goto tryAgain;
                }
            }
        }

        private PostSkipAction SkipBadForStatementExpressionListTokens(ref SyntaxToken startToken, SeparatedSyntaxListBuilder<ExpressionSyntax> list, SyntaxKind expected)
        {
            return this.SkipBadSeparatedListTokensWithExpectedKind(ref startToken, list,
                p => p.CurrentToken.Kind != SyntaxKind.CommaToken && !p.IsPossibleExpression(),
                p => p.CurrentToken.Kind == SyntaxKind.CloseParenToken || p.CurrentToken.Kind == SyntaxKind.SemicolonToken || p.IsTerminator(),
                expected);
        }

        private CommonForEachStatementSyntax ParseForEachStatement()
        {
            // Can be a 'for' keyword if the user typed: 'for (SomeType t in'
            Debug.Assert(this.CurrentToken.Kind == SyntaxKind.ForEachKeyword || this.CurrentToken.Kind == SyntaxKind.ForKeyword);

            // Syntax for foreach is either:
            //  foreach ( <type> <identifier> in <expr> ) <embedded-statement>
            // or
            //  foreach ( <deconstruction-declaration> in <expr> ) <embedded-statement>

            SyntaxToken @foreach;

            // If we're at a 'for', then consume it and attach
            // it as skipped text to the missing 'foreach' token.
            if (this.CurrentToken.Kind == SyntaxKind.ForKeyword)
            {
                var skippedForToken = this.EatToken();
                skippedForToken = this.AddError(skippedForToken, ErrorCode.ERR_SyntaxError, SyntaxFacts.GetText(SyntaxKind.ForEachKeyword), SyntaxFacts.GetText(SyntaxKind.ForKeyword));
                @foreach = ConvertToMissingWithTrailingTrivia(skippedForToken, SyntaxKind.ForEachKeyword);
            }
            else
            {
                @foreach = this.EatToken(SyntaxKind.ForEachKeyword);
            }

            var openParen = this.EatToken(SyntaxKind.OpenParenToken);
            var variable = ParseExpressionOrDeclaration(ParseTypeMode.Normal, feature: MessageID.IDS_FeatureTuples, permitTupleDesignation: true);
            var @in = this.EatToken(SyntaxKind.InKeyword, ErrorCode.ERR_InExpected);
            if (!IsValidForeachVariable(variable))
            {
                @in = this.AddError(@in, ErrorCode.ERR_BadForeachDecl);
            }

            var expression = this.ParseExpressionCore();
            var closeParen = this.EatToken(SyntaxKind.CloseParenToken);
            var statement = this.ParseEmbeddedStatement(true);

            var decl = variable as DeclarationExpressionSyntax;
            if (decl != null && decl.designation.Kind != SyntaxKind.ParenthesizedVariableDesignation)
            {
                // if we see a foreach declaration that isn't a deconstruction, we use the old form of foreach syntax node.
                SyntaxToken identifier;
                switch (decl.designation.Kind)
                {
                    case SyntaxKind.SingleVariableDesignation:
                        identifier = ((SingleVariableDesignationSyntax)decl.designation).identifier;
                        break;
                    case SyntaxKind.DiscardDesignation:
                        // revert the identifier from its contextual underscore back to an identifier.
                        var discard = ((DiscardDesignationSyntax)decl.designation).underscoreToken;
                        Debug.Assert(discard.Kind == SyntaxKind.UnderscoreToken);
                        identifier = SyntaxToken.WithValue(SyntaxKind.IdentifierToken, discard.LeadingTrivia.Node, discard.Text, discard.ValueText, discard.TrailingTrivia.Node);
                        break;
                    default:
                        throw ExceptionUtilities.UnexpectedValue(decl.designation.Kind);
                }

                return _syntaxFactory.ForEachStatement(@foreach, openParen, decl.Type, identifier, @in, expression, closeParen, statement);
            }

            return _syntaxFactory.ForEachVariableStatement(@foreach, openParen, variable, @in, expression, closeParen, statement);
        }

        private static bool IsValidForeachVariable(ExpressionSyntax variable)
        {
            switch (variable.Kind)
            {
                case SyntaxKind.DeclarationExpression:
                    // e.g. `foreach (var (x, y) in e)`
                    return true;
                case SyntaxKind.TupleExpression:
                    // e.g. `foreach ((var x, var y) in e)`
                    return true;
                case SyntaxKind.IdentifierName:
                    // e.g. `foreach (_ in e)`
                    return ((IdentifierNameSyntax)variable).Identifier.ContextualKind == SyntaxKind.UnderscoreToken;
                default:
                    return false;
            }
        }

        private GotoStatementSyntax ParseGotoStatement()
        {
            Debug.Assert(this.CurrentToken.Kind == SyntaxKind.GotoKeyword);

            var @goto = this.EatToken(SyntaxKind.GotoKeyword);

            SyntaxToken caseOrDefault = null;
            ExpressionSyntax arg = null;
            SyntaxKind kind;

            if (this.CurrentToken.Kind == SyntaxKind.CaseKeyword || this.CurrentToken.Kind == SyntaxKind.DefaultKeyword)
            {
                caseOrDefault = this.EatToken();
                if (caseOrDefault.Kind == SyntaxKind.CaseKeyword)
                {
                    kind = SyntaxKind.GotoCaseStatement;
                    arg = this.ParseExpressionCore();
                }
                else
                {
                    kind = SyntaxKind.GotoDefaultStatement;
                }
            }
            else
            {
                kind = SyntaxKind.GotoStatement;
                arg = this.ParseIdentifierName();
            }

            var semicolon = this.EatToken(SyntaxKind.SemicolonToken);
            return _syntaxFactory.GotoStatement(kind, @goto, caseOrDefault, arg, semicolon);
        }

        private IfStatementSyntax ParseIfStatement()
        {
            Debug.Assert(this.CurrentToken.Kind == SyntaxKind.IfKeyword);
            var @if = this.EatToken(SyntaxKind.IfKeyword);
            var openParen = this.EatToken(SyntaxKind.OpenParenToken);
            var condition = this.ParseExpressionCore();
            var closeParen = this.EatToken(SyntaxKind.CloseParenToken);
            var statement = this.ParseEmbeddedStatement(false);
            var elseClause = ParseElseClauseOpt();

            return _syntaxFactory.IfStatement(@if, openParen, condition, closeParen, statement, elseClause);
        }

        private ElseClauseSyntax ParseElseClauseOpt()
        {
            if (this.CurrentToken.Kind != SyntaxKind.ElseKeyword)
            {
                return null;
            }

            var elseToken = this.EatToken(SyntaxKind.ElseKeyword);
            var elseStatement = this.ParseEmbeddedStatement(false);
            return _syntaxFactory.ElseClause(elseToken, elseStatement);
        }

        private LockStatementSyntax ParseLockStatement()
        {
            Debug.Assert(this.CurrentToken.Kind == SyntaxKind.LockKeyword);
            var @lock = this.EatToken(SyntaxKind.LockKeyword);
            var openParen = this.EatToken(SyntaxKind.OpenParenToken);
            var expression = this.ParseExpressionCore();
            var closeParen = this.EatToken(SyntaxKind.CloseParenToken);
            var statement = this.ParseEmbeddedStatement(false);
            return _syntaxFactory.LockStatement(@lock, openParen, expression, closeParen, statement);
        }

        private ReturnStatementSyntax ParseReturnStatement()
        {
            Debug.Assert(this.CurrentToken.Kind == SyntaxKind.ReturnKeyword);
            var @return = this.EatToken(SyntaxKind.ReturnKeyword);
            ExpressionSyntax arg = null;
            if (this.CurrentToken.Kind != SyntaxKind.SemicolonToken)
            {
                arg = this.ParsePossibleRefExpression();
            }

            var semicolon = this.EatToken(SyntaxKind.SemicolonToken);
            return _syntaxFactory.ReturnStatement(@return, arg, semicolon);
        }

        private YieldStatementSyntax ParseYieldStatement()
        {
            Debug.Assert(this.CurrentToken.ContextualKind == SyntaxKind.YieldKeyword);

            var yieldToken = ConvertToKeyword(this.EatToken());
            SyntaxToken returnOrBreak = null;
            ExpressionSyntax arg = null;
            SyntaxKind kind;

            yieldToken = CheckFeatureAvailability(yieldToken, MessageID.IDS_FeatureIterators);

            if (this.CurrentToken.Kind == SyntaxKind.BreakKeyword)
            {
                kind = SyntaxKind.YieldBreakStatement;
                returnOrBreak = this.EatToken();
            }
            else
            {
                kind = SyntaxKind.YieldReturnStatement;
                returnOrBreak = this.EatToken(SyntaxKind.ReturnKeyword);
                if (this.CurrentToken.Kind == SyntaxKind.SemicolonToken)
                {
                    returnOrBreak = this.AddError(returnOrBreak, ErrorCode.ERR_EmptyYield);
                }
                else
                {
                    arg = this.ParseExpressionCore();
                }
            }

            var semi = this.EatToken(SyntaxKind.SemicolonToken);
            return _syntaxFactory.YieldStatement(kind, yieldToken, returnOrBreak, arg, semi);
        }

        private SwitchStatementSyntax ParseSwitchStatement()
        {
            Debug.Assert(this.CurrentToken.Kind == SyntaxKind.SwitchKeyword);
            var @switch = this.EatToken(SyntaxKind.SwitchKeyword);
            var openParen = this.EatToken(SyntaxKind.OpenParenToken);
            var expression = this.ParseExpressionCore();
            var closeParen = this.EatToken(SyntaxKind.CloseParenToken);
            var openBrace = this.EatToken(SyntaxKind.OpenBraceToken);

            if (this.CurrentToken.Kind == SyntaxKind.CloseBraceToken)
            {
                openBrace = this.AddError(openBrace, ErrorCode.WRN_EmptySwitch);
            }

            var sections = _pool.Allocate<SwitchSectionSyntax>();
            try
            {
                while (this.IsPossibleSwitchSection())
                {
                    var swcase = this.ParseSwitchSection();
                    sections.Add(swcase);
                }

                var closeBrace = this.EatToken(SyntaxKind.CloseBraceToken);
                return _syntaxFactory.SwitchStatement(@switch, openParen, expression, closeParen, openBrace, sections, closeBrace);
            }
            finally
            {
                _pool.Free(sections);
            }
        }

        private bool IsPossibleSwitchSection()
        {
            return (this.CurrentToken.Kind == SyntaxKind.CaseKeyword) ||
                   (this.CurrentToken.Kind == SyntaxKind.DefaultKeyword && this.PeekToken(1).Kind != SyntaxKind.OpenParenToken);
        }

        private SwitchSectionSyntax ParseSwitchSection()
        {
            Debug.Assert(this.IsPossibleSwitchSection());

            // First, parse case label(s)
            var labels = _pool.Allocate<SwitchLabelSyntax>();
            var statements = _pool.Allocate<StatementSyntax>();
            try
            {
                do
                {
                    SyntaxToken specifier;
                    SwitchLabelSyntax label;
                    SyntaxToken colon;
                    if (this.CurrentToken.Kind == SyntaxKind.CaseKeyword)
                    {
                        ExpressionSyntax expression;
                        specifier = this.EatToken();

                        if (this.CurrentToken.Kind == SyntaxKind.ColonToken)
                        {
                            expression = this.CreateMissingIdentifierName();
                            expression = this.AddError(expression, ErrorCode.ERR_ConstantExpected);
                            colon = this.EatToken(SyntaxKind.ColonToken);
                            label = _syntaxFactory.CaseSwitchLabel(specifier, expression, colon);
                        }
                        else
                        {
                            var node = ParseExpressionOrPattern(whenIsKeyword: true);
                            if (this.CurrentToken.ContextualKind == SyntaxKind.WhenKeyword && node is ExpressionSyntax)
                            {
                                // if there is a 'where' token, we treat a case expression as a constant pattern.
                                node = _syntaxFactory.ConstantPattern((ExpressionSyntax)node);
                            }
                            if (node is PatternSyntax)
                            {
                                var whenClause = ParseWhenClause();
                                colon = this.EatToken(SyntaxKind.ColonToken);
                                label = _syntaxFactory.CasePatternSwitchLabel(specifier, (PatternSyntax)node, whenClause, colon);
                                label = CheckFeatureAvailability(label, MessageID.IDS_FeaturePatternMatching);
                            }
                            else
                            {
                                colon = this.EatToken(SyntaxKind.ColonToken);
                                label = _syntaxFactory.CaseSwitchLabel(specifier, (ExpressionSyntax)node, colon);
                            }
                        }
                    }
                    else
                    {
                        Debug.Assert(this.CurrentToken.Kind == SyntaxKind.DefaultKeyword);
                        specifier = this.EatToken(SyntaxKind.DefaultKeyword);
                        colon = this.EatToken(SyntaxKind.ColonToken);
                        label = _syntaxFactory.DefaultSwitchLabel(specifier, colon);
                    }

                    labels.Add(label);
                }
                while (IsPossibleSwitchSection());

                // Next, parse statement list stopping for new sections
                CSharpSyntaxNode tmp = labels[labels.Count - 1];
                this.ParseStatements(ref tmp, statements, true);
                labels[labels.Count - 1] = (SwitchLabelSyntax)tmp;

                return _syntaxFactory.SwitchSection(labels, statements);
            }
            finally
            {
                _pool.Free(statements);
                _pool.Free(labels);
            }
        }

        private ThrowStatementSyntax ParseThrowStatement()
        {
            Debug.Assert(this.CurrentToken.Kind == SyntaxKind.ThrowKeyword);
            var @throw = this.EatToken(SyntaxKind.ThrowKeyword);
            ExpressionSyntax arg = null;
            if (this.CurrentToken.Kind != SyntaxKind.SemicolonToken)
            {
                arg = this.ParseExpressionCore();
            }

            var semi = this.EatToken(SyntaxKind.SemicolonToken);
            return _syntaxFactory.ThrowStatement(@throw, arg, semi);
        }

        private UnsafeStatementSyntax ParseUnsafeStatement()
        {
            Debug.Assert(this.CurrentToken.Kind == SyntaxKind.UnsafeKeyword);
            var @unsafe = this.EatToken(SyntaxKind.UnsafeKeyword);
            var block = this.ParseBlock();
            return _syntaxFactory.UnsafeStatement(@unsafe, block);
        }

        private UsingStatementSyntax ParseUsingStatement()
        {
            var @using = this.EatToken(SyntaxKind.UsingKeyword);
            var openParen = this.EatToken(SyntaxKind.OpenParenToken);

            VariableDeclarationSyntax declaration = null;
            ExpressionSyntax expression = null;

            var resetPoint = this.GetResetPoint();
            ParseUsingExpression(ref declaration, ref expression, ref resetPoint);
            this.Release(ref resetPoint);

            var closeParen = this.EatToken(SyntaxKind.CloseParenToken);
            var statement = this.ParseEmbeddedStatement(false);

            return _syntaxFactory.UsingStatement(@using, openParen, declaration, expression, closeParen, statement);
        }

        private void ParseUsingExpression(ref VariableDeclarationSyntax declaration, ref ExpressionSyntax expression, ref ResetPoint resetPoint)
        {
            if (this.IsAwaitExpression())
            {
                expression = this.ParseExpressionCore();
                return;
            }

            // Now, this can be either an expression or a decl list

            ScanTypeFlags st;

            if (this.IsQueryExpression(mayBeVariableDeclaration: true, mayBeMemberDeclaration: false))
            {
                st = ScanTypeFlags.NotType;
            }
            else
            {
                st = this.ScanType();
            }

            if (st == ScanTypeFlags.NullableType)
            {
                // We need to handle:
                // * using (f ? x = a : x = b)
                // * using (f ? x = a)
                // * using (f ? x, y)

                if (this.CurrentToken.Kind != SyntaxKind.IdentifierToken)
                {
                    this.Reset(ref resetPoint);
                    expression = this.ParseExpressionCore();
                }
                else
                {
                    switch (this.PeekToken(1).Kind)
                    {
                        default:
                            this.Reset(ref resetPoint);
                            expression = this.ParseExpressionCore();
                            break;

                        case SyntaxKind.CommaToken:
                        case SyntaxKind.CloseParenToken:
                            this.Reset(ref resetPoint);
                            declaration = ParseVariableDeclaration();
                            break;

                        case SyntaxKind.EqualsToken:
                            // Parse it as a decl. If the next token is a : and only one variable was parsed,
                            // convert the whole thing to ?: expression.
                            this.Reset(ref resetPoint);
                            declaration = ParseVariableDeclaration();

                            // We may have non-nullable types in error scenarios.
                            if (this.CurrentToken.Kind == SyntaxKind.ColonToken &&
                                declaration.Type.Kind == SyntaxKind.NullableType &&
                                SyntaxFacts.IsName(((NullableTypeSyntax)declaration.Type).ElementType.Kind) &&
                                declaration.Variables.Count == 1)
                            {
                                // We have "name? id = expr :" so need to convert to a ?: expression.
                                this.Reset(ref resetPoint);
                                declaration = null;
                                expression = this.ParseExpressionCore();
                            }

                            break;
                    }
                }
            }
            else if (IsUsingStatementVariableDeclaration(st))
            {
                this.Reset(ref resetPoint);
                declaration = ParseVariableDeclaration();
            }
            else
            {
                // Must be an expression statement
                this.Reset(ref resetPoint);
                expression = this.ParseExpressionCore();
            }
        }

        private bool IsUsingStatementVariableDeclaration(ScanTypeFlags st)
        {
            Debug.Assert(st != ScanTypeFlags.NullableType);

            bool condition1 = st == ScanTypeFlags.MustBeType && this.CurrentToken.Kind != SyntaxKind.DotToken;
            bool condition2 = st != ScanTypeFlags.NotType && this.CurrentToken.Kind == SyntaxKind.IdentifierToken;
            bool condition3 = st == ScanTypeFlags.NonGenericTypeOrExpression || this.PeekToken(1).Kind == SyntaxKind.EqualsToken;

            return condition1 || (condition2 && condition3);
        }

        private WhileStatementSyntax ParseWhileStatement()
        {
            Debug.Assert(this.CurrentToken.Kind == SyntaxKind.WhileKeyword);
            var @while = this.EatToken(SyntaxKind.WhileKeyword);
            var openParen = this.EatToken(SyntaxKind.OpenParenToken);
            var condition = this.ParseExpressionCore();
            var closeParen = this.EatToken(SyntaxKind.CloseParenToken);
            var statement = this.ParseEmbeddedStatement(true);
            return _syntaxFactory.WhileStatement(@while, openParen, condition, closeParen, statement);
        }

        private LabeledStatementSyntax ParseLabeledStatement()
        {
            Debug.Assert(this.CurrentToken.Kind == SyntaxKind.IdentifierToken);

            // We have an identifier followed by a colon. But if the identifier is a contextual keyword in a query context,
            // ParseIdentifier will result in a missing name and Eat(Colon) will fail. We won't make forward progress.
            Debug.Assert(this.IsTrueIdentifier());

            var label = this.ParseIdentifierToken();
            var colon = this.EatToken(SyntaxKind.ColonToken);
            Debug.Assert(!colon.IsMissing);
            var statement = this.ParseStatementCore();
            return _syntaxFactory.LabeledStatement(label, colon, statement);
        }

        /// <summary>
        /// Parses any kind of local declaration statement: local variable or local function.
        /// </summary>
        private StatementSyntax ParseLocalDeclarationStatement()
        {
            var mods = _pool.Allocate();
            this.ParseDeclarationModifiers(mods);

            var variables = _pool.AllocateSeparated<VariableDeclaratorSyntax>();
            try
            {
                TypeSyntax type;
                LocalFunctionStatementSyntax localFunction;
                this.ParseLocalDeclaration(variables,
                    allowLocalFunctions: true,
                    mods: mods.ToList(),
                    type: out type,
                    localFunction: out localFunction);

                if (localFunction != null)
                {
                    Debug.Assert(variables.Count == 0);
                    return localFunction;
                }

                // If we find an accessibility modifier but no local function it's likely
                // the user forgot a closing brace. Let's back out of statement parsing.
                if (mods.Count > 0 &&
                    IsAccessibilityModifier(((SyntaxToken)mods[0]).ContextualKind))
                {
                    return null;
                }

                for (int i = 0; i < mods.Count; i++)
                {
                    var mod = (SyntaxToken)mods[i];

                    if (IsAdditionalLocalFunctionModifier(mod.ContextualKind))
                    {
                        mods[i] = this.AddError(mod, ErrorCode.ERR_BadMemberFlag, mod.Text);
                    }
                }

                var semicolon = this.EatToken(SyntaxKind.SemicolonToken);
                return _syntaxFactory.LocalDeclarationStatement(
                    mods.ToList(),
                    _syntaxFactory.VariableDeclaration(type, variables),
                    semicolon);
            }
            finally
            {
                _pool.Free(variables);
                _pool.Free(mods);
            }
        }

        private VariableDesignationSyntax ParseDesignation()
        {
            // the two forms of designation are
            // (1) identifier
            // (2) ( designation ... )
            VariableDesignationSyntax result;
            if (this.CurrentToken.Kind == SyntaxKind.OpenParenToken)
            {
                var openParen = this.EatToken(SyntaxKind.OpenParenToken);
                var listOfDesignations = _pool.AllocateSeparated<VariableDesignationSyntax>();
                while (true)
                {
                    listOfDesignations.Add(ParseDesignation());
                    if (this.CurrentToken.Kind == SyntaxKind.CommaToken)
                    {
                        listOfDesignations.AddSeparator(this.EatToken(SyntaxKind.CommaToken));
                    }
                    else
                    {
                        break;
                    }
                }
                var closeParen = this.EatToken(SyntaxKind.CloseParenToken);
                result = _syntaxFactory.ParenthesizedVariableDesignation(openParen, listOfDesignations, closeParen);
                _pool.Free(listOfDesignations);
            }
            else
            {
                result = ParseSimpleDesignation();
            }

            return result;
        }

        /// <summary>
        /// Parse a single variable designation (e.g. `x`) or a wildcard designation (e.g. `_`)
        /// </summary>
        /// <returns></returns>
        private VariableDesignationSyntax ParseSimpleDesignation()
        {
            if (CurrentToken.ContextualKind == SyntaxKind.UnderscoreToken)
            {
                var underscore = this.EatContextualToken(SyntaxKind.UnderscoreToken);
                return _syntaxFactory.DiscardDesignation(underscore);
            }
            else
            {
                var identifier = this.EatToken(SyntaxKind.IdentifierToken);
                return _syntaxFactory.SingleVariableDesignation(identifier);
            }
        }

        private WhenClauseSyntax ParseWhenClause()
        {
            if (this.CurrentToken.ContextualKind != SyntaxKind.WhenKeyword)
            {
                return null;
            }

            var when = this.EatContextualToken(SyntaxKind.WhenKeyword);
            var condition = ParseSubExpression(Precedence.Expression);
            return _syntaxFactory.WhenClause(when, condition);
        }

        /// <summary>
        /// Parse a local variable declaration.
        /// </summary>
        /// <returns></returns>
        private VariableDeclarationSyntax ParseVariableDeclaration()
        {
            var variables = _pool.AllocateSeparated<VariableDeclaratorSyntax>();
            TypeSyntax type;
            LocalFunctionStatementSyntax localFunction;
            ParseLocalDeclaration(variables, false, default(SyntaxList<SyntaxToken>), out type, out localFunction);
            Debug.Assert(localFunction == null);
            var result = _syntaxFactory.VariableDeclaration(type, variables);
            _pool.Free(variables);
            return result;
        }

        private void ParseLocalDeclaration(
            SeparatedSyntaxListBuilder<VariableDeclaratorSyntax> variables,
            bool allowLocalFunctions,
            SyntaxList<SyntaxToken> mods,
            out TypeSyntax type,
            out LocalFunctionStatementSyntax localFunction)
        {
            type = allowLocalFunctions ? ParseReturnType() : this.ParseType();

            VariableFlags flags = VariableFlags.Local;
            if (mods.Any((int)SyntaxKind.ConstKeyword))
            {
                flags |= VariableFlags.Const;
            }

            var saveTerm = _termState;
            _termState |= TerminatorState.IsEndOfDeclarationClause;
            this.ParseVariableDeclarators(
                type,
                flags,
                variables,
                variableDeclarationsExpected: true,
                allowLocalFunctions: allowLocalFunctions,
                mods: mods,
                localFunction: out localFunction);
            _termState = saveTerm;

            if (allowLocalFunctions && localFunction == null && (type as PredefinedTypeSyntax)?.Keyword.Kind == SyntaxKind.VoidKeyword)
            {
                type = this.AddError(type, ErrorCode.ERR_NoVoidHere);
            }
        }

        private bool IsEndOfDeclarationClause()
        {
            switch (this.CurrentToken.Kind)
            {
                case SyntaxKind.SemicolonToken:
                case SyntaxKind.CloseParenToken:
                case SyntaxKind.ColonToken:
                    return true;
                default:
                    return false;
            }
        }

        private void ParseDeclarationModifiers(SyntaxListBuilder list)
        {
            SyntaxKind k;
            while (IsDeclarationModifier(k = this.CurrentToken.ContextualKind) || IsAdditionalLocalFunctionModifier(k))
            {
                SyntaxToken mod;
                if (k == SyntaxKind.AsyncKeyword)
                {
                    // check for things like "async async()" where async is the type and/or the function name
                    {
                        var resetPoint = this.GetResetPoint();

                        var invalid = !IsPossibleStartOfTypeDeclaration(this.EatToken().Kind) &&
                            !IsDeclarationModifier(this.CurrentToken.Kind) && !IsAdditionalLocalFunctionModifier(this.CurrentToken.Kind) &&
                            (ScanType() == ScanTypeFlags.NotType || this.CurrentToken.Kind != SyntaxKind.IdentifierToken);

                        this.Reset(ref resetPoint);
                        this.Release(ref resetPoint);

                        if (invalid)
                        {
                            break;
                        }
                    }

                    mod = this.EatContextualToken(k);
                    if (k == SyntaxKind.AsyncKeyword)
                    {
                        mod = CheckFeatureAvailability(mod, MessageID.IDS_FeatureAsync);
                    }
                }
                else
                {
                    mod = this.EatToken();
                }

                if (k == SyntaxKind.StaticKeyword || k == SyntaxKind.ReadOnlyKeyword || k == SyntaxKind.VolatileKeyword)
                {
                    mod = this.AddError(mod, ErrorCode.ERR_BadMemberFlag, mod.Text);
                }
                else if (list.Any(mod.RawKind))
                {
                    // check for duplicates, can only be const
                    mod = this.AddError(mod, ErrorCode.ERR_TypeExpected, mod.Text);
                }

                list.Add(mod);
            }
        }

        private static bool IsDeclarationModifier(SyntaxKind kind)
        {
            switch (kind)
            {
                case SyntaxKind.ConstKeyword:
                case SyntaxKind.StaticKeyword:
                case SyntaxKind.ReadOnlyKeyword:
                case SyntaxKind.VolatileKeyword:
                    return true;
                default:
                    return false;
            }
        }

        private static bool IsAdditionalLocalFunctionModifier(SyntaxKind kind)
        {
            switch (kind)
            {
                case SyntaxKind.AsyncKeyword:
                case SyntaxKind.UnsafeKeyword:
                // Not a valid modifier, but we should parse to give a good
                // error message
                case SyntaxKind.PublicKeyword:
                case SyntaxKind.InternalKeyword:
                case SyntaxKind.ProtectedKeyword:
                case SyntaxKind.PrivateKeyword:
                    return true;

                default:
                    return false;
            }
        }

        private static bool IsAccessibilityModifier(SyntaxKind kind)
        {
            switch (kind)
            {
                // Accessibility modifiers aren't legal in a local function,
                // but a common mistake. Parse to give a better error message.
                case SyntaxKind.PublicKeyword:
                case SyntaxKind.InternalKeyword:
                case SyntaxKind.ProtectedKeyword:
                case SyntaxKind.PrivateKeyword:
                    return true;

                default:
                    return false;
            }
        }

        private LocalFunctionStatementSyntax TryParseLocalFunctionStatementBody(
            SyntaxList<SyntaxToken> modifiers,
            TypeSyntax type,
            SyntaxToken identifier)
        {
            // This may potentially be an ambiguous parse until very far into the token stream, so we may have to backtrack.
            // For example, "await x()" is ambiguous at the current point of parsing (right now we're right after the x).
            // The point at which it becomes unambiguous is after the argument list. A "=>" or "{" means its a local function
            // (with return type @await), a ";" or other expression-y token means its an await of a function call.

            // Note that we could just check if we're in an async context, but that breaks some analyzers, because
            // "await f();" would be parsed as a local function statement when really we want a parse error so we can say
            // "did you mean to make this method be an async method?" (it's invalid either way, so the spec doesn't care)
            var resetPoint = this.GetResetPoint();

            // Indicates this must be parsed as a local function, even if there's no body
            bool forceLocalFunc = true;
            if (type.Kind == SyntaxKind.IdentifierName)
            {
                var id = ((IdentifierNameSyntax)type).Identifier;
                forceLocalFunc = id.ContextualKind != SyntaxKind.AwaitKeyword;
            }

            bool parentScopeIsInAsync = IsInAsync;
            IsInAsync = false;
            SyntaxListBuilder badBuilder = null;
            for (int i = 0; i < modifiers.Count; i++)
            {
                switch (modifiers[i].ContextualKind)
                {
                    case SyntaxKind.AsyncKeyword:
                        IsInAsync = true;
                        forceLocalFunc = true;
                        break;
                    case SyntaxKind.UnsafeKeyword:
                        forceLocalFunc = true;
                        break;
                    case SyntaxKind.StaticKeyword:
                    case SyntaxKind.ReadOnlyKeyword:
                    case SyntaxKind.VolatileKeyword:
                        break; // already reported earlier, no need to report again
                    default:
                        if (badBuilder == null)
                        {
                            badBuilder = _pool.Allocate();
                            badBuilder.AddRange(modifiers);
                        }
                        badBuilder[i] = this.AddError(modifiers[i], ErrorCode.ERR_BadMemberFlag, ((SyntaxToken)modifiers[i]).Text);
                        break;
                }
            }
            if (badBuilder != null)
            {
                modifiers = badBuilder.ToList();
                _pool.Free(badBuilder);
            }

            TypeParameterListSyntax typeParameterListOpt = this.ParseTypeParameterList(allowVariance: false);
            // "await f<T>()" still makes sense, so don't force accept a local function if there's a type parameter list.
            ParameterListSyntax paramList = this.ParseParenthesizedParameterList(allowThisKeyword: true, allowDefaults: true, allowAttributes: true);
            // "await x()" is ambiguous (see note at start of this method), but we assume "await x(await y)" is meant to be a function if it's in a non-async context.
            if (!forceLocalFunc)
            {
                var paramListSyntax = paramList.Parameters;
                for (int i = 0; i < paramListSyntax.Count; i++)
                {
                    // "await x(y)" still parses as a parameter list, so check to see if it's a valid parameter (like "x(t y)")
                    forceLocalFunc |= !paramListSyntax[i].ContainsDiagnostics;
                    if (forceLocalFunc)
                        break;
                }
            }

            var constraints = default(SyntaxListBuilder<TypeParameterConstraintClauseSyntax>);
            if (this.CurrentToken.ContextualKind == SyntaxKind.WhereKeyword)
            {
                constraints = _pool.Allocate<TypeParameterConstraintClauseSyntax>();
                this.ParseTypeParameterConstraintClauses(typeParameterListOpt != null, constraints);
                forceLocalFunc = true;
            }

            BlockSyntax blockBody;
            ArrowExpressionClauseSyntax expressionBody;
            SyntaxToken semicolon;
            this.ParseBlockAndExpressionBodiesWithSemicolon(out blockBody, out expressionBody, out semicolon, parseSemicolonAfterBlock: false);

            IsInAsync = parentScopeIsInAsync;

            if (!forceLocalFunc && blockBody == null && expressionBody == null)
            {
                this.Reset(ref resetPoint);
                this.Release(ref resetPoint);
                return null;
            }
            this.Release(ref resetPoint);

            identifier = CheckFeatureAvailability(identifier, MessageID.IDS_FeatureLocalFunctions);
            var decl = _syntaxFactory.LocalFunctionStatement(
                modifiers,
                type,
                identifier,
                typeParameterListOpt,
                paramList,
                constraints,
                blockBody,
                expressionBody,
                semicolon);

            decl = CheckForBlockAndExpressionBody(blockBody, expressionBody, decl);
            return decl;
        }

        private ExpressionStatementSyntax ParseExpressionStatement()
        {
            return ParseExpressionStatement(this.ParseExpressionCore());
        }

        private ExpressionStatementSyntax ParseExpressionStatement(ExpressionSyntax expression)
        {
            SyntaxToken semicolon;
            if (IsScript && this.CurrentToken.Kind == SyntaxKind.EndOfFileToken)
            {
                semicolon = SyntaxFactory.MissingToken(SyntaxKind.SemicolonToken);
            }
            else
            {
                // Do not report an error if the expression is not a statement expression.
                // The error is reported in semantic analysis.
                semicolon = this.EatToken(SyntaxKind.SemicolonToken);
            }

            return _syntaxFactory.ExpressionStatement(expression, semicolon);
        }

        public ExpressionSyntax ParseExpression()
        {
            return ParseWithStackGuard(
                this.ParseExpressionCore,
                this.CreateMissingIdentifierName);
        }

        private ExpressionSyntax ParseExpressionCore()
        {
            return this.ParseSubExpression(Precedence.Expression);
        }

        private bool IsPossibleExpression()
        {
            var tk = this.CurrentToken.Kind;
            switch (tk)
            {
                case SyntaxKind.TypeOfKeyword:
                case SyntaxKind.DefaultKeyword:
                case SyntaxKind.SizeOfKeyword:
                case SyntaxKind.MakeRefKeyword:
                case SyntaxKind.RefTypeKeyword:
                case SyntaxKind.CheckedKeyword:
                case SyntaxKind.UncheckedKeyword:
                case SyntaxKind.RefValueKeyword:
                case SyntaxKind.ArgListKeyword:
                case SyntaxKind.BaseKeyword:
                case SyntaxKind.FalseKeyword:
                case SyntaxKind.ThisKeyword:
                case SyntaxKind.TrueKeyword:
                case SyntaxKind.NullKeyword:
                case SyntaxKind.OpenParenToken:
                case SyntaxKind.NumericLiteralToken:
                case SyntaxKind.StringLiteralToken:
                case SyntaxKind.InterpolatedStringStartToken:
                case SyntaxKind.InterpolatedStringToken:
                case SyntaxKind.CharacterLiteralToken:
                case SyntaxKind.NewKeyword:
                case SyntaxKind.DelegateKeyword:
                case SyntaxKind.ColonColonToken: // bad aliased name
                case SyntaxKind.ThrowKeyword:
                    return true;
                case SyntaxKind.IdentifierToken:
                    // Specifically allow the from contextual keyword, because it can always be the start of an
                    // expression (whether it is used as an identifier or a keyword).
                    return this.IsTrueIdentifier() || (this.CurrentToken.ContextualKind == SyntaxKind.FromKeyword);
                default:
                    return IsExpectedPrefixUnaryOperator(tk)
                        || (IsPredefinedType(tk) && tk != SyntaxKind.VoidKeyword)
                        || SyntaxFacts.IsAnyUnaryExpression(tk)
                        || SyntaxFacts.IsBinaryExpression(tk)
                        || SyntaxFacts.IsAssignmentExpressionOperatorToken(tk);
            }
        }

        private static bool IsInvalidSubExpression(SyntaxKind kind)
        {
            switch (kind)
            {
                case SyntaxKind.BreakKeyword:
                case SyntaxKind.CaseKeyword:
                case SyntaxKind.CatchKeyword:
                case SyntaxKind.ConstKeyword:
                case SyntaxKind.ContinueKeyword:
                case SyntaxKind.DoKeyword:
                case SyntaxKind.FinallyKeyword:
                case SyntaxKind.ForKeyword:
                case SyntaxKind.ForEachKeyword:
                case SyntaxKind.GotoKeyword:
                case SyntaxKind.IfKeyword:
                case SyntaxKind.LockKeyword:
                case SyntaxKind.ReturnKeyword:
                case SyntaxKind.SwitchKeyword:
                case SyntaxKind.TryKeyword:
                case SyntaxKind.UsingKeyword:
                case SyntaxKind.WhileKeyword:
                    return true;
                default:
                    return false;
            }
        }

        internal static bool IsRightAssociative(SyntaxKind op)
        {
            switch (op)
            {
                case SyntaxKind.SimpleAssignmentExpression:
                case SyntaxKind.AddAssignmentExpression:
                case SyntaxKind.SubtractAssignmentExpression:
                case SyntaxKind.MultiplyAssignmentExpression:
                case SyntaxKind.DivideAssignmentExpression:
                case SyntaxKind.ModuloAssignmentExpression:
                case SyntaxKind.AndAssignmentExpression:
                case SyntaxKind.ExclusiveOrAssignmentExpression:
                case SyntaxKind.OrAssignmentExpression:
                case SyntaxKind.LeftShiftAssignmentExpression:
                case SyntaxKind.RightShiftAssignmentExpression:
                case SyntaxKind.CoalesceExpression:
                    return true;
                default:
                    return false;
            }
        }

        enum Precedence : uint
        {
            Expression = 0, // Loosest possible precedence, used to accept all expressions
            Assignment,
            Lambda = Assignment, // "The => operator has the same precedence as assignment (=) and is right-associative."
            Ternary,
            Coalescing,
            ConditionalOr,
            ConditionalAnd,
            LogicalOr,
            LogicalXor,
            LogicalAnd,
            Equality,
            Relational,
            Shift,
            Additive,
            Mutiplicative,
            Unary,
            Cast,
            PointerIndirection,
            AddressOf,
            Primary_UNUSED, // Primaries are parsed in an ad-hoc manner.
        }

        private static Precedence GetPrecedence(SyntaxKind op)
        {
            switch (op)
            {
                case SyntaxKind.SimpleAssignmentExpression:
                case SyntaxKind.AddAssignmentExpression:
                case SyntaxKind.SubtractAssignmentExpression:
                case SyntaxKind.MultiplyAssignmentExpression:
                case SyntaxKind.DivideAssignmentExpression:
                case SyntaxKind.ModuloAssignmentExpression:
                case SyntaxKind.AndAssignmentExpression:
                case SyntaxKind.ExclusiveOrAssignmentExpression:
                case SyntaxKind.OrAssignmentExpression:
                case SyntaxKind.LeftShiftAssignmentExpression:
                case SyntaxKind.RightShiftAssignmentExpression:
                    return Precedence.Assignment;
                case SyntaxKind.CoalesceExpression:
                    return Precedence.Coalescing;
                case SyntaxKind.LogicalOrExpression:
                    return Precedence.ConditionalOr;
                case SyntaxKind.LogicalAndExpression:
                    return Precedence.ConditionalAnd;
                case SyntaxKind.BitwiseOrExpression:
                    return Precedence.LogicalOr;
                case SyntaxKind.ExclusiveOrExpression:
                    return Precedence.LogicalXor;
                case SyntaxKind.BitwiseAndExpression:
                    return Precedence.LogicalAnd;
                case SyntaxKind.EqualsExpression:
                case SyntaxKind.NotEqualsExpression:
                    return Precedence.Equality;
                case SyntaxKind.LessThanExpression:
                case SyntaxKind.LessThanOrEqualExpression:
                case SyntaxKind.GreaterThanExpression:
                case SyntaxKind.GreaterThanOrEqualExpression:
                case SyntaxKind.IsExpression:
                case SyntaxKind.AsExpression:
                case SyntaxKind.IsPatternExpression:
                    return Precedence.Relational;
                case SyntaxKind.LeftShiftExpression:
                case SyntaxKind.RightShiftExpression:
                    return Precedence.Shift;
                case SyntaxKind.AddExpression:
                case SyntaxKind.SubtractExpression:
                    return Precedence.Additive;
                case SyntaxKind.MultiplyExpression:
                case SyntaxKind.DivideExpression:
                case SyntaxKind.ModuloExpression:
                    return Precedence.Mutiplicative;
                case SyntaxKind.UnaryPlusExpression:
                case SyntaxKind.UnaryMinusExpression:
                case SyntaxKind.BitwiseNotExpression:
                case SyntaxKind.LogicalNotExpression:
                case SyntaxKind.PreIncrementExpression:
                case SyntaxKind.PreDecrementExpression:
                case SyntaxKind.TypeOfExpression:
                case SyntaxKind.SizeOfExpression:
                case SyntaxKind.CheckedExpression:
                case SyntaxKind.UncheckedExpression:
                case SyntaxKind.MakeRefExpression:
                case SyntaxKind.RefValueExpression:
                case SyntaxKind.RefTypeExpression:
                case SyntaxKind.AwaitExpression:
                    return Precedence.Unary;
                case SyntaxKind.CastExpression:
                    return Precedence.Cast;
                case SyntaxKind.PointerIndirectionExpression:
                    return Precedence.PointerIndirection;
                case SyntaxKind.AddressOfExpression:
                    return Precedence.AddressOf;
                default:
                    return Precedence.Expression;
            }
        }

        private static bool IsExpectedPrefixUnaryOperator(SyntaxKind kind)
        {
            return SyntaxFacts.IsPrefixUnaryExpression(kind) && kind != SyntaxKind.RefKeyword && kind != SyntaxKind.OutKeyword;
        }

        private static bool IsExpectedBinaryOperator(SyntaxKind kind)
        {
            return SyntaxFacts.IsBinaryExpression(kind);
        }

        private static bool IsExpectedAssignmentOperator(SyntaxKind kind)
        {
            return SyntaxFacts.IsAssignmentExpressionOperatorToken(kind);
        }

        private bool IsPossibleAwaitExpressionStatement()
        {
            return (this.IsScript || this.IsInAsync) && this.CurrentToken.ContextualKind == SyntaxKind.AwaitKeyword;
        }

        private bool IsAwaitExpression()
        {
            if (this.CurrentToken.ContextualKind == SyntaxKind.AwaitKeyword)
            {
                if (this.IsInAsync)
                {
                    // If we see an await in an async function, parse it as an unop.
                    return true;
                }

                // If we see an await followed by a token that cannot follow an identifier, parse await as a unop.
                // BindAwait() catches the cases where await successfully parses as a unop but is not in an async
                // function, and reports an appropriate ERR_BadAwaitWithoutAsync* error.
                switch (this.PeekToken(1).Kind)
                {
                    case SyntaxKind.IdentifierToken:

                    // Keywords
                    case SyntaxKind.NewKeyword:
                    case SyntaxKind.ThisKeyword:
                    case SyntaxKind.BaseKeyword:
                    case SyntaxKind.DelegateKeyword:
                    case SyntaxKind.TypeOfKeyword:
                    case SyntaxKind.CheckedKeyword:
                    case SyntaxKind.UncheckedKeyword:
                    case SyntaxKind.DefaultKeyword:

                    // Literals
                    case SyntaxKind.TrueKeyword:
                    case SyntaxKind.FalseKeyword:
                    case SyntaxKind.StringLiteralToken:
                    case SyntaxKind.InterpolatedStringStartToken:
                    case SyntaxKind.InterpolatedStringToken:
                    case SyntaxKind.NumericLiteralToken:
                    case SyntaxKind.NullKeyword:
                    case SyntaxKind.CharacterLiteralToken:
                        return true;
                }
            }

            return false;
        }

        private ExpressionSyntax ParseSubExpression(Precedence precedence)
        {
            _recursionDepth++;

            StackGuard.EnsureSufficientExecutionStack(_recursionDepth);

            var result = ParseSubExpressionCore(precedence);

            _recursionDepth--;
            return result;
        }

        private ExpressionSyntax ParseSubExpressionCore(Precedence precedence)
        {
            ExpressionSyntax leftOperand = null;
            Precedence newPrecedence = 0;
            SyntaxKind opKind = SyntaxKind.None;

            // all of these are tokens that start statements and are invalid
            // to start a expression with. if we see one, then we must have
            // something like:
            //
            // return
            // if (...
            // parse out a missing name node for the expression, and keep on going
            var tk = this.CurrentToken.Kind;
            if (IsInvalidSubExpression(tk))
            {
                return this.AddError(this.CreateMissingIdentifierName(), ErrorCode.ERR_InvalidExprTerm, SyntaxFacts.GetText(tk));
            }

            // No left operand, so we need to parse one -- possibly preceded by a
            // unary operator.
            if (IsExpectedPrefixUnaryOperator(tk))
            {
                opKind = SyntaxFacts.GetPrefixUnaryExpression(tk);
                newPrecedence = GetPrecedence(opKind);
                var opToken = this.EatToken();
                var operand = this.ParseSubExpression(newPrecedence);
                if (SyntaxFacts.IsIncrementOrDecrementOperator(opToken.Kind))
                {
                    operand = CheckValidLvalue(operand);
                }

                leftOperand = _syntaxFactory.PrefixUnaryExpression(opKind, opToken, operand);
            }
            else if (IsAwaitExpression())
            {
                opKind = SyntaxKind.AwaitExpression;
                newPrecedence = GetPrecedence(opKind);
                var awaitToken = this.EatContextualToken(SyntaxKind.AwaitKeyword);
                awaitToken = CheckFeatureAvailability(awaitToken, MessageID.IDS_FeatureAsync);
                var operand = this.ParseSubExpression(newPrecedence);
                leftOperand = _syntaxFactory.AwaitExpression(awaitToken, operand);
            }
            else if (this.IsQueryExpression(mayBeVariableDeclaration: false, mayBeMemberDeclaration: false))
            {
                leftOperand = this.ParseQueryExpression(precedence);
            }
            else if (this.CurrentToken.ContextualKind == SyntaxKind.FromKeyword && IsInQuery)
            {
                // If this "from" token wasn't the start of a query then it's not really an expression.
                // Consume it so that we don't try to parse it again as the next argument in an
                // argument list.
                SyntaxToken skipped = this.EatToken(); // consume but skip "from"
                skipped = this.AddError(skipped, ErrorCode.ERR_InvalidExprTerm, this.CurrentToken.Text);
                leftOperand = AddTrailingSkippedSyntax(this.CreateMissingIdentifierName(), skipped);
            }
            else if (tk == SyntaxKind.ThrowKeyword)
            {
                var result = ParseThrowExpression();
                // we parse a throw expression even at the wrong precedence for better recovery
                return (precedence <= Precedence.Coalescing) ? result :
                    this.AddError(result, ErrorCode.ERR_InvalidExprTerm, SyntaxFacts.GetText(tk));
            }
            else if (this.IsPossibleDeconstructionLeft(precedence))
            {
                leftOperand = ParseDeclarationExpression(ParseTypeMode.Normal, MessageID.IDS_FeatureTuples);
            }
            else
            {
                // Not a unary operator - get a primary expression.
                leftOperand = this.ParseTerm(precedence);
            }

            while (true)
            {
                // We either have a binary or assignment operator here, or we're finished.
                tk = this.CurrentToken.ContextualKind;

                bool isAssignmentOperator = false;
                if (IsExpectedBinaryOperator(tk))
                {
                    opKind = SyntaxFacts.GetBinaryExpression(tk);
                }
                else if (IsExpectedAssignmentOperator(tk))
                {
                    opKind = SyntaxFacts.GetAssignmentExpression(tk);
                    isAssignmentOperator = true;
                }
                else
                {
                    break;
                }

                newPrecedence = GetPrecedence(opKind);

                Debug.Assert(newPrecedence > 0);      // All binary operators must have precedence > 0!

                // check for >> or >>=
                bool doubleOp = false;
                if (tk == SyntaxKind.GreaterThanToken
                    && (this.PeekToken(1).Kind == SyntaxKind.GreaterThanToken || this.PeekToken(1).Kind == SyntaxKind.GreaterThanEqualsToken))
                {
                    // check to see if they really are adjacent
                    if (this.CurrentToken.GetTrailingTriviaWidth() == 0 && this.PeekToken(1).GetLeadingTriviaWidth() == 0)
                    {
                        if (this.PeekToken(1).Kind == SyntaxKind.GreaterThanToken)
                        {
                            opKind = SyntaxFacts.GetBinaryExpression(SyntaxKind.GreaterThanGreaterThanToken);
                        }
                        else
                        {
                            opKind = SyntaxFacts.GetAssignmentExpression(SyntaxKind.GreaterThanGreaterThanEqualsToken);
                            isAssignmentOperator = true;
                        }
                        newPrecedence = GetPrecedence(opKind);
                        doubleOp = true;
                    }
                }

                // Check the precedence to see if we should "take" this operator
                if (newPrecedence < precedence)
                {
                    break;
                }

                // Same precedence, but not right-associative -- deal with this "later"
                if ((newPrecedence == precedence) && !IsRightAssociative(opKind))
                {
                    break;
                }

                // Precedence is okay, so we'll "take" this operator.
                var opToken = this.EatContextualToken(tk);
                if (doubleOp)
                {
                    // combine tokens into a single token
                    var opToken2 = this.EatToken();
                    var kind = opToken2.Kind == SyntaxKind.GreaterThanToken ? SyntaxKind.GreaterThanGreaterThanToken : SyntaxKind.GreaterThanGreaterThanEqualsToken;
                    opToken = SyntaxFactory.Token(opToken.GetLeadingTrivia(), kind, opToken2.GetTrailingTrivia());
                }

                if (opKind == SyntaxKind.AsExpression)
                {
                    var type = this.ParseType(ParseTypeMode.AsExpression);
                    leftOperand = _syntaxFactory.BinaryExpression(opKind, leftOperand, opToken, type);
                }
                else if (opKind == SyntaxKind.IsExpression)
                {
                    leftOperand = ParseIsExpression(leftOperand, opToken);
                }
                else
                {
                    if (isAssignmentOperator)
                    {
                        if (opKind == SyntaxKind.SimpleAssignmentExpression && this.CurrentToken.Kind == SyntaxKind.RefKeyword)
                        {
                            var refToken = this.EatToken();
                            refToken = this.AddError(refToken, ErrorCode.ERR_UnexpectedToken, refToken.Text);
                            opToken = AddTrailingSkippedSyntax(opToken, refToken);
                        }

                        leftOperand = CheckValidLvalue(leftOperand);
                        leftOperand = _syntaxFactory.AssignmentExpression(opKind, leftOperand, opToken, this.ParseSubExpression(newPrecedence));
                    }
                    else
                    {
                        leftOperand = _syntaxFactory.BinaryExpression(opKind, leftOperand, opToken, this.ParseSubExpression(newPrecedence));
                    }
                }
            }

            // From the language spec:
            //
            // conditional-expression:
            //  null-coalescing-expression
            //  null-coalescing-expression   ?   expression   :   expression
            //
            // Only take the ternary if we're at a precedence less than the null coalescing
            // expression.

            if (tk == SyntaxKind.QuestionToken && precedence <= Precedence.Ternary)
            {
                var questionToken = this.EatToken();
                var colonLeft = this.ParseExpressionCore();
                var colon = this.EatToken(SyntaxKind.ColonToken);
                var colonRight = this.ParseExpressionCore();
                leftOperand = _syntaxFactory.ConditionalExpression(leftOperand, questionToken, colonLeft, colon, colonRight);
            }

            return leftOperand;
        }

        private ExpressionSyntax ParseDeclarationExpression(ParseTypeMode mode, MessageID feature)
        {
            TypeSyntax type = this.ParseType(mode);
            var designation = ParseDesignation();
            if (feature != MessageID.None)
            {
                designation = CheckFeatureAvailability(designation, feature);
            }

            return _syntaxFactory.DeclarationExpression(type, designation);
        }

        private ExpressionSyntax ParseThrowExpression()
        {
            var throwToken = this.EatToken(SyntaxKind.ThrowKeyword);
            var thrown = this.ParseSubExpression(Precedence.Coalescing);
            var result = _syntaxFactory.ThrowExpression(throwToken, thrown);
            return CheckFeatureAvailability(result, MessageID.IDS_FeatureThrowExpression);
        }

        private ExpressionSyntax ParseIsExpression(ExpressionSyntax leftOperand, SyntaxToken opToken)
        {
            var node = this.ParseTypeOrPattern();
            if (node is PatternSyntax)
            {
                var result = _syntaxFactory.IsPatternExpression(leftOperand, opToken, (PatternSyntax)node);
                return CheckFeatureAvailability(result, MessageID.IDS_FeaturePatternMatching);
            }
            else
            {
                Debug.Assert(node is TypeSyntax);
                return _syntaxFactory.BinaryExpression(SyntaxKind.IsExpression, leftOperand, opToken, (TypeSyntax)node);
            }
        }

        private ExpressionSyntax ParseTerm(Precedence precedence)
        {
            ExpressionSyntax expr = null;

            var tk = this.CurrentToken.Kind;
            switch (tk)
            {
                case SyntaxKind.TypeOfKeyword:
                    expr = this.ParseTypeOfExpression();
                    break;
                case SyntaxKind.DefaultKeyword:
                    expr = this.ParseDefaultExpression();
                    break;
                case SyntaxKind.SizeOfKeyword:
                    expr = this.ParseSizeOfExpression();
                    break;
                case SyntaxKind.MakeRefKeyword:
                    expr = this.ParseMakeRefExpression();
                    break;
                case SyntaxKind.RefTypeKeyword:
                    expr = this.ParseRefTypeExpression();
                    break;
                case SyntaxKind.CheckedKeyword:
                case SyntaxKind.UncheckedKeyword:
                    expr = this.ParseCheckedOrUncheckedExpression();
                    break;
                case SyntaxKind.RefValueKeyword:
                    expr = this.ParseRefValueExpression();
                    break;
                case SyntaxKind.ColonColonToken:
                    // misplaced ::
                    // TODO: this should not be a compound name.. (disallow dots)
                    expr = this.ParseQualifiedName(NameOptions.InExpression);
                    break;
                case SyntaxKind.IdentifierToken:
                    if (this.IsTrueIdentifier())
                    {
                        var contextualKind = this.CurrentToken.ContextualKind;
                        if (contextualKind == SyntaxKind.AsyncKeyword && this.PeekToken(1).Kind == SyntaxKind.DelegateKeyword)
                        {
                            expr = this.ParseAnonymousMethodExpression();
                        }
                        else if (this.IsPossibleLambdaExpression(precedence))
                        {
                            expr = this.ParseLambdaExpression();
                        }
                        else if (this.IsPossibleDeconstructionLeft(precedence))
                        {
                            expr = ParseDeclarationExpression(ParseTypeMode.Normal, MessageID.IDS_FeatureTuples);
                        }
                        else
                        {
                            expr = this.ParseAliasQualifiedName(NameOptions.InExpression);
                        }
                    }
                    else
                    {
                        expr = this.CreateMissingIdentifierName();
                        expr = this.AddError(expr, ErrorCode.ERR_InvalidExprTerm, this.CurrentToken.Text);
                    }

                    break;
                case SyntaxKind.ThisKeyword:
                    expr = _syntaxFactory.ThisExpression(this.EatToken());
                    break;
                case SyntaxKind.BaseKeyword:
                    expr = _syntaxFactory.BaseExpression(this.EatToken());
                    break;
                case SyntaxKind.ArgListKeyword:
                case SyntaxKind.FalseKeyword:

                case SyntaxKind.TrueKeyword:
                case SyntaxKind.NullKeyword:
                case SyntaxKind.NumericLiteralToken:
                case SyntaxKind.StringLiteralToken:
                case SyntaxKind.CharacterLiteralToken:
                    expr = _syntaxFactory.LiteralExpression(SyntaxFacts.GetLiteralExpression(tk), this.EatToken());
                    break;
                case SyntaxKind.InterpolatedStringStartToken:
                    throw new NotImplementedException(); // this should not occur because these tokens are produced and parsed immediately
                case SyntaxKind.InterpolatedStringToken:
                    expr = this.ParseInterpolatedStringToken();
                    break;
                case SyntaxKind.OpenParenToken:
                    expr = this.ParseCastOrParenExpressionOrLambdaOrTuple(precedence);
                    break;
                case SyntaxKind.NewKeyword:
                    expr = this.ParseNewExpression();
                    break;
                case SyntaxKind.DelegateKeyword:
                    expr = this.ParseAnonymousMethodExpression();
                    break;
                default:
                    // check for intrinsic type followed by '.'
                    if (IsPredefinedType(tk))
                    {
                        expr = _syntaxFactory.PredefinedType(this.EatToken());

                        if (this.CurrentToken.Kind != SyntaxKind.DotToken || tk == SyntaxKind.VoidKeyword)
                        {
                            expr = this.AddError(expr, ErrorCode.ERR_InvalidExprTerm, SyntaxFacts.GetText(tk));
                        }
                    }
                    else
                    {
                        expr = this.CreateMissingIdentifierName();

                        if (tk == SyntaxKind.EndOfFileToken)
                        {
                            expr = this.AddError(expr, ErrorCode.ERR_ExpressionExpected);
                        }
                        else
                        {
                            expr = this.AddError(expr, ErrorCode.ERR_InvalidExprTerm, SyntaxFacts.GetText(tk));
                        }
                    }

                    break;
            }

            return this.ParsePostFixExpression(expr);
        }

        /// <summary>
        /// Returns true if...
        /// 1. The precedence is less than or equal to Assignment, and
        /// 2. The current token is the identifier var or a predefined type, and
        /// 3. it is followed by (, and
        /// 4. that ( begins a valid parenthesized designation, and
        /// 5. the token following that designation is =
        /// </summary>
        private bool IsPossibleDeconstructionLeft(Precedence precedence)
        {
            if (precedence > Precedence.Assignment || !(this.CurrentToken.IsVar() || IsPredefinedType(this.CurrentToken.Kind)))
            {
                return false;
            }

            var resetPoint = this.GetResetPoint();
            try
            {
                this.EatToken(); // `var`
                return
                    this.CurrentToken.Kind == SyntaxKind.OpenParenToken && ScanDesignator() &&
                    this.CurrentToken.Kind == SyntaxKind.EqualsToken;
            }
            finally
            {
                // Restore current token index
                this.Reset(ref resetPoint);
                this.Release(ref resetPoint);
            }
        }

        private bool ScanDesignator()
        {
            switch (this.CurrentToken.Kind)
            {
                case SyntaxKind.IdentifierToken:
                    if (!IsTrueIdentifier())
                    {
                        goto default;
                    }

                    this.EatToken(); // eat the identifier
                    return true;
                case SyntaxKind.OpenParenToken:
                    while (true)
                    {
                        this.EatToken(); // eat the open paren or comma
                        if (!ScanDesignator())
                        {
                            return false;
                        }

                        switch (this.CurrentToken.Kind)
                        {
                            case SyntaxKind.CommaToken:
                                continue;
                            case SyntaxKind.CloseParenToken:
                                this.EatToken(); // eat the close paren
                                return true;
                            default:
                                return false;
                        }
                    }
                default:
                    return false;
            }
        }

        private bool IsPossibleLambdaExpression(Precedence precedence)
        {
            if (precedence <= Precedence.Lambda && this.PeekToken(1).Kind == SyntaxKind.EqualsGreaterThanToken)
            {
                return true;
            }

            if (ScanAsyncLambda(precedence))
            {
                return true;
            }

            return false;
        }

        private ExpressionSyntax ParsePostFixExpression(ExpressionSyntax expr)
        {
            Debug.Assert(expr != null);

            while (true)
            {
                SyntaxKind tk = this.CurrentToken.Kind;
                switch (tk)
                {
                    case SyntaxKind.OpenParenToken:
                        expr = _syntaxFactory.InvocationExpression(expr, this.ParseParenthesizedArgumentList());
                        break;

                    case SyntaxKind.OpenBracketToken:
                        expr = _syntaxFactory.ElementAccessExpression(expr, this.ParseBracketedArgumentList());
                        break;

                    case SyntaxKind.PlusPlusToken:
                    case SyntaxKind.MinusMinusToken:
                        expr = CheckValidLvalue(expr);
                        expr = _syntaxFactory.PostfixUnaryExpression(SyntaxFacts.GetPostfixUnaryExpression(tk), expr, this.EatToken());
                        break;

                    case SyntaxKind.ColonColonToken:
                        if (this.PeekToken(1).Kind == SyntaxKind.IdentifierToken)
                        {
                            // replace :: with missing dot and annotate with skipped text "::" and error
                            var ccToken = this.EatToken();
                            ccToken = this.AddError(ccToken, ErrorCode.ERR_UnexpectedAliasedName);
                            var dotToken = this.ConvertToMissingWithTrailingTrivia(ccToken, SyntaxKind.DotToken);
                            expr = _syntaxFactory.MemberAccessExpression(SyntaxKind.SimpleMemberAccessExpression, expr, dotToken, this.ParseSimpleName(NameOptions.InExpression));
                        }
                        else
                        {
                            // just some random trailing :: ?
                            expr = AddTrailingSkippedSyntax(expr, this.EatTokenWithPrejudice(SyntaxKind.DotToken));
                        }
                        break;

                    case SyntaxKind.MinusGreaterThanToken:
                        expr = _syntaxFactory.MemberAccessExpression(SyntaxKind.PointerMemberAccessExpression, expr, this.EatToken(), this.ParseSimpleName(NameOptions.InExpression));
                        break;
                    case SyntaxKind.DotToken:
                        expr = _syntaxFactory.MemberAccessExpression(SyntaxKind.SimpleMemberAccessExpression, expr, this.EatToken(), this.ParseSimpleName(NameOptions.InExpression));
                        break;

                    case SyntaxKind.QuestionToken:
                        if (CanStartConsequenceExpression(this.PeekToken(1).Kind))
                        {
                            var qToken = this.EatToken();
                            var consequence = ParseConsequenceSyntax();
                            expr = _syntaxFactory.ConditionalAccessExpression(expr, qToken, consequence);
                            expr = CheckFeatureAvailability(expr, MessageID.IDS_FeatureNullPropagatingOperator);
                            break;
                        }

                        goto default;
                    default:
                        return expr;
                }
            }
        }

        private static bool CanStartConsequenceExpression(SyntaxKind kind)
        {
            return kind == SyntaxKind.DotToken ||
                    kind == SyntaxKind.OpenBracketToken;
        }

        internal ExpressionSyntax ParseConsequenceSyntax()
        {
            SyntaxKind tk = this.CurrentToken.Kind;
            ExpressionSyntax expr = null;
            switch (tk)
            {
                case SyntaxKind.DotToken:
                    expr = _syntaxFactory.MemberBindingExpression(this.EatToken(), this.ParseSimpleName(NameOptions.InExpression));
                    break;

                case SyntaxKind.OpenBracketToken:
                    expr = _syntaxFactory.ElementBindingExpression(this.ParseBracketedArgumentList());
                    break;
            }

            Debug.Assert(expr != null);

            while (true)
            {
                tk = this.CurrentToken.Kind;
                switch (tk)
                {
                    case SyntaxKind.OpenParenToken:
                        expr = _syntaxFactory.InvocationExpression(expr, this.ParseParenthesizedArgumentList());
                        break;

                    case SyntaxKind.OpenBracketToken:
                        expr = _syntaxFactory.ElementAccessExpression(expr, this.ParseBracketedArgumentList());
                        break;

                    case SyntaxKind.DotToken:
                        expr = _syntaxFactory.MemberAccessExpression(SyntaxKind.SimpleMemberAccessExpression, expr, this.EatToken(), this.ParseSimpleName(NameOptions.InExpression));
                        break;

                    case SyntaxKind.QuestionToken:
                        if (CanStartConsequenceExpression(this.PeekToken(1).Kind))
                        {
                            var qToken = this.EatToken();
                            var consequence = ParseConsequenceSyntax();
                            expr = _syntaxFactory.ConditionalAccessExpression(expr, qToken, consequence);
                        }
                        return expr;

                    default:
                        return expr;
                }
            }
        }

        internal ArgumentListSyntax ParseParenthesizedArgumentList()
        {
            if (this.IsIncrementalAndFactoryContextMatches && this.CurrentNodeKind == SyntaxKind.ArgumentList)
            {
                return (ArgumentListSyntax)this.EatNode();
            }

            SyntaxToken openToken, closeToken;
            SeparatedSyntaxList<ArgumentSyntax> arguments;
            ParseArgumentList(out openToken, out arguments, out closeToken, SyntaxKind.OpenParenToken, SyntaxKind.CloseParenToken);

            return _syntaxFactory.ArgumentList(openToken, arguments, closeToken);
        }

        internal BracketedArgumentListSyntax ParseBracketedArgumentList()
        {
            if (this.IsIncrementalAndFactoryContextMatches && this.CurrentNodeKind == SyntaxKind.BracketedArgumentList)
            {
                return (BracketedArgumentListSyntax)this.EatNode();
            }

            SyntaxToken openToken, closeToken;
            SeparatedSyntaxList<ArgumentSyntax> arguments;
            ParseArgumentList(out openToken, out arguments, out closeToken, SyntaxKind.OpenBracketToken, SyntaxKind.CloseBracketToken);

            return _syntaxFactory.BracketedArgumentList(openToken, arguments, closeToken);
        }

        private void ParseArgumentList(
            out SyntaxToken openToken,
            out SeparatedSyntaxList<ArgumentSyntax> arguments,
            out SyntaxToken closeToken,
            SyntaxKind openKind,
            SyntaxKind closeKind)
        {
            Debug.Assert(openKind == SyntaxKind.OpenParenToken || openKind == SyntaxKind.OpenBracketToken);
            Debug.Assert(closeKind == SyntaxKind.CloseParenToken || closeKind == SyntaxKind.CloseBracketToken);
            Debug.Assert((openKind == SyntaxKind.OpenParenToken) == (closeKind == SyntaxKind.CloseParenToken));
            bool isIndexer = openKind == SyntaxKind.OpenBracketToken;

            if (this.CurrentToken.Kind == SyntaxKind.OpenParenToken ||
                this.CurrentToken.Kind == SyntaxKind.OpenBracketToken)
            {
                // convert `[` into `(` or vice versa for error recovery
                openToken = this.EatTokenAsKind(openKind);
            }
            else
            {
                openToken = this.EatToken(openKind);
            }

            var saveTerm = _termState;
            _termState |= TerminatorState.IsEndOfArgumentList;

            SeparatedSyntaxListBuilder<ArgumentSyntax> list = default(SeparatedSyntaxListBuilder<ArgumentSyntax>);
            try
            {
                if (this.CurrentToken.Kind != closeKind && this.CurrentToken.Kind != SyntaxKind.SemicolonToken)
                {
tryAgain:
                    if (list.IsNull)
                    {
                        list = _pool.AllocateSeparated<ArgumentSyntax>();
                    }

                    if (this.IsPossibleArgumentExpression() || this.CurrentToken.Kind == SyntaxKind.CommaToken)
                    {
                        // first argument
                        list.Add(this.ParseArgumentExpression(isIndexer));

                        // additional arguments
                        while (true)
                        {
                            if (this.CurrentToken.Kind == SyntaxKind.CloseParenToken ||
                                this.CurrentToken.Kind == SyntaxKind.CloseBracketToken ||
                                this.CurrentToken.Kind == SyntaxKind.SemicolonToken)
                            {
                                break;
                            }
                            else if (this.CurrentToken.Kind == SyntaxKind.CommaToken || this.IsPossibleArgumentExpression())
                            {
                                list.AddSeparator(this.EatToken(SyntaxKind.CommaToken));
                                list.Add(this.ParseArgumentExpression(isIndexer));
                                continue;
                            }
                            else if (this.SkipBadArgumentListTokens(ref openToken, list, SyntaxKind.CommaToken, closeKind) == PostSkipAction.Abort)
                            {
                                break;
                            }
                        }
                    }
                    else if (this.SkipBadArgumentListTokens(ref openToken, list, SyntaxKind.IdentifierToken, closeKind) == PostSkipAction.Continue)
                    {
                        goto tryAgain;
                    }
                }
                else if (isIndexer && this.CurrentToken.Kind == closeKind)
                {
                    // An indexer always expects at least one value. And so we need to give an error
                    // for the case where we see only "[]". ParseArgumentExpression gives it.

                    if (list.IsNull)
                    {
                        list = _pool.AllocateSeparated<ArgumentSyntax>();
                    }

                    list.Add(this.ParseArgumentExpression(isIndexer));
                }

                _termState = saveTerm;

                if (this.CurrentToken.Kind == SyntaxKind.CloseParenToken ||
                    this.CurrentToken.Kind == SyntaxKind.CloseBracketToken)
                {
                    // convert `]` into `)` or vice versa for error recovery
                    closeToken = this.EatTokenAsKind(closeKind);
                }
                else
                {
                    closeToken = this.EatToken(closeKind);
                }

                arguments = list.ToList();
            }
            finally
            {
                if (!list.IsNull)
                {
                    _pool.Free(list);
                }
            }
        }

        private PostSkipAction SkipBadArgumentListTokens(ref SyntaxToken open, SeparatedSyntaxListBuilder<ArgumentSyntax> list, SyntaxKind expected, SyntaxKind closeKind)
        {
            return this.SkipBadSeparatedListTokensWithExpectedKind(ref open, list,
                p => p.CurrentToken.Kind != SyntaxKind.CommaToken && !p.IsPossibleArgumentExpression(),
                p => p.CurrentToken.Kind == closeKind || p.CurrentToken.Kind == SyntaxKind.SemicolonToken || p.IsTerminator(),
                expected);
        }

        private bool IsEndOfArgumentList()
        {
            return this.CurrentToken.Kind == SyntaxKind.CloseParenToken
                || this.CurrentToken.Kind == SyntaxKind.CloseBracketToken;
        }

        private bool IsPossibleArgumentExpression()
        {
            switch (this.CurrentToken.Kind)
            {
                case SyntaxKind.RefKeyword:
                case SyntaxKind.OutKeyword:
                    return true;
                default:
                    return this.IsPossibleExpression();
            }
        }

        private ArgumentSyntax ParseArgumentExpression(bool isIndexer)
        {
            NameColonSyntax nameColon = null;
            if (this.CurrentToken.Kind == SyntaxKind.IdentifierToken && this.PeekToken(1).Kind == SyntaxKind.ColonToken)
            {
                var name = this.ParseIdentifierName();
                var colon = this.EatToken(SyntaxKind.ColonToken);
                nameColon = _syntaxFactory.NameColon(name, colon);
                nameColon = CheckFeatureAvailability(nameColon, MessageID.IDS_FeatureNamedArgument);
            }

            SyntaxToken refOrOutKeyword = null;
            if (this.CurrentToken.Kind == SyntaxKind.RefKeyword || this.CurrentToken.Kind == SyntaxKind.OutKeyword)
            {
                refOrOutKeyword = this.EatToken();
            }

            ExpressionSyntax expression;

            if (isIndexer && (this.CurrentToken.Kind == SyntaxKind.CommaToken || this.CurrentToken.Kind == SyntaxKind.CloseBracketToken))
            {
                expression = this.AddError(this.CreateMissingIdentifierName(), ErrorCode.ERR_ValueExpected);
            }
            else if (this.CurrentToken.Kind == SyntaxKind.CommaToken)
            {
                expression = this.AddError(this.CreateMissingIdentifierName(), ErrorCode.ERR_MissingArgument);
            }
            else
            {
                // According to Language Specification, section 7.6.7 Element access
                //      The argument-list of an element-access is not allowed to contain ref or out arguments.
                // However, we actually do support ref indexing of indexed properties in COM interop
                // scenarios, and when indexing an object of static type "dynamic". So we enforce
                // that the ref/out of the argument must match the parameter when binding the argument list.

                expression = (refOrOutKeyword?.Kind == SyntaxKind.OutKeyword)
                    ? ParseExpressionOrDeclaration(ParseTypeMode.Normal, feature: MessageID.IDS_FeatureOutVar, permitTupleDesignation: false)
                    : ParseSubExpression(Precedence.Expression);

                if (refOrOutKeyword != null && expression.Kind != SyntaxKind.DeclarationExpression)
                {
                    expression = CheckValidLvalue(expression);
                }
            }

            return _syntaxFactory.Argument(nameColon, refOrOutKeyword, expression);
        }

        private ExpressionSyntax CheckValidLvalue(ExpressionSyntax expression)
        {
            return IsDeconstructionCompatibleArgument(expression)
                ? this.AddError(expression, ErrorCode.ERR_VarInvocationLvalueReserved)
                : expression;
        }

        /// <summary>
        /// See if the expression is an invocation of a method named 'var',
        /// I.e. something like "var(x, y)" or "var(x, (y, z))" or "var(1)".
        /// We report an error when such an invocation is used in a certain syntactic contexts that
        /// will require an lvalue because we may elect to support deconstruction
        /// in the future. We need to ensure that we do not successfully interpret this as an invocation of a
        /// ref-returning method named var.
        /// </summary>
        private static bool IsDeconstructionCompatibleArgument(ExpressionSyntax expression)
        {
            if (expression.Kind == SyntaxKind.InvocationExpression)
            {
                var invocation = (InvocationExpressionSyntax)expression;
                ExpressionSyntax invocationTarget = invocation.Expression;

                return invocationTarget.Kind == SyntaxKind.IdentifierName &&
                    ((IdentifierNameSyntax)invocationTarget).Identifier.IsVar();
            }

            return false;
        }

        private bool IsPossibleOutVarDeclaration()
        {
            var tk = this.CurrentToken.Kind;
            if (SyntaxFacts.IsPredefinedType(tk) && this.PeekToken(1).Kind != SyntaxKind.DotToken)
            {
                return true;
            }

            var resetPoint = this.GetResetPoint();
            try
            {
                SyntaxToken lastTokenOfType;
                ScanTypeFlags st = this.ScanType(out lastTokenOfType);

                return st != ScanTypeFlags.NotType && this.IsTrueIdentifier(); 
            }
            finally
            {
                this.Reset(ref resetPoint);
                this.Release(ref resetPoint);
            }
        }

        private TypeOfExpressionSyntax ParseTypeOfExpression()
        {
            var keyword = this.EatToken();
            var openParen = this.EatToken(SyntaxKind.OpenParenToken);
            var type = this.ParseTypeOrVoid();
            var closeParen = this.EatToken(SyntaxKind.CloseParenToken);

            return _syntaxFactory.TypeOfExpression(keyword, openParen, type, closeParen);
        }

        private DefaultExpressionSyntax ParseDefaultExpression()
        {
            var keyword = this.EatToken();
            var openParen = this.EatToken(SyntaxKind.OpenParenToken);
            var type = this.ParseType();
            var closeParen = this.EatToken(SyntaxKind.CloseParenToken);

            keyword = CheckFeatureAvailability(keyword, MessageID.IDS_FeatureDefault);

            return _syntaxFactory.DefaultExpression(keyword, openParen, type, closeParen);
        }

        private SizeOfExpressionSyntax ParseSizeOfExpression()
        {
            var keyword = this.EatToken();
            var openParen = this.EatToken(SyntaxKind.OpenParenToken);
            var type = this.ParseType();
            var closeParen = this.EatToken(SyntaxKind.CloseParenToken);

            return _syntaxFactory.SizeOfExpression(keyword, openParen, type, closeParen);
        }

        private MakeRefExpressionSyntax ParseMakeRefExpression()
        {
            var keyword = this.EatToken();
            var openParen = this.EatToken(SyntaxKind.OpenParenToken);
            var expr = this.ParseSubExpression(Precedence.Expression);
            var closeParen = this.EatToken(SyntaxKind.CloseParenToken);

            return _syntaxFactory.MakeRefExpression(keyword, openParen, expr, closeParen);
        }

        private RefTypeExpressionSyntax ParseRefTypeExpression()
        {
            var keyword = this.EatToken();
            var openParen = this.EatToken(SyntaxKind.OpenParenToken);
            var expr = this.ParseSubExpression(Precedence.Expression);
            var closeParen = this.EatToken(SyntaxKind.CloseParenToken);

            return _syntaxFactory.RefTypeExpression(keyword, openParen, expr, closeParen);
        }

        private CheckedExpressionSyntax ParseCheckedOrUncheckedExpression()
        {
            var checkedOrUnchecked = this.EatToken();
            Debug.Assert(checkedOrUnchecked.Kind == SyntaxKind.CheckedKeyword || checkedOrUnchecked.Kind == SyntaxKind.UncheckedKeyword);
            var kind = (checkedOrUnchecked.Kind == SyntaxKind.CheckedKeyword) ? SyntaxKind.CheckedExpression : SyntaxKind.UncheckedExpression;

            var openParen = this.EatToken(SyntaxKind.OpenParenToken);
            var expr = this.ParseSubExpression(Precedence.Expression);
            var closeParen = this.EatToken(SyntaxKind.CloseParenToken);

            return _syntaxFactory.CheckedExpression(kind, checkedOrUnchecked, openParen, expr, closeParen);
        }

        private RefValueExpressionSyntax ParseRefValueExpression()
        {
            var @refvalue = this.EatToken(SyntaxKind.RefValueKeyword);
            var openParen = this.EatToken(SyntaxKind.OpenParenToken);
            var expr = this.ParseSubExpression(Precedence.Expression);
            var comma = this.EatToken(SyntaxKind.CommaToken);
            var type = this.ParseType();
            var closeParen = this.EatToken(SyntaxKind.CloseParenToken);

            return _syntaxFactory.RefValueExpression(@refvalue, openParen, expr, comma, type, closeParen);
        }

        private bool ScanParenthesizedImplicitlyTypedLambda(Precedence precedence)
        {
            if (!(precedence <= Precedence.Lambda))
            {
                return false;
            }

            //  case 1:  ( x ,
            if (this.PeekToken(1).Kind == SyntaxKind.IdentifierToken
                && (!this.IsInQuery || !IsTokenQueryContextualKeyword(this.PeekToken(1)))
                && this.PeekToken(2).Kind == SyntaxKind.CommaToken)
            {
                // Make sure it really looks like a lambda, not just a tuple
                int curTk = 3;
                while (true)
                {
                    var tk = this.PeekToken(curTk++);

                    // skip  identifiers commas and predefined types in any combination for error recovery
                    if (tk.Kind != SyntaxKind.IdentifierToken
                        && !SyntaxFacts.IsPredefinedType(tk.Kind)
                        && tk.Kind != SyntaxKind.CommaToken
                        && (this.IsInQuery || !IsTokenQueryContextualKeyword(tk)))
                    {
                        break;
                    };
                }

                // ) =>
                return this.PeekToken(curTk - 1).Kind == SyntaxKind.CloseParenToken &&
                       this.PeekToken(curTk).Kind == SyntaxKind.EqualsGreaterThanToken;
            }

            //  case 2:  ( x ) =>
            if (IsTrueIdentifier(this.PeekToken(1))
                && this.PeekToken(2).Kind == SyntaxKind.CloseParenToken
                && this.PeekToken(3).Kind == SyntaxKind.EqualsGreaterThanToken)
            {
                return true;
            }

            //  case 3:  ( ) =>
            if (this.PeekToken(1).Kind == SyntaxKind.CloseParenToken
                && this.PeekToken(2).Kind == SyntaxKind.EqualsGreaterThanToken)
            {
                return true;
            }

            // case 4:  ( params
            // This case is interesting in that it is not legal; this error could be caught at parse time but we would rather
            // recover from the error and let the semantic analyzer deal with it.
            if (this.PeekToken(1).Kind == SyntaxKind.ParamsKeyword)
            {
                return true;
            }

            return false;
        }

        private bool ScanExplicitlyTypedLambda(Precedence precedence)
        {
            if (!(precedence <= Precedence.Lambda))
            {
                return false;
            }

            var resetPoint = this.GetResetPoint();
            try
            {
                bool foundParameterModifier = false;

                // do we have the following:
                //   case 1: ( T x , ... ) =>
                //   case 2: ( T x ) =>
                //   case 3: ( out T x,
                //   case 4: ( ref T x,
                //   case 5: ( out T x ) =>
                //   case 6: ( ref T x ) =>
                //
                // if so then parse it as a lambda

                // Note: in the first two cases, we cannot distinguish a lambda from a tuple expression
                // containing declaration expressions, so we scan forwards to the `=>` so we know for sure.

                while (true)
                {
                    // Advance past the open paren or comma.
                    this.EatToken();

                    // Eat 'out' or 'ref' for cases [3, 6]. Even though not allowed in a lambda,
                    // we treat `params` similarly for better error recovery.
                    switch (this.CurrentToken.Kind)
                    {
                        case SyntaxKind.RefKeyword:
                        case SyntaxKind.OutKeyword:
                        case SyntaxKind.ParamsKeyword:
                            this.EatToken();
                            foundParameterModifier = true;
                            break;
                    }

                    if (this.CurrentToken.Kind == SyntaxKind.EndOfFileToken)
                    {
                        return foundParameterModifier;
                    }

                    // NOTE: advances CurrentToken
                    if (this.ScanType() == ScanTypeFlags.NotType)
                    {
                        return false;
                    }

                    if (this.IsTrueIdentifier())
                    {
                        // eat the identifier
                        this.EatToken();
                    }

                    switch (this.CurrentToken.Kind)
                    {
                        case SyntaxKind.EndOfFileToken:
                            return foundParameterModifier;

                        case SyntaxKind.CommaToken:
                            if (foundParameterModifier)
                            {
                                return true;
                            }

                            continue;

                        case SyntaxKind.CloseParenToken:
                            return this.PeekToken(1).Kind == SyntaxKind.EqualsGreaterThanToken;

                        default:
                            return false;
                    }
                }
            }
            finally
            {
                this.Reset(ref resetPoint);
                this.Release(ref resetPoint);
            }
        }

        private ExpressionSyntax ParseCastOrParenExpressionOrLambdaOrTuple(Precedence precedence)
        {
            Debug.Assert(this.CurrentToken.Kind == SyntaxKind.OpenParenToken);

            var resetPoint = this.GetResetPoint();
            try
            {
                if (ScanParenthesizedImplicitlyTypedLambda(precedence))
                {
                    return this.ParseLambdaExpression();
                }

                // We have a decision to make -- is this a cast, or is it a parenthesized
                // expression?  Because look-ahead is cheap with our token stream, we check
                // to see if this "looks like" a cast (without constructing any parse trees)
                // to help us make the decision.
                if (this.ScanCast())
                {
                    if (!IsCurrentTokenQueryKeywordInQuery())
                    {
                        // Looks like a cast, so parse it as one.
                        this.Reset(ref resetPoint);
                        var openParen = this.EatToken(SyntaxKind.OpenParenToken);
                        var type = this.ParseType();
                        var closeParen = this.EatToken(SyntaxKind.CloseParenToken);
                        var expr = this.ParseSubExpression(Precedence.Cast);
                        return _syntaxFactory.CastExpression(openParen, type, closeParen, expr);
                    }
                }

                this.Reset(ref resetPoint);
                if (this.ScanExplicitlyTypedLambda(precedence))
                {
                    return this.ParseLambdaExpression();
                }

                // Doesn't look like a cast, so parse this as a parenthesized expression or tuple.
                {
                    this.Reset(ref resetPoint);
                    var openParen = this.EatToken(SyntaxKind.OpenParenToken);
                    var expression = this.ParseExpressionOrDeclaration(ParseTypeMode.FirstElementOfPossibleTupleLiteral, feature: 0, permitTupleDesignation: true);

                    //  ( <expr>,    must be a tuple
                    if (this.CurrentToken.Kind == SyntaxKind.CommaToken)
                    {
                        var firstArg = _syntaxFactory.Argument(nameColon: null, refOrOutKeyword: default(SyntaxToken), expression: expression);
                        return ParseTupleExpressionTail(openParen, firstArg);
                    }

                    // ( name:
                    if (expression.Kind == SyntaxKind.IdentifierName && this.CurrentToken.Kind == SyntaxKind.ColonToken)
                    {
                        var nameColon = _syntaxFactory.NameColon((IdentifierNameSyntax)expression, EatToken());
                        expression = this.ParseExpressionOrDeclaration(ParseTypeMode.FirstElementOfPossibleTupleLiteral, feature: 0, permitTupleDesignation: true);

                        var firstArg = _syntaxFactory.Argument(nameColon, refOrOutKeyword: default(SyntaxToken), expression: expression);
                        return ParseTupleExpressionTail(openParen, firstArg);
                    }

                    var closeParen = this.EatToken(SyntaxKind.CloseParenToken);
                    return _syntaxFactory.ParenthesizedExpression(openParen, expression, closeParen);
                }
            }
            finally
            {
                this.Release(ref resetPoint);
            }
        }

        private TupleExpressionSyntax ParseTupleExpressionTail(SyntaxToken openParen, ArgumentSyntax firstArg)
        {
            var list = _pool.AllocateSeparated<ArgumentSyntax>();
            try
            {
                list.Add(firstArg);

                while (this.CurrentToken.Kind == SyntaxKind.CommaToken)
                {
                    var comma = this.EatToken(SyntaxKind.CommaToken);
                    list.AddSeparator(comma);

                    ArgumentSyntax arg;

                    var expression = ParseExpressionOrDeclaration(ParseTypeMode.AfterTupleComma, feature: 0, permitTupleDesignation: true);
                    if (expression.Kind == SyntaxKind.IdentifierName && this.CurrentToken.Kind == SyntaxKind.ColonToken)
                    {
                        var nameColon = _syntaxFactory.NameColon((IdentifierNameSyntax)expression, EatToken());
                        expression = ParseExpressionOrDeclaration(ParseTypeMode.AfterTupleComma, feature: 0, permitTupleDesignation: true);
                        arg = _syntaxFactory.Argument(nameColon, refOrOutKeyword: default(SyntaxToken), expression: expression);
                    }
                    else
                    {
                        arg = _syntaxFactory.Argument(nameColon: null, refOrOutKeyword: default(SyntaxToken), expression: expression);
                    }

                    list.Add(arg);
                }

                var closeParen = this.EatToken(SyntaxKind.CloseParenToken);
                var result = _syntaxFactory.TupleExpression(openParen, list, closeParen);

                if (list.Count < 2)
                {
                    result = this.AddError(result, ErrorCode.ERR_TupleTooFewElements);
                }

                result = CheckFeatureAvailability(result, MessageID.IDS_FeatureTuples);
                return result;
            }
            finally
            {
                _pool.Free(list);
            }
        }

        private bool ScanCast()
        {
            if (this.CurrentToken.Kind != SyntaxKind.OpenParenToken)
            {
                return false;
            }

            this.EatToken();

            var type = this.ScanType();
            if (type == ScanTypeFlags.NotType)
            {
                return false;
            }

            if (this.CurrentToken.Kind != SyntaxKind.CloseParenToken)
            {
                return false;
            }

            // If we have any of the following, we know it must be a cast:
            // 1) (Foo*)bar;
            // 2) (Foo?)bar;
            // 3) "(int)bar" or "(int[])bar"
            // 4) (G::Foo)bar
            if (type == ScanTypeFlags.PointerOrMultiplication ||
                type == ScanTypeFlags.NullableType ||
                type == ScanTypeFlags.MustBeType ||
                type == ScanTypeFlags.AliasQualifiedName)
            {
                return true;
            }

            this.EatToken();

            // check for ambiguous type or expression followed by disambiguating token.  i.e.
            //
            // "(A)b" is a cast.  But "(A)+b" is not a cast.  
            return (type == ScanTypeFlags.GenericTypeOrMethod || type == ScanTypeFlags.GenericTypeOrExpression || type == ScanTypeFlags.NonGenericTypeOrExpression || type == ScanTypeFlags.TupleType) && CanFollowCast(this.CurrentToken.Kind);
        }

        private bool ScanAsyncLambda(Precedence precedence)
        {
            // Adapted from CParser::ScanAsyncLambda

            // Precedence must not exceed that of lambdas
            if (precedence > Precedence.Lambda)
            {
                return false;
            }

            // Async lambda must start with 'async'
            if (this.CurrentToken.ContextualKind != SyntaxKind.AsyncKeyword)
            {
                return false;
            }

            // 'async <identifier> => ...' looks like an async simple lambda
            if (this.PeekToken(1).Kind == SyntaxKind.IdentifierToken && this.PeekToken(2).Kind == SyntaxKind.EqualsGreaterThanToken)
            {
                return true;
            }

            // Non-simple async lambda must be of the form 'async (...'
            if (this.PeekToken(1).Kind != SyntaxKind.OpenParenToken)
            {
                return false;
            }

            {
                var resetPoint = this.GetResetPoint();

                // Skip 'async'
                EatToken(SyntaxKind.IdentifierToken);

                // Check whether looks like implicitly or explicitly typed lambda
                bool isAsync = ScanParenthesizedImplicitlyTypedLambda(precedence) || ScanExplicitlyTypedLambda(precedence);

                // Restore current token index
                this.Reset(ref resetPoint);
                this.Release(ref resetPoint);

                return isAsync;
            }
        }

        private static bool CanFollowCast(SyntaxKind kind)
        {
            switch (kind)
            {
                case SyntaxKind.AsKeyword:
                case SyntaxKind.IsKeyword:
                case SyntaxKind.SemicolonToken:
                case SyntaxKind.CloseParenToken:
                case SyntaxKind.CloseBracketToken:
                case SyntaxKind.OpenBraceToken:
                case SyntaxKind.CloseBraceToken:
                case SyntaxKind.CommaToken:
                case SyntaxKind.EqualsToken:
                case SyntaxKind.PlusEqualsToken:
                case SyntaxKind.MinusEqualsToken:
                case SyntaxKind.AsteriskEqualsToken:
                case SyntaxKind.SlashEqualsToken:
                case SyntaxKind.PercentEqualsToken:
                case SyntaxKind.AmpersandEqualsToken:
                case SyntaxKind.CaretEqualsToken:
                case SyntaxKind.BarEqualsToken:
                case SyntaxKind.LessThanLessThanEqualsToken:
                case SyntaxKind.GreaterThanGreaterThanEqualsToken:
                case SyntaxKind.QuestionToken:
                case SyntaxKind.ColonToken:
                case SyntaxKind.BarBarToken:
                case SyntaxKind.AmpersandAmpersandToken:
                case SyntaxKind.BarToken:
                case SyntaxKind.CaretToken:
                case SyntaxKind.AmpersandToken:
                case SyntaxKind.EqualsEqualsToken:
                case SyntaxKind.ExclamationEqualsToken:
                case SyntaxKind.LessThanToken:
                case SyntaxKind.LessThanEqualsToken:
                case SyntaxKind.GreaterThanToken:
                case SyntaxKind.GreaterThanEqualsToken:
                case SyntaxKind.LessThanLessThanToken:
                case SyntaxKind.GreaterThanGreaterThanToken:
                case SyntaxKind.PlusToken:
                case SyntaxKind.MinusToken:
                case SyntaxKind.AsteriskToken:
                case SyntaxKind.SlashToken:
                case SyntaxKind.PercentToken:
                case SyntaxKind.PlusPlusToken:
                case SyntaxKind.MinusMinusToken:
                case SyntaxKind.OpenBracketToken:
                case SyntaxKind.DotToken:
                case SyntaxKind.MinusGreaterThanToken:
                case SyntaxKind.QuestionQuestionToken:
                case SyntaxKind.EndOfFileToken:
                    return false;
                default:
                    return true;
            }
        }

        private ExpressionSyntax ParseNewExpression()
        {
            Debug.Assert(this.CurrentToken.Kind == SyntaxKind.NewKeyword);

            if (this.IsAnonymousType())
            {
                return this.ParseAnonymousTypeExpression();
            }
            else if (this.IsImplicitlyTypedArray())
            {
                return this.ParseImplicitlyTypedArrayCreation();
            }
            else
            {
                // assume object creation as default case
                return this.ParseArrayOrObjectCreationExpression();
            }
        }

        private bool IsAnonymousType()
        {
            return this.CurrentToken.Kind == SyntaxKind.NewKeyword && this.PeekToken(1).Kind == SyntaxKind.OpenBraceToken;
        }

        private AnonymousObjectCreationExpressionSyntax ParseAnonymousTypeExpression()
        {
            Debug.Assert(IsAnonymousType());
            var @new = this.EatToken(SyntaxKind.NewKeyword);
            @new = CheckFeatureAvailability(@new, MessageID.IDS_FeatureAnonymousTypes);

            Debug.Assert(this.CurrentToken.Kind == SyntaxKind.OpenBraceToken);

            var openBrace = this.EatToken(SyntaxKind.OpenBraceToken);
            var expressions = _pool.AllocateSeparated<AnonymousObjectMemberDeclaratorSyntax>();
            this.ParseAnonymousTypeMemberInitializers(ref openBrace, ref expressions);
            var closeBrace = this.EatToken(SyntaxKind.CloseBraceToken);
            var result = _syntaxFactory.AnonymousObjectCreationExpression(@new, openBrace, expressions, closeBrace);
            _pool.Free(expressions);

            return result;
        }

        private void ParseAnonymousTypeMemberInitializers(ref SyntaxToken openBrace, ref SeparatedSyntaxListBuilder<AnonymousObjectMemberDeclaratorSyntax> list)
        {
            if (this.CurrentToken.Kind != SyntaxKind.CloseBraceToken)
            {
tryAgain:
                if (this.IsPossibleExpression() || this.CurrentToken.Kind == SyntaxKind.CommaToken)
                {
                    // first argument
                    list.Add(this.ParseAnonymousTypeMemberInitializer());

                    // additional arguments
                    while (true)
                    {
                        if (this.CurrentToken.Kind == SyntaxKind.CloseBraceToken)
                        {
                            break;
                        }
                        else if (this.CurrentToken.Kind == SyntaxKind.CommaToken || this.IsPossibleExpression())
                        {
                            list.AddSeparator(this.EatToken(SyntaxKind.CommaToken));

                            // check for exit case after legal trailing comma
                            if (this.CurrentToken.Kind == SyntaxKind.CloseBraceToken)
                            {
                                break;
                            }
                            else if (!this.IsPossibleExpression())
                            {
                                goto tryAgain;
                            }

                            list.Add(this.ParseAnonymousTypeMemberInitializer());
                            continue;
                        }
                        else if (this.SkipBadInitializerListTokens(ref openBrace, list, SyntaxKind.CommaToken) == PostSkipAction.Abort)
                        {
                            break;
                        }
                    }
                }
                else if (this.SkipBadInitializerListTokens(ref openBrace, list, SyntaxKind.IdentifierToken) == PostSkipAction.Continue)
                {
                    goto tryAgain;
                }
            }
        }

        private AnonymousObjectMemberDeclaratorSyntax ParseAnonymousTypeMemberInitializer()
        {
            bool isNamedAssignment = this.IsNamedAssignment();

            NameEqualsSyntax nameEquals = null;
            if (isNamedAssignment)
            {
                nameEquals = ParseNameEquals();
            }

            var expression = this.ParseExpressionCore();
            if (!isNamedAssignment && !IsAnonymousTypeMemberExpression(expression))
            {
                expression = this.AddError(expression, ErrorCode.ERR_InvalidAnonymousTypeMemberDeclarator);
            }

            return _syntaxFactory.AnonymousObjectMemberDeclarator(nameEquals, expression);
        }

        private static bool IsAnonymousTypeMemberExpression(ExpressionSyntax expr)
        {
            while (true)
            {
                switch (expr.Kind)
                {
                    case SyntaxKind.QualifiedName:
                        expr = ((QualifiedNameSyntax)expr).Right;
                        continue;
                    case SyntaxKind.ConditionalAccessExpression:
                        expr = ((ConditionalAccessExpressionSyntax)expr).WhenNotNull;
                        if (expr.Kind == SyntaxKind.MemberBindingExpression)
                        {
                            return true;
                        }

                        continue;
                    case SyntaxKind.IdentifierName:
                    case SyntaxKind.SimpleMemberAccessExpression:
                        return true;
                    default:
                        return false;
                }
            }
        }

        private bool IsInitializerMember()
        {
            return this.IsComplexElementInitializer() ||
                this.IsNamedAssignment() ||
                this.IsDictionaryInitializer() ||
                this.IsPossibleExpression();
        }

        private bool IsComplexElementInitializer()
        {
            return this.CurrentToken.Kind == SyntaxKind.OpenBraceToken;
        }

        private bool IsNamedAssignment()
        {
            return IsTrueIdentifier() && this.PeekToken(1).Kind == SyntaxKind.EqualsToken;
        }

        private bool IsDictionaryInitializer()
        {
            return this.CurrentToken.Kind == SyntaxKind.OpenBracketToken;
        }

        private ExpressionSyntax ParseArrayOrObjectCreationExpression()
        {
            SyntaxToken @new = this.EatToken(SyntaxKind.NewKeyword);
            bool isPossibleArrayCreation = this.IsPossibleArrayCreationExpression();
            var type = this.ParseType(isPossibleArrayCreation ? ParseTypeMode.ArrayCreation : ParseTypeMode.Normal, expectSizes: isPossibleArrayCreation);

            if (type.Kind == SyntaxKind.ArrayType)
            {
                // Check for an initializer.
                InitializerExpressionSyntax initializer = null;
                if (this.CurrentToken.Kind == SyntaxKind.OpenBraceToken)
                {
                    initializer = this.ParseArrayInitializer();
                }
                else if (type.Kind == SyntaxKind.ArrayType)
                {
                    var rankSpec = ((ArrayTypeSyntax)type).RankSpecifiers[0];
                    if (GetNumberOfNonOmittedArraySizes(rankSpec) == 0)
                    {
                        type = this.AddError(type, rankSpec, ErrorCode.ERR_MissingArraySize);
                    }
                }

                return _syntaxFactory.ArrayCreationExpression(@new, (ArrayTypeSyntax)type, initializer);
            }
            else
            {
                ArgumentListSyntax argumentList = null;
                if (this.CurrentToken.Kind == SyntaxKind.OpenParenToken)
                {
                    argumentList = this.ParseParenthesizedArgumentList();
                }

                InitializerExpressionSyntax initializer = null;
                if (this.CurrentToken.Kind == SyntaxKind.OpenBraceToken)
                {
                    initializer = this.ParseObjectOrCollectionInitializer();
                }

                // we need one or the other
                if (argumentList == null && initializer == null)
                {
                    argumentList = _syntaxFactory.ArgumentList(
                        this.AddError(SyntaxFactory.MissingToken(SyntaxKind.OpenParenToken), ErrorCode.ERR_BadNewExpr),
                        default(SeparatedSyntaxList<ArgumentSyntax>),
                        SyntaxFactory.MissingToken(SyntaxKind.CloseParenToken));
                }

                var objectCreation = _syntaxFactory.ObjectCreationExpression(@new, type, argumentList, initializer);
                if (type.Kind == SyntaxKind.TupleType)
                {
                    objectCreation = this.AddError(objectCreation, type, ErrorCode.ERR_NewWithTupleTypeSyntax);
                }

                return objectCreation;
            }
        }

        private static int GetNumberOfNonOmittedArraySizes(ArrayRankSpecifierSyntax rankSpec)
        {
            int count = rankSpec.Sizes.Count;
            int result = 0;
            for (int i = 0; i < count; i++)
            {
                if (rankSpec.Sizes[i].Kind != SyntaxKind.OmittedArraySizeExpression)
                {
                    result++;
                }
            }
            return result;
        }

        private bool IsPossibleArrayCreationExpression()
        {
            // previous token should be NewKeyword

            var resetPoint = this.GetResetPoint();
            try
            {
                ScanTypeFlags isType = this.ScanNonArrayType();
                return isType != ScanTypeFlags.NotType && this.CurrentToken.Kind == SyntaxKind.OpenBracketToken;
            }
            finally
            {
                this.Reset(ref resetPoint);
                this.Release(ref resetPoint);
            }
        }

        private InitializerExpressionSyntax ParseObjectOrCollectionInitializer()
        {
            var openBrace = this.EatToken(SyntaxKind.OpenBraceToken);

            var initializers = _pool.AllocateSeparated<ExpressionSyntax>();
            try
            {
                bool isObjectInitializer;
                this.ParseObjectOrCollectionInitializerMembers(ref openBrace, initializers, out isObjectInitializer);
                Debug.Assert(initializers.Count > 0 || isObjectInitializer);

                openBrace = CheckFeatureAvailability(openBrace, isObjectInitializer ? MessageID.IDS_FeatureObjectInitializer : MessageID.IDS_FeatureCollectionInitializer);

                var closeBrace = this.EatToken(SyntaxKind.CloseBraceToken);
                return _syntaxFactory.InitializerExpression(
                    isObjectInitializer ?
                        SyntaxKind.ObjectInitializerExpression :
                        SyntaxKind.CollectionInitializerExpression,
                    openBrace,
                    initializers,
                    closeBrace);
            }
            finally
            {
                _pool.Free(initializers);
            }
        }

        private void ParseObjectOrCollectionInitializerMembers(ref SyntaxToken startToken, SeparatedSyntaxListBuilder<ExpressionSyntax> list, out bool isObjectInitializer)
        {
            // Empty initializer list must be parsed as an object initializer.
            isObjectInitializer = true;

            if (this.CurrentToken.Kind != SyntaxKind.CloseBraceToken)
            {
tryAgain:
                if (this.IsInitializerMember() || this.CurrentToken.Kind == SyntaxKind.CommaToken)
                {
                    // We have at least one initializer expression.
                    // If at least one initializer expression is a named assignment, this is an object initializer.
                    // Otherwise, this is a collection initializer.
                    isObjectInitializer = false;

                    // first argument
                    list.Add(this.ParseObjectOrCollectionInitializerMember(ref isObjectInitializer));

                    // additional arguments
                    while (true)
                    {
                        if (this.CurrentToken.Kind == SyntaxKind.CloseBraceToken)
                        {
                            break;
                        }
                        else if (this.CurrentToken.Kind == SyntaxKind.CommaToken || this.IsInitializerMember())
                        {
                            list.AddSeparator(this.EatToken(SyntaxKind.CommaToken));

                            // check for exit case after legal trailing comma
                            if (this.CurrentToken.Kind == SyntaxKind.CloseBraceToken)
                            {
                                break;
                            }

                            list.Add(this.ParseObjectOrCollectionInitializerMember(ref isObjectInitializer));
                            continue;
                        }
                        else if (this.SkipBadInitializerListTokens(ref startToken, list, SyntaxKind.CommaToken) == PostSkipAction.Abort)
                        {
                            break;
                        }
                    }
                }
                else if (this.SkipBadInitializerListTokens(ref startToken, list, SyntaxKind.IdentifierToken) == PostSkipAction.Continue)
                {
                    goto tryAgain;
                }
            }

            // We may have invalid initializer elements. These will be reported during binding.
        }

        private ExpressionSyntax ParseObjectOrCollectionInitializerMember(ref bool isObjectInitializer)
        {
            if (this.IsComplexElementInitializer())
            {
                return this.ParseComplexElementInitializer();
            }
            else if (IsDictionaryInitializer())
            {
                isObjectInitializer = true;
                var initializer = this.ParseDictionaryInitializer();
                initializer = CheckFeatureAvailability(initializer, MessageID.IDS_FeatureDictionaryInitializer);
                return initializer;
            }
            else if (this.IsNamedAssignment())
            {
                isObjectInitializer = true;
                return this.ParseObjectInitializerNamedAssignment();
            }
            else
            {
                return this.ParseExpressionCore();
            }
        }

        private PostSkipAction SkipBadInitializerListTokens<T>(ref SyntaxToken startToken, SeparatedSyntaxListBuilder<T> list, SyntaxKind expected)
            where T : CSharpSyntaxNode
        {
            return this.SkipBadSeparatedListTokensWithExpectedKind(ref startToken, list,
                p => p.CurrentToken.Kind != SyntaxKind.CommaToken && !p.IsPossibleExpression(),
                p => p.CurrentToken.Kind == SyntaxKind.CloseBraceToken || p.IsTerminator(),
                expected);
        }

        private ExpressionSyntax ParseObjectInitializerNamedAssignment()
        {
            var identifier = this.ParseIdentifierName();
            var equal = this.EatToken(SyntaxKind.EqualsToken);
            ExpressionSyntax expression;
            if (this.CurrentToken.Kind == SyntaxKind.OpenBraceToken)
            {
                expression = this.ParseObjectOrCollectionInitializer();
            }
            else
            {
                expression = this.ParseExpressionCore();
            }

            return _syntaxFactory.AssignmentExpression(SyntaxKind.SimpleAssignmentExpression, identifier, equal, expression);
        }

        private ExpressionSyntax ParseDictionaryInitializer()
        {
            var arguments = this.ParseBracketedArgumentList();
            var equal = this.EatToken(SyntaxKind.EqualsToken);
            var expression = this.CurrentToken.Kind == SyntaxKind.OpenBraceToken
                ? this.ParseObjectOrCollectionInitializer()
                : this.ParseExpressionCore();

            var elementAccess = _syntaxFactory.ImplicitElementAccess(arguments);
            return _syntaxFactory.AssignmentExpression(
                SyntaxKind.SimpleAssignmentExpression, elementAccess, equal, expression);
        }

        private InitializerExpressionSyntax ParseComplexElementInitializer()
        {
            var openBrace = this.EatToken(SyntaxKind.OpenBraceToken);
            var initializers = _pool.AllocateSeparated<ExpressionSyntax>();
            try
            {
                DiagnosticInfo closeBraceError;
                this.ParseExpressionsForComplexElementInitializer(ref openBrace, initializers, out closeBraceError);
                var closeBrace = this.EatToken(SyntaxKind.CloseBraceToken);
                if (closeBraceError != null)
                {
                    closeBrace = WithAdditionalDiagnostics(closeBrace, closeBraceError);
                }
                return _syntaxFactory.InitializerExpression(SyntaxKind.ComplexElementInitializerExpression, openBrace, initializers, closeBrace);
            }
            finally
            {
                _pool.Free(initializers);
            }
        }

        private void ParseExpressionsForComplexElementInitializer(ref SyntaxToken openBrace, SeparatedSyntaxListBuilder<ExpressionSyntax> list, out DiagnosticInfo closeBraceError)
        {
            closeBraceError = null;

            if (this.CurrentToken.Kind != SyntaxKind.CloseBraceToken)
            {
tryAgain:
                if (this.IsPossibleExpression() || this.CurrentToken.Kind == SyntaxKind.CommaToken)
                {
                    // first argument
                    list.Add(this.ParseExpressionCore());

                    // additional arguments
                    while (true)
                    {
                        if (this.CurrentToken.Kind == SyntaxKind.CloseBraceToken)
                        {
                            break;
                        }
                        else if (this.CurrentToken.Kind == SyntaxKind.CommaToken || this.IsPossibleExpression())
                        {
                            list.AddSeparator(this.EatToken(SyntaxKind.CommaToken));
                            if (this.CurrentToken.Kind == SyntaxKind.CloseBraceToken)
                            {
                                closeBraceError = MakeError(this.CurrentToken, ErrorCode.ERR_ExpressionExpected);
                                break;
                            }
                            list.Add(this.ParseExpressionCore());
                            continue;
                        }
                        else if (this.SkipBadInitializerListTokens(ref openBrace, list, SyntaxKind.CommaToken) == PostSkipAction.Abort)
                        {
                            break;
                        }
                    }
                }
                else if (this.SkipBadInitializerListTokens(ref openBrace, list, SyntaxKind.IdentifierToken) == PostSkipAction.Continue)
                {
                    goto tryAgain;
                }
            }
        }

        private ExpressionSyntax ParseElementInitializer()
        {
            if (this.CurrentToken.Kind == SyntaxKind.OpenBraceToken)
            {
                return this.ParseComplexElementInitializer();
            }
            else
            {
                return this.ParseExpressionCore();
            }
        }

        private bool IsImplicitlyTypedArray()
        {
            return this.CurrentToken.Kind == SyntaxKind.NewKeyword && this.PeekToken(1).Kind == SyntaxKind.OpenBracketToken;
        }

        private ImplicitArrayCreationExpressionSyntax ParseImplicitlyTypedArrayCreation()
        {
            var @new = this.EatToken(SyntaxKind.NewKeyword);
            @new = CheckFeatureAvailability(@new, MessageID.IDS_FeatureImplicitArray);
            var openBracket = this.EatToken(SyntaxKind.OpenBracketToken);

            var commas = _pool.Allocate();
            try
            {
                while (this.CurrentToken.Kind == SyntaxKind.CommaToken)
                {
                    commas.Add(this.EatToken());
                }

                var closeBracket = this.EatToken(SyntaxKind.CloseBracketToken);

                var initializer = this.ParseArrayInitializer();

                return _syntaxFactory.ImplicitArrayCreationExpression(@new, openBracket, commas.ToList(), closeBracket, initializer);
            }
            finally
            {
                _pool.Free(commas);
            }
        }

        private InitializerExpressionSyntax ParseArrayInitializer()
        {
            var openBrace = this.EatToken(SyntaxKind.OpenBraceToken);

            // NOTE:  This loop allows " { <initexpr>, } " but not " { , } "
            var list = _pool.AllocateSeparated<ExpressionSyntax>();
            try
            {
                if (this.CurrentToken.Kind != SyntaxKind.CloseBraceToken)
                {
tryAgain:
                    if (this.IsPossibleVariableInitializer(false) || this.CurrentToken.Kind == SyntaxKind.CommaToken)
                    {
                        list.Add(this.ParseVariableInitializer(false));

                        while (true)
                        {
                            if (this.CurrentToken.Kind == SyntaxKind.CloseBraceToken)
                            {
                                break;
                            }
                            else if (this.IsPossibleVariableInitializer(false) || this.CurrentToken.Kind == SyntaxKind.CommaToken)
                            {
                                list.AddSeparator(this.EatToken(SyntaxKind.CommaToken));

                                // check for exit case after legal trailing comma
                                if (this.CurrentToken.Kind == SyntaxKind.CloseBraceToken)
                                {
                                    break;
                                }
                                else if (!this.IsPossibleVariableInitializer(false))
                                {
                                    goto tryAgain;
                                }

                                list.Add(this.ParseVariableInitializer(false));
                                continue;
                            }
                            else if (SkipBadArrayInitializerTokens(ref openBrace, list, SyntaxKind.CommaToken) == PostSkipAction.Abort)
                            {
                                break;
                            }
                        }
                    }
                    else if (SkipBadArrayInitializerTokens(ref openBrace, list, SyntaxKind.CommaToken) == PostSkipAction.Continue)
                    {
                        goto tryAgain;
                    }
                }

                var closeBrace = this.EatToken(SyntaxKind.CloseBraceToken);

                return _syntaxFactory.InitializerExpression(SyntaxKind.ArrayInitializerExpression, openBrace, list, closeBrace);
            }
            finally
            {
                _pool.Free(list);
            }
        }

        private PostSkipAction SkipBadArrayInitializerTokens(ref SyntaxToken openBrace, SeparatedSyntaxListBuilder<ExpressionSyntax> list, SyntaxKind expected)
        {
            return this.SkipBadSeparatedListTokensWithExpectedKind(ref openBrace, list,
                p => p.CurrentToken.Kind != SyntaxKind.CommaToken && !p.IsPossibleVariableInitializer(false),
                p => this.CurrentToken.Kind == SyntaxKind.CloseBraceToken || this.IsTerminator(),
                expected);
        }

        private StackAllocArrayCreationExpressionSyntax ParseStackAllocExpression()
        {
            var stackAlloc = this.EatToken(SyntaxKind.StackAllocKeyword);
            var elementType = this.ParseType(expectSizes: true);
            if (elementType.Kind != SyntaxKind.ArrayType)
            {
                elementType = this.AddError(elementType, ErrorCode.ERR_BadStackAllocExpr);
            }

            return _syntaxFactory.StackAllocArrayCreationExpression(stackAlloc, elementType);
        }

        private AnonymousMethodExpressionSyntax ParseAnonymousMethodExpression()
        {
            bool parentScopeIsInAsync = IsInAsync;
            IsInAsync = false;
            SyntaxToken asyncToken = null;
            if (this.CurrentToken.ContextualKind == SyntaxKind.AsyncKeyword)
            {
                asyncToken = this.EatContextualToken(SyntaxKind.AsyncKeyword);
                asyncToken = CheckFeatureAvailability(asyncToken, MessageID.IDS_FeatureAsync);
                IsInAsync = true;
            }

            var @delegate = this.EatToken(SyntaxKind.DelegateKeyword);
            @delegate = CheckFeatureAvailability(@delegate, MessageID.IDS_FeatureAnonDelegates);

            ParameterListSyntax parameterList = null;
            if (this.CurrentToken.Kind == SyntaxKind.OpenParenToken)
            {
                parameterList = this.ParseParenthesizedParameterList(allowThisKeyword: false, allowDefaults: false, allowAttributes: false);
            }

            // In mismatched braces cases (missing a }) it is possible for delegate declarations to be
            // parsed as delegate statement expressions.  When this situation occurs all subsequent 
            // delegate declarations will also be parsed as delegate statement expressions.  In a file with
            // a sufficient number of delegates, common in generated code, it will put considerable 
            // stack pressure on the parser.  
            //
            // To help avoid this problem we don't recursively descend into a delegate expression unless 
            // { } are actually present.  This keeps the stack pressure lower in bad code scenarios.
            if (this.CurrentToken.Kind != SyntaxKind.OpenBraceToken)
            {
                // There's a special error code for a missing token after an accessor keyword
                var openBrace = this.EatToken(SyntaxKind.OpenBraceToken);
                return _syntaxFactory.AnonymousMethodExpression(
                    asyncToken,
                    @delegate,
                    parameterList,
                    _syntaxFactory.Block(
                        openBrace,
                        default(SyntaxList<StatementSyntax>),
                        SyntaxFactory.MissingToken(SyntaxKind.CloseBraceToken)));
            }

            var body = this.ParseBlock();
            IsInAsync = parentScopeIsInAsync;
            return _syntaxFactory.AnonymousMethodExpression(asyncToken, @delegate, parameterList, body);
        }

        private ExpressionSyntax ParseLambdaExpression()
        {
            bool parentScopeIsInAsync = IsInAsync;
            SyntaxToken asyncToken = null;
            if (this.CurrentToken.ContextualKind == SyntaxKind.AsyncKeyword && PeekToken(1).Kind != SyntaxKind.EqualsGreaterThanToken)
            {
                asyncToken = this.EatContextualToken(SyntaxKind.AsyncKeyword);
                asyncToken = CheckFeatureAvailability(asyncToken, MessageID.IDS_FeatureAsync);
                IsInAsync = true;
            }

            ExpressionSyntax result;
            if (this.CurrentToken.Kind == SyntaxKind.OpenParenToken)
            {
                var paramList = this.ParseLambdaParameterList();
                var arrow = this.EatToken(SyntaxKind.EqualsGreaterThanToken);
                arrow = CheckFeatureAvailability(arrow, MessageID.IDS_FeatureLambda);
                CSharpSyntaxNode body;
                if (this.CurrentToken.Kind == SyntaxKind.OpenBraceToken)
                {
                    body = this.ParseBlock();
                }
                else
                {
                    body = this.ParsePossibleRefExpression();
                }

                result = _syntaxFactory.ParenthesizedLambdaExpression(asyncToken, paramList, arrow, body);
            }
            else
            {
                var name = this.ParseIdentifierToken();
                var arrow = this.EatToken(SyntaxKind.EqualsGreaterThanToken);
                arrow = CheckFeatureAvailability(arrow, MessageID.IDS_FeatureLambda);
                CSharpSyntaxNode body;
                if (this.CurrentToken.Kind == SyntaxKind.OpenBraceToken)
                {
                    body = this.ParseBlock();
                }
                else
                {
                    body = this.ParsePossibleRefExpression();
                }

                result = _syntaxFactory.SimpleLambdaExpression(
                    asyncToken,
                    _syntaxFactory.Parameter(default(SyntaxList<AttributeListSyntax>), default(SyntaxList<SyntaxToken>), type: null, identifier: name, @default: null),
                    arrow,
                    body);
            }

            IsInAsync = parentScopeIsInAsync;
            return result;
        }

        private ParameterListSyntax ParseLambdaParameterList()
        {
            var openParen = this.EatToken(SyntaxKind.OpenParenToken);
            var saveTerm = _termState;
            _termState |= TerminatorState.IsEndOfParameterList;

            var nodes = _pool.AllocateSeparated<ParameterSyntax>();
            try
            {
                bool hasTypes = false;

                if (this.CurrentToken.Kind != SyntaxKind.CloseParenToken)
                {
tryAgain:
                    if (this.IsPossibleLambdaParameter() || this.CurrentToken.Kind == SyntaxKind.CommaToken)
                    {
                        // first parameter
                        var parameter = this.ParseLambdaParameter(isFirst: true, hasTypes: ref hasTypes);
                        nodes.Add(parameter);

                        // additional parameters
                        int tokenProgress = -1;
                        while(IsMakingProgress(ref tokenProgress))
                        {
                            if (this.CurrentToken.Kind == SyntaxKind.CloseParenToken)
                            {
                                break;
                            }
                            else if (this.CurrentToken.Kind == SyntaxKind.CommaToken || this.IsPossibleLambdaParameter())
                            {
                                nodes.AddSeparator(this.EatToken(SyntaxKind.CommaToken));
                                parameter = this.ParseLambdaParameter(false, ref hasTypes);
                                nodes.Add(parameter);
                                continue;
                            }
                            else if (this.SkipBadLambdaParameterListTokens(ref openParen, nodes, SyntaxKind.CommaToken, SyntaxKind.CloseParenToken) == PostSkipAction.Abort)
                            {
                                break;
                            }
                        }
                    }
                    else if (this.SkipBadLambdaParameterListTokens(ref openParen, nodes, SyntaxKind.IdentifierToken, SyntaxKind.CloseParenToken) == PostSkipAction.Continue)
                    {
                        goto tryAgain;
                    }
                }

                _termState = saveTerm;
                var closeParen = this.EatToken(SyntaxKind.CloseParenToken);

                return _syntaxFactory.ParameterList(openParen, nodes, closeParen);
            }
            finally
            {
                _pool.Free(nodes);
            }
        }

        private bool IsPossibleLambdaParameter()
        {
            switch (this.CurrentToken.Kind)
            {
                case SyntaxKind.ParamsKeyword:
                // params is not actually legal in a lambda, but we allow it for error
                // recovery purposes and then give an error during semantic analysis.
                case SyntaxKind.RefKeyword:
                case SyntaxKind.OutKeyword:
                case SyntaxKind.OpenParenToken:   // tuple
                    return true;

                case SyntaxKind.IdentifierToken:
                    return this.IsTrueIdentifier();

                default:
                    return IsPredefinedType(this.CurrentToken.Kind);
            }
        }

        private PostSkipAction SkipBadLambdaParameterListTokens(ref SyntaxToken openParen, SeparatedSyntaxListBuilder<ParameterSyntax> list, SyntaxKind expected, SyntaxKind closeKind)
        {
            return this.SkipBadSeparatedListTokensWithExpectedKind(ref openParen, list,
                p => p.CurrentToken.Kind != SyntaxKind.CommaToken && !p.IsPossibleLambdaParameter(),
                p => p.CurrentToken.Kind == closeKind || p.IsTerminator(),
                expected);
        }

        private ParameterSyntax ParseLambdaParameter(bool isFirst, ref bool hasTypes)
        {
            TypeSyntax paramType = null;
            SyntaxToken paramName = null;
            SyntaxToken refOrOutOrParams = null;

            // Params are actually illegal in a lambda, but we'll allow it for error recovery purposes and
            // give the "params unexpected" error at semantic analysis time.
            bool isRefOrOutOrParams = this.CurrentToken.Kind == SyntaxKind.RefKeyword || this.CurrentToken.Kind == SyntaxKind.OutKeyword || this.CurrentToken.Kind == SyntaxKind.ParamsKeyword;
            var pk = this.PeekToken(1).Kind;
            if (isRefOrOutOrParams
                || (pk != SyntaxKind.CommaToken && pk != SyntaxKind.CloseParenToken && (hasTypes || isFirst))
                || (this.CurrentToken.Kind == SyntaxKind.OpenParenToken && pk == SyntaxKind.CloseParenToken && (hasTypes || isFirst))
                || IsPredefinedType(this.CurrentToken.Kind))
            {
                if (isRefOrOutOrParams)
                {
                    refOrOutOrParams = this.EatToken();
                }

                paramType = this.ParseType(ParseTypeMode.Parameter);
            }

            paramName = this.ParseIdentifierToken();

            if (isFirst)
            {
                hasTypes = paramType != null;
            }
            else if (paramType != null && !hasTypes && !paramName.IsMissing)
            {
                paramType = this.AddError(paramType, ErrorCode.ERR_InconsistentLambdaParameterUsage);
            }
            else if (paramType == null && hasTypes && !paramName.IsMissing)
            {
                paramName = this.AddError(paramName, ErrorCode.ERR_InconsistentLambdaParameterUsage);
            }

            return _syntaxFactory.Parameter(default(SyntaxList<AttributeListSyntax>), refOrOutOrParams, paramType, paramName, null);
        }

        private bool IsCurrentTokenQueryContextualKeyword
        {
            get
            {
                return IsTokenQueryContextualKeyword(this.CurrentToken);
            }
        }

        private static bool IsTokenQueryContextualKeyword(SyntaxToken token)
        {
            if (IsTokenStartOfNewQueryClause(token))
            {
                return true;
            }

            switch (token.ContextualKind)
            {
                case SyntaxKind.OnKeyword:
                case SyntaxKind.EqualsKeyword:
                case SyntaxKind.AscendingKeyword:
                case SyntaxKind.DescendingKeyword:
                case SyntaxKind.ByKeyword:
                    return true;
            }

            return false;
        }

        private static bool IsTokenStartOfNewQueryClause(SyntaxToken token)
        {
            switch (token.ContextualKind)
            {
                case SyntaxKind.FromKeyword:
                case SyntaxKind.JoinKeyword:
                case SyntaxKind.IntoKeyword:
                case SyntaxKind.WhereKeyword:
                case SyntaxKind.OrderByKeyword:
                case SyntaxKind.GroupKeyword:
                case SyntaxKind.SelectKeyword:
                case SyntaxKind.LetKeyword:
                    return true;
                default:
                    return false;
            }
        }

        private bool IsQueryExpression(bool mayBeVariableDeclaration, bool mayBeMemberDeclaration)
        {
            if (this.CurrentToken.ContextualKind == SyntaxKind.FromKeyword)
            {
                return this.IsQueryExpressionAfterFrom(mayBeVariableDeclaration, mayBeMemberDeclaration);
            }

            return false;
        }

        // from_clause ::= from <type>? <identifier> in expression
        private bool IsQueryExpressionAfterFrom(bool mayBeVariableDeclaration, bool mayBeMemberDeclaration)
        {
            // from x ...
            var pk1 = this.PeekToken(1).Kind;
            if (IsPredefinedType(pk1))
            {
                return true;
            }

            if (pk1 == SyntaxKind.IdentifierToken)
            {
                var pk2 = this.PeekToken(2).Kind;
                if (pk2 == SyntaxKind.InKeyword)
                {
                    return true;
                }

                if (mayBeVariableDeclaration)
                {
                    if (pk2 == SyntaxKind.SemicolonToken ||    // from x;
                        pk2 == SyntaxKind.CommaToken ||        // from x, y;
                        pk2 == SyntaxKind.EqualsToken)         // from x = null;
                    {
                        return false;
                    }
                }

                if (mayBeMemberDeclaration)
                {
                    // from idf { ...   property decl
                    // from idf(...     method decl
                    if (pk2 == SyntaxKind.OpenParenToken ||
                        pk2 == SyntaxKind.OpenBraceToken)
                    {
                        return false;
                    }

                    // otherwise we need to scan a type
                }
                else
                {
                    return true;
                }
            }

            // from T x ...
            var resetPoint = this.GetResetPoint();
            try
            {
                this.EatToken();

                ScanTypeFlags isType = this.ScanType();
                if (isType != ScanTypeFlags.NotType && (this.CurrentToken.Kind == SyntaxKind.IdentifierToken || this.CurrentToken.Kind == SyntaxKind.InKeyword))
                {
                    return true;
                }
            }
            finally
            {
                this.Reset(ref resetPoint);
                this.Release(ref resetPoint);
            }

            return false;
        }

        private QueryExpressionSyntax ParseQueryExpression(Precedence precedence)
        {
            this.EnterQuery();
            var fc = this.ParseFromClause();
            fc = CheckFeatureAvailability(fc, MessageID.IDS_FeatureQueryExpression);
            if (precedence > Precedence.Assignment && IsStrict)
            {
                fc = this.AddError(fc, ErrorCode.ERR_InvalidExprTerm, SyntaxFacts.GetText(SyntaxKind.FromKeyword));
            }

            var body = this.ParseQueryBody();
            this.LeaveQuery();
            return _syntaxFactory.QueryExpression(fc, body);
        }

        private QueryBodySyntax ParseQueryBody()
        {
            var clauses = _pool.Allocate<QueryClauseSyntax>();
            try
            {
                SelectOrGroupClauseSyntax selectOrGroupBy = null;
                QueryContinuationSyntax continuation = null;

                // from, join, let, where and orderby
                while (true)
                {
                    switch (this.CurrentToken.ContextualKind)
                    {
                        case SyntaxKind.FromKeyword:
                            var fc = this.ParseFromClause();
                            clauses.Add(fc);
                            continue;
                        case SyntaxKind.JoinKeyword:
                            clauses.Add(this.ParseJoinClause());
                            continue;
                        case SyntaxKind.LetKeyword:
                            clauses.Add(this.ParseLetClause());
                            continue;
                        case SyntaxKind.WhereKeyword:
                            clauses.Add(this.ParseWhereClause());
                            continue;
                        case SyntaxKind.OrderByKeyword:
                            clauses.Add(this.ParseOrderByClause());
                            continue;
                    }

                    break;
                }

                // select or group clause
                switch (this.CurrentToken.ContextualKind)
                {
                    case SyntaxKind.SelectKeyword:
                        selectOrGroupBy = this.ParseSelectClause();
                        break;
                    case SyntaxKind.GroupKeyword:
                        selectOrGroupBy = this.ParseGroupClause();
                        break;
                    default:
                        selectOrGroupBy = this.AddError(_syntaxFactory.SelectClause(SyntaxFactory.MissingToken(SyntaxKind.SelectKeyword), this.CreateMissingIdentifierName()), ErrorCode.ERR_ExpectedSelectOrGroup);
                        break;
                }

                // optional query continuation clause
                if (this.CurrentToken.ContextualKind == SyntaxKind.IntoKeyword)
                {
                    continuation = this.ParseQueryContinuation();
                }

                return _syntaxFactory.QueryBody(clauses, selectOrGroupBy, continuation);
            }
            finally
            {
                _pool.Free(clauses);
            }
        }

        private FromClauseSyntax ParseFromClause()
        {
            Debug.Assert(this.CurrentToken.ContextualKind == SyntaxKind.FromKeyword);
            var @from = this.EatContextualToken(SyntaxKind.FromKeyword);
            @from = CheckFeatureAvailability(@from, MessageID.IDS_FeatureQueryExpression);

            TypeSyntax type = null;
            if (this.PeekToken(1).Kind != SyntaxKind.InKeyword)
            {
                type = this.ParseType();
            }

            SyntaxToken name;
            if (this.PeekToken(1).ContextualKind == SyntaxKind.InKeyword &&
                (this.CurrentToken.Kind != SyntaxKind.IdentifierToken || SyntaxFacts.IsQueryContextualKeyword(this.CurrentToken.ContextualKind)))
            {
                //if this token is a something other than an identifier (someone accidentally used a contextual
                //keyword or a literal, for example), but we can see that the "in" is in the right place, then
                //just replace whatever is here with a missing identifier
                name = this.EatToken();
                name = WithAdditionalDiagnostics(name, this.GetExpectedTokenError(SyntaxKind.IdentifierToken, name.ContextualKind, name.GetLeadingTriviaWidth(), name.Width));
                name = this.ConvertToMissingWithTrailingTrivia(name, SyntaxKind.IdentifierToken);
            }
            else
            {
                name = this.ParseIdentifierToken();
            }
            var @in = this.EatToken(SyntaxKind.InKeyword);
            var expression = this.ParseExpressionCore();
            return _syntaxFactory.FromClause(@from, type, name, @in, expression);
        }

        private JoinClauseSyntax ParseJoinClause()
        {
            Debug.Assert(this.CurrentToken.ContextualKind == SyntaxKind.JoinKeyword);
            var @join = this.EatContextualToken(SyntaxKind.JoinKeyword);
            TypeSyntax type = null;
            if (this.PeekToken(1).Kind != SyntaxKind.InKeyword)
            {
                type = this.ParseType();
            }

            var name = this.ParseIdentifierToken();
            var @in = this.EatToken(SyntaxKind.InKeyword);
            var inExpression = this.ParseExpressionCore();
            var @on = this.EatContextualToken(SyntaxKind.OnKeyword, ErrorCode.ERR_ExpectedContextualKeywordOn);
            var leftExpression = this.ParseExpressionCore();
            var @equals = this.EatContextualToken(SyntaxKind.EqualsKeyword, ErrorCode.ERR_ExpectedContextualKeywordEquals);
            var rightExpression = this.ParseExpressionCore();
            JoinIntoClauseSyntax joinInto = null;
            if (this.CurrentToken.ContextualKind == SyntaxKind.IntoKeyword)
            {
                var @into = ConvertToKeyword(this.EatToken());
                var intoId = this.ParseIdentifierToken();
                joinInto = _syntaxFactory.JoinIntoClause(@into, intoId);
            }

            return _syntaxFactory.JoinClause(@join, type, name, @in, inExpression, @on, leftExpression, @equals, rightExpression, joinInto);
        }

        private LetClauseSyntax ParseLetClause()
        {
            Debug.Assert(this.CurrentToken.ContextualKind == SyntaxKind.LetKeyword);
            var @let = this.EatContextualToken(SyntaxKind.LetKeyword);
            var name = this.ParseIdentifierToken();
            var equal = this.EatToken(SyntaxKind.EqualsToken);
            var expression = this.ParseExpressionCore();
            return _syntaxFactory.LetClause(@let, name, equal, expression);
        }

        private WhereClauseSyntax ParseWhereClause()
        {
            Debug.Assert(this.CurrentToken.ContextualKind == SyntaxKind.WhereKeyword);
            var @where = this.EatContextualToken(SyntaxKind.WhereKeyword);
            var condition = this.ParseExpressionCore();
            return _syntaxFactory.WhereClause(@where, condition);
        }

        private OrderByClauseSyntax ParseOrderByClause()
        {
            Debug.Assert(this.CurrentToken.ContextualKind == SyntaxKind.OrderByKeyword);
            var @orderby = this.EatContextualToken(SyntaxKind.OrderByKeyword);

            var list = _pool.AllocateSeparated<OrderingSyntax>();
            try
            {
                // first argument
                list.Add(this.ParseOrdering());

                // additional arguments
                while (this.CurrentToken.Kind == SyntaxKind.CommaToken)
                {
                    if (this.CurrentToken.Kind == SyntaxKind.CloseParenToken || this.CurrentToken.Kind == SyntaxKind.SemicolonToken)
                    {
                        break;
                    }
                    else if (this.CurrentToken.Kind == SyntaxKind.CommaToken)
                    {
                        list.AddSeparator(this.EatToken(SyntaxKind.CommaToken));
                        list.Add(this.ParseOrdering());
                        continue;
                    }
                    else if (this.SkipBadOrderingListTokens(list, SyntaxKind.CommaToken) == PostSkipAction.Abort)
                    {
                        break;
                    }
                }

                return _syntaxFactory.OrderByClause(@orderby, list);
            }
            finally
            {
                _pool.Free(list);
            }
        }

        private PostSkipAction SkipBadOrderingListTokens(SeparatedSyntaxListBuilder<OrderingSyntax> list, SyntaxKind expected)
        {
            CSharpSyntaxNode tmp = null;
            Debug.Assert(list.Count > 0);
            return this.SkipBadSeparatedListTokensWithExpectedKind(ref tmp, list,
                p => p.CurrentToken.Kind != SyntaxKind.CommaToken,
                p => p.CurrentToken.Kind == SyntaxKind.CloseParenToken
                    || p.CurrentToken.Kind == SyntaxKind.SemicolonToken
                    || p.IsCurrentTokenQueryContextualKeyword
                    || p.IsTerminator(),
                expected);
        }

        private OrderingSyntax ParseOrdering()
        {
            var expression = this.ParseExpressionCore();
            SyntaxToken direction = null;
            SyntaxKind kind = SyntaxKind.AscendingOrdering;

            if (this.CurrentToken.ContextualKind == SyntaxKind.AscendingKeyword ||
                this.CurrentToken.ContextualKind == SyntaxKind.DescendingKeyword)
            {
                direction = ConvertToKeyword(this.EatToken());
                if (direction.Kind == SyntaxKind.DescendingKeyword)
                {
                    kind = SyntaxKind.DescendingOrdering;
                }
            }

            return _syntaxFactory.Ordering(kind, expression, direction);
        }

        private SelectClauseSyntax ParseSelectClause()
        {
            Debug.Assert(this.CurrentToken.ContextualKind == SyntaxKind.SelectKeyword);
            var @select = this.EatContextualToken(SyntaxKind.SelectKeyword);
            var expression = this.ParseExpressionCore();
            return _syntaxFactory.SelectClause(@select, expression);
        }

        private GroupClauseSyntax ParseGroupClause()
        {
            Debug.Assert(this.CurrentToken.ContextualKind == SyntaxKind.GroupKeyword);
            var @group = this.EatContextualToken(SyntaxKind.GroupKeyword);
            var groupExpression = this.ParseExpressionCore();
            var @by = this.EatContextualToken(SyntaxKind.ByKeyword, ErrorCode.ERR_ExpectedContextualKeywordBy);
            var byExpression = this.ParseExpressionCore();
            return _syntaxFactory.GroupClause(@group, groupExpression, @by, byExpression);
        }

        private QueryContinuationSyntax ParseQueryContinuation()
        {
            Debug.Assert(this.CurrentToken.ContextualKind == SyntaxKind.IntoKeyword);
            var @into = this.EatContextualToken(SyntaxKind.IntoKeyword);
            var name = this.ParseIdentifierToken();
            var body = this.ParseQueryBody();
            return _syntaxFactory.QueryContinuation(@into, name, body);
        }

        private bool IsStrict => this.Options.Features.ContainsKey("strict");

        [Obsolete("Use IsIncrementalAndFactoryContextMatches")]
        private new bool IsIncremental
        {
            get { throw new Exception("Use IsIncrementalAndFactoryContextMatches"); }
        }

        private bool IsIncrementalAndFactoryContextMatches
        {
            get
            {
                if (!base.IsIncremental)
                {
                    return false;
                }

                CSharp.CSharpSyntaxNode current = this.CurrentNode;
                return current != null && MatchesFactoryContext(current.Green, _syntaxFactoryContext);
            }
        }

        internal static bool MatchesFactoryContext(GreenNode green, SyntaxFactoryContext context)
        {
            return context.IsInAsync == green.ParsedInAsync &&
                context.IsInQuery == green.ParsedInQuery;
        }

        private bool IsInAsync
        {
            get
            {
                return _syntaxFactoryContext.IsInAsync;
            }
            set
            {
                _syntaxFactoryContext.IsInAsync = value;
            }
        }

        private bool IsInQuery
        {
            get { return _syntaxFactoryContext.IsInQuery; }
        }

        private void EnterQuery()
        {
            _syntaxFactoryContext.QueryDepth++;
        }

        private void LeaveQuery()
        {
            Debug.Assert(_syntaxFactoryContext.QueryDepth > 0);
            _syntaxFactoryContext.QueryDepth--;
        }

        private new ResetPoint GetResetPoint()
        {
            return new ResetPoint(
                base.GetResetPoint(),
                _termState,
                _isInTry,
                _syntaxFactoryContext.IsInAsync,
                _syntaxFactoryContext.QueryDepth);
        }

        private void Reset(ref ResetPoint state)
        {
            _termState = state.TerminatorState;
            _isInTry = state.IsInTry;
            _syntaxFactoryContext.IsInAsync = state.IsInAsync;
            _syntaxFactoryContext.QueryDepth = state.QueryDepth;
            base.Reset(ref state.BaseResetPoint);
        }

        private void Release(ref ResetPoint state)
        {
            base.Release(ref state.BaseResetPoint);
        }

        private new struct ResetPoint
        {
            internal SyntaxParser.ResetPoint BaseResetPoint;
            internal readonly TerminatorState TerminatorState;
            internal readonly bool IsInTry;
            internal readonly bool IsInAsync;
            internal readonly int QueryDepth;

            internal ResetPoint(
                SyntaxParser.ResetPoint resetPoint,
                TerminatorState terminatorState,
                bool isInTry,
                bool isInAsync,
                int queryDepth)
            {
                this.BaseResetPoint = resetPoint;
                this.TerminatorState = terminatorState;
                this.IsInTry = isInTry;
                this.IsInAsync = isInAsync;
                this.QueryDepth = queryDepth;
            }
        }

        internal TNode ConsumeUnexpectedTokens<TNode>(TNode node) where TNode : CSharpSyntaxNode
        {
            if (this.CurrentToken.Kind == SyntaxKind.EndOfFileToken) return node;
            SyntaxListBuilder<SyntaxToken> b = _pool.Allocate<SyntaxToken>();
            while (this.CurrentToken.Kind != SyntaxKind.EndOfFileToken)
            {
                b.Add(this.EatToken());
            }

            var trailingTrash = b.ToList();
            _pool.Free(b);

            node = this.AddError(node, ErrorCode.ERR_UnexpectedToken, trailingTrash[0].ToString());
            node = this.AddTrailingSkippedSyntax(node, trailingTrash.Node);
            return node;
        }
    }
}<|MERGE_RESOLUTION|>--- conflicted
+++ resolved
@@ -6701,11 +6701,7 @@
             var type = ParseType();
             SyntaxToken name = null;
 
-<<<<<<< HEAD
             if (IsTrueIdentifier())
-=======
-            if (this.IsTrueIdentifier())
->>>>>>> 3806ef8e
             {
                 name = this.ParseIdentifierToken();
             }
