﻿// Licensed to the .NET Foundation under one or more agreements.
// The .NET Foundation licenses this file to you under the MIT license.
// See the LICENSE file in the project root for more information.

using Microsoft.CodeAnalysis.CSharp.Symbols;
using Microsoft.CodeAnalysis.CSharp.Syntax;
using Microsoft.CodeAnalysis.PooledObjects;
using Microsoft.CodeAnalysis.Text;
using Roslyn.Utilities;
using System;
using System.Collections.Generic;
using System.Collections.Immutable;
using System.Diagnostics;
using System.Linq;
using System.Reflection;

namespace Microsoft.CodeAnalysis.CSharp
{
    /// <summary>
    /// This portion of the binder converts an <see cref="ExpressionSyntax"/> into a <see cref="BoundExpression"/>.
    /// </summary>
    internal partial class Binder
    {
        /// <summary>
        /// Determines whether "this" reference is available within the current context.
        /// </summary>
        /// <param name="isExplicit">The reference was explicitly specified in syntax.</param>
        /// <param name="inStaticContext">True if "this" is not available due to the current method/property/field initializer being static.</param>
        /// <returns>True if a reference to "this" is available.</returns>
        internal bool HasThis(bool isExplicit, out bool inStaticContext)
        {
            var memberOpt = this.ContainingMemberOrLambda?.ContainingNonLambdaMember();
            if (memberOpt?.IsStatic == true)
            {
                inStaticContext = memberOpt.Kind == SymbolKind.Field || memberOpt.Kind == SymbolKind.Method || memberOpt.Kind == SymbolKind.Property;
                return false;
            }

            inStaticContext = false;

            if (InConstructorInitializer || InAttributeArgument)
            {
                return false;
            }

            var containingType = memberOpt?.ContainingType;
            bool inTopLevelScriptMember = (object)containingType != null && containingType.IsScriptClass;

            // "this" is not allowed in field initializers (that are not script variable initializers):
            if (InFieldInitializer && !inTopLevelScriptMember)
            {
                return false;
            }

            // top-level script code only allows implicit "this" reference:
            return !inTopLevelScriptMember || !isExplicit;
        }

        internal bool InFieldInitializer
        {
            get { return this.Flags.Includes(BinderFlags.FieldInitializer); }
        }

        internal bool InParameterDefaultValue
        {
            get { return this.Flags.Includes(BinderFlags.ParameterDefaultValue); }
        }

        protected bool InConstructorInitializer
        {
            get { return this.Flags.Includes(BinderFlags.ConstructorInitializer); }
        }

        internal bool InAttributeArgument
        {
            get { return this.Flags.Includes(BinderFlags.AttributeArgument); }
        }

        internal bool InCref
        {
            get { return this.Flags.Includes(BinderFlags.Cref); }
        }

        protected bool InCrefButNotParameterOrReturnType
        {
            get { return InCref && !this.Flags.Includes(BinderFlags.CrefParameterOrReturnType); }
        }

        /// <summary>
        /// Returns true if the node is in a position where an unbound type
        /// such as (C&lt;,&gt;) is allowed.
        /// </summary>
        protected virtual bool IsUnboundTypeAllowed(GenericNameSyntax syntax)
        {
            return Next.IsUnboundTypeAllowed(syntax);
        }

        /// <summary>
        /// Generates a new <see cref="BoundBadExpression"/> with no known type
        /// </summary>
        private BoundBadExpression BadExpression(SyntaxNode syntax)
        {
            return BadExpression(syntax, LookupResultKind.Empty, ImmutableArray<Symbol>.Empty);
        }

        /// <summary>
        /// Generates a new <see cref="BoundBadExpression"/> with no known type, and the given bound child.
        /// </summary>
        private BoundBadExpression BadExpression(SyntaxNode syntax, BoundExpression childNode)
        {
            return BadExpression(syntax, LookupResultKind.Empty, ImmutableArray<Symbol>.Empty, childNode);
        }

        /// <summary>
        /// Generates a new <see cref="BoundBadExpression"/> with no known type, and the given bound children.
        /// </summary>
        private BoundBadExpression BadExpression(SyntaxNode syntax, ImmutableArray<BoundExpression> childNodes)
        {
            return BadExpression(syntax, LookupResultKind.Empty, ImmutableArray<Symbol>.Empty, childNodes);
        }

        /// <summary>
        /// Generates a new <see cref="BoundBadExpression"/> with no known type, given lookup resultKind.
        /// </summary>
        protected BoundBadExpression BadExpression(SyntaxNode syntax, LookupResultKind lookupResultKind)
        {
            return BadExpression(syntax, lookupResultKind, ImmutableArray<Symbol>.Empty);
        }

        /// <summary>
        /// Generates a new <see cref="BoundBadExpression"/> with no known type, given lookup resultKind and the given bound child.
        /// </summary>
        protected BoundBadExpression BadExpression(SyntaxNode syntax, LookupResultKind lookupResultKind, BoundExpression childNode)
        {
            return BadExpression(syntax, lookupResultKind, ImmutableArray<Symbol>.Empty, childNode);
        }

        /// <summary>
        /// Generates a new <see cref="BoundBadExpression"/> with no known type, given lookupResultKind and given symbols for GetSemanticInfo API.
        /// </summary>
        private BoundBadExpression BadExpression(SyntaxNode syntax, LookupResultKind resultKind, ImmutableArray<Symbol> symbols)
        {
            return new BoundBadExpression(syntax,
                resultKind,
                symbols,
                ImmutableArray<BoundExpression>.Empty,
                CreateErrorType());
        }

        /// <summary>
        /// Generates a new <see cref="BoundBadExpression"/> with no known type, given lookupResultKind and given symbols for GetSemanticInfo API,
        /// and the given bound child.
        /// </summary>
        private BoundBadExpression BadExpression(SyntaxNode syntax, LookupResultKind resultKind, ImmutableArray<Symbol> symbols, BoundExpression childNode)
        {
            return new BoundBadExpression(syntax,
                resultKind,
                symbols,
                ImmutableArray.Create(childNode),
                CreateErrorType());
        }

        /// <summary>
        /// Generates a new <see cref="BoundBadExpression"/> with no known type, given lookupResultKind and given symbols for GetSemanticInfo API,
        /// and the given bound children.
        /// </summary>
        private BoundBadExpression BadExpression(SyntaxNode syntax, LookupResultKind resultKind, ImmutableArray<Symbol> symbols, ImmutableArray<BoundExpression> childNodes)
        {
            return new BoundBadExpression(syntax,
                resultKind,
                symbols,
                childNodes.SelectAsArray((e, self) => self.BindToTypeForErrorRecovery(e), this),
                CreateErrorType());
        }

        /// <summary>
        /// Helper method to generate a bound expression with HasErrors set to true.
        /// Returned bound expression is guaranteed to have a non-null type, except when <paramref name="expr"/> is an unbound lambda.
        /// If <paramref name="expr"/> already has errors and meets the above type requirements, then it is returned unchanged.
        /// Otherwise, if <paramref name="expr"/> is a BoundBadExpression, then it is updated with the <paramref name="resultKind"/> and non-null type.
        /// Otherwise, a new <see cref="BoundBadExpression"/> wrapping <paramref name="expr"/> is returned. 
        /// </summary>
        /// <remarks>
        /// Returned expression need not be a <see cref="BoundBadExpression"/>, but is guaranteed to have HasErrors set to true.
        /// </remarks>
        private BoundExpression ToBadExpression(BoundExpression expr, LookupResultKind resultKind = LookupResultKind.Empty)
        {
            Debug.Assert(expr != null);
            Debug.Assert(resultKind != LookupResultKind.Viable);

            TypeSymbol resultType = expr.Type;
            BoundKind exprKind = expr.Kind;

            if (expr.HasAnyErrors && ((object)resultType != null || exprKind == BoundKind.UnboundLambda || exprKind == BoundKind.DefaultLiteral))
            {
                return expr;
            }

            if (exprKind == BoundKind.BadExpression)
            {
                var badExpression = (BoundBadExpression)expr;
                return badExpression.Update(resultKind, badExpression.Symbols, badExpression.ChildBoundNodes, resultType);
            }
            else
            {
                ArrayBuilder<Symbol> symbols = ArrayBuilder<Symbol>.GetInstance();
                expr.GetExpressionSymbols(symbols, parent: null, binder: this);
                return new BoundBadExpression(
                    expr.Syntax,
                    resultKind,
                    symbols.ToImmutableAndFree(),
                    ImmutableArray.Create(BindToTypeForErrorRecovery(expr)),
                    resultType ?? CreateErrorType());
            }
        }

        internal TypeSymbol CreateErrorType(string name = "")
        {
            return new ExtendedErrorTypeSymbol(this.Compilation, name, arity: 0, errorInfo: null, unreported: false);
        }

        /// <summary>
        /// Bind the expression and verify the expression matches the combination of lvalue and
        /// rvalue requirements given by valueKind. If the expression was bound successfully, but
        /// did not meet the requirements, the return value will be a <see cref="BoundBadExpression"/> that
        /// (typically) wraps the subexpression.
        /// </summary>
        internal BoundExpression BindValue(ExpressionSyntax node, BindingDiagnosticBag diagnostics, BindValueKind valueKind)
        {
            var result = this.BindExpression(node, diagnostics: diagnostics, invoked: false, indexed: false);
            return CheckValue(result, valueKind, diagnostics);
        }

        internal BoundExpression BindRValueWithoutTargetType(ExpressionSyntax node, BindingDiagnosticBag diagnostics, bool reportDefaultMissingType = true)
        {
            return BindToNaturalType(BindValue(node, diagnostics, BindValueKind.RValue), diagnostics, reportDefaultMissingType);
        }

        internal BoundExpression BindToTypeForErrorRecovery(BoundExpression expression, TypeSymbol type = null)
        {
            if (expression is null)
                return null;
            var result =
                !expression.NeedsToBeConverted() ? expression :
                type is null ? BindToNaturalType(expression, BindingDiagnosticBag.Discarded, reportDefaultMissingType: false) :
                GenerateConversionForAssignment(type, expression, BindingDiagnosticBag.Discarded);
            return result;
        }

        /// <summary>
        /// Bind an rvalue expression to its natural type.  For example, a switch expression that has not been
        /// converted to another type has to be converted to its own natural type by applying a conversion to
        /// that type to each of the arms of the switch expression.  This method is a bottleneck for ensuring
        /// that such a conversion occurs when needed.  It also handles tuple expressions which need to be
        /// converted to their own natural type because they may contain switch expressions.
        /// </summary>
        internal BoundExpression BindToNaturalType(BoundExpression expression, BindingDiagnosticBag diagnostics, bool reportDefaultMissingType = true)
        {
            BoundExpression result;
            switch (expression)
            {
                case BoundUnconvertedSwitchExpression expr:
                    {
                        var commonType = expr.Type;
                        var exprSyntax = (SwitchExpressionSyntax)expr.Syntax;
                        bool hasErrors = expression.HasErrors;
                        if (commonType is null)
                        {
                            diagnostics.Add(ErrorCode.ERR_SwitchExpressionNoBestType, exprSyntax.SwitchKeyword.GetLocation());
                            commonType = CreateErrorType();
                            hasErrors = true;
                        }
                        result = ConvertSwitchExpression(expr, commonType, conversionIfTargetTyped: null, diagnostics, hasErrors);
                    }
                    break;
                case BoundTupleLiteral sourceTuple:
                    {
                        var boundArgs = ArrayBuilder<BoundExpression>.GetInstance(sourceTuple.Arguments.Length);
                        foreach (var arg in sourceTuple.Arguments)
                        {
                            boundArgs.Add(BindToNaturalType(arg, diagnostics, reportDefaultMissingType));
                        }
                        result = new BoundConvertedTupleLiteral(
                            sourceTuple.Syntax,
                            sourceTuple,
                            wasTargetTyped: false,
                            boundArgs.ToImmutableAndFree(),
                            sourceTuple.ArgumentNamesOpt,
                            sourceTuple.InferredNamesOpt,
                            sourceTuple.Type, // same type to keep original element names
                            sourceTuple.HasErrors).WithSuppression(sourceTuple.IsSuppressed);
                    }
                    break;
                case BoundDefaultLiteral defaultExpr:
                    {
                        if (reportDefaultMissingType)
                        {
                            // In some cases, we let the caller report the error
                            diagnostics.Add(ErrorCode.ERR_DefaultLiteralNoTargetType, defaultExpr.Syntax.GetLocation());
                        }

                        result = new BoundDefaultExpression(
                            defaultExpr.Syntax,
                            targetType: null,
                            defaultExpr.ConstantValue,
                            CreateErrorType(),
                            hasErrors: true).WithSuppression(defaultExpr.IsSuppressed);
                    }
                    break;
                case BoundStackAllocArrayCreation { Type: null } boundStackAlloc:
                    // This is a context in which the stackalloc could be either a pointer
                    // or a span.  For backward compatibility we treat it as a pointer.
                    var type = new PointerTypeSymbol(TypeWithAnnotations.Create(boundStackAlloc.ElementType));
                    result = GenerateConversionForAssignment(type, boundStackAlloc, diagnostics);
                    break;
                default:
                    result = expression;
                    break;
            }

            return result?.WithWasConverted();
        }

        internal BoundExpression BindValueAllowArgList(ExpressionSyntax node, BindingDiagnosticBag diagnostics, BindValueKind valueKind)
        {
            var result = this.BindExpressionAllowArgList(node, diagnostics: diagnostics);
            return CheckValue(result, valueKind, diagnostics);
        }

        internal BoundFieldEqualsValue BindFieldInitializer(
            FieldSymbol field,
            EqualsValueClauseSyntax initializerOpt,
            BindingDiagnosticBag diagnostics)
        {
            Debug.Assert((object)this.ContainingMemberOrLambda == field);

            if (initializerOpt == null)
            {
                return null;
            }

            Binder initializerBinder = this.GetBinder(initializerOpt);
            Debug.Assert(initializerBinder != null);

            BoundExpression result = initializerBinder.BindVariableOrAutoPropInitializerValue(initializerOpt, RefKind.None,
                                                           field.GetFieldType(initializerBinder.FieldsBeingBound).Type, diagnostics);

            return new BoundFieldEqualsValue(initializerOpt, field, initializerBinder.GetDeclaredLocalsForScope(initializerOpt), result);
        }

        internal BoundExpression BindVariableOrAutoPropInitializerValue(
            EqualsValueClauseSyntax initializerOpt,
            RefKind refKind,
            TypeSymbol varType,
            BindingDiagnosticBag diagnostics)
        {
            if (initializerOpt == null)
            {
                return null;
            }

            BindValueKind valueKind;
            ExpressionSyntax value;
            IsInitializerRefKindValid(initializerOpt, initializerOpt, refKind, diagnostics, out valueKind, out value);
            BoundExpression initializer = BindPossibleArrayInitializer(value, varType, valueKind, diagnostics);
            initializer = GenerateConversionForAssignment(varType, initializer, diagnostics);
            return initializer;
        }

        internal Binder CreateBinderForParameterDefaultValue(
            ParameterSymbol parameter,
            EqualsValueClauseSyntax defaultValueSyntax)
        {
            var binder = new LocalScopeBinder(this.WithContainingMemberOrLambda(parameter.ContainingSymbol).WithAdditionalFlags(BinderFlags.ParameterDefaultValue));
            return new ExecutableCodeBinder(defaultValueSyntax,
                                            parameter.ContainingSymbol,
                                            binder);
        }

        internal BoundParameterEqualsValue BindParameterDefaultValue(
            EqualsValueClauseSyntax defaultValueSyntax,
            ParameterSymbol parameter,
            BindingDiagnosticBag diagnostics,
            out BoundExpression valueBeforeConversion)
        {
            Debug.Assert(this.InParameterDefaultValue);
            Debug.Assert(this.ContainingMemberOrLambda.Kind == SymbolKind.Method || this.ContainingMemberOrLambda.Kind == SymbolKind.Property);

            // UNDONE: The binding and conversion has to be executed in a checked context.
            Binder defaultValueBinder = this.GetBinder(defaultValueSyntax);
            Debug.Assert(defaultValueBinder != null);

            valueBeforeConversion = defaultValueBinder.BindValue(defaultValueSyntax.Value, diagnostics, BindValueKind.RValue);

            // Always generate the conversion, even if the expression is not convertible to the given type.
            // We want the erroneous conversion in the tree.
            var result = new BoundParameterEqualsValue(defaultValueSyntax, parameter, defaultValueBinder.GetDeclaredLocalsForScope(defaultValueSyntax),
                              defaultValueBinder.GenerateConversionForAssignment(parameter.Type, valueBeforeConversion, diagnostics, isDefaultParameter: true));

            return result;
        }

        internal BoundFieldEqualsValue BindEnumConstantInitializer(
            SourceEnumConstantSymbol symbol,
            EqualsValueClauseSyntax equalsValueSyntax,
            BindingDiagnosticBag diagnostics)
        {
            Binder initializerBinder = this.GetBinder(equalsValueSyntax);
            Debug.Assert(initializerBinder != null);

            var initializer = initializerBinder.BindValue(equalsValueSyntax.Value, diagnostics, BindValueKind.RValue);
            initializer = initializerBinder.GenerateConversionForAssignment(symbol.ContainingType.EnumUnderlyingType, initializer, diagnostics);
            return new BoundFieldEqualsValue(equalsValueSyntax, symbol, initializerBinder.GetDeclaredLocalsForScope(equalsValueSyntax), initializer);
        }

        public BoundExpression BindExpression(ExpressionSyntax node, BindingDiagnosticBag diagnostics)
        {
            return BindExpression(node, diagnostics: diagnostics, invoked: false, indexed: false);
        }

        protected BoundExpression BindExpression(ExpressionSyntax node, BindingDiagnosticBag diagnostics, bool invoked, bool indexed)
        {
            BoundExpression expr = BindExpressionInternal(node, diagnostics, invoked, indexed);
            VerifyUnchecked(node, diagnostics, expr);

            if (expr.Kind == BoundKind.ArgListOperator)
            {
                // CS0226: An __arglist expression may only appear inside of a call or new expression
                Error(diagnostics, ErrorCode.ERR_IllegalArglist, node);
                expr = ToBadExpression(expr);
            }

            return expr;
        }

        // PERF: allowArgList is not a parameter because it is fairly uncommon case where arglists are allowed
        //       so we do not want to pass that argument to every BindExpression which is often recursive 
        //       and extra arguments contribute to the stack size.
        protected BoundExpression BindExpressionAllowArgList(ExpressionSyntax node, BindingDiagnosticBag diagnostics)
        {
            BoundExpression expr = BindExpressionInternal(node, diagnostics, invoked: false, indexed: false);
            VerifyUnchecked(node, diagnostics, expr);
            return expr;
        }

        private void VerifyUnchecked(ExpressionSyntax node, BindingDiagnosticBag diagnostics, BoundExpression expr)
        {
            if (!expr.HasAnyErrors && !IsInsideNameof)
            {
                TypeSymbol exprType = expr.Type;
                if ((object)exprType != null && exprType.IsUnsafe())
                {
                    ReportUnsafeIfNotAllowed(node, diagnostics);
                    //CONSIDER: Return a bad expression so that HasErrors is true?
                }
            }
        }

        private BoundExpression BindExpressionInternal(ExpressionSyntax node, BindingDiagnosticBag diagnostics, bool invoked, bool indexed)
        {
            if (IsEarlyAttributeBinder && !EarlyWellKnownAttributeBinder.CanBeValidAttributeArgument(node, this))
            {
                return BadExpression(node, LookupResultKind.NotAValue);
            }

            Debug.Assert(node != null);
            switch (node.Kind())
            {
                case SyntaxKind.AnonymousMethodExpression:
                case SyntaxKind.ParenthesizedLambdaExpression:
                case SyntaxKind.SimpleLambdaExpression:
                    return BindAnonymousFunction(node, diagnostics);
                case SyntaxKind.ThisExpression:
                    return BindThis((ThisExpressionSyntax)node, diagnostics);
                case SyntaxKind.BaseExpression:
                    return BindBase((BaseExpressionSyntax)node, diagnostics);
                case SyntaxKind.InvocationExpression:
                    return BindInvocationExpression((InvocationExpressionSyntax)node, diagnostics);
                case SyntaxKind.ArrayInitializerExpression:
                    return BindUnexpectedArrayInitializer((InitializerExpressionSyntax)node, diagnostics, ErrorCode.ERR_ArrayInitInBadPlace);
                case SyntaxKind.ArrayCreationExpression:
                    return BindArrayCreationExpression((ArrayCreationExpressionSyntax)node, diagnostics);
                case SyntaxKind.ImplicitArrayCreationExpression:
                    return BindImplicitArrayCreationExpression((ImplicitArrayCreationExpressionSyntax)node, diagnostics);
                case SyntaxKind.StackAllocArrayCreationExpression:
                    return BindStackAllocArrayCreationExpression((StackAllocArrayCreationExpressionSyntax)node, diagnostics);
                case SyntaxKind.ImplicitStackAllocArrayCreationExpression:
                    return BindImplicitStackAllocArrayCreationExpression((ImplicitStackAllocArrayCreationExpressionSyntax)node, diagnostics);
                case SyntaxKind.ObjectCreationExpression:
                    return BindObjectCreationExpression((ObjectCreationExpressionSyntax)node, diagnostics);
                case SyntaxKind.IdentifierName:
                case SyntaxKind.GenericName:
                    return BindIdentifier((SimpleNameSyntax)node, invoked, indexed, diagnostics);
                case SyntaxKind.SimpleMemberAccessExpression:
                case SyntaxKind.PointerMemberAccessExpression:
                    return BindMemberAccess((MemberAccessExpressionSyntax)node, invoked, indexed, diagnostics: diagnostics);
                case SyntaxKind.SimpleAssignmentExpression:
                    return BindAssignment((AssignmentExpressionSyntax)node, diagnostics);
                case SyntaxKind.CastExpression:
                    return BindCast((CastExpressionSyntax)node, diagnostics);
                case SyntaxKind.ElementAccessExpression:
                    return BindElementAccess((ElementAccessExpressionSyntax)node, diagnostics);
                case SyntaxKind.AddExpression:
                case SyntaxKind.MultiplyExpression:
                case SyntaxKind.SubtractExpression:
                case SyntaxKind.DivideExpression:
                case SyntaxKind.ModuloExpression:
                case SyntaxKind.EqualsExpression:
                case SyntaxKind.NotEqualsExpression:
                case SyntaxKind.GreaterThanExpression:
                case SyntaxKind.LessThanExpression:
                case SyntaxKind.GreaterThanOrEqualExpression:
                case SyntaxKind.LessThanOrEqualExpression:
                case SyntaxKind.BitwiseAndExpression:
                case SyntaxKind.BitwiseOrExpression:
                case SyntaxKind.ExclusiveOrExpression:
                case SyntaxKind.LeftShiftExpression:
                case SyntaxKind.RightShiftExpression:
                    return BindSimpleBinaryOperator((BinaryExpressionSyntax)node, diagnostics);
                case SyntaxKind.LogicalAndExpression:
                case SyntaxKind.LogicalOrExpression:
                    return BindConditionalLogicalOperator((BinaryExpressionSyntax)node, diagnostics);
                case SyntaxKind.CoalesceExpression:
                    return BindNullCoalescingOperator((BinaryExpressionSyntax)node, diagnostics);
                case SyntaxKind.ConditionalAccessExpression:
                    return BindConditionalAccessExpression((ConditionalAccessExpressionSyntax)node, diagnostics);

                case SyntaxKind.MemberBindingExpression:
                    return BindMemberBindingExpression((MemberBindingExpressionSyntax)node, invoked, indexed, diagnostics);

                case SyntaxKind.ElementBindingExpression:
                    return BindElementBindingExpression((ElementBindingExpressionSyntax)node, diagnostics);

                case SyntaxKind.IsExpression:
                    return BindIsOperator((BinaryExpressionSyntax)node, diagnostics);

                case SyntaxKind.AsExpression:
                    return BindAsOperator((BinaryExpressionSyntax)node, diagnostics);

                case SyntaxKind.UnaryPlusExpression:
                case SyntaxKind.UnaryMinusExpression:
                case SyntaxKind.LogicalNotExpression:
                case SyntaxKind.BitwiseNotExpression:
                    return BindUnaryOperator((PrefixUnaryExpressionSyntax)node, diagnostics);

                case SyntaxKind.IndexExpression:
                    return BindFromEndIndexExpression((PrefixUnaryExpressionSyntax)node, diagnostics);

                case SyntaxKind.RangeExpression:
                    return BindRangeExpression((RangeExpressionSyntax)node, diagnostics);

                case SyntaxKind.AddressOfExpression:
                    return BindAddressOfExpression((PrefixUnaryExpressionSyntax)node, diagnostics);

                case SyntaxKind.PointerIndirectionExpression:
                    return BindPointerIndirectionExpression((PrefixUnaryExpressionSyntax)node, diagnostics);

                case SyntaxKind.PostIncrementExpression:
                case SyntaxKind.PostDecrementExpression:
                    return BindIncrementOperator(node, ((PostfixUnaryExpressionSyntax)node).Operand, ((PostfixUnaryExpressionSyntax)node).OperatorToken, diagnostics);

                case SyntaxKind.PreIncrementExpression:
                case SyntaxKind.PreDecrementExpression:
                    return BindIncrementOperator(node, ((PrefixUnaryExpressionSyntax)node).Operand, ((PrefixUnaryExpressionSyntax)node).OperatorToken, diagnostics);

                case SyntaxKind.ConditionalExpression:
                    return BindConditionalOperator((ConditionalExpressionSyntax)node, diagnostics);

                case SyntaxKind.SwitchExpression:
                    return BindSwitchExpression((SwitchExpressionSyntax)node, diagnostics);

                case SyntaxKind.NumericLiteralExpression:
                case SyntaxKind.StringLiteralExpression:
                case SyntaxKind.CharacterLiteralExpression:
                case SyntaxKind.TrueLiteralExpression:
                case SyntaxKind.FalseLiteralExpression:
                case SyntaxKind.NullLiteralExpression:
                    return BindLiteralConstant((LiteralExpressionSyntax)node, diagnostics);

                case SyntaxKind.DefaultLiteralExpression:
                    return new BoundDefaultLiteral(node);

                case SyntaxKind.ParenthesizedExpression:
                    // Parenthesis tokens are ignored, and operand is bound in the context of parent
                    // expression.
                    return BindParenthesizedExpression(((ParenthesizedExpressionSyntax)node).Expression, diagnostics);

                case SyntaxKind.UncheckedExpression:
                case SyntaxKind.CheckedExpression:
                    return BindCheckedExpression((CheckedExpressionSyntax)node, diagnostics);

                case SyntaxKind.DefaultExpression:
                    return BindDefaultExpression((DefaultExpressionSyntax)node, diagnostics);

                case SyntaxKind.TypeOfExpression:
                    return BindTypeOf((TypeOfExpressionSyntax)node, diagnostics);

                case SyntaxKind.SizeOfExpression:
                    return BindSizeOf((SizeOfExpressionSyntax)node, diagnostics);

                case SyntaxKind.AddAssignmentExpression:
                case SyntaxKind.AndAssignmentExpression:
                case SyntaxKind.DivideAssignmentExpression:
                case SyntaxKind.ExclusiveOrAssignmentExpression:
                case SyntaxKind.LeftShiftAssignmentExpression:
                case SyntaxKind.ModuloAssignmentExpression:
                case SyntaxKind.MultiplyAssignmentExpression:
                case SyntaxKind.OrAssignmentExpression:
                case SyntaxKind.RightShiftAssignmentExpression:
                case SyntaxKind.SubtractAssignmentExpression:
                    return BindCompoundAssignment((AssignmentExpressionSyntax)node, diagnostics);

                case SyntaxKind.CoalesceAssignmentExpression:
                    return BindNullCoalescingAssignmentOperator((AssignmentExpressionSyntax)node, diagnostics);

                case SyntaxKind.AliasQualifiedName:
                case SyntaxKind.PredefinedType:
                    return this.BindNamespaceOrType(node, diagnostics);

                case SyntaxKind.QueryExpression:
                    return this.BindQuery((QueryExpressionSyntax)node, diagnostics);

                case SyntaxKind.AnonymousObjectCreationExpression:
                    return BindAnonymousObjectCreation((AnonymousObjectCreationExpressionSyntax)node, diagnostics);

                case SyntaxKind.QualifiedName:
                    return BindQualifiedName((QualifiedNameSyntax)node, diagnostics);

                case SyntaxKind.ComplexElementInitializerExpression:
                    return BindUnexpectedComplexElementInitializer((InitializerExpressionSyntax)node, diagnostics);

                case SyntaxKind.ArgListExpression:
                    return BindArgList(node, diagnostics);

                case SyntaxKind.RefTypeExpression:
                    return BindRefType((RefTypeExpressionSyntax)node, diagnostics);

                case SyntaxKind.MakeRefExpression:
                    return BindMakeRef((MakeRefExpressionSyntax)node, diagnostics);

                case SyntaxKind.RefValueExpression:
                    return BindRefValue((RefValueExpressionSyntax)node, diagnostics);

                case SyntaxKind.AwaitExpression:
                    return BindAwait((AwaitExpressionSyntax)node, diagnostics);

                case SyntaxKind.OmittedArraySizeExpression:
                case SyntaxKind.OmittedTypeArgument:
                case SyntaxKind.ObjectInitializerExpression:
                    // Not reachable during method body binding, but
                    // may be used by SemanticModel for error cases.
                    return BadExpression(node);

                case SyntaxKind.NullableType:
                    // Not reachable during method body binding, but
                    // may be used by SemanticModel for error cases.
                    // NOTE: This happens when there's a problem with the Nullable<T> type (e.g. it's missing).
                    // There is no corresponding problem for array or pointer types (which seem analogous), since
                    // they are not constructed types; the element type can be an error type, but the array/pointer 
                    // type cannot.
                    return BadExpression(node);

                case SyntaxKind.InterpolatedStringExpression:
                    return BindInterpolatedString((InterpolatedStringExpressionSyntax)node, diagnostics);

                case SyntaxKind.IsPatternExpression:
                    return BindIsPatternExpression((IsPatternExpressionSyntax)node, diagnostics);

                case SyntaxKind.TupleExpression:
                    return BindTupleExpression((TupleExpressionSyntax)node, diagnostics);

                case SyntaxKind.ThrowExpression:
                    return BindThrowExpression((ThrowExpressionSyntax)node, diagnostics);

                case SyntaxKind.RefType:
                    return BindRefType(node, diagnostics);

                case SyntaxKind.RefExpression:
                    return BindRefExpression(node, diagnostics);

                case SyntaxKind.DeclarationExpression:
                    return BindDeclarationExpressionAsError((DeclarationExpressionSyntax)node, diagnostics);

                case SyntaxKind.SuppressNullableWarningExpression:
                    return BindSuppressNullableWarningExpression((PostfixUnaryExpressionSyntax)node, diagnostics);

                default:
                    // NOTE: We could probably throw an exception here, but it's conceivable
                    // that a non-parser syntax tree could reach this point with an unexpected
                    // SyntaxKind and we don't want to throw if that occurs.
                    Debug.Assert(false, "Unexpected SyntaxKind " + node.Kind());
                    diagnostics.Add(ErrorCode.ERR_InternalError, node.Location);
                    return BadExpression(node);
            }
        }

        internal virtual BoundSwitchExpressionArm BindSwitchExpressionArm(SwitchExpressionArmSyntax node, BindingDiagnosticBag diagnostics)
        {
            return this.Next.BindSwitchExpressionArm(node, diagnostics);
        }

        private BoundExpression BindRefExpression(ExpressionSyntax node, BindingDiagnosticBag diagnostics)
        {
            var firstToken = node.GetFirstToken();
            diagnostics.Add(ErrorCode.ERR_UnexpectedToken, firstToken.GetLocation(), firstToken.ValueText);
            return new BoundBadExpression(
                node, LookupResultKind.Empty, ImmutableArray<Symbol>.Empty, ImmutableArray<BoundExpression>.Empty,
                CreateErrorType("ref"));
        }

        private BoundExpression BindRefType(ExpressionSyntax node, BindingDiagnosticBag diagnostics)
        {
            var firstToken = node.GetFirstToken();
            diagnostics.Add(ErrorCode.ERR_UnexpectedToken, firstToken.GetLocation(), firstToken.ValueText);
            return new BoundTypeExpression(node, null, CreateErrorType("ref"));
        }

        private BoundExpression BindThrowExpression(ThrowExpressionSyntax node, BindingDiagnosticBag diagnostics)
        {
            bool hasErrors = node.HasErrors;
            if (!IsThrowExpressionInProperContext(node))
            {
                diagnostics.Add(ErrorCode.ERR_ThrowMisplaced, node.ThrowKeyword.GetLocation());
                hasErrors = true;
            }

            var thrownExpression = BindThrownExpression(node.Expression, diagnostics, ref hasErrors);
            return new BoundThrowExpression(node, thrownExpression, null, hasErrors);
        }

        private static bool IsThrowExpressionInProperContext(ThrowExpressionSyntax node)
        {
            var parent = node.Parent;
            if (parent == null || node.HasErrors)
            {
                return true;
            }

            switch (parent.Kind())
            {
                case SyntaxKind.ConditionalExpression: // ?:
                    {
                        var conditionalParent = (ConditionalExpressionSyntax)parent;
                        return node == conditionalParent.WhenTrue || node == conditionalParent.WhenFalse;
                    }
                case SyntaxKind.CoalesceExpression: // ??
                    {
                        var binaryParent = (BinaryExpressionSyntax)parent;
                        return node == binaryParent.Right;
                    }
                case SyntaxKind.SwitchExpressionArm:
                case SyntaxKind.ArrowExpressionClause:
                case SyntaxKind.ParenthesizedLambdaExpression:
                case SyntaxKind.SimpleLambdaExpression:
                    return true;
                // We do not support && and || because
                // 1. The precedence would not syntactically allow it
                // 2. It isn't clear what the semantics should be
                // 3. It isn't clear what use cases would motivate us to change the precedence to support it
                default:
                    return false;
            }
        }

        // Bind a declaration expression where it isn't permitted.
        private BoundExpression BindDeclarationExpressionAsError(DeclarationExpressionSyntax node, BindingDiagnosticBag diagnostics)
        {
            // This is an error, as declaration expressions are handled specially in every context in which
            // they are permitted. So we have a context in which they are *not* permitted. Nevertheless, we
            // bind it and then give one nice message.

            bool isVar;
            bool isConst = false;
            AliasSymbol alias;
            var declType = BindVariableTypeWithAnnotations(node.Designation, diagnostics, node.Type, ref isConst, out isVar, out alias);
            Error(diagnostics, ErrorCode.ERR_DeclarationExpressionNotPermitted, node);
            return BindDeclarationVariablesForErrorRecovery(declType, node.Designation, node, diagnostics);
        }

        /// <summary>
        /// Bind a declaration variable where it isn't permitted. The caller is expected to produce a diagnostic.
        /// </summary>
        private BoundExpression BindDeclarationVariablesForErrorRecovery(TypeWithAnnotations declTypeWithAnnotations, VariableDesignationSyntax node, CSharpSyntaxNode syntax, BindingDiagnosticBag diagnostics)
        {
            declTypeWithAnnotations = declTypeWithAnnotations.HasType ? declTypeWithAnnotations : TypeWithAnnotations.Create(CreateErrorType("var"));
            switch (node.Kind())
            {
                case SyntaxKind.SingleVariableDesignation:
                    {
                        var single = (SingleVariableDesignationSyntax)node;
                        var result = BindDeconstructionVariable(declTypeWithAnnotations, single, syntax, diagnostics);
                        return BindToTypeForErrorRecovery(result);
                    }
                case SyntaxKind.DiscardDesignation:
                    {
                        return BindDiscardExpression(syntax, declTypeWithAnnotations);
                    }
                case SyntaxKind.ParenthesizedVariableDesignation:
                    {
                        var tuple = (ParenthesizedVariableDesignationSyntax)node;
                        int count = tuple.Variables.Count;
                        var builder = ArrayBuilder<BoundExpression>.GetInstance(count);
                        var namesBuilder = ArrayBuilder<string>.GetInstance(count);

                        foreach (var n in tuple.Variables)
                        {
                            builder.Add(BindDeclarationVariablesForErrorRecovery(declTypeWithAnnotations, n, n, diagnostics));
                            namesBuilder.Add(InferTupleElementName(n));
                        }
                        ImmutableArray<BoundExpression> subExpressions = builder.ToImmutableAndFree();

                        var uniqueFieldNames = PooledHashSet<string>.GetInstance();
                        RemoveDuplicateInferredTupleNamesAndFreeIfEmptied(ref namesBuilder, uniqueFieldNames);
                        uniqueFieldNames.Free();

                        ImmutableArray<string> tupleNames = namesBuilder is null ? default : namesBuilder.ToImmutableAndFree();
                        ImmutableArray<bool> inferredPositions = tupleNames.IsDefault ? default : tupleNames.SelectAsArray(n => n != null);
                        bool disallowInferredNames = this.Compilation.LanguageVersion.DisallowInferredTupleElementNames();

                        // We will not check constraints at this point as this code path
                        // is failure-only and the caller is expected to produce a diagnostic.
                        var tupleType = NamedTypeSymbol.CreateTuple(
                            locationOpt: null,
                            subExpressions.SelectAsArray(e => TypeWithAnnotations.Create(e.Type)),
                            elementLocations: default,
                            tupleNames,
                            Compilation,
                            shouldCheckConstraints: false,
                            includeNullability: false,
                            errorPositions: disallowInferredNames ? inferredPositions : default);

                        return new BoundConvertedTupleLiteral(syntax, sourceTuple: null, wasTargetTyped: true, subExpressions, tupleNames, inferredPositions, tupleType);
                    }
                default:
                    throw ExceptionUtilities.UnexpectedValue(node.Kind());
            }
        }

        private BoundExpression BindTupleExpression(TupleExpressionSyntax node, BindingDiagnosticBag diagnostics)
        {
            SeparatedSyntaxList<ArgumentSyntax> arguments = node.Arguments;
            int numElements = arguments.Count;

            if (numElements < 2)
            {
                // this should be a parse error already.
                var args = numElements == 1 ?
                    ImmutableArray.Create(BindValue(arguments[0].Expression, diagnostics, BindValueKind.RValue)) :
                    ImmutableArray<BoundExpression>.Empty;

                return BadExpression(node, args);
            }

            bool hasNaturalType = true;

            var boundArguments = ArrayBuilder<BoundExpression>.GetInstance(arguments.Count);
            var elementTypesWithAnnotations = ArrayBuilder<TypeWithAnnotations>.GetInstance(arguments.Count);
            var elementLocations = ArrayBuilder<Location>.GetInstance(arguments.Count);

            // prepare names
            var (elementNames, inferredPositions, hasErrors) = ExtractTupleElementNames(arguments, diagnostics);

            // prepare types and locations
            for (int i = 0; i < numElements; i++)
            {
                ArgumentSyntax argumentSyntax = arguments[i];
                IdentifierNameSyntax nameSyntax = argumentSyntax.NameColon?.Name;

                if (nameSyntax != null)
                {
                    elementLocations.Add(nameSyntax.Location);
                }
                else
                {
                    elementLocations.Add(argumentSyntax.Location);
                }

                BoundExpression boundArgument = BindValue(argumentSyntax.Expression, diagnostics, BindValueKind.RValue);
                if (boundArgument.Type?.SpecialType == SpecialType.System_Void)
                {
                    diagnostics.Add(ErrorCode.ERR_VoidInTuple, argumentSyntax.Location);
                    boundArgument = new BoundBadExpression(
                        argumentSyntax, LookupResultKind.Empty, ImmutableArray<Symbol>.Empty,
                        ImmutableArray.Create<BoundExpression>(boundArgument), CreateErrorType("void"));
                }

                boundArguments.Add(boundArgument);

                var elementTypeWithAnnotations = TypeWithAnnotations.Create(boundArgument.Type);
                elementTypesWithAnnotations.Add(elementTypeWithAnnotations);

                if (!elementTypeWithAnnotations.HasType)
                {
                    hasNaturalType = false;
                }
            }

            NamedTypeSymbol tupleTypeOpt = null;
            var elements = elementTypesWithAnnotations.ToImmutableAndFree();
            var locations = elementLocations.ToImmutableAndFree();

            if (hasNaturalType)
            {
                bool disallowInferredNames = this.Compilation.LanguageVersion.DisallowInferredTupleElementNames();

                tupleTypeOpt = NamedTypeSymbol.CreateTuple(node.Location, elements, locations, elementNames,
                    this.Compilation, syntax: node, diagnostics: diagnostics, shouldCheckConstraints: true,
                    includeNullability: false, errorPositions: disallowInferredNames ? inferredPositions : default(ImmutableArray<bool>));
            }
            else
            {
                NamedTypeSymbol.VerifyTupleTypePresent(elements.Length, node, this.Compilation, diagnostics);
            }

            // Always track the inferred positions in the bound node, so that conversions don't produce a warning
            // for "dropped names" on tuple literal when the name was inferred.
            return new BoundTupleLiteral(node, boundArguments.ToImmutableAndFree(), elementNames, inferredPositions, tupleTypeOpt, hasErrors);
        }

        private static (ImmutableArray<string> elementNamesArray, ImmutableArray<bool> inferredArray, bool hasErrors) ExtractTupleElementNames(
            SeparatedSyntaxList<ArgumentSyntax> arguments, BindingDiagnosticBag diagnostics)
        {
            bool hasErrors = false;
            int numElements = arguments.Count;
            var uniqueFieldNames = PooledHashSet<string>.GetInstance();
            ArrayBuilder<string> elementNames = null;
            ArrayBuilder<string> inferredElementNames = null;

            for (int i = 0; i < numElements; i++)
            {
                ArgumentSyntax argumentSyntax = arguments[i];
                IdentifierNameSyntax nameSyntax = argumentSyntax.NameColon?.Name;

                string name = null;
                string inferredName = null;

                if (nameSyntax != null)
                {
                    name = nameSyntax.Identifier.ValueText;

                    if (diagnostics != null && !CheckTupleMemberName(name, i, argumentSyntax.NameColon.Name, diagnostics, uniqueFieldNames))
                    {
                        hasErrors = true;
                    }
                }
                else
                {
                    inferredName = InferTupleElementName(argumentSyntax.Expression);
                }

                CollectTupleFieldMemberName(name, i, numElements, ref elementNames);
                CollectTupleFieldMemberName(inferredName, i, numElements, ref inferredElementNames);
            }

            RemoveDuplicateInferredTupleNamesAndFreeIfEmptied(ref inferredElementNames, uniqueFieldNames);
            uniqueFieldNames.Free();

            var result = MergeTupleElementNames(elementNames, inferredElementNames);
            elementNames?.Free();
            inferredElementNames?.Free();
            return (result.names, result.inferred, hasErrors);
        }

        private static (ImmutableArray<string> names, ImmutableArray<bool> inferred) MergeTupleElementNames(
            ArrayBuilder<string> elementNames, ArrayBuilder<string> inferredElementNames)
        {
            if (elementNames == null)
            {
                if (inferredElementNames == null)
                {
                    return (default(ImmutableArray<string>), default(ImmutableArray<bool>));
                }
                else
                {
                    var finalNames = inferredElementNames.ToImmutable();
                    return (finalNames, finalNames.SelectAsArray(n => n != null));
                }
            }

            if (inferredElementNames == null)
            {
                return (elementNames.ToImmutable(), default(ImmutableArray<bool>));
            }

            Debug.Assert(elementNames.Count == inferredElementNames.Count);
            var builder = ArrayBuilder<bool>.GetInstance(elementNames.Count);
            for (int i = 0; i < elementNames.Count; i++)
            {
                string inferredName = inferredElementNames[i];
                if (elementNames[i] == null && inferredName != null)
                {
                    elementNames[i] = inferredName;
                    builder.Add(true);
                }
                else
                {
                    builder.Add(false);
                }
            }

            return (elementNames.ToImmutable(), builder.ToImmutableAndFree());
        }

        /// <summary>
        /// Removes duplicate entries in <paramref name="inferredElementNames"/> and frees it if only nulls remain.
        /// </summary>
        private static void RemoveDuplicateInferredTupleNamesAndFreeIfEmptied(ref ArrayBuilder<string> inferredElementNames, HashSet<string> uniqueFieldNames)
        {
            if (inferredElementNames == null)
            {
                return;
            }

            // Inferred names that duplicate an explicit name or a previous inferred name are tagged for removal
            var toRemove = PooledHashSet<string>.GetInstance();
            foreach (var name in inferredElementNames)
            {
                if (name != null && !uniqueFieldNames.Add(name))
                {
                    toRemove.Add(name);
                }
            }

            for (int i = 0; i < inferredElementNames.Count; i++)
            {
                var inferredName = inferredElementNames[i];
                if (inferredName != null && toRemove.Contains(inferredName))
                {
                    inferredElementNames[i] = null;
                }
            }
            toRemove.Free();

            if (inferredElementNames.All(n => n is null))
            {
                inferredElementNames.Free();
                inferredElementNames = null;
            }
        }

        private static string InferTupleElementName(SyntaxNode syntax)
        {
            string name = syntax.TryGetInferredMemberName();

            // Reserved names are never candidates to be inferred names, at any position
            if (name == null || NamedTypeSymbol.IsTupleElementNameReserved(name) != -1)
            {
                return null;
            }

            return name;
        }

        private BoundExpression BindRefValue(RefValueExpressionSyntax node, BindingDiagnosticBag diagnostics)
        {
            // __refvalue(tr, T) requires that tr be a TypedReference and T be a type.
            // The result is a *variable* of type T.

            BoundExpression argument = BindValue(node.Expression, diagnostics, BindValueKind.RValue);
            bool hasErrors = argument.HasAnyErrors;

            TypeSymbol typedReferenceType = this.Compilation.GetSpecialType(SpecialType.System_TypedReference);
            CompoundUseSiteInfo<AssemblySymbol> useSiteInfo = GetNewCompoundUseSiteInfo(diagnostics);
            Conversion conversion = this.Conversions.ClassifyConversionFromExpression(argument, typedReferenceType, ref useSiteInfo);
            diagnostics.Add(node, useSiteInfo);
            if (!conversion.IsImplicit || !conversion.IsValid)
            {
                hasErrors = true;
                GenerateImplicitConversionError(diagnostics, node, conversion, argument, typedReferenceType);
            }

            argument = CreateConversion(argument, conversion, typedReferenceType, diagnostics);

            TypeWithAnnotations typeWithAnnotations = BindType(node.Type, diagnostics);

            return new BoundRefValueOperator(node, typeWithAnnotations.NullableAnnotation, argument, typeWithAnnotations.Type, hasErrors);
        }

        private BoundExpression BindMakeRef(MakeRefExpressionSyntax node, BindingDiagnosticBag diagnostics)
        {
            // __makeref(x) requires that x be a variable, and not be of a restricted type.
            BoundExpression argument = this.BindValue(node.Expression, diagnostics, BindValueKind.RefOrOut);

            bool hasErrors = argument.HasAnyErrors;

            TypeSymbol typedReferenceType = GetSpecialType(SpecialType.System_TypedReference, diagnostics, node);

            if ((object)argument.Type != null && argument.Type.IsRestrictedType())
            {
                // CS1601: Cannot make reference to variable of type '{0}'
                Error(diagnostics, ErrorCode.ERR_MethodArgCantBeRefAny, node, argument.Type);
                hasErrors = true;
            }

            // UNDONE: We do not yet implement warnings anywhere for:
            // UNDONE: * taking a ref to a volatile field
            // UNDONE: * taking a ref to a "non-agile" field
            // UNDONE: We should do so here when we implement this feature for regular out/ref parameters.

            return new BoundMakeRefOperator(node, argument, typedReferenceType, hasErrors);
        }

        private BoundExpression BindRefType(RefTypeExpressionSyntax node, BindingDiagnosticBag diagnostics)
        {
            // __reftype(x) requires that x be implicitly convertible to TypedReference.

            BoundExpression argument = BindValue(node.Expression, diagnostics, BindValueKind.RValue);
            bool hasErrors = argument.HasAnyErrors;

            TypeSymbol typedReferenceType = this.Compilation.GetSpecialType(SpecialType.System_TypedReference);
            TypeSymbol typeType = this.GetWellKnownType(WellKnownType.System_Type, diagnostics, node);
            CompoundUseSiteInfo<AssemblySymbol> useSiteInfo = GetNewCompoundUseSiteInfo(diagnostics);
            Conversion conversion = this.Conversions.ClassifyConversionFromExpression(argument, typedReferenceType, ref useSiteInfo);
            diagnostics.Add(node, useSiteInfo);
            if (!conversion.IsImplicit || !conversion.IsValid)
            {
                hasErrors = true;
                GenerateImplicitConversionError(diagnostics, node, conversion, argument, typedReferenceType);
            }

            argument = CreateConversion(argument, conversion, typedReferenceType, diagnostics);
            return new BoundRefTypeOperator(node, argument, null, typeType, hasErrors);
        }

        private BoundExpression BindArgList(CSharpSyntaxNode node, BindingDiagnosticBag diagnostics)
        {
            // There are two forms of __arglist expression. In a method with an __arglist parameter,
            // it is legal to use __arglist as an expression of type RuntimeArgumentHandle. In 
            // a call to such a method, it is legal to use __arglist(x, y, z) as the final argument.
            // This method only handles the first usage; the second usage is parsed as a call syntax.

            // The native compiler allows __arglist in a lambda:
            //
            // class C
            // {
            //   delegate int D(RuntimeArgumentHandle r);
            //   static void M(__arglist)
            //   {
            //     D f = null;
            //     f = r=>f(__arglist);
            //   }
            // }
            //
            // This is clearly wrong. Either the developer intends __arglist to refer to the 
            // arg list of the *lambda*, or to the arg list of *M*. The former makes no sense;
            // lambdas cannot have an arg list. The latter we have no way to generate code for;
            // you cannot hoist the arg list to a field of a closure class.
            //
            // The native compiler allows this and generates code as though the developer
            // was attempting to access the arg list of the lambda! We should simply disallow it.

            TypeSymbol runtimeArgumentHandleType = GetSpecialType(SpecialType.System_RuntimeArgumentHandle, diagnostics, node);

            MethodSymbol method = this.ContainingMember() as MethodSymbol;

            bool hasError = false;

            if ((object)method == null || !method.IsVararg)
            {
                // CS0190: The __arglist construct is valid only within a variable argument method
                Error(diagnostics, ErrorCode.ERR_ArgsInvalid, node);
                hasError = true;
            }
            else
            {
                // We're in a varargs method; are we also inside a lambda?
                Symbol container = this.ContainingMemberOrLambda;
                if (container != method)
                {
                    // We also need to report this any time a local variable of a restricted type
                    // would be hoisted into a closure for an anonymous function, iterator or async method.
                    // We do that during the actual rewrites.

                    // CS4013: Instance of type '{0}' cannot be used inside an anonymous function, query expression, iterator block or async method
                    Error(diagnostics, ErrorCode.ERR_SpecialByRefInLambda, node, runtimeArgumentHandleType);

                    hasError = true;
                }
            }

            return new BoundArgList(node, runtimeArgumentHandleType, hasError);
        }

        /// <summary>
        /// This can be reached for the qualified name on the right-hand-side of an `is` operator.
        /// For compatibility we parse it as a qualified name, as the is-type expression only permitted
        /// a type on the right-hand-side in C# 6. But the same syntax now, in C# 7 and later, can
        /// refer to a constant, which would normally be represented as a *simple member access expression*.
        /// Since the parser cannot distinguish, it parses it as before and depends on the binder
        /// to handle a qualified name appearing as an expression.
        /// </summary>
        private BoundExpression BindQualifiedName(QualifiedNameSyntax node, BindingDiagnosticBag diagnostics)
        {
            return BindMemberAccessWithBoundLeft(node, this.BindLeftOfPotentialColorColorMemberAccess(node.Left, diagnostics), node.Right, node.DotToken, invoked: false, indexed: false, diagnostics: diagnostics);
        }

        private BoundExpression BindParenthesizedExpression(ExpressionSyntax innerExpression, BindingDiagnosticBag diagnostics)
        {
            var result = BindExpression(innerExpression, diagnostics);

            // A parenthesized expression may not be a namespace or a type. If it is a parenthesized
            // namespace or type then report the error but let it go; we'll just ignore the
            // parenthesis and keep on trucking.
            CheckNotNamespaceOrType(result, diagnostics);
            return result;
        }

        private BoundExpression BindTypeOf(TypeOfExpressionSyntax node, BindingDiagnosticBag diagnostics)
        {
            ExpressionSyntax typeSyntax = node.Type;

            TypeofBinder typeofBinder = new TypeofBinder(typeSyntax, this); //has special handling for unbound types
            AliasSymbol alias;
            TypeWithAnnotations typeWithAnnotations = typeofBinder.BindType(typeSyntax, diagnostics, out alias);
            TypeSymbol type = typeWithAnnotations.Type;

            bool hasError = false;

            // NB: Dev10 has an error for typeof(dynamic), but allows typeof(dynamic[]),
            // typeof(C<dynamic>), etc.
            if (type.IsDynamic())
            {
                diagnostics.Add(ErrorCode.ERR_BadDynamicTypeof, node.Location);
                hasError = true;
            }
            else if (typeWithAnnotations.NullableAnnotation.IsAnnotated() && type.IsReferenceType)
            {
                // error: cannot take the `typeof` a nullable reference type.
                diagnostics.Add(ErrorCode.ERR_BadNullableTypeof, node.Location);
                hasError = true;
            }

            BoundTypeExpression boundType = new BoundTypeExpression(typeSyntax, alias, typeWithAnnotations, type.IsErrorType());
            return new BoundTypeOfOperator(node, boundType, null, this.GetWellKnownType(WellKnownType.System_Type, diagnostics, node), hasError);
        }

        private BoundExpression BindSizeOf(SizeOfExpressionSyntax node, BindingDiagnosticBag diagnostics)
        {
            ExpressionSyntax typeSyntax = node.Type;
            AliasSymbol alias;
            TypeWithAnnotations typeWithAnnotations = this.BindType(typeSyntax, diagnostics, out alias);
            TypeSymbol type = typeWithAnnotations.Type;

            bool typeHasErrors = type.IsErrorType() || CheckManagedAddr(Compilation, type, node.Location, diagnostics);

            BoundTypeExpression boundType = new BoundTypeExpression(typeSyntax, alias, typeWithAnnotations, typeHasErrors);
            ConstantValue constantValue = GetConstantSizeOf(type);
            bool hasErrors = ReferenceEquals(constantValue, null) && ReportUnsafeIfNotAllowed(node, diagnostics, type);
            return new BoundSizeOfOperator(node, boundType, constantValue,
                this.GetSpecialType(SpecialType.System_Int32, diagnostics, node), hasErrors);
        }

#nullable enable
        /// <returns>true if managed type-related errors were found, otherwise false.</returns>
        internal static bool CheckManagedAddr(CSharpCompilation compilation, TypeSymbol type, Location location, BindingDiagnosticBag diagnostics)
        {
            switch (type.ManagedKind)
            {
                case ManagedKind.Managed:
                    diagnostics.Add(ErrorCode.ERR_ManagedAddr, location, type);
                    return true;
                case ManagedKind.UnmanagedWithGenerics when MessageID.IDS_FeatureUnmanagedConstructedTypes.GetFeatureAvailabilityDiagnosticInfo(compilation) is CSDiagnosticInfo diagnosticInfo:
                    diagnostics.Add(diagnosticInfo, location);
                    return true;
                default:
                    return false;
            }
        }
#nullable restore

        internal static ConstantValue GetConstantSizeOf(TypeSymbol type)
        {
            return ConstantValue.CreateSizeOf((type.GetEnumUnderlyingType() ?? type).SpecialType);
        }

        private BoundExpression BindDefaultExpression(DefaultExpressionSyntax node, BindingDiagnosticBag diagnostics)
        {
            TypeWithAnnotations typeWithAnnotations = this.BindType(node.Type, diagnostics, out AliasSymbol alias);
            var typeExpression = new BoundTypeExpression(node.Type, aliasOpt: alias, typeWithAnnotations);
            TypeSymbol type = typeWithAnnotations.Type;
            return new BoundDefaultExpression(node, typeExpression, constantValueOpt: type.GetDefaultValue(), type);
        }

        /// <summary>
        /// Binds a simple identifier.
        /// </summary>
        private BoundExpression BindIdentifier(
            SimpleNameSyntax node,
            bool invoked,
            bool indexed,
            BindingDiagnosticBag diagnostics)
        {
            Debug.Assert(node != null);

            // If the syntax tree is ill-formed and the identifier is missing then we've already
            // given a parse error. Just return an error local and continue with analysis.
            if (node.IsMissing)
            {
                return BadExpression(node);
            }

            // A simple-name is either of the form I or of the form I<A1, ..., AK>, where I is a
            // single identifier and <A1, ..., AK> is an optional type-argument-list. When no
            // type-argument-list is specified, consider K to be zero. The simple-name is evaluated
            // and classified as follows:

            // If K is zero and the simple-name appears within a block and if the block's (or an
            // enclosing block's) local variable declaration space contains a local variable,
            // parameter or constant with name I, then the simple-name refers to that local
            // variable, parameter or constant and is classified as a variable or value.

            // If K is zero and the simple-name appears within the body of a generic method
            // declaration and if that declaration includes a type parameter with name I, then the
            // simple-name refers to that type parameter.

            BoundExpression expression;

            // It's possible that the argument list is malformed; if so, do not attempt to bind it;
            // just use the null array.

            int arity = node.Arity;
            bool hasTypeArguments = arity > 0;

            SeparatedSyntaxList<TypeSyntax> typeArgumentList = node.Kind() == SyntaxKind.GenericName
                ? ((GenericNameSyntax)node).TypeArgumentList.Arguments
                : default(SeparatedSyntaxList<TypeSyntax>);

            Debug.Assert(arity == typeArgumentList.Count);

            var typeArgumentsWithAnnotations = hasTypeArguments ?
                BindTypeArguments(typeArgumentList, diagnostics) :
                default(ImmutableArray<TypeWithAnnotations>);

            var lookupResult = LookupResult.GetInstance();
            LookupOptions options = LookupOptions.AllMethodsOnArityZero;
            if (invoked)
            {
                options |= LookupOptions.MustBeInvocableIfMember;
            }

            if (!IsInMethodBody && !IsInsideNameof)
            {
                Debug.Assert((options & LookupOptions.NamespacesOrTypesOnly) == 0);
                options |= LookupOptions.MustNotBeMethodTypeParameter;
            }

            var name = node.Identifier.ValueText;
            CompoundUseSiteInfo<AssemblySymbol> useSiteInfo = GetNewCompoundUseSiteInfo(diagnostics);
            this.LookupSymbolsWithFallback(lookupResult, name, arity: arity, useSiteInfo: ref useSiteInfo, options: options);
            diagnostics.Add(node, useSiteInfo);

            if (lookupResult.Kind != LookupResultKind.Empty)
            {
                // have we detected an error with the current node?
                bool isError = false;
                bool wasError;
                var members = ArrayBuilder<Symbol>.GetInstance();
                Symbol symbol = GetSymbolOrMethodOrPropertyGroup(lookupResult, node, name, node.Arity, members, diagnostics, out wasError, qualifierOpt: null);  // reports diagnostics in result.

                isError |= wasError;

                if ((object)symbol == null)
                {
                    Debug.Assert(members.Count > 0);

                    var receiver = SynthesizeMethodGroupReceiver(node, members);
                    expression = ConstructBoundMemberGroupAndReportOmittedTypeArguments(
                        node,
                        typeArgumentList,
                        typeArgumentsWithAnnotations,
                        receiver,
                        name,
                        members,
                        lookupResult,
                        receiver != null ? BoundMethodGroupFlags.HasImplicitReceiver : BoundMethodGroupFlags.None,
                        isError,
                        diagnostics);
                }
                else
                {
                    bool isNamedType = (symbol.Kind == SymbolKind.NamedType) || (symbol.Kind == SymbolKind.ErrorType);

                    if (hasTypeArguments && isNamedType)
                    {
                        symbol = ConstructNamedTypeUnlessTypeArgumentOmitted(node, (NamedTypeSymbol)symbol, typeArgumentList, typeArgumentsWithAnnotations, diagnostics);
                    }

                    expression = BindNonMethod(node, symbol, diagnostics, lookupResult.Kind, indexed, isError);

                    if (!isNamedType && (hasTypeArguments || node.Kind() == SyntaxKind.GenericName))
                    {
                        Debug.Assert(isError); // Should have been reported by GetSymbolOrMethodOrPropertyGroup.
                        expression = new BoundBadExpression(
                            syntax: node,
                            resultKind: LookupResultKind.WrongArity,
                            symbols: ImmutableArray.Create(symbol),
                            childBoundNodes: ImmutableArray.Create(BindToTypeForErrorRecovery(expression)),
                            type: expression.Type,
                            hasErrors: isError);
                    }
                }

                members.Free();
            }
            else
            {
                if (node.IsKind(SyntaxKind.IdentifierName) && FallBackOnDiscard((IdentifierNameSyntax)node, diagnostics))
                {
                    lookupResult.Free();
                    return new BoundDiscardExpression(node, type: null);
                }

                // Otherwise, the simple-name is undefined and a compile-time error occurs.
                expression = BadExpression(node);
                if (lookupResult.Error != null)
                {
                    Error(diagnostics, lookupResult.Error, node);
                }
                else if (IsJoinRangeVariableInLeftKey(node))
                {
                    Error(diagnostics, ErrorCode.ERR_QueryOuterKey, node, name);
                }
                else if (IsInJoinRightKey(node))
                {
                    Error(diagnostics, ErrorCode.ERR_QueryInnerKey, node, name);
                }
                else
                {
                    Error(diagnostics, ErrorCode.ERR_NameNotInContext, node, name);
                }
            }

            lookupResult.Free();
            return expression;
        }

        /// <summary>
        /// Is this is an _ identifier in a context where discards are allowed?
        /// </summary>
        private static bool FallBackOnDiscard(IdentifierNameSyntax node, BindingDiagnosticBag diagnostics)
        {
            if (!node.Identifier.IsUnderscoreToken())
            {
                return false;
            }

            CSharpSyntaxNode containingDeconstruction = node.GetContainingDeconstruction();
            bool isDiscard = containingDeconstruction != null || IsOutVarDiscardIdentifier(node);
            if (isDiscard)
            {
                CheckFeatureAvailability(node, MessageID.IDS_FeatureTuples, diagnostics);
            }

            return isDiscard;
        }

        private static bool IsOutVarDiscardIdentifier(SimpleNameSyntax node)
        {
            Debug.Assert(node.Identifier.IsUnderscoreToken());

            CSharpSyntaxNode parent = node.Parent;
            return (parent?.Kind() == SyntaxKind.Argument &&
                ((ArgumentSyntax)parent).RefOrOutKeyword.Kind() == SyntaxKind.OutKeyword);
        }

        private BoundExpression SynthesizeMethodGroupReceiver(CSharpSyntaxNode syntax, ArrayBuilder<Symbol> members)
        {
            // SPEC: For each instance type T starting with the instance type of the immediately
            // SPEC: enclosing type declaration, and continuing with the instance type of each
            // SPEC: enclosing class or struct declaration, [do a lot of things to find a match].
            // SPEC: ...
            // SPEC: If T is the instance type of the immediately enclosing class or struct type 
            // SPEC: and the lookup identifies one or more methods, the result is a method group 
            // SPEC: with an associated instance expression of this. 

            // Explanation of spec:
            //
            // We are looping over a set of types, from inner to outer, attempting to resolve the
            // meaning of a simple name; for example "M(123)".
            //
            // There are a number of possibilities:
            // 
            // If the lookup finds M in an outer class:
            //
            // class Outer { 
            //     static void M(int x) {}
            //     class Inner {
            //         void X() { M(123); }
            //     }
            // }
            //
            // or the base class of an outer class:
            //
            // class Base { 
            //     public static void M(int x) {}
            // }
            // class Outer : Base {
            //     class Inner {
            //         void X() { M(123); }
            //     }
            // }
            //
            // Then there is no "associated instance expression" of the method group.  That is, there
            // is no possibility of there being an "implicit this".
            //
            // If the lookup finds M on the class that triggered the lookup on the other hand, or
            // one of its base classes:
            //
            // class Base { 
            //     public static void M(int x) {}
            // }
            // class Derived : Base {
            //   void X() { M(123); }
            // }
            //
            // Then the associated instance expression is "this" *even if one or more methods in the
            // method group are static*. If it turns out that the method was static, then we'll
            // check later to determine if there was a receiver actually present in the source code
            // or not.  (That happens during the "final validation" phase of overload resolution.

            // Implementation explanation:
            //
            // If we're here, then lookup has identified one or more methods.  
            Debug.Assert(members.Count > 0);

            // The lookup implementation loops over the set of types from inner to outer, and stops 
            // when it makes a match. (This is correct because any matches found on more-outer types
            // would be hidden, and discarded.) This means that we only find members associated with 
            // one containing class or struct. The method is possibly on that type directly, or via 
            // inheritance from a base type of the type.
            //
            // The question then is what the "associated instance expression" is; is it "this" or
            // nothing at all? If the type that we found the method on is the current type, or is a
            // base type of the current type, then there should be a "this" associated with the
            // method group. Otherwise, it should be null.

            var currentType = this.ContainingType;
            if ((object)currentType == null)
            {
                // This may happen if there is no containing type, 
                // e.g. we are binding an expression in an assembly-level attribute
                return null;
            }

            var declaringType = members[0].ContainingType;

            var discardedUseSiteInfo = CompoundUseSiteInfo<AssemblySymbol>.Discarded;
            if (currentType.IsEqualToOrDerivedFrom(declaringType, TypeCompareKind.ConsiderEverything, useSiteInfo: ref discardedUseSiteInfo) ||
                (currentType.IsInterface && (declaringType.IsObjectType() || currentType.AllInterfacesNoUseSiteDiagnostics.Contains(declaringType))))
            {
                return ThisReference(syntax, currentType, wasCompilerGenerated: true);
            }
            else
            {
                return TryBindInteractiveReceiver(syntax, declaringType);
            }
        }

        private bool IsBadLocalOrParameterCapture(Symbol symbol, TypeSymbol type, RefKind refKind)
        {
            if (refKind != RefKind.None || type.IsRefLikeType)
            {
                var containingMethod = this.ContainingMemberOrLambda as MethodSymbol;
                if ((object)containingMethod != null && (object)symbol.ContainingSymbol != (object)containingMethod)
                {
                    // Not expecting symbol from constructed method.
                    Debug.Assert(!symbol.ContainingSymbol.Equals(containingMethod));

                    // Captured in a lambda.
                    return (containingMethod.MethodKind == MethodKind.AnonymousFunction || containingMethod.MethodKind == MethodKind.LocalFunction) && !IsInsideNameof; // false in EE evaluation method
                }
            }
            return false;
        }

        private BoundExpression BindNonMethod(SimpleNameSyntax node, Symbol symbol, BindingDiagnosticBag diagnostics, LookupResultKind resultKind, bool indexed, bool isError)
        {
            // Events are handled later as we don't know yet if we are binding to the event or it's backing field.
            if (symbol.Kind != SymbolKind.Event)
            {
                ReportDiagnosticsIfObsolete(diagnostics, symbol, node, hasBaseReceiver: false);
            }

            switch (symbol.Kind)
            {
                case SymbolKind.Local:
                    {
                        var localSymbol = (LocalSymbol)symbol;
                        Location localSymbolLocation = localSymbol.Locations[0];
                        TypeSymbol type;
                        bool isNullableUnknown;

                        if (node.SyntaxTree == localSymbolLocation.SourceTree &&
                            node.SpanStart < localSymbolLocation.SourceSpan.Start)
                        {
                            // Here we report a local variable being used before its declaration
                            //
                            // There are two possible diagnostics for this:
                            //
                            // CS0841: ERR_VariableUsedBeforeDeclaration
                            // Cannot use local variable 'x' before it is declared
                            //
                            // CS0844: ERR_VariableUsedBeforeDeclarationAndHidesField
                            // Cannot use local variable 'x' before it is declared. The 
                            // declaration of the local variable hides the field 'C.x'.
                            //
                            // There are two situations in which we give these errors.
                            //
                            // First, the scope of a local variable -- that is, the region of program 
                            // text in which it can be looked up by name -- is throughout the entire
                            // block which declares it. It is therefore possible to use a local
                            // before it is declared, which is an error.
                            //
                            // As an additional help to the user, we give a special error for this
                            // scenario:
                            //
                            // class C { 
                            //  int x; 
                            //  void M() { 
                            //    Print(x); 
                            //    int x = 5;
                            //  } }
                            //
                            // Because a too-clever C++ user might be attempting to deliberately
                            // bind to "this.x" in the "Print". (In C++ the local does not come
                            // into scope until its declaration.)
                            //
                            FieldSymbol possibleField = null;
                            var lookupResult = LookupResult.GetInstance();
                            CompoundUseSiteInfo<AssemblySymbol> useSiteInfo = GetNewCompoundUseSiteInfo(diagnostics);
                            this.LookupMembersInType(
                                lookupResult,
                                ContainingType,
                                localSymbol.Name,
                                arity: 0,
                                basesBeingResolved: null,
                                options: LookupOptions.Default,
                                originalBinder: this,
                                diagnose: false,
                                useSiteInfo: ref useSiteInfo);
                            diagnostics.Add(node, useSiteInfo);
                            possibleField = lookupResult.SingleSymbolOrDefault as FieldSymbol;
                            lookupResult.Free();
                            if ((object)possibleField != null)
                            {
                                Error(diagnostics, ErrorCode.ERR_VariableUsedBeforeDeclarationAndHidesField, node, node, possibleField);
                            }
                            else
                            {
                                Error(diagnostics, ErrorCode.ERR_VariableUsedBeforeDeclaration, node, node);
                            }

                            type = new ExtendedErrorTypeSymbol(
                                this.Compilation, name: "var", arity: 0, errorInfo: null, variableUsedBeforeDeclaration: true);
                            isNullableUnknown = true;
                        }
                        else if ((localSymbol as SourceLocalSymbol)?.IsVar == true && localSymbol.ForbiddenZone?.Contains(node) == true)
                        {
                            // A var (type-inferred) local variable has been used in its own initialization (the "forbidden zone").
                            // There are many cases where this occurs, including:
                            //
                            // 1. var x = M(out x);
                            // 2. M(out var x, out x);
                            // 3. var (x, y) = (y, x);
                            //
                            // localSymbol.ForbiddenDiagnostic provides a suitable diagnostic for whichever case applies.
                            //
                            diagnostics.Add(localSymbol.ForbiddenDiagnostic, node.Location, node);
                            type = new ExtendedErrorTypeSymbol(
                                this.Compilation, name: "var", arity: 0, errorInfo: null, variableUsedBeforeDeclaration: true);
                            isNullableUnknown = true;
                        }
                        else
                        {
                            type = localSymbol.Type;
                            isNullableUnknown = false;
                            if (IsBadLocalOrParameterCapture(localSymbol, type, localSymbol.RefKind))
                            {
                                isError = true;
                                Error(diagnostics, ErrorCode.ERR_AnonDelegateCantUseLocal, node, localSymbol);
                            }
                        }

                        var constantValueOpt = localSymbol.IsConst && !IsInsideNameof && !type.IsErrorType()
                            ? localSymbol.GetConstantValue(node, this.LocalInProgress, diagnostics) : null;
                        return new BoundLocal(node, localSymbol, BoundLocalDeclarationKind.None, constantValueOpt: constantValueOpt, isNullableUnknown: isNullableUnknown, type: type, hasErrors: isError);
                    }

                case SymbolKind.Parameter:
                    {
                        var parameter = (ParameterSymbol)symbol;
                        if (IsBadLocalOrParameterCapture(parameter, parameter.Type, parameter.RefKind))
                        {
                            isError = true;
                            Error(diagnostics, ErrorCode.ERR_AnonDelegateCantUse, node, parameter.Name);
                        }
                        return new BoundParameter(node, parameter, hasErrors: isError);
                    }

                case SymbolKind.NamedType:
                case SymbolKind.ErrorType:
                case SymbolKind.TypeParameter:
                    // If I identifies a type, then the result is that type constructed with the
                    // given type arguments. UNDONE: Construct the child type if it is generic!
                    return new BoundTypeExpression(node, null, (TypeSymbol)symbol, hasErrors: isError);

                case SymbolKind.Property:
                    {
                        BoundExpression receiver = SynthesizeReceiver(node, symbol, diagnostics);
                        return BindPropertyAccess(node, receiver, (PropertySymbol)symbol, diagnostics, resultKind, hasErrors: isError);
                    }

                case SymbolKind.Event:
                    {
                        BoundExpression receiver = SynthesizeReceiver(node, symbol, diagnostics);
                        return BindEventAccess(node, receiver, (EventSymbol)symbol, diagnostics, resultKind, hasErrors: isError);
                    }

                case SymbolKind.Field:
                    {
                        BoundExpression receiver = SynthesizeReceiver(node, symbol, diagnostics);
                        return BindFieldAccess(node, receiver, (FieldSymbol)symbol, diagnostics, resultKind, indexed, hasErrors: isError);
                    }

                case SymbolKind.Namespace:
                    return new BoundNamespaceExpression(node, (NamespaceSymbol)symbol, hasErrors: isError);

                case SymbolKind.Alias:
                    {
                        var alias = (AliasSymbol)symbol;
                        symbol = alias.Target;
                        switch (symbol.Kind)
                        {
                            case SymbolKind.NamedType:
                            case SymbolKind.ErrorType:
                                return new BoundTypeExpression(node, alias, (NamedTypeSymbol)symbol, hasErrors: isError);
                            case SymbolKind.Namespace:
                                return new BoundNamespaceExpression(node, (NamespaceSymbol)symbol, alias, hasErrors: isError);
                            default:
                                throw ExceptionUtilities.UnexpectedValue(symbol.Kind);
                        }
                    }

                case SymbolKind.RangeVariable:
                    return BindRangeVariable(node, (RangeVariableSymbol)symbol, diagnostics);

                default:
                    throw ExceptionUtilities.UnexpectedValue(symbol.Kind);
            }
        }

        protected virtual BoundExpression BindRangeVariable(SimpleNameSyntax node, RangeVariableSymbol qv, BindingDiagnosticBag diagnostics)
        {
            return Next.BindRangeVariable(node, qv, diagnostics);
        }

        private BoundExpression SynthesizeReceiver(SyntaxNode node, Symbol member, BindingDiagnosticBag diagnostics)
        {
            // SPEC: Otherwise, if T is the instance type of the immediately enclosing class or
            // struct type, if the lookup identifies an instance member, and if the reference occurs
            // within the block of an instance constructor, an instance method, or an instance
            // accessor, the result is the same as a member access of the form this.I. This can only
            // happen when K is zero.

            if (!member.RequiresInstanceReceiver())
            {
                return null;
            }

            var currentType = this.ContainingType;
            var discardedUseSiteInfo = CompoundUseSiteInfo<AssemblySymbol>.Discarded;
            NamedTypeSymbol declaringType = member.ContainingType;
            if (currentType.IsEqualToOrDerivedFrom(declaringType, TypeCompareKind.ConsiderEverything, useSiteInfo: ref discardedUseSiteInfo) ||
                (currentType.IsInterface && (declaringType.IsObjectType() || currentType.AllInterfacesNoUseSiteDiagnostics.Contains(declaringType))))
            {
                bool hasErrors = false;
                if (EnclosingNameofArgument != node)
                {
                    if (InFieldInitializer && !currentType.IsScriptClass)
                    {
                        //can't access "this" in field initializers
                        Error(diagnostics, ErrorCode.ERR_FieldInitRefNonstatic, node, member);
                        hasErrors = true;
                    }
                    else if (InConstructorInitializer || InAttributeArgument)
                    {
                        //can't access "this" in constructor initializers or attribute arguments
                        Error(diagnostics, ErrorCode.ERR_ObjectRequired, node, member);
                        hasErrors = true;
                    }
                    else
                    {
                        // not an instance member if the container is a type, like when binding default parameter values.
                        var containingMember = ContainingMember();
                        bool locationIsInstanceMember = !containingMember.IsStatic &&
                            (containingMember.Kind != SymbolKind.NamedType || currentType.IsScriptClass);

                        if (!locationIsInstanceMember)
                        {
                            // error CS0120: An object reference is required for the non-static field, method, or property '{0}'
                            Error(diagnostics, ErrorCode.ERR_ObjectRequired, node, member);
                            hasErrors = true;
                        }
                    }

                    hasErrors = hasErrors || IsRefOrOutThisParameterCaptured(node, diagnostics);
                }

                return ThisReference(node, currentType, hasErrors, wasCompilerGenerated: true);
            }
            else
            {
                return TryBindInteractiveReceiver(node, declaringType);
            }
        }

        internal Symbol ContainingMember()
        {
            // We skip intervening lambdas and local functions to find the actual member.
            var containingMember = this.ContainingMemberOrLambda;
            while (containingMember.Kind != SymbolKind.NamedType && (object)containingMember.ContainingSymbol != null && containingMember.ContainingSymbol.Kind != SymbolKind.NamedType)
            {
                containingMember = containingMember.ContainingSymbol;
            }
            return containingMember;
        }

        private BoundExpression TryBindInteractiveReceiver(SyntaxNode syntax, NamedTypeSymbol memberDeclaringType)
        {
            if (this.ContainingType.TypeKind == TypeKind.Submission
                // check we have access to `this`
                && isInstanceContext())
            {
                if (memberDeclaringType.TypeKind == TypeKind.Submission)
                {
                    return new BoundPreviousSubmissionReference(syntax, memberDeclaringType) { WasCompilerGenerated = true };
                }
                else
                {
                    TypeSymbol hostObjectType = Compilation.GetHostObjectTypeSymbol();
                    var discardedUseSiteInfo = CompoundUseSiteInfo<AssemblySymbol>.Discarded;
                    if ((object)hostObjectType != null && hostObjectType.IsEqualToOrDerivedFrom(memberDeclaringType, TypeCompareKind.ConsiderEverything, useSiteInfo: ref discardedUseSiteInfo))
                    {
                        return new BoundHostObjectMemberReference(syntax, hostObjectType) { WasCompilerGenerated = true };
                    }
                }
            }

            return null;

            bool isInstanceContext()
            {
                var containingMember = this.ContainingMemberOrLambda;
                do
                {
                    if (containingMember.IsStatic)
                    {
                        return false;
                    }
                    if (containingMember.Kind == SymbolKind.NamedType)
                    {
                        break;
                    }
                    containingMember = containingMember.ContainingSymbol;
                } while ((object)containingMember != null);
                return true;
            }
        }

        public BoundExpression BindNamespaceOrTypeOrExpression(ExpressionSyntax node, BindingDiagnosticBag diagnostics)
        {
            if (node.Kind() == SyntaxKind.PredefinedType)
            {
                return this.BindNamespaceOrType(node, diagnostics);
            }

            if (SyntaxFacts.IsName(node.Kind()))
            {
                if (SyntaxFacts.IsNamespaceAliasQualifier(node))
                {
                    return this.BindNamespaceAlias((IdentifierNameSyntax)node, diagnostics);
                }
                else if (SyntaxFacts.IsInNamespaceOrTypeContext(node))
                {
                    return this.BindNamespaceOrType(node, diagnostics);
                }
            }
            else if (SyntaxFacts.IsTypeSyntax(node.Kind()))
            {
                return this.BindNamespaceOrType(node, diagnostics);
            }

            return this.BindExpression(node, diagnostics, SyntaxFacts.IsInvoked(node), SyntaxFacts.IsIndexed(node));
        }

        public BoundExpression BindLabel(ExpressionSyntax node, BindingDiagnosticBag diagnostics)
        {
            var name = node as IdentifierNameSyntax;
            if (name == null)
            {
                Debug.Assert(node.ContainsDiagnostics);
                return BadExpression(node, LookupResultKind.NotLabel);
            }

            var result = LookupResult.GetInstance();
            string labelName = name.Identifier.ValueText;
            CompoundUseSiteInfo<AssemblySymbol> useSiteInfo = GetNewCompoundUseSiteInfo(diagnostics);
            this.LookupSymbolsWithFallback(result, labelName, arity: 0, useSiteInfo: ref useSiteInfo, options: LookupOptions.LabelsOnly);
            diagnostics.Add(node, useSiteInfo);

            if (!result.IsMultiViable)
            {
                Error(diagnostics, ErrorCode.ERR_LabelNotFound, node, labelName);
                result.Free();
                return BadExpression(node, result.Kind);
            }

            Debug.Assert(result.IsSingleViable, "If this happens, we need to deal with multiple label definitions.");
            var symbol = (LabelSymbol)result.Symbols.First();
            result.Free();
            return new BoundLabel(node, symbol, null);
        }

        public BoundExpression BindNamespaceOrType(ExpressionSyntax node, BindingDiagnosticBag diagnostics)
        {
            var symbol = this.BindNamespaceOrTypeOrAliasSymbol(node, diagnostics, null, false);
            return CreateBoundNamespaceOrTypeExpression(node, symbol.Symbol);
        }

        public BoundExpression BindNamespaceAlias(IdentifierNameSyntax node, BindingDiagnosticBag diagnostics)
        {
            var symbol = this.BindNamespaceAliasSymbol(node, diagnostics);
            return CreateBoundNamespaceOrTypeExpression(node, symbol);
        }

        private static BoundExpression CreateBoundNamespaceOrTypeExpression(ExpressionSyntax node, Symbol symbol)
        {
            var alias = symbol as AliasSymbol;

            if ((object)alias != null)
            {
                symbol = alias.Target;
            }

            var type = symbol as TypeSymbol;
            if ((object)type != null)
            {
                return new BoundTypeExpression(node, alias, type);
            }

            var namespaceSymbol = symbol as NamespaceSymbol;
            if ((object)namespaceSymbol != null)
            {
                return new BoundNamespaceExpression(node, namespaceSymbol, alias);
            }

            throw ExceptionUtilities.UnexpectedValue(symbol);
        }

        private BoundThisReference BindThis(ThisExpressionSyntax node, BindingDiagnosticBag diagnostics)
        {
            Debug.Assert(node != null);
            bool hasErrors = true;

            bool inStaticContext;
            if (!HasThis(isExplicit: true, inStaticContext: out inStaticContext))
            {
                //this error is returned in the field initializer case
                Error(diagnostics, inStaticContext ? ErrorCode.ERR_ThisInStaticMeth : ErrorCode.ERR_ThisInBadContext, node);
            }
            else
            {
                hasErrors = IsRefOrOutThisParameterCaptured(node.Token, diagnostics);
            }

            return ThisReference(node, this.ContainingType, hasErrors);
        }

        private BoundThisReference ThisReference(SyntaxNode node, NamedTypeSymbol thisTypeOpt, bool hasErrors = false, bool wasCompilerGenerated = false)
        {
            return new BoundThisReference(node, thisTypeOpt ?? CreateErrorType(), hasErrors) { WasCompilerGenerated = wasCompilerGenerated };
        }

        private bool IsRefOrOutThisParameterCaptured(SyntaxNodeOrToken thisOrBaseToken, BindingDiagnosticBag diagnostics)
        {
            ParameterSymbol thisSymbol = this.ContainingMemberOrLambda.EnclosingThisSymbol();
            // If there is no this parameter, then it is definitely not captured and 
            // any diagnostic would be cascading.
            if ((object)thisSymbol != null && thisSymbol.ContainingSymbol != ContainingMemberOrLambda && thisSymbol.RefKind != RefKind.None)
            {
                Error(diagnostics, ErrorCode.ERR_ThisStructNotInAnonMeth, thisOrBaseToken);
                return true;
            }

            return false;
        }

        private BoundBaseReference BindBase(BaseExpressionSyntax node, BindingDiagnosticBag diagnostics)
        {
            bool hasErrors = false;
            TypeSymbol baseType = this.ContainingType is null ? null : this.ContainingType.BaseTypeNoUseSiteDiagnostics;
            bool inStaticContext;

            if (!HasThis(isExplicit: true, inStaticContext: out inStaticContext))
            {
                //this error is returned in the field initializer case
                Error(diagnostics, inStaticContext ? ErrorCode.ERR_BaseInStaticMeth : ErrorCode.ERR_BaseInBadContext, node.Token);
                hasErrors = true;
            }
            else if ((object)baseType == null) // e.g. in System.Object
            {
                Error(diagnostics, ErrorCode.ERR_NoBaseClass, node);
                hasErrors = true;
            }
            else if (this.ContainingType is null || node.Parent is null || (node.Parent.Kind() != SyntaxKind.SimpleMemberAccessExpression && node.Parent.Kind() != SyntaxKind.ElementAccessExpression))
            {
                Error(diagnostics, ErrorCode.ERR_BaseIllegal, node.Token);
                hasErrors = true;
            }
            else if (IsRefOrOutThisParameterCaptured(node.Token, diagnostics))
            {
                // error has been reported by IsRefOrOutThisParameterCaptured
                hasErrors = true;
            }

            return new BoundBaseReference(node, baseType, hasErrors);
        }

        private BoundExpression BindCast(CastExpressionSyntax node, BindingDiagnosticBag diagnostics)
        {
            BoundExpression operand = this.BindValue(node.Expression, diagnostics, BindValueKind.RValue);
            TypeWithAnnotations targetTypeWithAnnotations = this.BindType(node.Type, diagnostics);
            TypeSymbol targetType = targetTypeWithAnnotations.Type;

            if (targetType.IsNullableType() &&
                !operand.HasAnyErrors &&
                (object)operand.Type != null &&
                !operand.Type.IsNullableType() &&
                !TypeSymbol.Equals(targetType.GetNullableUnderlyingType(), operand.Type, TypeCompareKind.ConsiderEverything2))
            {
                return BindExplicitNullableCastFromNonNullable(node, operand, targetTypeWithAnnotations, diagnostics);
            }

            return BindCastCore(node, operand, targetTypeWithAnnotations, wasCompilerGenerated: operand.WasCompilerGenerated, diagnostics: diagnostics);
        }

        private BoundExpression BindFromEndIndexExpression(PrefixUnaryExpressionSyntax node, BindingDiagnosticBag diagnostics)
        {
            Debug.Assert(node.OperatorToken.IsKind(SyntaxKind.CaretToken));

            CheckFeatureAvailability(node, MessageID.IDS_FeatureIndexOperator, diagnostics);

            // Used in lowering as the second argument to the constructor. Example: new Index(value, fromEnd: true)
            GetSpecialType(SpecialType.System_Boolean, diagnostics, node);

            BoundExpression boundOperand = BindValue(node.Operand, diagnostics, BindValueKind.RValue);
            TypeSymbol intType = GetSpecialType(SpecialType.System_Int32, diagnostics, node);
            TypeSymbol indexType = GetWellKnownType(WellKnownType.System_Index, diagnostics, node);

            if ((object)boundOperand.Type != null && boundOperand.Type.IsNullableType())
            {
                // Used in lowering to construct the nullable
                GetSpecialTypeMember(SpecialMember.System_Nullable_T__ctor, diagnostics, node);
                NamedTypeSymbol nullableType = GetSpecialType(SpecialType.System_Nullable_T, diagnostics, node);

                if (!indexType.IsNonNullableValueType())
                {
                    Error(diagnostics, ErrorCode.ERR_ValConstraintNotSatisfied, node, nullableType, nullableType.TypeParameters.Single(), indexType);
                }

                intType = nullableType.Construct(intType);
                indexType = nullableType.Construct(indexType);
            }

            CompoundUseSiteInfo<AssemblySymbol> useSiteInfo = GetNewCompoundUseSiteInfo(diagnostics);
            Conversion conversion = this.Conversions.ClassifyImplicitConversionFromExpression(boundOperand, intType, ref useSiteInfo);
            diagnostics.Add(node, useSiteInfo);

            if (!conversion.IsValid)
            {
                GenerateImplicitConversionError(diagnostics, node, conversion, boundOperand, intType);
            }

            BoundExpression boundConversion = CreateConversion(boundOperand, conversion, intType, diagnostics);
            MethodSymbol symbolOpt = GetWellKnownTypeMember(WellKnownMember.System_Index__ctor, diagnostics, syntax: node) as MethodSymbol;

            return new BoundFromEndIndexExpression(node, boundConversion, symbolOpt, indexType);
        }

        private BoundExpression BindRangeExpression(RangeExpressionSyntax node, BindingDiagnosticBag diagnostics)
        {
            CheckFeatureAvailability(node, MessageID.IDS_FeatureRangeOperator, diagnostics);

            TypeSymbol rangeType = GetWellKnownType(WellKnownType.System_Range, diagnostics, node);
            MethodSymbol symbolOpt = null;

            if (!rangeType.IsErrorType())
            {
                // Depending on the available arguments to the range expression, there are four
                // possible well-known members we could bind to. The constructor is always the
                // fallback member, usable in any situation. However, if any of the other members
                // are available and applicable, we will prefer that.

                WellKnownMember? memberOpt = null;
                if (node.LeftOperand is null && node.RightOperand is null)
                {
                    memberOpt = WellKnownMember.System_Range__get_All;
                }
                else if (node.LeftOperand is null)
                {
                    memberOpt = WellKnownMember.System_Range__EndAt;
                }
                else if (node.RightOperand is null)
                {
                    memberOpt = WellKnownMember.System_Range__StartAt;
                }

                if (memberOpt is object)
                {
                    symbolOpt = (MethodSymbol)GetWellKnownTypeMember(
                        memberOpt.GetValueOrDefault(),
                        diagnostics,
                        syntax: node,
                        isOptional: true);
                }

                if (symbolOpt is null)
                {
                    symbolOpt = (MethodSymbol)GetWellKnownTypeMember(
                        WellKnownMember.System_Range__ctor,
                        diagnostics,
                        syntax: node);
                }
            }

            BoundExpression left = BindRangeExpressionOperand(node.LeftOperand, diagnostics);
            BoundExpression right = BindRangeExpressionOperand(node.RightOperand, diagnostics);

            if (left?.Type.IsNullableType() == true || right?.Type.IsNullableType() == true)
            {
                // Used in lowering to construct the nullable
                GetSpecialType(SpecialType.System_Boolean, diagnostics, node);
                GetSpecialTypeMember(SpecialMember.System_Nullable_T__ctor, diagnostics, node);
                NamedTypeSymbol nullableType = GetSpecialType(SpecialType.System_Nullable_T, diagnostics, node);

                if (!rangeType.IsNonNullableValueType())
                {
                    Error(diagnostics, ErrorCode.ERR_ValConstraintNotSatisfied, node, nullableType, nullableType.TypeParameters.Single(), rangeType);
                }

                rangeType = nullableType.Construct(rangeType);
            }

            return new BoundRangeExpression(node, left, right, symbolOpt, rangeType);
        }

        private BoundExpression BindRangeExpressionOperand(ExpressionSyntax operand, BindingDiagnosticBag diagnostics)
        {
            if (operand is null)
            {
                return null;
            }

            BoundExpression boundOperand = BindValue(operand, diagnostics, BindValueKind.RValue);
            TypeSymbol indexType = GetWellKnownType(WellKnownType.System_Index, diagnostics, operand);

            if (boundOperand.Type?.IsNullableType() == true)
            {
                // Used in lowering to construct the nullable
                GetSpecialTypeMember(SpecialMember.System_Nullable_T__ctor, diagnostics, operand);
                NamedTypeSymbol nullableType = GetSpecialType(SpecialType.System_Nullable_T, diagnostics, operand);

                if (!indexType.IsNonNullableValueType())
                {
                    Error(diagnostics, ErrorCode.ERR_ValConstraintNotSatisfied, operand, nullableType, nullableType.TypeParameters.Single(), indexType);
                }

                indexType = nullableType.Construct(indexType);
            }

            CompoundUseSiteInfo<AssemblySymbol> useSiteInfo = GetNewCompoundUseSiteInfo(diagnostics);
            Conversion conversion = this.Conversions.ClassifyImplicitConversionFromExpression(boundOperand, indexType, ref useSiteInfo);
            diagnostics.Add(operand, useSiteInfo);

            if (!conversion.IsValid)
            {
                GenerateImplicitConversionError(diagnostics, operand, conversion, boundOperand, indexType);
            }

            return CreateConversion(boundOperand, conversion, indexType, diagnostics);
        }

        private BoundExpression BindCastCore(ExpressionSyntax node, BoundExpression operand, TypeWithAnnotations targetTypeWithAnnotations, bool wasCompilerGenerated, BindingDiagnosticBag diagnostics)
        {
            TypeSymbol targetType = targetTypeWithAnnotations.Type;
            CompoundUseSiteInfo<AssemblySymbol> useSiteInfo = GetNewCompoundUseSiteInfo(diagnostics);
            Conversion conversion = this.Conversions.ClassifyConversionFromExpression(operand, targetType, ref useSiteInfo, forCast: true);
            diagnostics.Add(node, useSiteInfo);

            var conversionGroup = new ConversionGroup(conversion, targetTypeWithAnnotations);
            bool suppressErrors = operand.HasAnyErrors || targetType.IsErrorType();
            bool hasErrors = !conversion.IsValid || targetType.IsStatic;
            if (hasErrors && !suppressErrors)
            {
                GenerateExplicitConversionErrors(diagnostics, node, conversion, operand, targetType);
            }

            return CreateConversion(node, operand, conversion, isCast: true, conversionGroupOpt: conversionGroup, wasCompilerGenerated: wasCompilerGenerated, destination: targetType, diagnostics: diagnostics, hasErrors: hasErrors | suppressErrors);
        }

        private void GenerateExplicitConversionErrors(
            BindingDiagnosticBag diagnostics,
            SyntaxNode syntax,
            Conversion conversion,
            BoundExpression operand,
            TypeSymbol targetType)
        {
            // Make sure that errors within the unbound lambda don't get lost.
            if (operand.Kind == BoundKind.UnboundLambda)
            {
                GenerateAnonymousFunctionConversionError(diagnostics, operand.Syntax, (UnboundLambda)operand, targetType);
                return;
            }

            if (operand.HasAnyErrors || targetType.IsErrorType())
            {
                // an error has already been reported elsewhere
                return;
            }

            if (targetType.IsStatic)
            {
                // The specification states in the section titled "Referencing Static
                // Class Types" that it is always illegal to have a static class in a
                // cast operator.
                diagnostics.Add(ErrorCode.ERR_ConvertToStaticClass, syntax.Location, targetType);
                return;
            }

            if (!targetType.IsReferenceType && !targetType.IsNullableType() && operand.IsLiteralNull())
            {
                diagnostics.Add(ErrorCode.ERR_ValueCantBeNull, syntax.Location, targetType);
                return;
            }

            if (conversion.ResultKind == LookupResultKind.OverloadResolutionFailure)
            {
                Debug.Assert(conversion.IsUserDefined);

                ImmutableArray<MethodSymbol> originalUserDefinedConversions = conversion.OriginalUserDefinedConversions;
                if (originalUserDefinedConversions.Length > 1)
                {
                    diagnostics.Add(ErrorCode.ERR_AmbigUDConv, syntax.Location, originalUserDefinedConversions[0], originalUserDefinedConversions[1], operand.Display, targetType);
                }
                else
                {
                    Debug.Assert(originalUserDefinedConversions.Length == 0,
                        "How can there be exactly one applicable user-defined conversion if the conversion doesn't exist?");
                    SymbolDistinguisher distinguisher1 = new SymbolDistinguisher(this.Compilation, operand.Type, targetType);
                    diagnostics.Add(ErrorCode.ERR_NoExplicitConv, syntax.Location, distinguisher1.First, distinguisher1.Second);
                }

                return;
            }

            switch (operand.Kind)
            {
                case BoundKind.MethodGroup:
                    {
                        if (targetType.TypeKind != TypeKind.Delegate ||
                            !MethodGroupConversionDoesNotExistOrHasErrors((BoundMethodGroup)operand, (NamedTypeSymbol)targetType, syntax.Location, diagnostics, out _))
                        {
                            diagnostics.Add(ErrorCode.ERR_NoExplicitConv, syntax.Location, MessageID.IDS_SK_METHOD.Localize(), targetType);
                        }

                        return;
                    }
                case BoundKind.TupleLiteral:
                    {
                        var tuple = (BoundTupleLiteral)operand;
                        var targetElementTypesWithAnnotations = default(ImmutableArray<TypeWithAnnotations>);

                        // If target is a tuple or compatible type with the same number of elements,
                        // report errors for tuple arguments that failed to convert, which would be more useful.
                        if (targetType.TryGetElementTypesWithAnnotationsIfTupleType(out targetElementTypesWithAnnotations) &&
                            targetElementTypesWithAnnotations.Length == tuple.Arguments.Length)
                        {
                            GenerateExplicitConversionErrorsForTupleLiteralArguments(diagnostics, tuple.Arguments, targetElementTypesWithAnnotations);
                            return;
                        }

                        // target is not compatible with source and source does not have a type
                        if ((object)tuple.Type == null)
                        {
                            Error(diagnostics, ErrorCode.ERR_ConversionNotTupleCompatible, syntax, tuple.Arguments.Length, targetType);
                            return;
                        }

                        // Otherwise it is just a regular conversion failure from T1 to T2.
                        break;
                    }
                case BoundKind.StackAllocArrayCreation:
                    {
                        var stackAllocExpression = (BoundStackAllocArrayCreation)operand;
                        Error(diagnostics, ErrorCode.ERR_StackAllocConversionNotPossible, syntax, stackAllocExpression.ElementType, targetType);
                        return;
                    }
                case BoundKind.UnconvertedSwitchExpression when operand.Type is null:
                    {
                        GenerateImplicitConversionError(diagnostics, operand.Syntax, conversion, operand, targetType);
                        return;
                    }
            }

            Debug.Assert((object)operand.Type != null);
            SymbolDistinguisher distinguisher = new SymbolDistinguisher(this.Compilation, operand.Type, targetType);
            diagnostics.Add(ErrorCode.ERR_NoExplicitConv, syntax.Location, distinguisher.First, distinguisher.Second);
        }

        private void GenerateExplicitConversionErrorsForTupleLiteralArguments(
            BindingDiagnosticBag diagnostics,
            ImmutableArray<BoundExpression> tupleArguments,
            ImmutableArray<TypeWithAnnotations> targetElementTypesWithAnnotations)
        {
            // report all leaf elements of the tuple literal that failed to convert
            // NOTE: we are not responsible for reporting use site errors here, just the failed leaf conversions.
            // By the time we get here we have done analysis and know we have failed the cast in general, and diagnostics collected in the process is already in the bag. 
            // The only thing left is to form a diagnostics about the actually failing conversion(s).
            // This whole method does not itself collect any usesite diagnostics. Its only purpose is to produce an error better than "conversion failed here"           
            var discardedUseSiteInfo = CompoundUseSiteInfo<AssemblySymbol>.Discarded;

            for (int i = 0; i < targetElementTypesWithAnnotations.Length; i++)
            {
                var argument = tupleArguments[i];
                var targetElementType = targetElementTypesWithAnnotations[i].Type;

                var elementConversion = Conversions.ClassifyConversionFromExpression(argument, targetElementType, ref discardedUseSiteInfo);
                if (!elementConversion.IsValid)
                {
                    GenerateExplicitConversionErrors(diagnostics, argument.Syntax, elementConversion, argument, targetElementType);
                }
            }
        }

        /// <summary>
        /// This implements the casting behavior described in section 6.2.3 of the spec:
        /// 
        /// - If the nullable conversion is from S to T?, the conversion is evaluated as the underlying conversion 
        ///   from S to T followed by a wrapping from T to T?.
        ///
        /// This particular check is done in the binder because it involves conversion processing rules (like overflow
        /// checking and constant folding) which are not handled by Conversions.
        /// </summary>
        private BoundExpression BindExplicitNullableCastFromNonNullable(ExpressionSyntax node, BoundExpression operand, TypeWithAnnotations targetTypeWithAnnotations, BindingDiagnosticBag diagnostics)
        {
            Debug.Assert(targetTypeWithAnnotations.HasType && targetTypeWithAnnotations.IsNullableType());
            Debug.Assert((object)operand.Type != null && !operand.Type.IsNullableType());

            // Section 6.2.3 of the spec only applies when the non-null version of the types involved have a
            // built in conversion.
            var discardedUseSiteInfo = CompoundUseSiteInfo<AssemblySymbol>.Discarded;
            TypeWithAnnotations underlyingTargetTypeWithAnnotations = targetTypeWithAnnotations.Type.GetNullableUnderlyingTypeWithAnnotations();
            var underlyingConversion = Conversions.ClassifyBuiltInConversion(operand.Type, underlyingTargetTypeWithAnnotations.Type, ref discardedUseSiteInfo);
            if (!underlyingConversion.Exists)
            {
                return BindCastCore(node, operand, targetTypeWithAnnotations, wasCompilerGenerated: operand.WasCompilerGenerated, diagnostics: diagnostics);
            }

            var bag = new BindingDiagnosticBag(DiagnosticBag.GetInstance(), diagnostics.DependenciesBag);
            try
            {
                var underlyingExpr = BindCastCore(node, operand, underlyingTargetTypeWithAnnotations, wasCompilerGenerated: false, diagnostics: bag);
                if (underlyingExpr.HasErrors || bag.HasAnyErrors())
                {
                    Error(diagnostics, ErrorCode.ERR_NoExplicitConv, node, operand.Type, targetTypeWithAnnotations.Type);

                    return new BoundConversion(
                        node,
                        operand,
                        Conversion.NoConversion,
                        @checked: CheckOverflowAtRuntime,
                        explicitCastInCode: true,
                        conversionGroupOpt: new ConversionGroup(Conversion.NoConversion, explicitType: targetTypeWithAnnotations),
                        constantValueOpt: ConstantValue.NotAvailable,
                        type: targetTypeWithAnnotations.Type,
                        hasErrors: true);
                }

                // It's possible for the S -> T conversion to produce a 'better' constant value.  If this 
                // constant value is produced place it in the tree so that it gets emitted.  This maintains 
                // parity with the native compiler which also evaluated the conversion at compile time. 
                if (underlyingExpr.ConstantValue != null)
                {
                    underlyingExpr.WasCompilerGenerated = true;
                    return BindCastCore(node, underlyingExpr, targetTypeWithAnnotations, wasCompilerGenerated: operand.WasCompilerGenerated, diagnostics: diagnostics);
                }

                return BindCastCore(node, operand, targetTypeWithAnnotations, wasCompilerGenerated: operand.WasCompilerGenerated, diagnostics: diagnostics);
            }
            finally
            {
                bag.DiagnosticBag.Free();
            }
        }

        private static NameSyntax GetNameSyntax(SyntaxNode syntax)
        {
            string nameString;
            return GetNameSyntax(syntax, out nameString);
        }

        /// <summary>
        /// Gets the NameSyntax associated with the syntax node
        /// If no syntax is attached it sets the nameString to plain text
        /// name and returns a null NameSyntax
        /// </summary>
        /// <param name="syntax">Syntax node</param>
        /// <param name="nameString">Plain text name</param>
        internal static NameSyntax GetNameSyntax(SyntaxNode syntax, out string nameString)
        {
            nameString = string.Empty;
            while (true)
            {
                switch (syntax.Kind())
                {
                    case SyntaxKind.PredefinedType:
                        nameString = ((PredefinedTypeSyntax)syntax).Keyword.ValueText;
                        return null;
                    case SyntaxKind.SimpleLambdaExpression:
                        nameString = MessageID.IDS_Lambda.Localize().ToString();
                        return null;
                    case SyntaxKind.ParenthesizedExpression:
                        syntax = ((ParenthesizedExpressionSyntax)syntax).Expression;
                        continue;
                    case SyntaxKind.CastExpression:
                        syntax = ((CastExpressionSyntax)syntax).Expression;
                        continue;
                    case SyntaxKind.SimpleMemberAccessExpression:
                    case SyntaxKind.PointerMemberAccessExpression:
                        return ((MemberAccessExpressionSyntax)syntax).Name;
                    case SyntaxKind.MemberBindingExpression:
                        return ((MemberBindingExpressionSyntax)syntax).Name;
                    default:
                        return syntax as NameSyntax;
                }
            }
        }

        /// <summary>
        /// Gets the plain text name associated with the expression syntax node
        /// </summary>
        /// <param name="syntax">Expression syntax node</param>
        /// <returns>Plain text name</returns>
        private static string GetName(ExpressionSyntax syntax)
        {
            string nameString;
            var nameSyntax = GetNameSyntax(syntax, out nameString);
            if (nameSyntax != null)
            {
                return nameSyntax.GetUnqualifiedName().Identifier.ValueText;
            }
            return nameString;
        }

        // Given a list of arguments, create arrays of the bound arguments and the names of those
        // arguments.
        private void BindArgumentsAndNames(ArgumentListSyntax argumentListOpt, BindingDiagnosticBag diagnostics, AnalyzedArguments result, bool allowArglist = false, bool isDelegateCreation = false)
        {
            if (argumentListOpt != null)
            {
                BindArgumentsAndNames(argumentListOpt.Arguments, diagnostics, result, allowArglist, isDelegateCreation: isDelegateCreation);
            }
        }

        private void BindArgumentsAndNames(BracketedArgumentListSyntax argumentListOpt, BindingDiagnosticBag diagnostics, AnalyzedArguments result)
        {
            if (argumentListOpt != null)
            {
                BindArgumentsAndNames(argumentListOpt.Arguments, diagnostics, result, allowArglist: false);
            }
        }

        private void BindArgumentsAndNames(
            SeparatedSyntaxList<ArgumentSyntax> arguments,
            BindingDiagnosticBag diagnostics,
            AnalyzedArguments result,
            bool allowArglist,
            bool isDelegateCreation = false)
        {
            // Only report the first "duplicate name" or "named before positional" error,
            // so as to avoid "cascading" errors.
            bool hadError = false;

            // Only report the first "non-trailing named args required C# 7.2" error,
            // so as to avoid "cascading" errors.
            bool hadLangVersionError = false;

            foreach (var argumentSyntax in arguments)
            {
                BindArgumentAndName(result, diagnostics, ref hadError, ref hadLangVersionError,
                    argumentSyntax, allowArglist, isDelegateCreation: isDelegateCreation);
            }
        }

        private bool RefMustBeObeyed(bool isDelegateCreation, ArgumentSyntax argumentSyntax)
        {
            if (Compilation.FeatureStrictEnabled || !isDelegateCreation)
            {
                return true;
            }

            switch (argumentSyntax.Expression.Kind())
            {
                // The next 3 cases should never be allowed as they cannot be ref/out. Assuming a bug in legacy compiler.
                case SyntaxKind.ParenthesizedLambdaExpression:
                case SyntaxKind.SimpleLambdaExpression:
                case SyntaxKind.AnonymousMethodExpression:
                case SyntaxKind.InvocationExpression:
                case SyntaxKind.ObjectCreationExpression:
                case SyntaxKind.ParenthesizedExpression: // this is never allowed in legacy compiler
                case SyntaxKind.DeclarationExpression:
                    // A property/indexer is also invalid as it cannot be ref/out, but cannot be checked here. Assuming a bug in legacy compiler.
                    return true;
                default:
                    // The only ones that concern us here for compat is: locals, params, fields
                    // BindArgumentAndName correctly rejects all other cases, except for properties and indexers.
                    // They are handled after BindArgumentAndName returns and the binding can be checked.
                    return false;
            }
        }

        private void BindArgumentAndName(
            AnalyzedArguments result,
            BindingDiagnosticBag diagnostics,
            ref bool hadError,
            ref bool hadLangVersionError,
            ArgumentSyntax argumentSyntax,
            bool allowArglist,
            bool isDelegateCreation = false)
        {
            RefKind origRefKind = argumentSyntax.RefOrOutKeyword.Kind().GetRefKind();
            // The old native compiler ignores ref/out in a delegate creation expression.
            // For compatibility we implement the same bug except in strict mode.
            // Note: Some others should still be rejected when ref/out present. See RefMustBeObeyed.
            RefKind refKind = origRefKind == RefKind.None || RefMustBeObeyed(isDelegateCreation, argumentSyntax) ? origRefKind : RefKind.None;

            BoundExpression boundArgument = BindArgumentValue(diagnostics, argumentSyntax, allowArglist, refKind);

            BindArgumentAndName(
                result,
                diagnostics,
                ref hadLangVersionError,
                argumentSyntax,
                boundArgument,
                argumentSyntax.NameColon,
                refKind);

            // check for ref/out property/indexer, only needed for 1 parameter version
            if (!hadError && isDelegateCreation && origRefKind != RefKind.None && result.Arguments.Count == 1)
            {
                var arg = result.Argument(0);
                switch (arg.Kind)
                {
                    case BoundKind.PropertyAccess:
                    case BoundKind.IndexerAccess:
                        var requiredValueKind = origRefKind == RefKind.In ? BindValueKind.ReadonlyRef : BindValueKind.RefOrOut;
                        hadError = !CheckValueKind(argumentSyntax, arg, requiredValueKind, false, diagnostics);
                        return;
                }
            }

            if (argumentSyntax.RefOrOutKeyword.Kind() != SyntaxKind.None)
            {
                argumentSyntax.Expression.CheckDeconstructionCompatibleArgument(diagnostics);
            }
        }

        private BoundExpression BindArgumentValue(BindingDiagnosticBag diagnostics, ArgumentSyntax argumentSyntax, bool allowArglist, RefKind refKind)
        {
            if (argumentSyntax.Expression.Kind() == SyntaxKind.DeclarationExpression)
            {
                var declarationExpression = (DeclarationExpressionSyntax)argumentSyntax.Expression;
                if (declarationExpression.IsOutDeclaration())
                {
                    return BindOutDeclarationArgument(declarationExpression, diagnostics);
                }
            }

            return BindArgumentExpression(diagnostics, argumentSyntax.Expression, refKind, allowArglist);
        }

        private BoundExpression BindOutDeclarationArgument(DeclarationExpressionSyntax declarationExpression, BindingDiagnosticBag diagnostics)
        {
            TypeSyntax typeSyntax = declarationExpression.Type;
            VariableDesignationSyntax designation = declarationExpression.Designation;

            if (typeSyntax.GetRefKind() != RefKind.None)
            {
                diagnostics.Add(ErrorCode.ERR_OutVariableCannotBeByRef, declarationExpression.Type.Location);
            }

            switch (designation.Kind())
            {
                case SyntaxKind.DiscardDesignation:
                    {
                        bool isVar;
                        bool isConst = false;
                        AliasSymbol alias;
                        var declType = BindVariableTypeWithAnnotations(designation, diagnostics, typeSyntax, ref isConst, out isVar, out alias);
                        Debug.Assert(isVar != declType.HasType);

                        return new BoundDiscardExpression(declarationExpression, declType.Type);
                    }
                case SyntaxKind.SingleVariableDesignation:
                    return BindOutVariableDeclarationArgument(declarationExpression, diagnostics);
                default:
                    throw ExceptionUtilities.UnexpectedValue(designation.Kind());
            }
        }

        private BoundExpression BindOutVariableDeclarationArgument(
             DeclarationExpressionSyntax declarationExpression,
             BindingDiagnosticBag diagnostics)
        {
            Debug.Assert(declarationExpression.IsOutVarDeclaration());
            bool isVar;
            var designation = (SingleVariableDesignationSyntax)declarationExpression.Designation;
            TypeSyntax typeSyntax = declarationExpression.Type;

            // Is this a local?
            SourceLocalSymbol localSymbol = this.LookupLocal(designation.Identifier);
            if ((object)localSymbol != null)
            {
                Debug.Assert(localSymbol.DeclarationKind == LocalDeclarationKind.OutVariable);
                if ((InConstructorInitializer || InFieldInitializer) && ContainingMemberOrLambda.ContainingSymbol.Kind == SymbolKind.NamedType)
                {
                    CheckFeatureAvailability(declarationExpression, MessageID.IDS_FeatureExpressionVariablesInQueriesAndInitializers, diagnostics);
                }

                bool isConst = false;
                AliasSymbol alias;
                var declType = BindVariableTypeWithAnnotations(declarationExpression, diagnostics, typeSyntax, ref isConst, out isVar, out alias);

                localSymbol.ScopeBinder.ValidateDeclarationNameConflictsInScope(localSymbol, diagnostics);

                if (isVar)
                {
                    return new OutVariablePendingInference(declarationExpression, localSymbol, null);
                }

                CheckRestrictedTypeInAsyncMethod(this.ContainingMemberOrLambda, declType.Type, diagnostics, typeSyntax);

                return new BoundLocal(declarationExpression, localSymbol, BoundLocalDeclarationKind.WithExplicitType, constantValueOpt: null, isNullableUnknown: false, type: declType.Type);
            }

            // Is this a field?
            GlobalExpressionVariable expressionVariableField = LookupDeclaredField(designation);

            if ((object)expressionVariableField == null)
            {
                // We should have the right binder in the chain, cannot continue otherwise.
                throw ExceptionUtilities.Unreachable;
            }

            BoundExpression receiver = SynthesizeReceiver(designation, expressionVariableField, diagnostics);

            if (typeSyntax.IsVar)
            {
                BindTypeOrAliasOrVarKeyword(typeSyntax, BindingDiagnosticBag.Discarded, out isVar);

                if (isVar)
                {
                    return new OutVariablePendingInference(declarationExpression, expressionVariableField, receiver);
                }
            }

            TypeSymbol fieldType = expressionVariableField.GetFieldType(this.FieldsBeingBound).Type;
            return new BoundFieldAccess(declarationExpression,
                                        receiver,
                                        expressionVariableField,
                                        null,
                                        LookupResultKind.Viable,
                                        isDeclaration: true,
                                        type: fieldType);
        }

        /// <summary>
        /// Returns true if a bad special by ref local was found.
        /// </summary>
<<<<<<< HEAD
        internal static bool CheckRestrictedTypeInAsync(Symbol containingSymbol, TypeSymbol type, BindingDiagnosticBag diagnostics, SyntaxNode syntax)
=======
        internal static bool CheckRestrictedTypeInAsyncMethod(Symbol containingSymbol, TypeSymbol type, DiagnosticBag diagnostics, SyntaxNode syntax)
>>>>>>> e0a1787d
        {
            if (containingSymbol.Kind == SymbolKind.Method
                && ((MethodSymbol)containingSymbol).IsAsync
                && type.IsRestrictedType())
            {
                Error(diagnostics, ErrorCode.ERR_BadSpecialByRefLocal, syntax, type);
                return true;
            }
            return false;
        }

        internal GlobalExpressionVariable LookupDeclaredField(SingleVariableDesignationSyntax variableDesignator)
        {
            return LookupDeclaredField(variableDesignator, variableDesignator.Identifier.ValueText);
        }

        internal GlobalExpressionVariable LookupDeclaredField(SyntaxNode node, string identifier)
        {
            foreach (Symbol member in ContainingType?.GetMembers(identifier) ?? ImmutableArray<Symbol>.Empty)
            {
                GlobalExpressionVariable field;
                if (member.Kind == SymbolKind.Field &&
                    (field = member as GlobalExpressionVariable)?.SyntaxTree == node.SyntaxTree &&
                    field.SyntaxNode == node)
                {
                    return field;
                }
            }

            return null;
        }

        // Bind a named/positional argument.
        // Prevent cascading diagnostic by considering the previous
        // error state and returning the updated error state.
        private void BindArgumentAndName(
            AnalyzedArguments result,
            BindingDiagnosticBag diagnostics,
            ref bool hadLangVersionError,
            CSharpSyntaxNode argumentSyntax,
            BoundExpression boundArgumentExpression,
            NameColonSyntax nameColonSyntax,
            RefKind refKind)
        {
            Debug.Assert(argumentSyntax is ArgumentSyntax || argumentSyntax is AttributeArgumentSyntax);

            bool hasRefKinds = result.RefKinds.Any();
            if (refKind != RefKind.None)
            {
                // The common case is no ref or out arguments. So we defer all work until the first one is seen.
                if (!hasRefKinds)
                {
                    hasRefKinds = true;

                    int argCount = result.Arguments.Count;
                    for (int i = 0; i < argCount; ++i)
                    {
                        result.RefKinds.Add(RefKind.None);
                    }
                }
            }

            if (hasRefKinds)
            {
                result.RefKinds.Add(refKind);
            }

            bool hasNames = result.Names.Any();
            if (nameColonSyntax != null)
            {
                // The common case is no named arguments. So we defer all work until the first named argument is seen.
                if (!hasNames)
                {
                    hasNames = true;

                    int argCount = result.Arguments.Count;
                    for (int i = 0; i < argCount; ++i)
                    {
                        result.Names.Add(null);
                    }
                }

                result.Names.Add(nameColonSyntax.Name);
            }
            else if (hasNames)
            {
                // We just saw a fixed-position argument after a named argument.
                if (!hadLangVersionError && !Compilation.LanguageVersion.AllowNonTrailingNamedArguments())
                {
                    // CS1738: Named argument specifications must appear after all fixed arguments have been specified
                    Error(diagnostics, ErrorCode.ERR_NamedArgumentSpecificationBeforeFixedArgument, argumentSyntax,
                        new CSharpRequiredLanguageVersion(MessageID.IDS_FeatureNonTrailingNamedArguments.RequiredVersion()));

                    hadLangVersionError = true;
                }

                result.Names.Add(null);
            }

            result.Arguments.Add(boundArgumentExpression);
        }

        /// <summary>
        /// Bind argument and verify argument matches rvalue or out param requirements.
        /// </summary>
        private BoundExpression BindArgumentExpression(BindingDiagnosticBag diagnostics, ExpressionSyntax argumentExpression, RefKind refKind, bool allowArglist)
        {
            BindValueKind valueKind =
                refKind == RefKind.None ?
                        BindValueKind.RValue :
                        refKind == RefKind.In ?
                            BindValueKind.ReadonlyRef :
                            BindValueKind.RefOrOut;

            BoundExpression argument;
            if (allowArglist)
            {
                argument = this.BindValueAllowArgList(argumentExpression, diagnostics, valueKind);
            }
            else
            {
                argument = this.BindValue(argumentExpression, diagnostics, valueKind);
            }

            return argument;
        }

        private void CoerceArguments<TMember>(
            MemberResolutionResult<TMember> methodResult,
            ArrayBuilder<BoundExpression> arguments,
            BindingDiagnosticBag diagnostics)
            where TMember : Symbol
        {
            var result = methodResult.Result;

            // Parameter types should be taken from the least overridden member:
            var parameters = methodResult.LeastOverriddenMember.GetParameters();

            for (int arg = 0; arg < arguments.Count; ++arg)
            {
                var kind = result.ConversionForArg(arg);
                BoundExpression argument = arguments[arg];

                // https://github.com/dotnet/roslyn/issues/37119 : should we create an (Identity) conversion when the kind is Identity but the types differ?
                if (!kind.IsIdentity)
                {
                    TypeWithAnnotations parameterTypeWithAnnotations = GetCorrespondingParameterTypeWithAnnotations(ref result, parameters, arg);

                    // NOTE: for some reason, dev10 doesn't report this for indexer accesses.
                    if (!methodResult.Member.IsIndexer() && !argument.HasAnyErrors && parameterTypeWithAnnotations.Type.IsUnsafe())
                    {
                        // CONSIDER: dev10 uses the call syntax, but this seems clearer.
                        ReportUnsafeIfNotAllowed(argument.Syntax, diagnostics);
                        //CONSIDER: Return a bad expression so that HasErrors is true?
                    }

                    arguments[arg] = CreateConversion(argument.Syntax, argument, kind, isCast: false, conversionGroupOpt: null, parameterTypeWithAnnotations.Type, diagnostics);
                }
                else if (argument.Kind == BoundKind.OutVariablePendingInference)
                {
                    TypeWithAnnotations parameterTypeWithAnnotations = GetCorrespondingParameterTypeWithAnnotations(ref result, parameters, arg);
                    arguments[arg] = ((OutVariablePendingInference)argument).SetInferredTypeWithAnnotations(parameterTypeWithAnnotations, diagnostics);
                }
                else if (argument.Kind == BoundKind.OutDeconstructVarPendingInference)
                {
                    TypeWithAnnotations parameterTypeWithAnnotations = GetCorrespondingParameterTypeWithAnnotations(ref result, parameters, arg);
                    arguments[arg] = ((OutDeconstructVarPendingInference)argument).SetInferredTypeWithAnnotations(parameterTypeWithAnnotations, this, success: true);
                }
                else if (argument.Kind == BoundKind.DiscardExpression && !argument.HasExpressionType())
                {
                    TypeWithAnnotations parameterTypeWithAnnotations = GetCorrespondingParameterTypeWithAnnotations(ref result, parameters, arg);
                    Debug.Assert(parameterTypeWithAnnotations.HasType);
                    arguments[arg] = ((BoundDiscardExpression)argument).SetInferredTypeWithAnnotations(parameterTypeWithAnnotations);
                }
                else if (argument.NeedsToBeConverted())
                {
                    Debug.Assert(kind.IsIdentity);
                    if (argument is BoundTupleLiteral sourceTuple)
                    {
                        TypeWithAnnotations parameterTypeWithAnnotations = GetCorrespondingParameterTypeWithAnnotations(ref result, parameters, arg);
                        // CreateConversion reports tuple literal name mismatches, and constructs the expected pattern of bound nodes.
                        arguments[arg] = CreateConversion(argument.Syntax, argument, kind, isCast: false, conversionGroupOpt: null, parameterTypeWithAnnotations.Type, diagnostics);
                    }
                    else
                    {
                        arguments[arg] = BindToNaturalType(argument, diagnostics);
                    }
                }
            }
        }

        private TypeWithAnnotations GetCorrespondingParameterTypeWithAnnotations(ref MemberAnalysisResult result, ImmutableArray<ParameterSymbol> parameters, int arg)
        {
            int paramNum = result.ParameterFromArgument(arg);
            var type = parameters[paramNum].TypeWithAnnotations;

            if (paramNum == parameters.Length - 1 && result.Kind == MemberResolutionKind.ApplicableInExpandedForm)
            {
                type = ((ArrayTypeSymbol)type.Type).ElementTypeWithAnnotations;
            }

            return type;
        }

        private BoundExpression BindArrayCreationExpression(ArrayCreationExpressionSyntax node, BindingDiagnosticBag diagnostics)
        {
            // SPEC begins
            //
            // An array-creation-expression is used to create a new instance of an array-type.
            //
            // array-creation-expression:
            //     new non-array-type[expression-list] rank-specifiersopt array-initializeropt
            //     new array-type array-initializer 
            //     new rank-specifier array-initializer
            //
            // An array creation expression of the first form allocates an array instance of the
            // type that results from deleting each of the individual expressions from the 
            // expression list. For example, the array creation expression new int[10, 20] produces
            // an array instance of type int[,], and the array creation expression new int[10][,]
            // produces an array of type int[][,]. Each expression in the expression list must be of
            // type int, uint, long, or ulong, or implicitly convertible to one or more of these
            // types. The value of each expression determines the length of the corresponding
            // dimension in the newly allocated array instance. Since the length of an array
            // dimension must be nonnegative, it is a compile-time error to have a 
            // constant-expression with a negative value in the expression list.
            //
            // If an array creation expression of the first form includes an array initializer, each
            // expression in the expression list must be a constant and the rank and dimension 
            // lengths specified by the expression list must match those of the array initializer.
            //
            // In an array creation expression of the second or third form, the rank of the
            // specified array type or rank specifier must match that of the array initializer. The
            // individual dimension lengths are inferred from the number of elements in each of the
            // corresponding nesting levels of the array initializer. Thus, the expression new
            // int[,] {{0, 1}, {2, 3}, {4, 5}} exactly corresponds to new int[3, 2] {{0, 1}, {2, 3},
            // {4, 5}}
            //
            // An array creation expression of the third form is referred to as an implicitly typed
            // array creation expression. It is similar to the second form, except that the element
            // type of the array is not explicitly given, but determined as the best common type
            // (7.5.2.14) of the set of expressions in the array initializer. For a multidimensional
            // array, i.e., one where the rank-specifier contains at least one comma, this set
            // comprises all expressions found in nested array-initializers.
            //
            // An array creation expression permits instantiation of an array with elements of an
            // array type, but the elements of such an array must be manually initialized. For
            // example, the statement
            //
            // int[][] a = new int[100][];
            //
            // creates a single-dimensional array with 100 elements of type int[]. The initial value
            // of each element is null. It is not possible for the same array creation expression to
            // also instantiate the sub-arrays, and the statement
            //
            // int[][] a = new int[100][5];		// Error
            //
            // results in a compile-time error. 
            //
            // The following are examples of implicitly typed array creation expressions:
            //
            // var a = new[] { 1, 10, 100, 1000 };                     // int[]
            // var b = new[] { 1, 1.5, 2, 2.5 };                       // double[]
            // var c = new[,] { { "hello", null }, { "world", "!" } }; // string[,]
            // var d = new[] { 1, "one", 2, "two" };                   // Error
            //
            // The last expression causes a compile-time error because neither int nor string is 
            // implicitly convertible to the other, and so there is no best common type. An
            // explicitly typed array creation expression must be used in this case, for example
            // specifying the type to be object[]. Alternatively, one of the elements can be cast to
            // a common base type, which would then become the inferred element type.
            //
            // SPEC ends

            var type = (ArrayTypeSymbol)BindArrayType(node.Type, diagnostics, permitDimensions: true, basesBeingResolved: null, disallowRestrictedTypes: true).Type;

            // CONSIDER: 
            //
            // There may be erroneous rank specifiers in the source code, for example:
            //
            // int y = 123; 
            // int[][] z = new int[10][y];
            //
            // The "10" is legal but the "y" is not. If we are in such a situation we do have the
            // "y" expression syntax stashed away in the syntax tree. However, we do *not* perform
            // semantic analysis. This means that "go to definition" on "y" does not work, and so
            // on. We might consider doing a semantic analysis here (with error suppression; a parse
            // error has already been reported) so that "go to definition" works.

            ArrayBuilder<BoundExpression> sizes = ArrayBuilder<BoundExpression>.GetInstance();
            ArrayRankSpecifierSyntax firstRankSpecifier = node.Type.RankSpecifiers[0];
            bool hasErrors = false;
            foreach (var arg in firstRankSpecifier.Sizes)
            {
                var size = BindArrayDimension(arg, diagnostics, ref hasErrors);
                if (size != null)
                {
                    sizes.Add(size);
                }
                else if (node.Initializer is null && arg == firstRankSpecifier.Sizes[0])
                {
                    Error(diagnostics, ErrorCode.ERR_MissingArraySize, firstRankSpecifier);
                    hasErrors = true;
                }
            }

            // produce errors for additional sizes in the ranks
            for (int additionalRankIndex = 1; additionalRankIndex < node.Type.RankSpecifiers.Count; additionalRankIndex++)
            {
                var rank = node.Type.RankSpecifiers[additionalRankIndex];
                var dimension = rank.Sizes;
                foreach (var arg in dimension)
                {
                    if (arg.Kind() != SyntaxKind.OmittedArraySizeExpression)
                    {
                        var size = BindRValueWithoutTargetType(arg, diagnostics);
                        Error(diagnostics, ErrorCode.ERR_InvalidArray, arg);
                        hasErrors = true;
                        // Capture the invalid sizes for `SemanticModel` and `IOperation`
                        sizes.Add(size);
                    }
                }
            }

            ImmutableArray<BoundExpression> arraySizes = sizes.ToImmutableAndFree();

            return node.Initializer == null
                ? new BoundArrayCreation(node, arraySizes, null, type, hasErrors)
                : BindArrayCreationWithInitializer(diagnostics, node, node.Initializer, type, arraySizes, hasErrors: hasErrors);
        }

        private BoundExpression BindArrayDimension(ExpressionSyntax dimension, BindingDiagnosticBag diagnostics, ref bool hasErrors)
        {
            // These make the parse tree nicer, but they shouldn't actually appear in the bound tree.
            if (dimension.Kind() != SyntaxKind.OmittedArraySizeExpression)
            {
                var size = BindValue(dimension, diagnostics, BindValueKind.RValue);
                if (!size.HasAnyErrors)
                {
                    size = ConvertToArrayIndex(size, dimension, diagnostics, allowIndexAndRange: false);
                    if (IsNegativeConstantForArraySize(size))
                    {
                        Error(diagnostics, ErrorCode.ERR_NegativeArraySize, dimension);
                        hasErrors = true;
                    }
                }

                return size;
            }
            return null;
        }

        private BoundExpression BindImplicitArrayCreationExpression(ImplicitArrayCreationExpressionSyntax node, BindingDiagnosticBag diagnostics)
        {
            // See BindArrayCreationExpression method above for implicitly typed array creation SPEC.

            InitializerExpressionSyntax initializer = node.Initializer;
            int rank = node.Commas.Count + 1;

            ImmutableArray<BoundExpression> boundInitializerExpressions = BindArrayInitializerExpressions(initializer, diagnostics, dimension: 1, rank: rank);

            CompoundUseSiteInfo<AssemblySymbol> useSiteInfo = GetNewCompoundUseSiteInfo(diagnostics);
            TypeSymbol bestType = BestTypeInferrer.InferBestType(boundInitializerExpressions, this.Conversions, ref useSiteInfo);
            diagnostics.Add(node, useSiteInfo);

            if ((object)bestType == null || bestType.IsVoidType()) // Dev10 also reports ERR_ImplicitlyTypedArrayNoBestType for void.
            {
                Error(diagnostics, ErrorCode.ERR_ImplicitlyTypedArrayNoBestType, node);
                bestType = CreateErrorType();
            }

            if (bestType.IsRestrictedType())
            {
                // CS0611: Array elements cannot be of type '{0}'
                Error(diagnostics, ErrorCode.ERR_ArrayElementCantBeRefAny, node, bestType);
            }

            // Element type nullability will be inferred in flow analysis and does not need to be set here.
            var arrayType = ArrayTypeSymbol.CreateCSharpArray(Compilation.Assembly, TypeWithAnnotations.Create(bestType), rank);
            return BindArrayCreationWithInitializer(diagnostics, node, initializer, arrayType,
                sizes: ImmutableArray<BoundExpression>.Empty, boundInitExprOpt: boundInitializerExpressions);
        }

        private BoundExpression BindImplicitStackAllocArrayCreationExpression(ImplicitStackAllocArrayCreationExpressionSyntax node, BindingDiagnosticBag diagnostics)
        {
            InitializerExpressionSyntax initializer = node.Initializer;
            ImmutableArray<BoundExpression> boundInitializerExpressions = BindArrayInitializerExpressions(initializer, diagnostics, dimension: 1, rank: 1);

            CompoundUseSiteInfo<AssemblySymbol> useSiteInfo = GetNewCompoundUseSiteInfo(diagnostics);
            TypeSymbol bestType = BestTypeInferrer.InferBestType(boundInitializerExpressions, this.Conversions, ref useSiteInfo);
            diagnostics.Add(node, useSiteInfo);

            if ((object)bestType == null || bestType.IsVoidType())
            {
                Error(diagnostics, ErrorCode.ERR_ImplicitlyTypedArrayNoBestType, node);
                bestType = CreateErrorType();
            }

            if (!bestType.IsErrorType())
            {
                CheckManagedAddr(Compilation, bestType, node.Location, diagnostics);
            }

            return BindStackAllocWithInitializer(
                node,
                initializer,
                type: GetStackAllocType(node, TypeWithAnnotations.Create(bestType), diagnostics, out bool hasErrors),
                elementType: bestType,
                sizeOpt: null,
                diagnostics,
                hasErrors: hasErrors,
                boundInitializerExpressions);
        }

        // This method binds all the array initializer expressions.
        // NOTE: It doesn't convert the bound initializer expressions to array's element type.
        // NOTE: This is done separately in ConvertAndBindArrayInitialization method below.
        private ImmutableArray<BoundExpression> BindArrayInitializerExpressions(InitializerExpressionSyntax initializer, BindingDiagnosticBag diagnostics, int dimension, int rank)
        {
            var exprBuilder = ArrayBuilder<BoundExpression>.GetInstance();
            BindArrayInitializerExpressions(initializer, exprBuilder, diagnostics, dimension, rank);
            return exprBuilder.ToImmutableAndFree();
        }

        /// <summary>
        /// This method walks through the array's InitializerExpressionSyntax and binds all the initializer expressions recursively.
        /// NOTE: It doesn't convert the bound initializer expressions to array's element type.
        /// NOTE: This is done separately in ConvertAndBindArrayInitialization method below.
        /// </summary>
        /// <param name="initializer">Initializer Syntax.</param>
        /// <param name="exprBuilder">Bound expression builder.</param>
        /// <param name="diagnostics">Diagnostics.</param>
        /// <param name="dimension">Current array dimension being processed.</param>
        /// <param name="rank">Rank of the array type.</param>
        private void BindArrayInitializerExpressions(InitializerExpressionSyntax initializer, ArrayBuilder<BoundExpression> exprBuilder, BindingDiagnosticBag diagnostics, int dimension, int rank)
        {
            Debug.Assert(rank > 0);
            Debug.Assert(dimension > 0 && dimension <= rank);
            Debug.Assert(exprBuilder != null);

            if (dimension == rank)
            {
                // We are processing the nth dimension of a rank-n array. We expect that these will
                // only be values, not array initializers.
                foreach (var expression in initializer.Expressions)
                {
                    var boundExpression = BindValue(expression, diagnostics, BindValueKind.RValue);
                    exprBuilder.Add(boundExpression);
                }
            }
            else
            {
                // Inductive case; we'd better have another array initializer
                foreach (var expression in initializer.Expressions)
                {
                    if (expression.Kind() == SyntaxKind.ArrayInitializerExpression)
                    {
                        BindArrayInitializerExpressions((InitializerExpressionSyntax)expression, exprBuilder, diagnostics, dimension + 1, rank);
                    }
                    else
                    {
                        // We have non-array initializer expression, but we expected an array initializer expression.

                        var boundExpression = BindValue(expression, diagnostics, BindValueKind.RValue);
                        if ((object)boundExpression.Type == null || !boundExpression.Type.IsErrorType())
                        {
                            if (!boundExpression.HasAnyErrors)
                            {
                                Error(diagnostics, ErrorCode.ERR_ArrayInitializerExpected, expression);
                            }

                            // Wrap the expression with a bound bad expression with error type.
                            boundExpression = BadExpression(
                                expression,
                                LookupResultKind.Empty,
                                ImmutableArray.Create(boundExpression.ExpressionSymbol),
                                ImmutableArray.Create(boundExpression));
                        }

                        exprBuilder.Add(boundExpression);
                    }
                }
            }
        }

        /// <summary>
        /// Given an array of bound initializer expressions, this method converts these bound expressions
        /// to array's element type and generates a BoundArrayInitialization with the converted initializers.
        /// </summary>
        /// <param name="diagnostics">Diagnostics.</param>
        /// <param name="node">Initializer Syntax.</param>
        /// <param name="type">Array type.</param>
        /// <param name="knownSizes">Known array bounds.</param>
        /// <param name="dimension">Current array dimension being processed.</param>
        /// <param name="boundInitExpr">Array of bound initializer expressions.</param>
        /// <param name="boundInitExprIndex">
        /// Index into the array of bound initializer expressions to fetch the next bound expression.
        /// </param>
        /// <returns></returns>
        private BoundArrayInitialization ConvertAndBindArrayInitialization(
            BindingDiagnosticBag diagnostics,
            InitializerExpressionSyntax node,
            ArrayTypeSymbol type,
            int?[] knownSizes,
            int dimension,
            ImmutableArray<BoundExpression> boundInitExpr,
            ref int boundInitExprIndex)
        {
            Debug.Assert(!boundInitExpr.IsDefault);

            ArrayBuilder<BoundExpression> initializers = ArrayBuilder<BoundExpression>.GetInstance();
            if (dimension == type.Rank)
            {
                // We are processing the nth dimension of a rank-n array. We expect that these will
                // only be values, not array initializers.
                TypeSymbol elemType = type.ElementType;
                foreach (var expressionSyntax in node.Expressions)
                {
                    Debug.Assert(boundInitExprIndex >= 0 && boundInitExprIndex < boundInitExpr.Length);

                    BoundExpression boundExpression = boundInitExpr[boundInitExprIndex];
                    boundInitExprIndex++;

                    BoundExpression convertedExpression = GenerateConversionForAssignment(elemType, boundExpression, diagnostics);
                    initializers.Add(convertedExpression);
                }
            }
            else
            {
                // Inductive case; we'd better have another array initializer
                foreach (var expr in node.Expressions)
                {
                    BoundExpression init = null;
                    if (expr.Kind() == SyntaxKind.ArrayInitializerExpression)
                    {
                        init = ConvertAndBindArrayInitialization(diagnostics, (InitializerExpressionSyntax)expr,
                             type, knownSizes, dimension + 1, boundInitExpr, ref boundInitExprIndex);
                    }
                    else
                    {
                        // We have non-array initializer expression, but we expected an array initializer expression.
                        // We have already generated the diagnostics during binding, so just fetch the bound expression.

                        Debug.Assert(boundInitExprIndex >= 0 && boundInitExprIndex < boundInitExpr.Length);

                        init = boundInitExpr[boundInitExprIndex];
                        Debug.Assert(init.HasAnyErrors);
                        Debug.Assert(init.Type.IsErrorType());

                        boundInitExprIndex++;
                    }

                    initializers.Add(init);
                }
            }

            bool hasErrors = false;
            var knownSizeOpt = knownSizes[dimension - 1];

            if (knownSizeOpt == null)
            {
                knownSizes[dimension - 1] = initializers.Count;
            }
            else if (knownSizeOpt != initializers.Count)
            {
                // No need to report an error if the known size is negative
                // since we've already reported CS0248 earlier and it's
                // expected that the number of initializers won't match.
                if (knownSizeOpt >= 0)
                {
                    Error(diagnostics, ErrorCode.ERR_ArrayInitializerIncorrectLength, node, knownSizeOpt.Value);
                    hasErrors = true;
                }
            }

            return new BoundArrayInitialization(node, initializers.ToImmutableAndFree(), hasErrors: hasErrors);
        }

        private BoundArrayInitialization BindArrayInitializerList(
           BindingDiagnosticBag diagnostics,
           InitializerExpressionSyntax node,
           ArrayTypeSymbol type,
           int?[] knownSizes,
           int dimension,
           ImmutableArray<BoundExpression> boundInitExprOpt = default(ImmutableArray<BoundExpression>))
        {
            // Bind the array initializer expressions, if not already bound.
            // NOTE: Initializer expressions might already be bound for implicitly type array creation
            // NOTE: during array's element type inference.
            if (boundInitExprOpt.IsDefault)
            {
                boundInitExprOpt = BindArrayInitializerExpressions(node, diagnostics, dimension, type.Rank);
            }

            // Convert the bound array initializer expressions to array's element type and
            // generate BoundArrayInitialization with the converted initializers.
            int boundInitExprIndex = 0;
            return ConvertAndBindArrayInitialization(diagnostics, node, type, knownSizes, dimension, boundInitExprOpt, ref boundInitExprIndex);
        }

        private BoundArrayInitialization BindUnexpectedArrayInitializer(
            InitializerExpressionSyntax node,
            BindingDiagnosticBag diagnostics,
            ErrorCode errorCode,
            CSharpSyntaxNode errorNode = null)
        {
            var result = BindArrayInitializerList(
                diagnostics,
                node,
                this.Compilation.CreateArrayTypeSymbol(GetSpecialType(SpecialType.System_Object, diagnostics, node)),
                new int?[1],
                dimension: 1);

            if (!result.HasAnyErrors)
            {
                result = new BoundArrayInitialization(node, result.Initializers, hasErrors: true);
            }

            Error(diagnostics, errorCode, errorNode ?? node);
            return result;
        }

        // We could be in the cases
        //
        // (1) int[] x = { a, b }
        // (2) new int[] { a, b }
        // (3) new int[2] { a, b }
        // (4) new [] { a, b }
        //
        // In case (1) there is no creation syntax.
        // In cases (2) and (3) creation syntax is an ArrayCreationExpression.
        // In case (4) creation syntax is an ImplicitArrayCreationExpression.
        //
        // In cases (1), (2) and (4) there are no sizes.
        //
        // The initializer syntax is always provided.
        //
        // If we are in case (3) and sizes are provided then the number of sizes must match the rank
        // of the array type passed in.

        // For case (4), i.e. ImplicitArrayCreationExpression, we must have already bound the
        // initializer expressions for best type inference.
        // These bound expressions are stored in boundInitExprOpt and reused in creating
        // BoundArrayInitialization to avoid binding them twice.

        private BoundArrayCreation BindArrayCreationWithInitializer(
            BindingDiagnosticBag diagnostics,
            ExpressionSyntax creationSyntax,
            InitializerExpressionSyntax initSyntax,
            ArrayTypeSymbol type,
            ImmutableArray<BoundExpression> sizes,
            ImmutableArray<BoundExpression> boundInitExprOpt = default(ImmutableArray<BoundExpression>),
            bool hasErrors = false)
        {
            Debug.Assert(creationSyntax == null ||
                creationSyntax.Kind() == SyntaxKind.ArrayCreationExpression ||
                creationSyntax.Kind() == SyntaxKind.ImplicitArrayCreationExpression);
            Debug.Assert(initSyntax != null);
            Debug.Assert((object)type != null);
            Debug.Assert(boundInitExprOpt.IsDefault || creationSyntax.Kind() == SyntaxKind.ImplicitArrayCreationExpression);

            // NOTE: In error scenarios, it may be the case sizes.Count > type.Rank.
            // For example, new int[1 2] has 2 sizes, but rank 1 (since there are 0 commas).
            int rank = type.Rank;
            int numSizes = sizes.Length;
            int?[] knownSizes = new int?[Math.Max(rank, numSizes)];

            // If there are sizes given and there is an array initializer, then every size must be a
            // constant. (We'll check later that it matches)
            for (int i = 0; i < numSizes; ++i)
            {
                // Here we are being bug-for-bug compatible with C# 4. When you have code like
                // byte[] b = new[uint.MaxValue] { 2 };
                // you might expect an error that says that the number of elements in the initializer does
                // not match the size of the array. But in C# 4 if the constant does not fit into an integer
                // then we confusingly give the error "that's not a constant".
                // NOTE: in the example above, GetIntegerConstantForArraySize is returning null because the
                // size doesn't fit in an int - not because it doesn't match the initializer length.
                var size = sizes[i];
                knownSizes[i] = GetIntegerConstantForArraySize(size);
                if (!size.HasAnyErrors && knownSizes[i] == null)
                {
                    Error(diagnostics, ErrorCode.ERR_ConstantExpected, size.Syntax);
                    hasErrors = true;
                }
            }

            // KnownSizes is further mutated by BindArrayInitializerList as it works out more
            // information about the sizes.
            BoundArrayInitialization initializer = BindArrayInitializerList(diagnostics, initSyntax, type, knownSizes, 1, boundInitExprOpt);

            hasErrors = hasErrors || initializer.HasAnyErrors;

            bool hasCreationSyntax = creationSyntax != null;
            CSharpSyntaxNode nonNullSyntax = (CSharpSyntaxNode)creationSyntax ?? initSyntax;

            // Construct a set of size expressions if we were not given any.
            //
            // It is possible in error scenarios that some of the bounds were not determined. Substitute
            // zeroes for those.
            if (numSizes == 0)
            {
                BoundExpression[] sizeArray = new BoundExpression[rank];
                for (int i = 0; i < rank; i++)
                {
                    sizeArray[i] = new BoundLiteral(
                        nonNullSyntax,
                        ConstantValue.Create(knownSizes[i] ?? 0),
                        GetSpecialType(SpecialType.System_Int32, diagnostics, nonNullSyntax))
                    { WasCompilerGenerated = true };
                }
                sizes = sizeArray.AsImmutableOrNull();
            }
            else if (!hasErrors && rank != numSizes)
            {
                Error(diagnostics, ErrorCode.ERR_BadIndexCount, nonNullSyntax, type.Rank);
                hasErrors = true;
            }

            return new BoundArrayCreation(nonNullSyntax, sizes, initializer, type, hasErrors: hasErrors)
            {
                WasCompilerGenerated = !hasCreationSyntax &&
                    (initSyntax.Parent == null ||
                    initSyntax.Parent.Kind() != SyntaxKind.EqualsValueClause ||
                    ((EqualsValueClauseSyntax)initSyntax.Parent).Value != initSyntax)
            };
        }

        private BoundExpression BindStackAllocArrayCreationExpression(
            StackAllocArrayCreationExpressionSyntax node, BindingDiagnosticBag diagnostics)
        {
            TypeSyntax typeSyntax = node.Type;

            if (typeSyntax.Kind() != SyntaxKind.ArrayType)
            {
                Error(diagnostics, ErrorCode.ERR_BadStackAllocExpr, typeSyntax);

                return new BoundBadExpression(
                    node,
                    LookupResultKind.NotCreatable, //in this context, anyway
                    ImmutableArray<Symbol>.Empty,
                    ImmutableArray<BoundExpression>.Empty,
                    new PointerTypeSymbol(BindType(typeSyntax, diagnostics)));
            }

            ArrayTypeSyntax arrayTypeSyntax = (ArrayTypeSyntax)typeSyntax;
            var elementTypeSyntax = arrayTypeSyntax.ElementType;
            var arrayType = (ArrayTypeSymbol)BindArrayType(arrayTypeSyntax, diagnostics, permitDimensions: true, basesBeingResolved: null, disallowRestrictedTypes: false).Type;
            var elementType = arrayType.ElementTypeWithAnnotations;

            TypeSymbol type = GetStackAllocType(node, elementType, diagnostics, out bool hasErrors);
            if (!elementType.Type.IsErrorType())
            {
                hasErrors = hasErrors || CheckManagedAddr(Compilation, elementType.Type, elementTypeSyntax.Location, diagnostics);
            }

            SyntaxList<ArrayRankSpecifierSyntax> rankSpecifiers = arrayTypeSyntax.RankSpecifiers;

            if (rankSpecifiers.Count != 1 ||
                rankSpecifiers[0].Sizes.Count != 1)
            {
                // NOTE: Dev10 reported several parse errors here.
                Error(diagnostics, ErrorCode.ERR_BadStackAllocExpr, typeSyntax);

                var builder = ArrayBuilder<BoundExpression>.GetInstance();
                foreach (ArrayRankSpecifierSyntax rankSpecifier in rankSpecifiers)
                {
                    foreach (ExpressionSyntax size in rankSpecifier.Sizes)
                    {
                        if (size.Kind() != SyntaxKind.OmittedArraySizeExpression)
                        {
                            builder.Add(BindExpression(size, BindingDiagnosticBag.Discarded));
                        }
                    }
                }

                return new BoundBadExpression(
                    node,
                    LookupResultKind.Empty,
                    ImmutableArray<Symbol>.Empty,
                    builder.ToImmutableAndFree(),
                    new PointerTypeSymbol(elementType));
            }

            ExpressionSyntax countSyntax = rankSpecifiers[0].Sizes[0];
            BoundExpression count = null;
            if (countSyntax.Kind() != SyntaxKind.OmittedArraySizeExpression)
            {
                count = BindValue(countSyntax, diagnostics, BindValueKind.RValue);
                count = GenerateConversionForAssignment(GetSpecialType(SpecialType.System_Int32, diagnostics, node), count, diagnostics);
                if (IsNegativeConstantForArraySize(count))
                {
                    Error(diagnostics, ErrorCode.ERR_NegativeStackAllocSize, countSyntax);
                    hasErrors = true;
                }
            }
            else if (node.Initializer == null)
            {
                Error(diagnostics, ErrorCode.ERR_MissingArraySize, rankSpecifiers[0]);
                count = BadExpression(countSyntax);
                hasErrors = true;
            }

            return node.Initializer == null
                ? new BoundStackAllocArrayCreation(node, elementType.Type, count, initializerOpt: null, type, hasErrors: hasErrors)
                : BindStackAllocWithInitializer(node, node.Initializer, type, elementType.Type, count, diagnostics, hasErrors);
        }

        private bool ReportBadStackAllocPosition(SyntaxNode node, BindingDiagnosticBag diagnostics)
        {
            Debug.Assert(node is StackAllocArrayCreationExpressionSyntax || node is ImplicitStackAllocArrayCreationExpressionSyntax);
            bool inLegalPosition = true;

            // If we are using a language version that does not restrict the position of a stackalloc expression, skip that test.
            LanguageVersion requiredVersion = MessageID.IDS_FeatureNestedStackalloc.RequiredVersion();
            if (requiredVersion > Compilation.LanguageVersion)
            {
                inLegalPosition = (IsInMethodBody || IsLocalFunctionsScopeBinder) && node.IsLegalCSharp73SpanStackAllocPosition();
                if (!inLegalPosition)
                {
                    MessageID.IDS_FeatureNestedStackalloc.CheckFeatureAvailability(diagnostics, node, node.GetFirstToken().GetLocation());
                }
            }

            // Check if we're syntactically within a catch or finally clause.
            if (this.Flags.IncludesAny(BinderFlags.InCatchBlock | BinderFlags.InCatchFilter | BinderFlags.InFinallyBlock))
            {
                Error(diagnostics, ErrorCode.ERR_StackallocInCatchFinally, node);
            }

            return inLegalPosition;
        }

        private TypeSymbol GetStackAllocType(SyntaxNode node, TypeWithAnnotations elementTypeWithAnnotations, BindingDiagnosticBag diagnostics, out bool hasErrors)
        {
            var inLegalPosition = ReportBadStackAllocPosition(node, diagnostics);
            hasErrors = !inLegalPosition;
            if (inLegalPosition && !isStackallocTargetTyped(node))
            {
                CheckFeatureAvailability(node, MessageID.IDS_FeatureRefStructs, diagnostics);

                var spanType = GetWellKnownType(WellKnownType.System_Span_T, diagnostics, node);
                return ConstructNamedType(
                    type: spanType,
                    typeSyntax: node.Kind() == SyntaxKind.StackAllocArrayCreationExpression
                        ? ((StackAllocArrayCreationExpressionSyntax)node).Type
                        : node,
                    typeArgumentsSyntax: default,
                    typeArguments: ImmutableArray.Create(elementTypeWithAnnotations),
                    basesBeingResolved: null,
                    diagnostics: diagnostics);
            }

            // We treat the stackalloc as target-typed, so we give it a null type for now.
            return null;

            // Is this a context in which a stackalloc expression could be converted to the corresponding pointer
            // type? The only context that permits it is the initialization of a local variable declaration (when
            // the declaration appears as a statement or as the first part of a for loop).
            static bool isStackallocTargetTyped(SyntaxNode node)
            {
                Debug.Assert(node != null);

                SyntaxNode equalsValueClause = node.Parent;

                if (!equalsValueClause.IsKind(SyntaxKind.EqualsValueClause))
                {
                    return false;
                }

                SyntaxNode variableDeclarator = equalsValueClause.Parent;

                if (!variableDeclarator.IsKind(SyntaxKind.VariableDeclarator))
                {
                    return false;
                }

                SyntaxNode variableDeclaration = variableDeclarator.Parent;
                if (!variableDeclaration.IsKind(SyntaxKind.VariableDeclaration))
                {
                    return false;
                }

                return
                    variableDeclaration.Parent.IsKind(SyntaxKind.LocalDeclarationStatement) ||
                    variableDeclaration.Parent.IsKind(SyntaxKind.ForStatement);
            }
        }

        private BoundExpression BindStackAllocWithInitializer(
            SyntaxNode node,
            InitializerExpressionSyntax initSyntax,
            TypeSymbol type,
            TypeSymbol elementType,
            BoundExpression sizeOpt,
            BindingDiagnosticBag diagnostics,
            bool hasErrors,
            ImmutableArray<BoundExpression> boundInitExprOpt = default)
        {
            Debug.Assert(node.IsKind(SyntaxKind.ImplicitStackAllocArrayCreationExpression) || node.IsKind(SyntaxKind.StackAllocArrayCreationExpression));

            if (boundInitExprOpt.IsDefault)
            {
                boundInitExprOpt = BindArrayInitializerExpressions(initSyntax, diagnostics, dimension: 1, rank: 1);
            }

            boundInitExprOpt = boundInitExprOpt.SelectAsArray((expr, t) => GenerateConversionForAssignment(t.elementType, expr, t.diagnostics), (elementType, diagnostics));

            if (sizeOpt != null)
            {
                if (!sizeOpt.HasAnyErrors)
                {
                    int? constantSizeOpt = GetIntegerConstantForArraySize(sizeOpt);
                    if (constantSizeOpt == null)
                    {
                        Error(diagnostics, ErrorCode.ERR_ConstantExpected, sizeOpt.Syntax);
                        hasErrors = true;
                    }
                    else if (boundInitExprOpt.Length != constantSizeOpt)
                    {
                        Error(diagnostics, ErrorCode.ERR_ArrayInitializerIncorrectLength, node, constantSizeOpt.Value);
                        hasErrors = true;
                    }
                }
            }
            else
            {
                sizeOpt = new BoundLiteral(
                        node,
                        ConstantValue.Create(boundInitExprOpt.Length),
                        GetSpecialType(SpecialType.System_Int32, diagnostics, node))
                { WasCompilerGenerated = true };
            }

            return new BoundStackAllocArrayCreation(node, elementType, sizeOpt, new BoundArrayInitialization(initSyntax, boundInitExprOpt), type, hasErrors);
        }

        private static int? GetIntegerConstantForArraySize(BoundExpression expression)
        {
            // If the bound could have been converted to int, then it was.  If it could not have been
            // converted to int, and it was a constant, then it was out of range.

            Debug.Assert(expression != null);
            if (expression.HasAnyErrors)
            {
                return null;
            }

            var constantValue = expression.ConstantValue;

            if (constantValue == null || constantValue.IsBad || expression.Type.SpecialType != SpecialType.System_Int32)
            {
                return null;
            }

            return constantValue.Int32Value;
        }

        private static bool IsNegativeConstantForArraySize(BoundExpression expression)
        {
            Debug.Assert(expression != null);

            if (expression.HasAnyErrors)
            {
                return false;
            }

            var constantValue = expression.ConstantValue;
            if (constantValue == null || constantValue.IsBad)
            {
                return false;
            }

            var type = expression.Type.SpecialType;
            if (type == SpecialType.System_Int32)
            {
                return constantValue.Int32Value < 0;
            }

            if (type == SpecialType.System_Int64)
            {
                return constantValue.Int64Value < 0;
            }

            // By the time we get here we definitely have int, long, uint or ulong.  Obviously the
            // latter two are never negative.
            Debug.Assert(type == SpecialType.System_UInt32 || type == SpecialType.System_UInt64);

            return false;
        }

        /// <summary>
        /// Bind the (implicit or explicit) constructor initializer of a constructor symbol (in source).
        /// </summary>
        /// <param name="initializerArgumentListOpt">
        /// Null for implicit, 
        /// BaseConstructorInitializerSyntax.ArgumentList, or 
        /// ThisConstructorInitializerSyntax.ArgumentList, or 
        /// BaseClassWithArgumentsSyntax.ArgumentList for explicit.</param>
        /// <param name="constructor">Constructor containing the initializer.</param>
        /// <param name="diagnostics">Accumulates errors (e.g. unable to find constructor to invoke).</param>
        /// <returns>A bound expression for the constructor initializer call.</returns>
        /// <remarks>
        /// This method should be kept consistent with Compiler.BindConstructorInitializer (e.g. same error codes).
        /// </remarks>
        internal BoundExpression BindConstructorInitializer(
            ArgumentListSyntax initializerArgumentListOpt,
            MethodSymbol constructor,
            BindingDiagnosticBag diagnostics)
        {
            Binder argumentListBinder = null;

            if (initializerArgumentListOpt != null)
            {
                argumentListBinder = this.GetBinder(initializerArgumentListOpt);
            }

            var result = (argumentListBinder ?? this).BindConstructorInitializerCore(initializerArgumentListOpt, constructor, diagnostics);

            if (argumentListBinder != null)
            {
                // This code is reachable only for speculative SemanticModel.
                Debug.Assert(argumentListBinder.IsSemanticModelBinder);
                result = argumentListBinder.WrapWithVariablesIfAny(initializerArgumentListOpt, result);
            }

            return result;
        }

        private BoundExpression BindConstructorInitializerCore(
            ArgumentListSyntax initializerArgumentListOpt,
            MethodSymbol constructor,
            BindingDiagnosticBag diagnostics)
        {
            // Either our base type is not object, or we have an initializer syntax, or both. We're going to
            // need to do overload resolution on the set of constructors of the base type, either on
            // the provided initializer syntax, or on an implicit ": base()" syntax.

            // SPEC ERROR: The specification states that if you have the situation 
            // SPEC ERROR: class B { ... } class D1 : B {} then the default constructor
            // SPEC ERROR: generated for D1 must call an accessible *parameterless* constructor
            // SPEC ERROR: in B. However, it also states that if you have 
            // SPEC ERROR: class B { ... } class D2 : B { D2() {} }  or
            // SPEC ERROR: class B { ... } class D3 : B { D3() : base() {} }  then
            // SPEC ERROR: the compiler performs *overload resolution* to determine
            // SPEC ERROR: which accessible constructor of B is called. Since B might have
            // SPEC ERROR: a ctor with all optional parameters, overload resolution might
            // SPEC ERROR: succeed even if there is no parameterless constructor. This
            // SPEC ERROR: is unintentionally inconsistent, and the native compiler does not
            // SPEC ERROR: implement this behavior. Rather, we should say in the spec that
            // SPEC ERROR: if there is no ctor in D1, then a ctor is created for you exactly
            // SPEC ERROR: as though you'd said "D1() : base() {}". 
            // SPEC ERROR: This is what we now do in Roslyn.

            Debug.Assert((object)constructor != null);
            Debug.Assert(constructor.MethodKind == MethodKind.Constructor ||
                constructor.MethodKind == MethodKind.StaticConstructor); // error scenario: constructor initializer on static constructor
            Debug.Assert(diagnostics != null);

            NamedTypeSymbol containingType = constructor.ContainingType;

            // Structs and enums do not have implicit constructor initializers.
            if ((containingType.TypeKind == TypeKind.Enum || containingType.TypeKind == TypeKind.Struct) && initializerArgumentListOpt == null)
            {
                return null;
            }

            AnalyzedArguments analyzedArguments = AnalyzedArguments.GetInstance();
            try
            {
                TypeSymbol constructorReturnType = constructor.ReturnType;
                Debug.Assert(constructorReturnType.IsVoidType()); //true of all constructors

                // Get the bound arguments and the argument names.
                // : this(__arglist()) is legal
                if (initializerArgumentListOpt != null)
                {
                    this.BindArgumentsAndNames(initializerArgumentListOpt, diagnostics, analyzedArguments, allowArglist: true);
                }

                NamedTypeSymbol initializerType = containingType;

                bool isBaseConstructorInitializer = initializerArgumentListOpt == null ||
                                                    initializerArgumentListOpt.Parent.Kind() == SyntaxKind.BaseConstructorInitializer;

                if (isBaseConstructorInitializer)
                {
                    initializerType = initializerType.BaseTypeNoUseSiteDiagnostics;

                    // Soft assert: we think this is the case, and we're asserting to catch scenarios that violate our expectations
                    Debug.Assert((object)initializerType != null ||
                    containingType.SpecialType == SpecialType.System_Object ||
                        containingType.IsInterface);

                    if ((object)initializerType == null || containingType.SpecialType == SpecialType.System_Object) //e.g. when defining System.Object in source
                    {
                        // If the constructor initializer is implicit and there is no base type, we're done.
                        // Otherwise, if the constructor initializer is explicit, we're in an error state.
                        if (initializerArgumentListOpt == null)
                        {
                            return null;
                        }
                        else
                        {
                            diagnostics.Add(ErrorCode.ERR_ObjectCallingBaseConstructor, constructor.Locations[0], containingType);
                            return new BoundBadExpression(
                                syntax: initializerArgumentListOpt.Parent,
                                resultKind: LookupResultKind.Empty,
                                symbols: ImmutableArray<Symbol>.Empty,
                                childBoundNodes: BuildArgumentsForErrorRecovery(analyzedArguments),
                                type: constructorReturnType);
                        }
                    }
                    else if (initializerArgumentListOpt != null && containingType.TypeKind == TypeKind.Struct)
                    {
                        diagnostics.Add(ErrorCode.ERR_StructWithBaseConstructorCall, constructor.Locations[0], containingType);
                        return new BoundBadExpression(
                            syntax: initializerArgumentListOpt.Parent,
                            resultKind: LookupResultKind.Empty,
                            symbols: ImmutableArray<Symbol>.Empty, //CONSIDER: we could look for a matching constructor on System.ValueType
                            childBoundNodes: BuildArgumentsForErrorRecovery(analyzedArguments),
                            type: constructorReturnType);
                    }
                }
                else
                {
                    Debug.Assert(initializerArgumentListOpt.Parent.Kind() == SyntaxKind.ThisConstructorInitializer);
                }

                if (initializerArgumentListOpt != null && analyzedArguments.HasDynamicArgument)
                {
                    diagnostics.Add(ErrorCode.ERR_NoDynamicPhantomOnBaseCtor,
                                    ((ConstructorInitializerSyntax)initializerArgumentListOpt.Parent).ThisOrBaseKeyword.GetLocation());

                    return new BoundBadExpression(
                            syntax: initializerArgumentListOpt.Parent,
                            resultKind: LookupResultKind.Empty,
                            symbols: ImmutableArray<Symbol>.Empty, //CONSIDER: we could look for a matching constructor on System.ValueType
                            childBoundNodes: BuildArgumentsForErrorRecovery(analyzedArguments),
                            type: constructorReturnType);
                }

                CSharpSyntaxNode nonNullSyntax;
                Location errorLocation;
                if (initializerArgumentListOpt != null)
                {
                    nonNullSyntax = initializerArgumentListOpt.Parent;
                    errorLocation = ((ConstructorInitializerSyntax)nonNullSyntax).ThisOrBaseKeyword.GetLocation();
                }
                else
                {
                    // Note: use syntax node of constructor with initializer, not constructor invoked by initializer (i.e. methodResolutionResult).
                    nonNullSyntax = constructor.GetNonNullSyntaxNode();
                    errorLocation = constructor.Locations[0];
                }

                BoundExpression receiver = ThisReference(nonNullSyntax, initializerType, wasCompilerGenerated: true);

                MemberResolutionResult<MethodSymbol> memberResolutionResult;
                ImmutableArray<MethodSymbol> candidateConstructors;
                if (TryPerformConstructorOverloadResolution(
                    initializerType,
                    analyzedArguments,
                    WellKnownMemberNames.InstanceConstructorName,
                    errorLocation,
                    false, // Don't suppress result diagnostics
                    diagnostics,
                    out memberResolutionResult,
                    out candidateConstructors,
                    allowProtectedConstructorsOfBaseType: true))
                {
                    bool hasErrors = false;
                    MethodSymbol resultMember = memberResolutionResult.Member;

                    if (resultMember == constructor)
                    {
                        Debug.Assert(initializerType.IsErrorType() ||
                            (initializerArgumentListOpt != null && initializerArgumentListOpt.Parent.Kind() == SyntaxKind.ThisConstructorInitializer));
                        diagnostics.Add(ErrorCode.ERR_RecursiveConstructorCall,
                                        ((ConstructorInitializerSyntax)initializerArgumentListOpt.Parent).ThisOrBaseKeyword.GetLocation(),
                                        constructor);

                        hasErrors = true; // prevent recursive constructor from being emitted
                    }
                    else if (resultMember.HasUnsafeParameter())
                    {
                        // What if some of the arguments are implicit?  Dev10 reports unsafe errors
                        // if the implied argument would have an unsafe type.  We need to check
                        // the parameters explicitly, since there won't be bound nodes for the implied
                        // arguments until lowering.

                        // Don't worry about double reporting (i.e. for both the argument and the parameter)
                        // because only one unsafe diagnostic is allowed per scope - the others are suppressed.
                        hasErrors = ReportUnsafeIfNotAllowed(errorLocation, diagnostics);
                    }

                    ReportDiagnosticsIfObsolete(diagnostics, resultMember, nonNullSyntax, hasBaseReceiver: isBaseConstructorInitializer);

                    var arguments = analyzedArguments.Arguments.ToImmutable();
                    var refKinds = analyzedArguments.RefKinds.ToImmutableOrNull();
                    var argsToParamsOpt = memberResolutionResult.Result.ArgsToParamsOpt;

                    if (!hasErrors)
                    {
                        hasErrors = !CheckInvocationArgMixing(
                            nonNullSyntax,
                            resultMember,
                            receiver,
                            resultMember.Parameters,
                            arguments,
                            argsToParamsOpt,
                            this.LocalScopeDepth,
                            diagnostics);
                    }

                    return new BoundCall(
                        nonNullSyntax,
                        receiver,
                        resultMember,
                        arguments,
                        analyzedArguments.GetNames(),
                        refKinds,
                        isDelegateCall: false,
                        expanded: memberResolutionResult.Result.Kind == MemberResolutionKind.ApplicableInExpandedForm,
                        invokedAsExtensionMethod: false,
                        argsToParamsOpt: argsToParamsOpt,
                        resultKind: LookupResultKind.Viable,
                        binderOpt: this,
                        type: constructorReturnType,
                        hasErrors: hasErrors)
                    { WasCompilerGenerated = initializerArgumentListOpt == null };
                }
                else
                {
                    var result = CreateBadCall(
                        node: nonNullSyntax,
                        name: WellKnownMemberNames.InstanceConstructorName,
                        receiver: receiver,
                        methods: candidateConstructors,
                        resultKind: LookupResultKind.OverloadResolutionFailure,
                        typeArgumentsWithAnnotations: ImmutableArray<TypeWithAnnotations>.Empty,
                        analyzedArguments: analyzedArguments,
                        invokedAsExtensionMethod: false,
                        isDelegate: false);
                    result.WasCompilerGenerated = initializerArgumentListOpt == null;
                    return result;
                }
            }
            finally
            {
                analyzedArguments.Free();
            }
        }

        protected BoundExpression BindObjectCreationExpression(ObjectCreationExpressionSyntax node, BindingDiagnosticBag diagnostics)
        {
            var typeWithAnnotations = BindType(node.Type, diagnostics);
            var type = typeWithAnnotations.Type;
            var originalType = type;

            if (typeWithAnnotations.NullableAnnotation.IsAnnotated() && !type.IsNullableType())
            {
                diagnostics.Add(ErrorCode.ERR_AnnotationDisallowedInObjectCreation, node.Location, type);
            }

            switch (type.TypeKind)
            {
                case TypeKind.Struct:
                case TypeKind.Class:
                case TypeKind.Enum:
                case TypeKind.Error:
                    return BindClassCreationExpression(node, (NamedTypeSymbol)type, GetName(node.Type), diagnostics, originalType);

                case TypeKind.Delegate:
                    return BindDelegateCreationExpression(node, (NamedTypeSymbol)type, diagnostics);

                case TypeKind.Interface:
                    return BindInterfaceCreationExpression(node, (NamedTypeSymbol)type, diagnostics);

                case TypeKind.TypeParameter:
                    return BindTypeParameterCreationExpression(node, (TypeParameterSymbol)type, diagnostics);

                case TypeKind.Submission:
                    // script class is synthesized and should not be used as a type of a new expression:
                    throw ExceptionUtilities.UnexpectedValue(type.TypeKind);

                case TypeKind.Pointer:
                    type = new ExtendedErrorTypeSymbol(type, LookupResultKind.NotCreatable,
                        diagnostics.Add(ErrorCode.ERR_UnsafeTypeInObjectCreation, node.Location, type));
                    goto case TypeKind.Class;

                case TypeKind.Dynamic:
                // we didn't find any type called "dynamic" so we are using the builtin dynamic type, which has no constructors:
                case TypeKind.Array:
                    // ex: new ref[]
                    type = new ExtendedErrorTypeSymbol(type, LookupResultKind.NotCreatable,
                        diagnostics.Add(ErrorCode.ERR_InvalidObjectCreation, node.Type.Location, type));
                    goto case TypeKind.Class;

                default:
                    throw ExceptionUtilities.UnexpectedValue(type.TypeKind);
            }
        }

        private BoundExpression BindDelegateCreationExpression(ObjectCreationExpressionSyntax node, NamedTypeSymbol type, BindingDiagnosticBag diagnostics)
        {
            // Get the bound arguments and the argument names.
            AnalyzedArguments analyzedArguments = AnalyzedArguments.GetInstance();

            try
            {
                BindArgumentsAndNames(node.ArgumentList, diagnostics, analyzedArguments, isDelegateCreation: true);

                bool hasErrors = false;
                if (analyzedArguments.HasErrors)
                {
                    // Let's skip this part of further error checking without marking hasErrors = true here,
                    // as the argument could be an unbound lambda, and the error could come from inside.
                    // We'll check analyzedArguments.HasErrors again after we find if this is not the case.
                }
                else if (node.ArgumentList == null || analyzedArguments.Arguments.Count == 0)
                {
                    diagnostics.Add(ErrorCode.ERR_BadCtorArgCount, node.Location, type, 0);
                    hasErrors = true;
                }
                else if (analyzedArguments.Names.Count != 0 || analyzedArguments.RefKinds.Count != 0 || analyzedArguments.Arguments.Count != 1)
                {
                    // Use a smaller span that excludes the parens.
                    var argSyntax = analyzedArguments.Arguments[0].Syntax;
                    var start = argSyntax.SpanStart;
                    var end = analyzedArguments.Arguments[analyzedArguments.Arguments.Count - 1].Syntax.Span.End;
                    var errorSpan = new TextSpan(start, end - start);

                    var loc = new SourceLocation(argSyntax.SyntaxTree, errorSpan);

                    diagnostics.Add(ErrorCode.ERR_MethodNameExpected, loc);
                    hasErrors = true;
                }

                if (node.Initializer != null)
                {
                    Error(diagnostics, ErrorCode.ERR_ObjectOrCollectionInitializerWithDelegateCreation, node);
                    hasErrors = true;
                }

                BoundExpression argument = BindToNaturalType(analyzedArguments.Arguments.Count >= 1 ? analyzedArguments.Arguments[0] : null, diagnostics);

                if (hasErrors)
                {
                    // skip the rest of this binding
                }

                // There are four cases for a delegate creation expression (7.6.10.5):
                // 1. An anonymous function is treated as a conversion from the anonymous function to the delegate type.
                else if (argument is UnboundLambda)
                {
                    // analyzedArguments.HasErrors could be true,
                    // but here the argument is an unbound lambda, the error comes from inside
                    // eg: new Action<int>(x => x.)
                    // We should try to bind it anyway in order for intellisense to work.

                    UnboundLambda unboundLambda = (UnboundLambda)argument;
                    CompoundUseSiteInfo<AssemblySymbol> useSiteInfo = GetNewCompoundUseSiteInfo(diagnostics);
                    var conversion = this.Conversions.ClassifyConversionFromExpression(unboundLambda, type, ref useSiteInfo);
                    diagnostics.Add(node, useSiteInfo);
                    // Attempting to make the conversion caches the diagnostics and the bound state inside
                    // the unbound lambda. Fetch the result from the cache.
                    BoundLambda boundLambda = unboundLambda.Bind(type);

                    if (!conversion.IsImplicit || !conversion.IsValid)
                    {
                        GenerateImplicitConversionError(diagnostics, unboundLambda.Syntax, conversion, unboundLambda, type);
                    }
                    else
                    {
                        // We're not going to produce an error, but it is possible that the conversion from
                        // the lambda to the delegate type produced a warning, which we have not reported.
                        // Instead, we've cached it in the bound lambda. Report it now.
                        diagnostics.AddRange(boundLambda.Diagnostics);
                    }

                    // Just stuff the bound lambda into the delegate creation expression. When we lower the lambda to
                    // its method form we will rewrite this expression to refer to the method.

                    return new BoundDelegateCreationExpression(node, boundLambda, methodOpt: null, isExtensionMethod: false, type: type, hasErrors: !conversion.IsImplicit);
                }

                else if (analyzedArguments.HasErrors)
                {
                    // There is no hope, skip.
                }

                // 2. A method group
                else if (argument.Kind == BoundKind.MethodGroup)
                {
                    Conversion conversion;
                    BoundMethodGroup methodGroup = (BoundMethodGroup)argument;
                    hasErrors = MethodGroupConversionDoesNotExistOrHasErrors(methodGroup, type, node.Location, diagnostics, out conversion);
                    methodGroup = FixMethodGroupWithTypeOrValue(methodGroup, conversion, diagnostics);
                    return new BoundDelegateCreationExpression(node, methodGroup, conversion.Method, conversion.IsExtensionMethod, type, hasErrors);
                }

                else if ((object)argument.Type == null)
                {
                    diagnostics.Add(ErrorCode.ERR_MethodNameExpected, argument.Syntax.Location);
                }

                // 3. A value of the compile-time type dynamic (which is dynamically case 4), or
                else if (argument.HasDynamicType())
                {
                    return new BoundDelegateCreationExpression(node, argument, methodOpt: null, isExtensionMethod: false, type: type);
                }

                // 4. A delegate type.
                else if (argument.Type.TypeKind == TypeKind.Delegate)
                {
                    var sourceDelegate = (NamedTypeSymbol)argument.Type;
                    MethodGroup methodGroup = MethodGroup.GetInstance();
                    try
                    {
                        if (ReportDelegateInvokeUseSiteDiagnostic(diagnostics, argument.Type, node: node))
                        {
                            // We want failed "new" expression to use the constructors as their symbols.
                            return new BoundBadExpression(node, LookupResultKind.NotInvocable, StaticCast<Symbol>.From(type.InstanceConstructors), ImmutableArray.Create(argument), type);
                        }

                        methodGroup.PopulateWithSingleMethod(argument, sourceDelegate.DelegateInvokeMethod);
                        CompoundUseSiteInfo<AssemblySymbol> useSiteInfo = GetNewCompoundUseSiteInfo(diagnostics);
                        Conversion conv = Conversions.MethodGroupConversion(argument.Syntax, methodGroup, type, ref useSiteInfo);
                        diagnostics.Add(node, useSiteInfo);
                        if (!conv.Exists)
                        {
                            var boundMethodGroup = new BoundMethodGroup(
                                argument.Syntax, default, WellKnownMemberNames.DelegateInvokeName, ImmutableArray.Create(sourceDelegate.DelegateInvokeMethod),
                                sourceDelegate.DelegateInvokeMethod, null, BoundMethodGroupFlags.None, argument, LookupResultKind.Viable);
                            if (!Conversions.ReportDelegateMethodGroupDiagnostics(this, boundMethodGroup, type, diagnostics))
                            {
                                // If we could not produce a more specialized diagnostic, we report
                                // No overload for '{0}' matches delegate '{1}'
                                diagnostics.Add(ErrorCode.ERR_MethDelegateMismatch, node.Location,
                                    sourceDelegate.DelegateInvokeMethod,
                                    type);
                            }
                        }
                        else
                        {
                            Debug.Assert(!conv.IsExtensionMethod);
                            Debug.Assert(conv.IsValid); // i.e. if it exists, then it is valid.

                            if (!this.MethodGroupConversionHasErrors(argument.Syntax, conv, argument, conv.IsExtensionMethod, type, diagnostics))
                            {
                                // we do not place the "Invoke" method in the node, indicating that it did not appear in source.
                                return new BoundDelegateCreationExpression(node, argument, methodOpt: null, isExtensionMethod: false, type: type);
                            }
                        }
                    }
                    finally
                    {
                        methodGroup.Free();
                    }
                }

                // Not a valid delegate creation expression
                else
                {
                    diagnostics.Add(ErrorCode.ERR_MethodNameExpected, argument.Syntax.Location);
                }

                // Note that we want failed "new" expression to use the constructors as their symbols.
                var childNodes = BuildArgumentsForErrorRecovery(analyzedArguments);
                return new BoundBadExpression(node, LookupResultKind.OverloadResolutionFailure, StaticCast<Symbol>.From(type.InstanceConstructors), childNodes, type);
            }
            finally
            {
                analyzedArguments.Free();
            }
        }

        private BoundExpression BindClassCreationExpression(ObjectCreationExpressionSyntax node, NamedTypeSymbol type, string typeName, BindingDiagnosticBag diagnostics, TypeSymbol initializerType = null)
        {
            // Get the bound arguments and the argument names.
            AnalyzedArguments analyzedArguments = AnalyzedArguments.GetInstance();
            try
            {
                // new C(__arglist()) is legal
                BindArgumentsAndNames(node.ArgumentList, diagnostics, analyzedArguments, allowArglist: true);

                // No point in performing overload resolution if the type is static or a tuple literal.  
                // Just return a bad expression containing the arguments.
                if (type.IsStatic)
                {
                    diagnostics.Add(ErrorCode.ERR_InstantiatingStaticClass, node.Location, type);
                    return MakeBadExpressionForObjectCreation(node, type, analyzedArguments, diagnostics);
                }
                else if (node.Type.Kind() == SyntaxKind.TupleType)
                {
                    diagnostics.Add(ErrorCode.ERR_NewWithTupleTypeSyntax, node.Type.GetLocation());
                    return MakeBadExpressionForObjectCreation(node, type, analyzedArguments, diagnostics);
                }

                return BindClassCreationExpression(node, typeName, node.Type, type, analyzedArguments, diagnostics, node.Initializer, initializerType);
            }
            finally
            {
                analyzedArguments.Free();
            }
        }

        private BoundExpression MakeBadExpressionForObjectCreation(ObjectCreationExpressionSyntax node, TypeSymbol type, AnalyzedArguments analyzedArguments, BindingDiagnosticBag diagnostics)
        {
            var children = ArrayBuilder<BoundExpression>.GetInstance();
            children.AddRange(BuildArgumentsForErrorRecovery(analyzedArguments));
            if (node.Initializer != null)
            {
                var boundInitializer = BindInitializerExpression(syntax: node.Initializer,
                                                                 type: type,
                                                                 typeSyntax: node.Type,
                                                                 diagnostics: diagnostics);
                children.Add(boundInitializer);
            }

            return new BoundBadExpression(node, LookupResultKind.NotCreatable, ImmutableArray.Create<Symbol>(type), children.ToImmutableAndFree(), type);
        }

        private BoundObjectInitializerExpressionBase BindInitializerExpression(
            InitializerExpressionSyntax syntax,
            TypeSymbol type,
            SyntaxNode typeSyntax,
            BindingDiagnosticBag diagnostics)
        {
            Debug.Assert(syntax != null);
            Debug.Assert((object)type != null);

            var implicitReceiver = new BoundObjectOrCollectionValuePlaceholder(typeSyntax, type) { WasCompilerGenerated = true };

            switch (syntax.Kind())
            {
                case SyntaxKind.ObjectInitializerExpression:
                    return BindObjectInitializerExpression(syntax, type, diagnostics, implicitReceiver);

                case SyntaxKind.CollectionInitializerExpression:
                    return BindCollectionInitializerExpression(syntax, type, diagnostics, implicitReceiver);

                default:
                    throw ExceptionUtilities.Unreachable;
            }
        }

        private BoundExpression BindInitializerExpressionOrValue(
            ExpressionSyntax syntax,
            TypeSymbol type,
            SyntaxNode typeSyntax,
            BindingDiagnosticBag diagnostics)
        {
            Debug.Assert(syntax != null);
            Debug.Assert((object)type != null);

            switch (syntax.Kind())
            {
                case SyntaxKind.ObjectInitializerExpression:
                case SyntaxKind.CollectionInitializerExpression:
                    return BindInitializerExpression((InitializerExpressionSyntax)syntax, type, typeSyntax, diagnostics);
                default:
                    return BindValue(syntax, diagnostics, BindValueKind.RValue);
            }
        }

        private BoundObjectInitializerExpression BindObjectInitializerExpression(
            InitializerExpressionSyntax initializerSyntax,
            TypeSymbol initializerType,
            BindingDiagnosticBag diagnostics,
            BoundObjectOrCollectionValuePlaceholder implicitReceiver)
        {
            // SPEC:    7.6.10.2 Object initializers
            //
            // SPEC:    An object initializer consists of a sequence of member initializers, enclosed by { and } tokens and separated by commas.
            // SPEC:    Each member initializer must name an accessible field or property of the object being initialized, followed by an equals sign and
            // SPEC:    an expression or an object initializer or collection initializer.

            Debug.Assert(initializerSyntax.Kind() == SyntaxKind.ObjectInitializerExpression);
            Debug.Assert((object)initializerType != null);

            var initializerBuilder = ArrayBuilder<BoundExpression>.GetInstance();

            // Member name map to report duplicate assignments to a field/property.
            var memberNameMap = new HashSet<string>();

            // We use a location specific binder for binding object initializer field/property access to generate object initializer specific diagnostics:
            //  1) CS1914 (ERR_StaticMemberInObjectInitializer)
            //  2) CS1917 (ERR_ReadonlyValueTypeInObjectInitializer)
            //  3) CS1918 (ERR_ValueTypePropertyInObjectInitializer)
            // Note that this is only used for the LHS of the assignment - these diagnostics do not apply on the RHS.
            // For this reason, we will actually need two binders: this and this.WithAdditionalFlags.
            var objectInitializerMemberBinder = this.WithAdditionalFlags(BinderFlags.ObjectInitializerMember);

            foreach (var memberInitializer in initializerSyntax.Expressions)
            {
                BoundExpression boundMemberInitializer = BindObjectInitializerMemberAssignment(
                    memberInitializer, initializerType, objectInitializerMemberBinder, diagnostics, implicitReceiver);

                initializerBuilder.Add(boundMemberInitializer);

                ReportDuplicateObjectMemberInitializers(boundMemberInitializer, memberNameMap, diagnostics);
            }

            return new BoundObjectInitializerExpression(initializerSyntax, implicitReceiver, initializerBuilder.ToImmutableAndFree(), initializerType);
        }

        private BoundExpression BindObjectInitializerMemberAssignment(
            ExpressionSyntax memberInitializer,
            TypeSymbol initializerType,
            Binder objectInitializerMemberBinder,
            BindingDiagnosticBag diagnostics,
            BoundObjectOrCollectionValuePlaceholder implicitReceiver)
        {
            // SPEC:    A member initializer that specifies an expression after the equals sign is processed in the same way as an assignment (spec 7.17.1) to the field or property.

            if (memberInitializer.Kind() == SyntaxKind.SimpleAssignmentExpression)
            {
                var initializer = (AssignmentExpressionSyntax)memberInitializer;

                // Bind member initializer identifier, i.e. left part of assignment
                BoundExpression boundLeft = null;
                var leftSyntax = initializer.Left;

                if (initializerType.IsDynamic() && leftSyntax.Kind() == SyntaxKind.IdentifierName)
                {
                    {
                        // D = { ..., <identifier> = <expr>, ... }, where D : dynamic
                        var memberName = ((IdentifierNameSyntax)leftSyntax).Identifier.Text;
                        boundLeft = new BoundDynamicObjectInitializerMember(leftSyntax, memberName, implicitReceiver.Type, initializerType, hasErrors: false);
                    }
                }
                else
                {
                    // We use a location specific binder for binding object initializer field/property access to generate object initializer specific diagnostics:
                    //  1) CS1914 (ERR_StaticMemberInObjectInitializer)
                    //  2) CS1917 (ERR_ReadonlyValueTypeInObjectInitializer)
                    //  3) CS1918 (ERR_ValueTypePropertyInObjectInitializer)
                    // See comments in BindObjectInitializerExpression for more details.

                    Debug.Assert(objectInitializerMemberBinder != null);
                    Debug.Assert(objectInitializerMemberBinder.Flags.Includes(BinderFlags.ObjectInitializerMember));

                    boundLeft = objectInitializerMemberBinder.BindObjectInitializerMember(initializer, implicitReceiver, diagnostics);
                }

                if (boundLeft != null)
                {
                    Debug.Assert((object)boundLeft.Type != null);

                    // Bind member initializer value, i.e. right part of assignment
                    BoundExpression boundRight = BindInitializerExpressionOrValue(
                        syntax: initializer.Right,
                        type: boundLeft.Type,
                        typeSyntax: boundLeft.Syntax,
                        diagnostics: diagnostics);

                    // Bind member initializer assignment expression
                    return BindAssignment(initializer, boundLeft, boundRight, isRef: false, diagnostics);
                }
            }

            var boundExpression = BindValue(memberInitializer, diagnostics, BindValueKind.RValue);
            Error(diagnostics, ErrorCode.ERR_InvalidInitializerElementInitializer, memberInitializer);
            return ToBadExpression(boundExpression, LookupResultKind.NotAValue);
        }

        // returns BadBoundExpression or BoundObjectInitializerMember
        private BoundExpression BindObjectInitializerMember(
            AssignmentExpressionSyntax namedAssignment,
            BoundObjectOrCollectionValuePlaceholder implicitReceiver,
            BindingDiagnosticBag diagnostics)
        {
            BoundExpression boundMember;
            LookupResultKind resultKind;
            bool hasErrors;

            if (namedAssignment.Left.Kind() == SyntaxKind.IdentifierName)
            {
                var memberName = (IdentifierNameSyntax)namedAssignment.Left;

                // SPEC:    Each member initializer must name an accessible field or property of the object being initialized, followed by an equals sign and
                // SPEC:    an expression or an object initializer or collection initializer.
                // SPEC:    A member initializer that specifies an expression after the equals sign is processed in the same way as an assignment (7.17.1) to the field or property.

                // SPEC VIOLATION:  Native compiler also allows initialization of field-like events in object initializers, so we allow it as well.

                boundMember = BindInstanceMemberAccess(
                    node: memberName,
                    right: memberName,
                    boundLeft: implicitReceiver,
                    rightName: memberName.Identifier.ValueText,
                    rightArity: 0,
                    typeArgumentsSyntax: default(SeparatedSyntaxList<TypeSyntax>),
                    typeArgumentsWithAnnotations: default(ImmutableArray<TypeWithAnnotations>),
                    invoked: false,
                    indexed: false,
                    diagnostics: diagnostics);

                resultKind = boundMember.ResultKind;
                hasErrors = boundMember.HasAnyErrors || implicitReceiver.HasAnyErrors;

                if (boundMember.Kind == BoundKind.PropertyGroup)
                {
                    boundMember = BindIndexedPropertyAccess((BoundPropertyGroup)boundMember, mustHaveAllOptionalParameters: true, diagnostics: diagnostics);
                    if (boundMember.HasAnyErrors)
                    {
                        hasErrors = true;
                    }
                }
            }
            else if (namedAssignment.Left.Kind() == SyntaxKind.ImplicitElementAccess)
            {
                var implicitIndexing = (ImplicitElementAccessSyntax)namedAssignment.Left;
                boundMember = BindElementAccess(implicitIndexing, implicitReceiver, implicitIndexing.ArgumentList, diagnostics);

                resultKind = boundMember.ResultKind;
                hasErrors = boundMember.HasAnyErrors || implicitReceiver.HasAnyErrors;
            }
            else
            {
                return null;
            }

            // SPEC:    A member initializer that specifies an object initializer after the equals sign is a nested object initializer,
            // SPEC:    i.e. an initialization of an embedded object. Instead of assigning a new value to the field or property,
            // SPEC:    the assignments in the nested object initializer are treated as assignments to members of the field or property.
            // SPEC:    Nested object initializers cannot be applied to properties with a value type, or to read-only fields with a value type.

            // NOTE:    The dev11 behavior does not match the spec that was current at the time (quoted above).  However, in the roslyn
            // NOTE:    timeframe, the spec will be updated to apply the same restriction to nested collection initializers.  Therefore,
            // NOTE:    roslyn will implement the dev11 behavior and it will be spec-compliant.

            // NOTE:    In the roslyn timeframe, an additional restriction will (likely) be added to the spec - it is not sufficient for the
            // NOTE:    type of the member to not be a value type - it must actually be a reference type (i.e. unconstrained type parameters
            // NOTE:    should be prohibited).  To avoid breaking existing code, roslyn will not implement this new spec clause.
            // TODO:    If/when we have a way to version warnings, we should add a warning for this.

            BoundKind boundMemberKind = boundMember.Kind;
            SyntaxKind rhsKind = namedAssignment.Right.Kind();
            bool isRhsNestedInitializer = rhsKind == SyntaxKind.ObjectInitializerExpression || rhsKind == SyntaxKind.CollectionInitializerExpression;
            BindValueKind valueKind = isRhsNestedInitializer ? BindValueKind.RValue : BindValueKind.Assignable;

            ImmutableArray<BoundExpression> arguments = ImmutableArray<BoundExpression>.Empty;
            ImmutableArray<string> argumentNamesOpt = default(ImmutableArray<string>);
            ImmutableArray<int> argsToParamsOpt = default(ImmutableArray<int>);
            ImmutableArray<RefKind> argumentRefKindsOpt = default(ImmutableArray<RefKind>);
            bool expanded = false;

            switch (boundMemberKind)
            {
                case BoundKind.FieldAccess:
                    {
                        var fieldSymbol = ((BoundFieldAccess)boundMember).FieldSymbol;
                        if (isRhsNestedInitializer && fieldSymbol.IsReadOnly && fieldSymbol.Type.IsValueType)
                        {
                            if (!hasErrors)
                            {
                                // TODO: distinct error code for collection initializers?  (Dev11 doesn't have one.)
                                Error(diagnostics, ErrorCode.ERR_ReadonlyValueTypeInObjectInitializer, namedAssignment.Left, fieldSymbol, fieldSymbol.Type);
                                hasErrors = true;
                            }

                            resultKind = LookupResultKind.NotAValue;
                        }
                        break;
                    }

                case BoundKind.EventAccess:
                    break;

                case BoundKind.PropertyAccess:
                    hasErrors |= isRhsNestedInitializer && !CheckNestedObjectInitializerPropertySymbol(((BoundPropertyAccess)boundMember).PropertySymbol, namedAssignment.Left, diagnostics, hasErrors, ref resultKind);
                    break;

                case BoundKind.IndexerAccess:
                    {
                        var indexer = (BoundIndexerAccess)boundMember;
                        hasErrors |= isRhsNestedInitializer && !CheckNestedObjectInitializerPropertySymbol(indexer.Indexer, namedAssignment.Left, diagnostics, hasErrors, ref resultKind);
                        arguments = indexer.Arguments;
                        argumentNamesOpt = indexer.ArgumentNamesOpt;
                        argsToParamsOpt = indexer.ArgsToParamsOpt;
                        argumentRefKindsOpt = indexer.ArgumentRefKindsOpt;
                        expanded = indexer.Expanded;

                        break;
                    }

                case BoundKind.DynamicIndexerAccess:
                    {
                        var indexer = (BoundDynamicIndexerAccess)boundMember;
                        arguments = indexer.Arguments;
                        argumentNamesOpt = indexer.ArgumentNamesOpt;
                        argumentRefKindsOpt = indexer.ArgumentRefKindsOpt;
                    }

                    break;

                case BoundKind.ArrayAccess:
                case BoundKind.PointerElementAccess:
                    return boundMember;

                default:
                    return BadObjectInitializerMemberAccess(boundMember, implicitReceiver, namedAssignment.Left, diagnostics, valueKind, hasErrors);
            }

            if (!hasErrors)
            {
                // CheckValueKind to generate possible diagnostics for invalid initializers non-viable member lookup result:
                //      1) CS0154 (ERR_PropertyLacksGet)
                //      2) CS0200 (ERR_AssgReadonlyProp)

                Debug.Assert(Flags.Includes(CSharp.BinderFlags.ObjectInitializerMember));
                if (!CheckValueKind(boundMember.Syntax, boundMember, valueKind, checkingReceiver: false, diagnostics: diagnostics))
                {
                    hasErrors = true;
                    resultKind = isRhsNestedInitializer ? LookupResultKind.NotAValue : LookupResultKind.NotAVariable;
                }
            }

            return new BoundObjectInitializerMember(
                namedAssignment.Left,
                boundMember.ExpressionSymbol,
                arguments,
                argumentNamesOpt,
                argumentRefKindsOpt,
                expanded,
                argsToParamsOpt,
                resultKind,
                implicitReceiver.Type,
                binderOpt: this,
                type: boundMember.Type,
                hasErrors: hasErrors);
        }

        private static bool CheckNestedObjectInitializerPropertySymbol(
            PropertySymbol propertySymbol,
            ExpressionSyntax memberNameSyntax,
            BindingDiagnosticBag diagnostics,
            bool suppressErrors,
            ref LookupResultKind resultKind)
        {
            bool hasErrors = false;
            if (propertySymbol.Type.IsValueType)
            {
                if (!suppressErrors)
                {
                    // TODO: distinct error code for collection initializers?  (Dev11 doesn't have one.)
                    Error(diagnostics, ErrorCode.ERR_ValueTypePropertyInObjectInitializer, memberNameSyntax, propertySymbol, propertySymbol.Type);
                    hasErrors = true;
                }

                resultKind = LookupResultKind.NotAValue;
            }

            return !hasErrors;
        }

        private BoundExpression BadObjectInitializerMemberAccess(
            BoundExpression boundMember,
            BoundObjectOrCollectionValuePlaceholder implicitReceiver,
            ExpressionSyntax memberNameSyntax,
            BindingDiagnosticBag diagnostics,
            BindValueKind valueKind,
            bool suppressErrors)
        {
            if (!suppressErrors)
            {
                string member;
                var identName = memberNameSyntax as IdentifierNameSyntax;
                if (identName != null)
                {
                    member = identName.Identifier.ValueText;
                }
                else
                {
                    member = memberNameSyntax.ToString();
                }

                switch (boundMember.ResultKind)
                {
                    case LookupResultKind.Empty:
                        Error(diagnostics, ErrorCode.ERR_NoSuchMember, memberNameSyntax, implicitReceiver.Type, member);
                        break;

                    case LookupResultKind.Inaccessible:
                        boundMember = CheckValue(boundMember, valueKind, diagnostics);
                        Debug.Assert(boundMember.HasAnyErrors);
                        break;

                    default:
                        Error(diagnostics, ErrorCode.ERR_MemberCannotBeInitialized, memberNameSyntax, member);
                        break;
                }
            }

            return ToBadExpression(boundMember, (valueKind == BindValueKind.RValue) ? LookupResultKind.NotAValue : LookupResultKind.NotAVariable);
        }

        private static void ReportDuplicateObjectMemberInitializers(BoundExpression boundMemberInitializer, HashSet<string> memberNameMap, BindingDiagnosticBag diagnostics)
        {
            Debug.Assert(memberNameMap != null);

            // SPEC:    It is an error for an object initializer to include more than one member initializer for the same field or property.

            if (!boundMemberInitializer.HasAnyErrors)
            {
                // SPEC:    A member initializer that specifies an expression after the equals sign is processed in the same way as an assignment (7.17.1) to the field or property.

                var memberInitializerSyntax = boundMemberInitializer.Syntax;

                Debug.Assert(memberInitializerSyntax.Kind() == SyntaxKind.SimpleAssignmentExpression);
                var namedAssignment = (AssignmentExpressionSyntax)memberInitializerSyntax;

                var memberNameSyntax = namedAssignment.Left as IdentifierNameSyntax;
                if (memberNameSyntax != null)
                {
                    var memberName = memberNameSyntax.Identifier.ValueText;

                    if (!memberNameMap.Add(memberName))
                    {
                        Error(diagnostics, ErrorCode.ERR_MemberAlreadyInitialized, memberNameSyntax, memberName);
                    }
                }
            }
        }

        private BoundCollectionInitializerExpression BindCollectionInitializerExpression(
            InitializerExpressionSyntax initializerSyntax,
            TypeSymbol initializerType,
            BindingDiagnosticBag diagnostics,
            BoundObjectOrCollectionValuePlaceholder implicitReceiver)
        {
            // SPEC:    7.6.10.3 Collection initializers
            //
            // SPEC:    A collection initializer consists of a sequence of element initializers, enclosed by { and } tokens and separated by commas.
            // SPEC:    The following is an example of an object creation expression that includes a collection initializer:
            // SPEC:        List<int> digits = new List<int> { 0, 1, 2, 3, 4, 5, 6, 7, 8, 9 };
            // SPEC:    The collection object to which a collection initializer is applied must be of a type that implements System.Collections.IEnumerable or
            // SPEC:    a compile-time error occurs. For each specified element in order, the collection initializer invokes an Add method on the target object
            // SPEC:    with the expression list of the element initializer as argument list, applying normal overload resolution for each invocation.
            // SPEC:    Thus, the collection object must contain an applicable Add method for each element initializer.

            Debug.Assert(initializerSyntax.Kind() == SyntaxKind.CollectionInitializerExpression);
            Debug.Assert(initializerSyntax.Expressions.Any());
            Debug.Assert((object)initializerType != null);

            var initializerBuilder = ArrayBuilder<BoundExpression>.GetInstance();

            // SPEC:    The collection object to which a collection initializer is applied must be of a type that implements System.Collections.IEnumerable or
            // SPEC:    a compile-time error occurs.

            bool hasEnumerableInitializerType = CollectionInitializerTypeImplementsIEnumerable(initializerType, initializerSyntax, diagnostics);
            if (!hasEnumerableInitializerType && !initializerSyntax.HasErrors && !initializerType.IsErrorType())
            {
                Error(diagnostics, ErrorCode.ERR_CollectionInitRequiresIEnumerable, initializerSyntax, initializerType);
            }

            // We use a location specific binder for binding collection initializer Add method to generate specific overload resolution diagnostics:
            //  1) CS1921 (ERR_InitializerAddHasWrongSignature)
            //  2) CS1950 (ERR_BadArgTypesForCollectionAdd)
            //  3) CS1954 (ERR_InitializerAddHasParamModifiers)
            var collectionInitializerAddMethodBinder = this.WithAdditionalFlags(BinderFlags.CollectionInitializerAddMethod);

            foreach (var elementInitializer in initializerSyntax.Expressions)
            {
                // NOTE:    collectionInitializerAddMethodBinder is used only for binding the Add method invocation expression, but not the entire initializer.
                // NOTE:    Hence it is being passed as a parameter to BindCollectionInitializerElement().
                // NOTE:    Ideally we would want to avoid this and bind the entire initializer with the collectionInitializerAddMethodBinder.
                // NOTE:    However, this approach has few issues. These issues also occur when binding object initializer member assignment.
                // NOTE:    See comments for objectInitializerMemberBinder in BindObjectInitializerExpression method for details about the pitfalls of alternate approaches.

                BoundExpression boundElementInitializer = BindCollectionInitializerElement(elementInitializer, initializerType,
                    hasEnumerableInitializerType, collectionInitializerAddMethodBinder, diagnostics, implicitReceiver);

                initializerBuilder.Add(boundElementInitializer);
            }

            return new BoundCollectionInitializerExpression(initializerSyntax, implicitReceiver, initializerBuilder.ToImmutableAndFree(), initializerType);
        }

        private bool CollectionInitializerTypeImplementsIEnumerable(TypeSymbol initializerType, CSharpSyntaxNode node, BindingDiagnosticBag diagnostics)
        {
            // SPEC:    The collection object to which a collection initializer is applied must be of a type that implements System.Collections.IEnumerable or
            // SPEC:    a compile-time error occurs.

            if (initializerType.IsDynamic())
            {
                // We cannot determine at compile time if initializerType implements System.Collections.IEnumerable, we must assume that it does.
                return true;
            }
            else if (!initializerType.IsErrorType())
            {
                TypeSymbol collectionsIEnumerableType = this.GetSpecialType(SpecialType.System_Collections_IEnumerable, diagnostics, node);

                // NOTE:    Ideally, to check if the initializer type implements System.Collections.IEnumerable we can walk through
                // NOTE:    its implemented interfaces. However the native compiler checks to see if there is conversion from initializer
                // NOTE:    type to the predefined System.Collections.IEnumerable type, so we do the same.

                CompoundUseSiteInfo<AssemblySymbol> useSiteInfo = GetNewCompoundUseSiteInfo(diagnostics);
                var result = Conversions.ClassifyImplicitConversionFromType(initializerType, collectionsIEnumerableType, ref useSiteInfo).IsValid;
                diagnostics.Add(node, useSiteInfo);
                return result;
            }
            else
            {
                return false;
            }
        }

        private BoundExpression BindCollectionInitializerElement(
            ExpressionSyntax elementInitializer,
            TypeSymbol initializerType,
            bool hasEnumerableInitializerType,
            Binder collectionInitializerAddMethodBinder,
            BindingDiagnosticBag diagnostics,
            BoundObjectOrCollectionValuePlaceholder implicitReceiver)
        {
            // SPEC:    Each element initializer specifies an element to be added to the collection object being initialized, and consists of
            // SPEC:    a list of expressions enclosed by { and } tokens and separated by commas.
            // SPEC:    A single-expression element initializer can be written without braces, but cannot then be an assignment expression,
            // SPEC:    to avoid ambiguity with member initializers. The non-assignment-expression production is defined in 7.18.

            if (elementInitializer.Kind() == SyntaxKind.ComplexElementInitializerExpression)
            {
                return BindComplexElementInitializerExpression(
                    (InitializerExpressionSyntax)elementInitializer,
                    diagnostics,
                    hasEnumerableInitializerType,
                    collectionInitializerAddMethodBinder,
                    implicitReceiver);
            }
            else
            {
                // Must be a non-assignment expression.
                if (SyntaxFacts.IsAssignmentExpression(elementInitializer.Kind()))
                {
                    Error(diagnostics, ErrorCode.ERR_InvalidInitializerElementInitializer, elementInitializer);
                }

                var boundElementInitializer = BindInitializerExpressionOrValue(elementInitializer, initializerType, implicitReceiver.Syntax, diagnostics);

                BoundExpression result = BindCollectionInitializerElementAddMethod(
                    elementInitializer,
                    ImmutableArray.Create(boundElementInitializer),
                    hasEnumerableInitializerType,
                    collectionInitializerAddMethodBinder,
                    diagnostics,
                    implicitReceiver);

                result.WasCompilerGenerated = true;
                return result;
            }
        }

        private BoundExpression BindComplexElementInitializerExpression(
            InitializerExpressionSyntax elementInitializer,
            BindingDiagnosticBag diagnostics,
            bool hasEnumerableInitializerType,
            Binder collectionInitializerAddMethodBinder = null,
            BoundObjectOrCollectionValuePlaceholder implicitReceiver = null)
        {
            var elementInitializerExpressions = elementInitializer.Expressions;

            if (elementInitializerExpressions.Any())
            {
                var exprBuilder = ArrayBuilder<BoundExpression>.GetInstance();
                foreach (var childElementInitializer in elementInitializerExpressions)
                {
                    exprBuilder.Add(BindValue(childElementInitializer, diagnostics, BindValueKind.RValue));
                }

                return BindCollectionInitializerElementAddMethod(
                    elementInitializer,
                    exprBuilder.ToImmutableAndFree(),
                    hasEnumerableInitializerType,
                    collectionInitializerAddMethodBinder,
                    diagnostics,
                    implicitReceiver);
            }
            else
            {
                Error(diagnostics, ErrorCode.ERR_EmptyElementInitializer, elementInitializer);
                return BadExpression(elementInitializer, LookupResultKind.NotInvocable);
            }
        }

        private BoundExpression BindUnexpectedComplexElementInitializer(InitializerExpressionSyntax node, BindingDiagnosticBag diagnostics)
        {
            Debug.Assert(node.Kind() == SyntaxKind.ComplexElementInitializerExpression);

            return BindComplexElementInitializerExpression(node, diagnostics, hasEnumerableInitializerType: false);
        }

        private BoundExpression BindCollectionInitializerElementAddMethod(
            ExpressionSyntax elementInitializer,
            ImmutableArray<BoundExpression> boundElementInitializerExpressions,
            bool hasEnumerableInitializerType,
            Binder collectionInitializerAddMethodBinder,
            BindingDiagnosticBag diagnostics,
            BoundObjectOrCollectionValuePlaceholder implicitReceiver)
        {
            // SPEC:    For each specified element in order, the collection initializer invokes an Add method on the target object
            // SPEC:    with the expression list of the element initializer as argument list, applying normal overload resolution for each invocation.
            // SPEC:    Thus, the collection object must contain an applicable Add method for each element initializer.

            // We use a location specific binder for binding collection initializer Add method to generate specific overload resolution diagnostics.
            //  1) CS1921 (ERR_InitializerAddHasWrongSignature)
            //  2) CS1950 (ERR_BadArgTypesForCollectionAdd)
            //  3) CS1954 (ERR_InitializerAddHasParamModifiers)
            // See comments in BindCollectionInitializerExpression for more details.

            Debug.Assert(!boundElementInitializerExpressions.IsEmpty);

            if (!hasEnumerableInitializerType)
            {
                return BadExpression(elementInitializer, LookupResultKind.NotInvocable, ImmutableArray<Symbol>.Empty, boundElementInitializerExpressions);
            }

            Debug.Assert(collectionInitializerAddMethodBinder != null);
            Debug.Assert(collectionInitializerAddMethodBinder.Flags.Includes(BinderFlags.CollectionInitializerAddMethod));
            Debug.Assert(implicitReceiver != null);
            Debug.Assert((object)implicitReceiver.Type != null);

            if (implicitReceiver.Type.IsDynamic())
            {
                var hasErrors = ReportBadDynamicArguments(elementInitializer, boundElementInitializerExpressions, refKinds: default, diagnostics, queryClause: null);

                return new BoundDynamicCollectionElementInitializer(
                    elementInitializer,
                    applicableMethods: ImmutableArray<MethodSymbol>.Empty,
                    implicitReceiver,
                    arguments: boundElementInitializerExpressions.SelectAsArray(e => BindToNaturalType(e, diagnostics)),
                    type: GetSpecialType(SpecialType.System_Void, diagnostics, elementInitializer),
                    hasErrors: hasErrors);
            }

            // Receiver is early bound, find method Add and invoke it (may still be a dynamic invocation):

            var addMethodInvocation = collectionInitializerAddMethodBinder.MakeInvocationExpression(
                elementInitializer,
                implicitReceiver,
                methodName: WellKnownMemberNames.CollectionInitializerAddMethodName,
                args: boundElementInitializerExpressions,
                diagnostics: diagnostics);

            if (addMethodInvocation.Kind == BoundKind.DynamicInvocation)
            {
                var dynamicInvocation = (BoundDynamicInvocation)addMethodInvocation;
                return new BoundDynamicCollectionElementInitializer(
                    elementInitializer,
                    dynamicInvocation.ApplicableMethods,
                    implicitReceiver,
                    dynamicInvocation.Arguments,
                    dynamicInvocation.Type,
                    hasErrors: dynamicInvocation.HasAnyErrors);
            }
            else if (addMethodInvocation.Kind == BoundKind.Call)
            {
                var boundCall = (BoundCall)addMethodInvocation;

                // Either overload resolution succeeded for this call or it did not. If it
                // did not succeed then we've stashed the original method symbols from the
                // method group, and we should use those as the symbols displayed for the
                // call. If it did succeed then we did not stash any symbols.
                if (boundCall.HasErrors && !boundCall.OriginalMethodsOpt.IsDefault)
                {
                    return boundCall;
                }

                return new BoundCollectionElementInitializer(
                    elementInitializer,
                    boundCall.Method,
                    boundCall.Arguments,
                    boundCall.ReceiverOpt,
                    boundCall.Expanded,
                    boundCall.ArgsToParamsOpt,
                    boundCall.InvokedAsExtensionMethod,
                    boundCall.ResultKind,
                    binderOpt: boundCall.BinderOpt,
                    boundCall.Type,
                    boundCall.HasAnyErrors)
                { WasCompilerGenerated = true };
            }
            else
            {
                Debug.Assert(addMethodInvocation.Kind == BoundKind.BadExpression);
                return addMethodInvocation;
            }
        }

        internal ImmutableArray<MethodSymbol> FilterInaccessibleConstructors(ImmutableArray<MethodSymbol> constructors, bool allowProtectedConstructorsOfBaseType, ref CompoundUseSiteInfo<AssemblySymbol> useSiteInfo)
        {
            ArrayBuilder<MethodSymbol> builder = null;

            for (int i = 0; i < constructors.Length; i++)
            {
                MethodSymbol constructor = constructors[i];

                if (!IsConstructorAccessible(constructor, ref useSiteInfo, allowProtectedConstructorsOfBaseType))
                {
                    if (builder == null)
                    {
                        builder = ArrayBuilder<MethodSymbol>.GetInstance();
                        builder.AddRange(constructors, i);
                    }
                }
                else
                {
                    builder?.Add(constructor);
                }
            }

            return builder == null ? constructors : builder.ToImmutableAndFree();
        }

        private bool IsConstructorAccessible(MethodSymbol constructor, ref CompoundUseSiteInfo<AssemblySymbol> useSiteInfo, bool allowProtectedConstructorsOfBaseType = false)
        {
            Debug.Assert((object)constructor != null);
            Debug.Assert(constructor.MethodKind == MethodKind.Constructor || constructor.MethodKind == MethodKind.StaticConstructor);

            NamedTypeSymbol containingType = this.ContainingType;
            if ((object)containingType != null)
            {
                // SPEC VIOLATION: The specification implies that when considering 
                // SPEC VIOLATION: instance methods or instance constructors, we first 
                // SPEC VIOLATION: do overload resolution on the accessible members, and 
                // SPEC VIOLATION: then if the best method chosen is protected and accessed 
                // SPEC VIOLATION: through the wrong type, then an error occurs. The native 
                // SPEC VIOLATION: compiler however does it in the opposite order. First it
                // SPEC VIOLATION: filters out the protected methods that cannot be called
                // SPEC VIOLATION: through the given type, and then it does overload resolution
                // SPEC VIOLATION: on the rest.
                // 
                // That said, it is somewhat odd that the same rule applies to constructors
                // as instance methods. A protected constructor is never going to be called
                // via an instance of a *more derived but different class* the way a 
                // virtual method might be. Nevertheless, that's what we do.
                //
                // A constructor is accessed through an instance of the type being constructed:
                return allowProtectedConstructorsOfBaseType ?
                    this.IsAccessible(constructor, ref useSiteInfo, null) :
                    this.IsSymbolAccessibleConditional(constructor, containingType, ref useSiteInfo, constructor.ContainingType);
            }
            else
            {
                Debug.Assert((object)this.Compilation.Assembly != null);
                return IsSymbolAccessibleConditional(constructor, this.Compilation.Assembly, ref useSiteInfo);
            }
        }

        protected BoundExpression BindClassCreationExpression(
            CSharpSyntaxNode node,
            string typeName,
            CSharpSyntaxNode typeNode,
            NamedTypeSymbol type,
            AnalyzedArguments analyzedArguments,
            BindingDiagnosticBag diagnostics,
            InitializerExpressionSyntax initializerSyntaxOpt = null,
            TypeSymbol initializerTypeOpt = null)
        {

            BoundExpression result = null;
            bool hasErrors = type.IsErrorType();
            if (type.IsAbstract)
            {
                // Report error for new of abstract type.
                diagnostics.Add(ErrorCode.ERR_NoNewAbstract, node.Location, type);
                hasErrors = true;
            }

            CompoundUseSiteInfo<AssemblySymbol> useSiteInfo = GetNewCompoundUseSiteInfo(diagnostics);
            BoundObjectInitializerExpressionBase boundInitializerOpt = null;

            // If we have a dynamic argument then do overload resolution to see if there are one or more
            // applicable candidates. If there are, then this is a dynamic object creation; we'll work out
            // which ctor to call at runtime. If we have a dynamic argument but no applicable candidates
            // then we do the analysis again for error reporting purposes.

            if (analyzedArguments.HasDynamicArgument)
            {
                OverloadResolutionResult<MethodSymbol> overloadResolutionResult = OverloadResolutionResult<MethodSymbol>.GetInstance();
                this.OverloadResolution.ObjectCreationOverloadResolution(GetAccessibleConstructorsForOverloadResolution(type, ref useSiteInfo), analyzedArguments, overloadResolutionResult, ref useSiteInfo);
                diagnostics.Add(node, useSiteInfo);
                useSiteInfo = new CompoundUseSiteInfo<AssemblySymbol>(useSiteInfo);

                if (overloadResolutionResult.HasAnyApplicableMember)
                {
                    var argArray = BuildArgumentsForDynamicInvocation(analyzedArguments, diagnostics);
                    var refKindsArray = analyzedArguments.RefKinds.ToImmutableOrNull();

                    hasErrors &= ReportBadDynamicArguments(node, argArray, refKindsArray, diagnostics, queryClause: null);

                    boundInitializerOpt = makeBoundInitializerOpt();
                    result = new BoundDynamicObjectCreationExpression(
                        node,
                        typeName,
                        argArray,
                        analyzedArguments.GetNames(),
                        refKindsArray,
                        boundInitializerOpt,
                        overloadResolutionResult.GetAllApplicableMembers(),
                        type,
                        hasErrors);
                }

                overloadResolutionResult.Free();
                if (result != null)
                {
                    return result;
                }
            }

            MemberResolutionResult<MethodSymbol> memberResolutionResult;
            ImmutableArray<MethodSymbol> candidateConstructors;

            if (TryPerformConstructorOverloadResolution(
                type,
                analyzedArguments,
                typeName,
                typeNode.Location,
                hasErrors, //don't cascade in these cases
                diagnostics,
                out memberResolutionResult,
                out candidateConstructors,
                allowProtectedConstructorsOfBaseType: false))
            {
                var method = memberResolutionResult.Member;

                bool hasError = false;

                // What if some of the arguments are implicit?  Dev10 reports unsafe errors
                // if the implied argument would have an unsafe type.  We need to check
                // the parameters explicitly, since there won't be bound nodes for the implied
                // arguments until lowering.
                if (method.HasUnsafeParameter())
                {
                    // Don't worry about double reporting (i.e. for both the argument and the parameter)
                    // because only one unsafe diagnostic is allowed per scope - the others are suppressed.
                    hasError = ReportUnsafeIfNotAllowed(node, diagnostics) || hasError;
                }

                ReportDiagnosticsIfObsolete(diagnostics, method, node, hasBaseReceiver: false);
                // NOTE: Use-site diagnostics were reported during overload resolution.

                ConstantValue constantValueOpt = (initializerSyntaxOpt == null && method.IsDefaultValueTypeConstructor()) ?
                    FoldParameterlessValueTypeConstructor(type) :
                    null;

                var arguments = analyzedArguments.Arguments.ToImmutable();
                var refKinds = analyzedArguments.RefKinds.ToImmutableOrNull();
                var argToParams = memberResolutionResult.Result.ArgsToParamsOpt;

                if (!hasError)
                {
                    hasError = !CheckInvocationArgMixing(
                        node,
                        method,
                        null,
                        method.Parameters,
                        arguments,
                        argToParams,
                        this.LocalScopeDepth,
                        diagnostics);
                }

                boundInitializerOpt = makeBoundInitializerOpt();
                result = new BoundObjectCreationExpression(
                    node,
                    method,
                    candidateConstructors,
                    arguments,
                    analyzedArguments.GetNames(),
                    refKinds,
                    memberResolutionResult.Result.Kind == MemberResolutionKind.ApplicableInExpandedForm,
                    argToParams,
                    constantValueOpt,
                    boundInitializerOpt,
                    this,
                    type,
                    hasError);

                // CONSIDER: Add ResultKind field to BoundObjectCreationExpression to avoid wrapping result with BoundBadExpression.
                if (type.IsAbstract)
                {
                    result = BadExpression(node, LookupResultKind.NotCreatable, result);
                }

                return result;
            }

            LookupResultKind resultKind;

            if (type.IsAbstract)
            {
                resultKind = LookupResultKind.NotCreatable;
            }
            else if (memberResolutionResult.IsValid && !IsConstructorAccessible(memberResolutionResult.Member, ref useSiteInfo))
            {
                resultKind = LookupResultKind.Inaccessible;
            }
            else
            {
                resultKind = LookupResultKind.OverloadResolutionFailure;
            }

            diagnostics.Add(node, useSiteInfo);

            ArrayBuilder<Symbol> symbols = ArrayBuilder<Symbol>.GetInstance();
            symbols.AddRange(candidateConstructors);

            // NOTE: The use site diagnostics of the candidate constructors have already been reported (in PerformConstructorOverloadResolution).

            var childNodes = ArrayBuilder<BoundExpression>.GetInstance();
            childNodes.AddRange(BuildArgumentsForErrorRecovery(analyzedArguments, candidateConstructors));
            if (initializerSyntaxOpt != null)
            {
                childNodes.Add(boundInitializerOpt ?? makeBoundInitializerOpt());
            }

            return new BoundBadExpression(node, resultKind, symbols.ToImmutableAndFree(), childNodes.ToImmutableAndFree(), type);

            BoundObjectInitializerExpressionBase makeBoundInitializerOpt()
            {
                if (initializerSyntaxOpt != null)
                {
                    return BindInitializerExpression(syntax: initializerSyntaxOpt,
                                                     type: initializerTypeOpt ?? type,
                                                     typeSyntax: typeNode,
                                                     diagnostics: diagnostics);
                }
                return null;
            }
        }

        private BoundExpression BindInterfaceCreationExpression(ObjectCreationExpressionSyntax node, NamedTypeSymbol type, BindingDiagnosticBag diagnostics)
        {
            Debug.Assert((object)type != null);

            // COM interfaces which have ComImportAttribute and CoClassAttribute can be instantiated with "new". 
            // CoClassAttribute contains the type information of the original CoClass for the interface.
            // We replace the interface creation with CoClass object creation for this case.

            // NOTE: We don't attempt binding interface creation to CoClass creation if we are within an attribute argument.
            // NOTE: This is done to prevent a cycle in an error scenario where we have a "new InterfaceType" expression in an attribute argument.
            // NOTE: Accessing IsComImport/ComImportCoClass properties on given type symbol would attempt ForceCompeteAttributes, which would again try binding all attributes on the symbol.
            // NOTE: causing infinite recursion. We avoid this cycle by checking if we are within in context of an Attribute argument.
            if (!this.InAttributeArgument && type.IsComImport)
            {
                NamedTypeSymbol coClassType = type.ComImportCoClass;
                if ((object)coClassType != null)
                {
                    return BindComImportCoClassCreationExpression(node, type, coClassType, diagnostics);
                }
            }

            // interfaces can't be instantiated in C#
            diagnostics.Add(ErrorCode.ERR_NoNewAbstract, node.Location, type);
            return BindBadInterfaceCreationExpression(node, type, diagnostics);
        }

        private BoundExpression BindBadInterfaceCreationExpression(ObjectCreationExpressionSyntax node, NamedTypeSymbol type, BindingDiagnosticBag diagnostics)
        {
            AnalyzedArguments analyzedArguments = AnalyzedArguments.GetInstance();
            BindArgumentsAndNames(node.ArgumentList, diagnostics, analyzedArguments);
            return MakeBadExpressionForObjectCreation(node, type, analyzedArguments, diagnostics);
        }

        private BoundExpression BindComImportCoClassCreationExpression(ObjectCreationExpressionSyntax node, NamedTypeSymbol interfaceType, NamedTypeSymbol coClassType, BindingDiagnosticBag diagnostics)
        {
            Debug.Assert((object)interfaceType != null);
            Debug.Assert(interfaceType.IsInterfaceType());
            Debug.Assert((object)coClassType != null);
            Debug.Assert(TypeSymbol.Equals(interfaceType.ComImportCoClass, coClassType, TypeCompareKind.ConsiderEverything2));
            Debug.Assert(coClassType.TypeKind == TypeKind.Class || coClassType.TypeKind == TypeKind.Error);

            if (coClassType.IsErrorType())
            {
                Error(diagnostics, ErrorCode.ERR_MissingCoClass, node, coClassType, interfaceType);
            }
            else if (coClassType.IsUnboundGenericType)
            {
                // BREAKING CHANGE:     Dev10 allows the following code to compile, even though the output assembly is not verifiable and generates a runtime exception:
                //
                //          [ComImport, Guid("00020810-0000-0000-C000-000000000046")]
                //          [CoClass(typeof(GenericClass<>))]
                //          public interface InterfaceType {}
                //          public class GenericClass<T>: InterfaceType {}
                // 
                //          public class Program
                //          {
                //              public static void Main() { var i = new InterfaceType(); }
                //          }
                //
                //  We disallow CoClass creation if coClassType is an unbound generic type and report a compile time error.

                Error(diagnostics, ErrorCode.ERR_BadCoClassSig, node, coClassType, interfaceType);
            }
            else
            {
                // NoPIA support
                if (interfaceType.ContainingAssembly.IsLinked)
                {
                    return BindNoPiaObjectCreationExpression(node, interfaceType, coClassType, diagnostics);
                }

                var classCreation = BindClassCreationExpression(node, coClassType, coClassType.Name, diagnostics, interfaceType);
                CompoundUseSiteInfo<AssemblySymbol> useSiteInfo = GetNewCompoundUseSiteInfo(diagnostics);
                Conversion conversion = this.Conversions.ClassifyConversionFromExpression(classCreation, interfaceType, ref useSiteInfo, forCast: true);
                diagnostics.Add(node, useSiteInfo);
                if (!conversion.IsValid)
                {
                    SymbolDistinguisher distinguisher = new SymbolDistinguisher(this.Compilation, coClassType, interfaceType);
                    Error(diagnostics, ErrorCode.ERR_NoExplicitConv, node, distinguisher.First, distinguisher.Second);
                }

                // Bind the conversion, but drop the conversion node.
                CreateConversion(classCreation, conversion, interfaceType, diagnostics);

                // Override result type to be the interface type.
                switch (classCreation.Kind)
                {
                    case BoundKind.ObjectCreationExpression:
                        var creation = (BoundObjectCreationExpression)classCreation;
                        return creation.Update(creation.Constructor, creation.ConstructorsGroup, creation.Arguments, creation.ArgumentNamesOpt,
                                               creation.ArgumentRefKindsOpt, creation.Expanded, creation.ArgsToParamsOpt, creation.ConstantValueOpt,
                                               creation.InitializerExpressionOpt, creation.BinderOpt, interfaceType);

                    case BoundKind.BadExpression:
                        var bad = (BoundBadExpression)classCreation;
                        return bad.Update(bad.ResultKind, bad.Symbols, bad.ChildBoundNodes, interfaceType);

                    default:
                        throw ExceptionUtilities.UnexpectedValue(classCreation.Kind);
                }
            }

            return BindBadInterfaceCreationExpression(node, interfaceType, diagnostics);
        }

        private BoundExpression BindNoPiaObjectCreationExpression(
            ObjectCreationExpressionSyntax node,
            NamedTypeSymbol interfaceType,
            NamedTypeSymbol coClassType,
            BindingDiagnosticBag diagnostics)
        {
            string guidString;
            if (!coClassType.GetGuidString(out guidString))
            {
                // At this point, VB reports ERRID_NoPIAAttributeMissing2 if guid isn't there.
                // C# doesn't complain and instead uses zero guid.
                guidString = System.Guid.Empty.ToString("D");
            }

            var boundInitializerOpt = node.Initializer == null ? null :
                                                BindInitializerExpression(syntax: node.Initializer,
                                                 type: interfaceType,
                                                 typeSyntax: node.Type,
                                                 diagnostics: diagnostics);

            var creation = new BoundNoPiaObjectCreationExpression(node, guidString, boundInitializerOpt, interfaceType);

            // Get the bound arguments and the argument names, it is an error if any are present.
            AnalyzedArguments analyzedArguments = AnalyzedArguments.GetInstance();
            try
            {
                BindArgumentsAndNames(node.ArgumentList, diagnostics, analyzedArguments, allowArglist: false);

                if (analyzedArguments.Arguments.Count > 0)
                {
                    diagnostics.Add(ErrorCode.ERR_BadCtorArgCount, node.ArgumentList.Location, interfaceType, analyzedArguments.Arguments.Count);

                    var children = BuildArgumentsForErrorRecovery(analyzedArguments).Add(creation);
                    return new BoundBadExpression(node, LookupResultKind.OverloadResolutionFailure, ImmutableArray<Symbol>.Empty, children, creation.Type);
                }
            }
            finally
            {
                analyzedArguments.Free();
            }

            return creation;
        }

        private BoundExpression BindTypeParameterCreationExpression(ObjectCreationExpressionSyntax node, TypeParameterSymbol typeParameter, BindingDiagnosticBag diagnostics)
        {
            AnalyzedArguments analyzedArguments = AnalyzedArguments.GetInstance();
            BindArgumentsAndNames(node.ArgumentList, diagnostics, analyzedArguments);

            bool hasArguments = analyzedArguments.Arguments.Count > 0;

            try
            {
                if (!typeParameter.HasConstructorConstraint && !typeParameter.IsValueType)
                {
                    diagnostics.Add(ErrorCode.ERR_NoNewTyvar, node.Location, typeParameter);
                }
                else if (hasArguments)
                {
                    diagnostics.Add(ErrorCode.ERR_NewTyvarWithArgs, node.Location, typeParameter);
                }
                else
                {
                    var boundInitializerOpt = node.Initializer == null ?
                         null :
                         BindInitializerExpression(
                            syntax: node.Initializer,
                            type: typeParameter,
                            typeSyntax: node.Type,
                            diagnostics: diagnostics);
                    return new BoundNewT(node, boundInitializerOpt, typeParameter);
                }

                return MakeBadExpressionForObjectCreation(node, typeParameter, analyzedArguments, diagnostics);
            }
            finally
            {
                analyzedArguments.Free();
            }
        }

        /// <summary>
        /// Given the type containing constructors, gets the list of candidate instance constructors and uses overload resolution to determine which one should be called.
        /// </summary>
        /// <param name="typeContainingConstructors">The containing type of the constructors.</param>
        /// <param name="analyzedArguments">The already bound arguments to the constructor.</param>
        /// <param name="errorName">The name to use in diagnostics if overload resolution fails.</param>
        /// <param name="errorLocation">The location at which to report overload resolution result diagnostics.</param>
        /// <param name="suppressResultDiagnostics">True to suppress overload resolution result diagnostics (but not argument diagnostics).</param>
        /// <param name="diagnostics">Where diagnostics will be reported.</param>
        /// <param name="memberResolutionResult">If this method returns true, then it will contain a valid MethodResolutionResult.
        /// Otherwise, it may contain a MethodResolutionResult for an inaccessible constructor (in which case, it will incorrectly indicate success) or nothing at all.</param>
        /// <param name="candidateConstructors">Candidate instance constructors of type <paramref name="typeContainingConstructors"/> used for overload resolution.</param>
        /// <param name="allowProtectedConstructorsOfBaseType">It is always legal to access a protected base class constructor
        /// via a constructor initializer, but not from an object creation expression.</param>
        /// <returns>True if overload resolution successfully chose an accessible constructor.</returns>
        /// <remarks>
        /// The two-pass algorithm (accessible constructors, then all constructors) is the reason for the unusual signature
        /// of this method (i.e. not populating a pre-existing <see cref="OverloadResolutionResult{MethodSymbol}"/>).
        /// Presently, rationalizing this behavior is not worthwhile.
        /// </remarks>
        private bool TryPerformConstructorOverloadResolution(
            NamedTypeSymbol typeContainingConstructors,
            AnalyzedArguments analyzedArguments,
            string errorName,
            Location errorLocation,
            bool suppressResultDiagnostics,
            BindingDiagnosticBag diagnostics,
            out MemberResolutionResult<MethodSymbol> memberResolutionResult,
            out ImmutableArray<MethodSymbol> candidateConstructors,
            bool allowProtectedConstructorsOfBaseType) // Last to make named arguments more convenient.
        {
            // Get accessible constructors for performing overload resolution.
            ImmutableArray<MethodSymbol> allInstanceConstructors;
            CompoundUseSiteInfo<AssemblySymbol> useSiteInfo = GetNewCompoundUseSiteInfo(diagnostics);
            candidateConstructors = GetAccessibleConstructorsForOverloadResolution(typeContainingConstructors, allowProtectedConstructorsOfBaseType, out allInstanceConstructors, ref useSiteInfo);

            OverloadResolutionResult<MethodSymbol> result = OverloadResolutionResult<MethodSymbol>.GetInstance();

            // Indicates whether overload resolution successfully chose an accessible constructor.
            bool succeededConsideringAccessibility = false;

            // Indicates whether overload resolution resulted in a single best match, even though it might be inaccessible.
            bool succeededIgnoringAccessibility = false;

            if (candidateConstructors.Any())
            {
                // We have at least one accessible candidate constructor, perform overload resolution with accessible candidateConstructors.
                this.OverloadResolution.ObjectCreationOverloadResolution(candidateConstructors, analyzedArguments, result, ref useSiteInfo);

                if (result.Succeeded)
                {
                    succeededConsideringAccessibility = true;
                    succeededIgnoringAccessibility = true;
                }
            }

            if (!succeededConsideringAccessibility && allInstanceConstructors.Length > candidateConstructors.Length)
            {
                // Overload resolution failed on the accessible candidateConstructors, but we have at least one inaccessible constructor.
                // We might have a best match constructor which is inaccessible.
                // Try overload resolution with all instance constructors to generate correct diagnostics and semantic info for this case.
                OverloadResolutionResult<MethodSymbol> inaccessibleResult = OverloadResolutionResult<MethodSymbol>.GetInstance();
                this.OverloadResolution.ObjectCreationOverloadResolution(allInstanceConstructors, analyzedArguments, inaccessibleResult, ref useSiteInfo);

                if (inaccessibleResult.Succeeded)
                {
                    succeededIgnoringAccessibility = true;
                    candidateConstructors = allInstanceConstructors;
                    result.Free();
                    result = inaccessibleResult;
                }
                else
                {
                    inaccessibleResult.Free();
                }
            }

            diagnostics.Add(errorLocation, useSiteInfo);

            if (succeededIgnoringAccessibility)
            {
                this.CoerceArguments<MethodSymbol>(result.ValidResult, analyzedArguments.Arguments, diagnostics);
            }

            // Fill in the out parameter with the result, if there was one; it might be inaccessible.
            memberResolutionResult = succeededIgnoringAccessibility ?
                result.ValidResult :
                default(MemberResolutionResult<MethodSymbol>); // Invalid results are not interesting - we have enough info in candidateConstructors.

            // If something failed and we are reporting errors, then report the right errors.
            // * If the failure was due to inaccessibility, just report that.
            // * If the failure was not due to inaccessibility then only report an error
            //   on the constructor if there were no errors on the arguments.
            if (!succeededConsideringAccessibility && !suppressResultDiagnostics)
            {
                if (succeededIgnoringAccessibility)
                {
                    // It is not legal to directly call a protected constructor on a base class unless
                    // the "this" of the call is known to be of the current type. That is, it is
                    // perfectly legal to say ": base()" to call a protected base class ctor, but
                    // it is not legal to say "new MyBase()" if the ctor is protected. 
                    //
                    // The native compiler produces the error CS1540:
                    //
                    //   Cannot access protected member 'MyBase.MyBase' via a qualifier of type 'MyBase'; 
                    //   the qualifier must be of type 'Derived' (or derived from it)
                    //
                    // Though technically correct, this is a very confusing error message for this scenario;
                    // one does not typically think of the constructor as being a method that is 
                    // called with an implicit "this" of a particular receiver type, even though of course
                    // that is exactly what it is.
                    //
                    // The better error message here is to simply say that the best possible ctor cannot
                    // be accessed because it is not accessible.
                    //
                    // CONSIDER: We might consider making up a new error message for this situation.

                    // 
                    // CS0122: 'MyBase.MyBase' is inaccessible due to its protection level
                    diagnostics.Add(ErrorCode.ERR_BadAccess, errorLocation, result.ValidResult.Member);
                }
                else
                {
                    result.ReportDiagnostics(
                        binder: this, location: errorLocation, nodeOpt: null, diagnostics,
                        name: errorName, receiver: null, invokedExpression: null, analyzedArguments,
                        memberGroup: candidateConstructors, typeContainingConstructors, delegateTypeBeingInvoked: null);
                }
            }

            result.Free();
            return succeededConsideringAccessibility;
        }

        private ImmutableArray<MethodSymbol> GetAccessibleConstructorsForOverloadResolution(NamedTypeSymbol type, ref CompoundUseSiteInfo<AssemblySymbol> useSiteInfo)
        {
            ImmutableArray<MethodSymbol> allInstanceConstructors;
            return GetAccessibleConstructorsForOverloadResolution(type, false, out allInstanceConstructors, ref useSiteInfo);
        }

        private ImmutableArray<MethodSymbol> GetAccessibleConstructorsForOverloadResolution(NamedTypeSymbol type, bool allowProtectedConstructorsOfBaseType, out ImmutableArray<MethodSymbol> allInstanceConstructors, ref CompoundUseSiteInfo<AssemblySymbol> useSiteInfo)
        {
            if (type.IsErrorType())
            {
                // For Caas, we want to supply the constructors even in error cases
                // We may end up supplying the constructors of an unconstructed symbol,
                // but that's better than nothing.
                type = type.GetNonErrorGuess() as NamedTypeSymbol ?? type;
            }

            allInstanceConstructors = type.InstanceConstructors;
            return FilterInaccessibleConstructors(allInstanceConstructors, allowProtectedConstructorsOfBaseType, ref useSiteInfo);
        }

        private static ConstantValue FoldParameterlessValueTypeConstructor(NamedTypeSymbol type)
        {
            // DELIBERATE SPEC VIOLATION:
            //
            // Object creation expressions like "new int()" are not considered constant expressions
            // by the specification but they are by the native compiler; we maintain compatibility
            // with this bug.
            // 
            // Additionally, it also treats "new X()", where X is an enum type, as a
            // constant expression with default value 0, we maintain compatibility with it.

            var specialType = type.SpecialType;

            if (type.TypeKind == TypeKind.Enum)
            {
                specialType = type.EnumUnderlyingType.SpecialType;
            }

            switch (specialType)
            {
                case SpecialType.System_SByte:
                case SpecialType.System_Int16:
                case SpecialType.System_Int32:
                case SpecialType.System_Int64:
                case SpecialType.System_Byte:
                case SpecialType.System_UInt16:
                case SpecialType.System_UInt32:
                case SpecialType.System_UInt64:
                case SpecialType.System_Single:
                case SpecialType.System_Double:
                case SpecialType.System_Decimal:
                case SpecialType.System_Boolean:
                case SpecialType.System_Char:
                    return ConstantValue.Default(specialType);
            }

            return null;
        }

        private BoundLiteral BindLiteralConstant(LiteralExpressionSyntax node, BindingDiagnosticBag diagnostics)
        {
            // bug.Assert(node.Kind == SyntaxKind.LiteralExpression);

            var value = node.Token.Value;

            ConstantValue cv;
            TypeSymbol type = null;

            if (value == null)
            {
                cv = ConstantValue.Null;
            }
            else
            {
                Debug.Assert(!value.GetType().GetTypeInfo().IsEnum);

                var specialType = SpecialTypeExtensions.FromRuntimeTypeOfLiteralValue(value);

                // C# literals can't be of type byte, sbyte, short, ushort:
                Debug.Assert(
                    specialType != SpecialType.None &&
                    specialType != SpecialType.System_Byte &&
                    specialType != SpecialType.System_SByte &&
                    specialType != SpecialType.System_Int16 &&
                    specialType != SpecialType.System_UInt16);

                cv = ConstantValue.Create(value, specialType);
                type = GetSpecialType(specialType, diagnostics, node);
            }

            return new BoundLiteral(node, cv, type);
        }

        private BoundExpression BindCheckedExpression(CheckedExpressionSyntax node, BindingDiagnosticBag diagnostics)
        {
            // the binder is not cached since we only cache statement level binders
            return this.WithCheckedOrUncheckedRegion(node.Kind() == SyntaxKind.CheckedExpression).
                BindParenthesizedExpression(node.Expression, diagnostics);
        }

        /// <summary>
        /// Binds a member access expression
        /// </summary>
        private BoundExpression BindMemberAccess(
            MemberAccessExpressionSyntax node,
            bool invoked,
            bool indexed,
            BindingDiagnosticBag diagnostics)
        {
            Debug.Assert(node != null);

            BoundExpression boundLeft;

            ExpressionSyntax exprSyntax = node.Expression;
            if (node.Kind() == SyntaxKind.SimpleMemberAccessExpression)
            {
                // NOTE: CheckValue will be called explicitly in BindMemberAccessWithBoundLeft.
                boundLeft = BindLeftOfPotentialColorColorMemberAccess(exprSyntax, diagnostics);
            }
            else
            {
                Debug.Assert(node.Kind() == SyntaxKind.PointerMemberAccessExpression);
                boundLeft = BindRValueWithoutTargetType(exprSyntax, diagnostics); // Not Color Color issues with ->

                // CONSIDER: another approach would be to construct a BoundPointerMemberAccess (assuming such a type existed),
                // but that would be much more cumbersome because we'd be unable to build upon the BindMemberAccess infrastructure,
                // which expects a receiver.

                // Dereference before binding member;
                TypeSymbol pointedAtType;
                bool hasErrors;
                BindPointerIndirectionExpressionInternal(node, boundLeft, diagnostics, out pointedAtType, out hasErrors);

                // If there is no pointed-at type, fall back on the actual type (i.e. assume the user meant "." instead of "->").
                if (ReferenceEquals(pointedAtType, null))
                {
                    boundLeft = ToBadExpression(boundLeft);
                }
                else
                {
                    boundLeft = new BoundPointerIndirectionOperator(exprSyntax, boundLeft, pointedAtType, hasErrors)
                    {
                        WasCompilerGenerated = true, // don't interfere with the type info for exprSyntax.
                    };
                }
            }

            return BindMemberAccessWithBoundLeft(node, boundLeft, node.Name, node.OperatorToken, invoked, indexed, diagnostics);
        }

        /// <summary>
        /// Attempt to bind the LHS of a member access expression.  If this is a Color Color case (spec 7.6.4.1),
        /// then return a BoundExpression if we can easily disambiguate or a BoundTypeOrValueExpression if we
        /// cannot.  If this is not a Color Color case, then return null.
        /// </summary>
        private BoundExpression BindLeftOfPotentialColorColorMemberAccess(ExpressionSyntax left, BindingDiagnosticBag diagnostics)
        {
            // SPEC: 7.6.4.1 Identical simple names and type names
            // SPEC: In a member access of the form E.I, if E is a single identifier, and if the meaning of E as
            // SPEC: a simple-name (spec 7.6.2) is a constant, field, property, local variable, or parameter with the
            // SPEC: same type as the meaning of E as a type-name (spec 3.8), then both possible meanings of E are 
            // SPEC: permitted. The two possible meanings of E.I are never ambiguous, since I must necessarily be
            // SPEC: a member of the type E in both cases. In other words, the rule simply permits access to the 
            // SPEC: static members and nested types of E where a compile-time error would otherwise have occurred. 

            if (left.Kind() == SyntaxKind.IdentifierName)
            {
                var node = (IdentifierNameSyntax)left;
                var valueDiagnostics = BindingDiagnosticBag.Create(diagnostics);
                var boundValue = BindIdentifier(node, invoked: false, indexed: false, diagnostics: valueDiagnostics);

                Symbol leftSymbol;
                if (boundValue.Kind == BoundKind.Conversion)
                {
                    // BindFieldAccess may insert a conversion if binding occurs
                    // within an enum member initializer.
                    leftSymbol = ((BoundConversion)boundValue).Operand.ExpressionSymbol;
                }
                else
                {
                    leftSymbol = boundValue.ExpressionSymbol;
                }

                if ((object)leftSymbol != null)
                {
                    switch (leftSymbol.Kind)
                    {
                        case SymbolKind.Field:
                        case SymbolKind.Local:
                        case SymbolKind.Parameter:
                        case SymbolKind.Property:
                        case SymbolKind.RangeVariable:
                            var leftType = boundValue.Type;
                            Debug.Assert((object)leftType != null);

                            var leftName = node.Identifier.ValueText;
                            if (leftType.Name == leftName || IsUsingAliasInScope(leftName))
                            {
                                var typeDiagnostics = BindingDiagnosticBag.Create(diagnostics);
                                var boundType = BindNamespaceOrType(node, typeDiagnostics);
                                if (TypeSymbol.Equals(boundType.Type, leftType, TypeCompareKind.ConsiderEverything2))
                                {
                                    // NOTE: ReplaceTypeOrValueReceiver will call CheckValue explicitly.
                                    boundValue = BindToNaturalType(boundValue, valueDiagnostics);
                                    return new BoundTypeOrValueExpression(left,
                                        new BoundTypeOrValueData(leftSymbol, boundValue, valueDiagnostics, boundType, typeDiagnostics), leftType);
                                }
                            }
                            break;

                            // case SymbolKind.Event: //SPEC: 7.6.4.1 (a.k.a. Color Color) doesn't cover events
                    }
                }

                // Not a Color Color case; return the bound member.
                // NOTE: it is up to the caller to call CheckValue on the result.
                diagnostics.AddRange(valueDiagnostics);
                return boundValue;
            }

            // NOTE: it is up to the caller to call CheckValue on the result.
            return BindExpression(left, diagnostics);
        }

        // returns true if name matches a using alias in scope
        // NOTE: when true is returned, the corresponding using is also marked as "used" 
        private bool IsUsingAliasInScope(string name)
        {
            var isSemanticModel = this.IsSemanticModelBinder;
            for (var chain = this.ImportChain; chain != null; chain = chain.ParentOpt)
            {
                if (chain.Imports.IsUsingAlias(name, isSemanticModel))
                {
                    return true;
                }
            }

            return false;
        }

        private BoundExpression BindDynamicMemberAccess(
            ExpressionSyntax node,
            BoundExpression boundLeft,
            SimpleNameSyntax right,
            bool invoked,
            bool indexed,
            BindingDiagnosticBag diagnostics)
        {
            // We have an expression of the form "dynExpr.Name" or "dynExpr.Name<X>"

            SeparatedSyntaxList<TypeSyntax> typeArgumentsSyntax = right.Kind() == SyntaxKind.GenericName ?
                ((GenericNameSyntax)right).TypeArgumentList.Arguments :
                default(SeparatedSyntaxList<TypeSyntax>);
            bool rightHasTypeArguments = typeArgumentsSyntax.Count > 0;
            ImmutableArray<TypeWithAnnotations> typeArgumentsWithAnnotations = rightHasTypeArguments ?
                BindTypeArguments(typeArgumentsSyntax, diagnostics) :
                default(ImmutableArray<TypeWithAnnotations>);

            bool hasErrors = false;

            if (!invoked && rightHasTypeArguments)
            {
                // error CS0307: The property 'P' cannot be used with type arguments
                Error(diagnostics, ErrorCode.ERR_TypeArgsNotAllowed, right, right.Identifier.Text, SymbolKind.Property.Localize());
                hasErrors = true;
            }

            if (rightHasTypeArguments)
            {
                for (int i = 0; i < typeArgumentsWithAnnotations.Length; ++i)
                {
                    var typeArgument = typeArgumentsWithAnnotations[i];
                    if ((typeArgument.Type.IsPointerType()) || typeArgument.Type.IsRestrictedType())
                    {
                        // "The type '{0}' may not be used as a type argument"
                        Error(diagnostics, ErrorCode.ERR_BadTypeArgument, typeArgumentsSyntax[i], typeArgument.Type);
                        hasErrors = true;
                    }
                }
            }

            return new BoundDynamicMemberAccess(
                syntax: node,
                receiver: boundLeft,
                typeArgumentsOpt: typeArgumentsWithAnnotations,
                name: right.Identifier.ValueText,
                invoked: invoked,
                indexed: indexed,
                type: Compilation.DynamicType,
                hasErrors: hasErrors);
        }

        /// <summary>
        /// Bind the RHS of a member access expression, given the bound LHS.
        /// It is assumed that CheckValue has not been called on the LHS.
        /// </summary>
        private BoundExpression BindMemberAccessWithBoundLeft(
            ExpressionSyntax node,
            BoundExpression boundLeft,
            SimpleNameSyntax right,
            SyntaxToken operatorToken,
            bool invoked,
            bool indexed,
            BindingDiagnosticBag diagnostics)
        {
            Debug.Assert(node != null);
            Debug.Assert(boundLeft != null);

            boundLeft = MakeMemberAccessValue(boundLeft, diagnostics);

            TypeSymbol leftType = boundLeft.Type;

            if ((object)leftType != null && leftType.IsDynamic())
            {
                // There are some sources of a `dynamic` typed value that can be known before runtime
                // to be invalid. For example, accessing a set-only property whose type is dynamic:
                //   dynamic Goo { set; }
                // If Goo itself is a dynamic thing (e.g. in `x.Goo.Bar`, `x` is dynamic, and we're
                // currently checking Bar), then CheckValue will do nothing.
                boundLeft = CheckValue(boundLeft, BindValueKind.RValue, diagnostics);
                boundLeft = BindToNaturalType(boundLeft, diagnostics);
                return BindDynamicMemberAccess(node, boundLeft, right, invoked, indexed, diagnostics);
            }

            // No member accesses on void
            if ((object)leftType != null && leftType.IsVoidType())
            {
                diagnostics.Add(ErrorCode.ERR_BadUnaryOp, operatorToken.GetLocation(), SyntaxFacts.GetText(operatorToken.Kind()), leftType);
                return BadExpression(node, boundLeft);
            }

            // No member accesses on default
            if (boundLeft.IsLiteralDefault())
            {
                DiagnosticInfo diagnosticInfo = new CSDiagnosticInfo(ErrorCode.ERR_BadUnaryOp, SyntaxFacts.GetText(operatorToken.Kind()), "default");
                diagnostics.Add(new CSDiagnostic(diagnosticInfo, operatorToken.GetLocation()));
                return BadExpression(node, boundLeft);
            }

            if (boundLeft.Kind == BoundKind.UnboundLambda)
            {
                Debug.Assert((object)leftType == null);

                var msgId = ((UnboundLambda)boundLeft).MessageID;
                diagnostics.Add(ErrorCode.ERR_BadUnaryOp, node.Location, SyntaxFacts.GetText(operatorToken.Kind()), msgId.Localize());
                return BadExpression(node, boundLeft);
            }

            var lookupResult = LookupResult.GetInstance();
            try
            {
                LookupOptions options = LookupOptions.AllMethodsOnArityZero;
                if (invoked)
                {
                    options |= LookupOptions.MustBeInvocableIfMember;
                }

                var typeArgumentsSyntax = right.Kind() == SyntaxKind.GenericName ? ((GenericNameSyntax)right).TypeArgumentList.Arguments : default(SeparatedSyntaxList<TypeSyntax>);
                bool rightHasTypeArguments = typeArgumentsSyntax.Count > 0;
                var typeArguments = rightHasTypeArguments ? BindTypeArguments(typeArgumentsSyntax, diagnostics) : default(ImmutableArray<TypeWithAnnotations>);

                // A member-access consists of a primary-expression, a predefined-type, or a 
                // qualified-alias-member, followed by a "." token, followed by an identifier, 
                // optionally followed by a type-argument-list.

                // A member-access is either of the form E.I or of the form E.I<A1, ..., AK>, where
                // E is a primary-expression, I is a single identifier and <A1, ..., AK> is an
                // optional type-argument-list. When no type-argument-list is specified, consider K
                // to be zero. 

                // UNDONE: A member-access with a primary-expression of type dynamic is dynamically bound. 
                // UNDONE: In this case the compiler classifies the member access as a property access of 
                // UNDONE: type dynamic. The rules below to determine the meaning of the member-access are 
                // UNDONE: then applied at run-time, using the run-time type instead of the compile-time 
                // UNDONE: type of the primary-expression. If this run-time classification leads to a method 
                // UNDONE: group, then the member access must be the primary-expression of an invocation-expression.

                // The member-access is evaluated and classified as follows:

                var rightName = right.Identifier.ValueText;
                var rightArity = right.Arity;

                switch (boundLeft.Kind)
                {
                    case BoundKind.NamespaceExpression:
                        {
                            // If K is zero and E is a namespace and E contains a nested namespace with name I, 
                            // then the result is that namespace.

                            var ns = ((BoundNamespaceExpression)boundLeft).NamespaceSymbol;
                            CompoundUseSiteInfo<AssemblySymbol> useSiteInfo = GetNewCompoundUseSiteInfo(diagnostics);
                            this.LookupMembersWithFallback(lookupResult, ns, rightName, rightArity, ref useSiteInfo, options: options);
                            diagnostics.Add(right, useSiteInfo);

                            ArrayBuilder<Symbol> symbols = lookupResult.Symbols;

                            if (lookupResult.IsMultiViable)
                            {
                                bool wasError;
                                Symbol sym = ResultSymbol(lookupResult, rightName, rightArity, node, diagnostics, false, out wasError, ns, options);
                                if (wasError)
                                {
                                    return new BoundBadExpression(node, LookupResultKind.Ambiguous, lookupResult.Symbols.AsImmutable(), ImmutableArray.Create(boundLeft), CreateErrorType(rightName), hasErrors: true);
                                }
                                else if (sym.Kind == SymbolKind.Namespace)
                                {
                                    return new BoundNamespaceExpression(node, (NamespaceSymbol)sym);
                                }
                                else
                                {
                                    Debug.Assert(sym.Kind == SymbolKind.NamedType);
                                    var type = (NamedTypeSymbol)sym;

                                    if (rightHasTypeArguments)
                                    {
                                        type = ConstructNamedTypeUnlessTypeArgumentOmitted(right, type, typeArgumentsSyntax, typeArguments, diagnostics);
                                    }

                                    ReportDiagnosticsIfObsolete(diagnostics, type, node, hasBaseReceiver: false);

                                    return new BoundTypeExpression(node, null, type);
                                }
                            }
                            else if (lookupResult.Kind == LookupResultKind.WrongArity)
                            {
                                Debug.Assert(symbols.Count > 0);
                                Debug.Assert(symbols[0].Kind == SymbolKind.NamedType);

                                Error(diagnostics, lookupResult.Error, right);

                                return new BoundTypeExpression(node, null,
                                            new ExtendedErrorTypeSymbol(GetContainingNamespaceOrType(symbols[0]), symbols.ToImmutable(), lookupResult.Kind, lookupResult.Error, rightArity));
                            }
                            else if (lookupResult.Kind == LookupResultKind.Empty)
                            {
                                Debug.Assert(lookupResult.IsClear, "If there's a legitimate reason for having candidates without a reason, then we should produce something intelligent in such cases.");
                                Debug.Assert(lookupResult.Error == null);
                                NotFound(node, rightName, rightArity, rightName, diagnostics, aliasOpt: null, qualifierOpt: ns, options: options);

                                return new BoundBadExpression(node, lookupResult.Kind, symbols.AsImmutable(), ImmutableArray.Create(boundLeft), CreateErrorType(rightName), hasErrors: true);
                            }
                            break;
                        }
                    case BoundKind.TypeExpression:
                        {
                            Debug.Assert((object)leftType != null);
                            if (leftType.TypeKind == TypeKind.TypeParameter)
                            {
                                Error(diagnostics, ErrorCode.ERR_BadSKunknown, boundLeft.Syntax, leftType, MessageID.IDS_SK_TYVAR.Localize());
                                return BadExpression(node, LookupResultKind.NotAValue, boundLeft);
                            }
                            else if (this.EnclosingNameofArgument == node)
                            {
                                // Support selecting an extension method from a type name in nameof(.)
                                return BindInstanceMemberAccess(node, right, boundLeft, rightName, rightArity, typeArgumentsSyntax, typeArguments, invoked, indexed, diagnostics);
                            }
                            else
                            {
                                CompoundUseSiteInfo<AssemblySymbol> useSiteInfo = GetNewCompoundUseSiteInfo(diagnostics);
                                this.LookupMembersWithFallback(lookupResult, leftType, rightName, rightArity, ref useSiteInfo, basesBeingResolved: null, options: options);
                                diagnostics.Add(right, useSiteInfo);
                                if (lookupResult.IsMultiViable)
                                {
                                    return BindMemberOfType(node, right, rightName, rightArity, indexed, boundLeft, typeArgumentsSyntax, typeArguments, lookupResult, BoundMethodGroupFlags.None, diagnostics: diagnostics);
                                }
                            }
                            break;
                        }
                    case BoundKind.TypeOrValueExpression:
                        {
                            // CheckValue call will occur in ReplaceTypeOrValueReceiver.
                            // NOTE: This means that we won't get CheckValue diagnostics in error scenarios,
                            // but they would be cascading anyway.
                            return BindInstanceMemberAccess(node, right, boundLeft, rightName, rightArity, typeArgumentsSyntax, typeArguments, invoked, indexed, diagnostics);
                        }
                    default:
                        {
                            // Can't dot into the null literal
                            if (boundLeft.Kind == BoundKind.Literal && ((BoundLiteral)boundLeft).ConstantValueOpt == ConstantValue.Null)
                            {
                                if (!boundLeft.HasAnyErrors)
                                {
                                    Error(diagnostics, ErrorCode.ERR_BadUnaryOp, node, operatorToken.Text, boundLeft.Display);
                                }

                                return BadExpression(node, boundLeft);
                            }
                            else if ((object)leftType != null)
                            {
                                // NB: We don't know if we really only need RValue access, or if we are actually
                                // passing the receiver implicitly by ref (e.g. in a struct instance method invocation).
                                // These checks occur later.
                                boundLeft = CheckValue(boundLeft, BindValueKind.RValue, diagnostics);
                                boundLeft = BindToNaturalType(boundLeft, diagnostics);
                                return BindInstanceMemberAccess(node, right, boundLeft, rightName, rightArity, typeArgumentsSyntax, typeArguments, invoked, indexed, diagnostics);
                            }
                            break;
                        }
                }

                this.BindMemberAccessReportError(node, right, rightName, boundLeft, lookupResult.Error, diagnostics);
                return BindMemberAccessBadResult(node, rightName, boundLeft, lookupResult.Error, lookupResult.Symbols.ToImmutable(), lookupResult.Kind);
            }
            finally
            {
                lookupResult.Free();
            }
        }

        private void WarnOnAccessOfOffDefault(SyntaxNode node, BoundExpression boundLeft, BindingDiagnosticBag diagnostics)
        {
            if ((boundLeft is BoundDefaultLiteral || boundLeft is BoundDefaultExpression) && boundLeft.ConstantValue == ConstantValue.Null &&
                Compilation.LanguageVersion < MessageID.IDS_FeatureNullableReferenceTypes.RequiredVersion())
            {
                Error(diagnostics, ErrorCode.WRN_DotOnDefault, node, boundLeft.Type);
            }
        }

        /// <summary>
        /// Create a value from the expression that can be used as a left-hand-side
        /// of a member access. This method special-cases method and property
        /// groups only. All other expressions are returned as is.
        /// </summary>
        private BoundExpression MakeMemberAccessValue(BoundExpression expr, BindingDiagnosticBag diagnostics)
        {
            switch (expr.Kind)
            {
                case BoundKind.MethodGroup:
                    {
                        var methodGroup = (BoundMethodGroup)expr;
                        CompoundUseSiteInfo<AssemblySymbol> useSiteInfo = GetNewCompoundUseSiteInfo(diagnostics);
                        var resolution = this.ResolveMethodGroup(methodGroup, analyzedArguments: null, isMethodGroupConversion: false, useSiteInfo: ref useSiteInfo);
                        diagnostics.Add(expr.Syntax, useSiteInfo);
                        if (!expr.HasAnyErrors)
                        {
                            diagnostics.AddRange(resolution.Diagnostics);

                            if (resolution.MethodGroup != null && !resolution.HasAnyErrors)
                            {
                                Debug.Assert(!resolution.IsEmpty);
                                var method = resolution.MethodGroup.Methods[0];
                                Error(diagnostics, ErrorCode.ERR_BadSKunknown, methodGroup.NameSyntax, method, MessageID.IDS_SK_METHOD.Localize());
                            }
                        }
                        expr = this.BindMemberAccessBadResult(methodGroup);
                        resolution.Free();
                        return expr;
                    }

                case BoundKind.PropertyGroup:
                    return BindIndexedPropertyAccess((BoundPropertyGroup)expr, mustHaveAllOptionalParameters: false, diagnostics: diagnostics);

                default:
                    return expr;
            }
        }

        private BoundExpression BindInstanceMemberAccess(
            SyntaxNode node,
            SyntaxNode right,
            BoundExpression boundLeft,
            string rightName,
            int rightArity,
            SeparatedSyntaxList<TypeSyntax> typeArgumentsSyntax,
            ImmutableArray<TypeWithAnnotations> typeArgumentsWithAnnotations,
            bool invoked,
            bool indexed,
            BindingDiagnosticBag diagnostics)
        {
            Debug.Assert(rightArity == (typeArgumentsWithAnnotations.IsDefault ? 0 : typeArgumentsWithAnnotations.Length));
            var leftType = boundLeft.Type;
            LookupOptions options = LookupOptions.AllMethodsOnArityZero;
            if (invoked)
            {
                options |= LookupOptions.MustBeInvocableIfMember;
            }

            var lookupResult = LookupResult.GetInstance();
            try
            {
                // If E is a property access, indexer access, variable, or value, the type of
                // which is T, and a member lookup of I in T with K type arguments produces a
                // match, then E.I is evaluated and classified as follows:

                // UNDONE: Classify E as prop access, indexer access, variable or value

                bool leftIsBaseReference = boundLeft.Kind == BoundKind.BaseReference;
                if (leftIsBaseReference)
                {
                    options |= LookupOptions.UseBaseReferenceAccessibility;
                }

                CompoundUseSiteInfo<AssemblySymbol> useSiteInfo = GetNewCompoundUseSiteInfo(diagnostics);
                this.LookupMembersWithFallback(lookupResult, leftType, rightName, rightArity, ref useSiteInfo, basesBeingResolved: null, options: options);
                diagnostics.Add(right, useSiteInfo);

                // SPEC: Otherwise, an attempt is made to process E.I as an extension method invocation.
                // SPEC: If this fails, E.I is an invalid member reference, and a binding-time error occurs.
                var searchExtensionMethodsIfNecessary = !leftIsBaseReference;

                BoundMethodGroupFlags flags = 0;
                if (searchExtensionMethodsIfNecessary)
                {
                    flags |= BoundMethodGroupFlags.SearchExtensionMethods;
                }

                if (lookupResult.IsMultiViable)
                {
                    return BindMemberOfType(node, right, rightName, rightArity, indexed, boundLeft, typeArgumentsSyntax, typeArgumentsWithAnnotations, lookupResult, flags, diagnostics);
                }

                if (searchExtensionMethodsIfNecessary)
                {
                    var boundMethodGroup = new BoundMethodGroup(
                        node,
                        typeArgumentsWithAnnotations,
                        boundLeft,
                        rightName,
                        lookupResult.Symbols.All(s => s.Kind == SymbolKind.Method) ? lookupResult.Symbols.SelectAsArray(s_toMethodSymbolFunc) : ImmutableArray<MethodSymbol>.Empty,
                        lookupResult,
                        flags);

                    if (!boundMethodGroup.HasErrors && boundMethodGroup.ResultKind == LookupResultKind.Empty && typeArgumentsSyntax.Any(SyntaxKind.OmittedTypeArgument))
                    {
                        Error(diagnostics, ErrorCode.ERR_BadArity, node, rightName, MessageID.IDS_MethodGroup.Localize(), typeArgumentsSyntax.Count);
                    }

                    return boundMethodGroup;
                }

                this.BindMemberAccessReportError(node, right, rightName, boundLeft, lookupResult.Error, diagnostics);
                return BindMemberAccessBadResult(node, rightName, boundLeft, lookupResult.Error, lookupResult.Symbols.ToImmutable(), lookupResult.Kind);
            }
            finally
            {
                lookupResult.Free();
            }
        }

        private void BindMemberAccessReportError(BoundMethodGroup node, BindingDiagnosticBag diagnostics)
        {
            var nameSyntax = node.NameSyntax;
            var syntax = node.MemberAccessExpressionSyntax ?? nameSyntax;
            this.BindMemberAccessReportError(syntax, nameSyntax, node.Name, node.ReceiverOpt, node.LookupError, diagnostics);
        }

        /// <summary>
        /// Report the error from member access lookup. Or, if there
        /// was no explicit error from lookup, report "no such member".
        /// </summary>
        private void BindMemberAccessReportError(
            SyntaxNode node,
            SyntaxNode name,
            string plainName,
            BoundExpression boundLeft,
            DiagnosticInfo lookupError,
            BindingDiagnosticBag diagnostics)
        {
            if (boundLeft.HasAnyErrors && boundLeft.Kind != BoundKind.TypeOrValueExpression)
            {
                return;
            }

            if (lookupError != null)
            {
                // CONSIDER: there are some cases where Dev10 uses the span of "node",
                // rather than "right".
                diagnostics.Add(new CSDiagnostic(lookupError, name.Location));
            }
            else if (node.IsQuery())
            {
                ReportQueryLookupFailed(node, boundLeft, plainName, ImmutableArray<Symbol>.Empty, diagnostics);
            }
            else
            {

                if ((object)boundLeft.Type == null)
                {
                    Error(diagnostics, ErrorCode.ERR_NoSuchMember, name, boundLeft.Display, plainName);
                }
                else if (boundLeft.Kind == BoundKind.TypeExpression ||
                    boundLeft.Kind == BoundKind.BaseReference ||
                    node.Kind() == SyntaxKind.AwaitExpression && plainName == WellKnownMemberNames.GetResult)
                {
                    Error(diagnostics, ErrorCode.ERR_NoSuchMember, name, boundLeft.Type, plainName);
                }
                else if (WouldUsingSystemFindExtension(boundLeft.Type, plainName))
                {
                    Error(diagnostics, ErrorCode.ERR_NoSuchMemberOrExtensionNeedUsing, name, boundLeft.Type, plainName, "System");
                }
                else
                {
                    Error(diagnostics, ErrorCode.ERR_NoSuchMemberOrExtension, name, boundLeft.Type, plainName);
                }
            }
        }

        private bool WouldUsingSystemFindExtension(TypeSymbol receiver, string methodName)
        {
            // we have a special case to make the diagnostic for await expressions more clear for Windows:
            // if the receiver type is a windows RT async interface and the method name is GetAwaiter,
            // then we would suggest a using directive for "System".
            // TODO: we should check if such a using directive would actually help, or if there is already one in scope.
            return methodName == WellKnownMemberNames.GetAwaiter && ImplementsWinRTAsyncInterface(receiver);
        }

        /// <summary>
        /// Return true if the given type is or implements a WinRTAsyncInterface.
        /// </summary>
        private bool ImplementsWinRTAsyncInterface(TypeSymbol type)
        {
            return IsWinRTAsyncInterface(type) || type.AllInterfacesNoUseSiteDiagnostics.Any(i => IsWinRTAsyncInterface(i));
        }

        private bool IsWinRTAsyncInterface(TypeSymbol type)
        {
            if (!type.IsInterfaceType())
            {
                return false;
            }

            var namedType = ((NamedTypeSymbol)type).ConstructedFrom;
            return
                TypeSymbol.Equals(namedType, Compilation.GetWellKnownType(WellKnownType.Windows_Foundation_IAsyncAction), TypeCompareKind.ConsiderEverything2) ||
                TypeSymbol.Equals(namedType, Compilation.GetWellKnownType(WellKnownType.Windows_Foundation_IAsyncActionWithProgress_T), TypeCompareKind.ConsiderEverything2) ||
                TypeSymbol.Equals(namedType, Compilation.GetWellKnownType(WellKnownType.Windows_Foundation_IAsyncOperation_T), TypeCompareKind.ConsiderEverything2) ||
                TypeSymbol.Equals(namedType, Compilation.GetWellKnownType(WellKnownType.Windows_Foundation_IAsyncOperationWithProgress_T2), TypeCompareKind.ConsiderEverything2);
        }

        private BoundExpression BindMemberAccessBadResult(BoundMethodGroup node)
        {
            var nameSyntax = node.NameSyntax;
            var syntax = node.MemberAccessExpressionSyntax ?? nameSyntax;
            return this.BindMemberAccessBadResult(syntax, node.Name, node.ReceiverOpt, node.LookupError, StaticCast<Symbol>.From(node.Methods), node.ResultKind);
        }

        /// <summary>
        /// Return a BoundExpression representing the invalid member.
        /// </summary>
        private BoundExpression BindMemberAccessBadResult(
            SyntaxNode node,
            string nameString,
            BoundExpression boundLeft,
            DiagnosticInfo lookupError,
            ImmutableArray<Symbol> symbols,
            LookupResultKind lookupKind)
        {
            if (symbols.Length > 0 && symbols[0].Kind == SymbolKind.Method)
            {
                var builder = ArrayBuilder<MethodSymbol>.GetInstance();
                foreach (var s in symbols)
                {
                    var m = s as MethodSymbol;
                    if ((object)m != null) builder.Add(m);
                }
                var methods = builder.ToImmutableAndFree();

                // Expose the invalid methods as a BoundMethodGroup.
                // Since we do not want to perform further method
                // lookup, searchExtensionMethods is set to false.
                // Don't bother calling ConstructBoundMethodGroupAndReportOmittedTypeArguments -
                // we've reported other errors.
                return new BoundMethodGroup(
                    node,
                    default(ImmutableArray<TypeWithAnnotations>),
                    nameString,
                    methods,
                    methods.Length == 1 ? methods[0] : null,
                    lookupError,
                    flags: BoundMethodGroupFlags.None,
                    receiverOpt: boundLeft,
                    resultKind: lookupKind,
                    hasErrors: true);
            }

            var symbolOpt = symbols.Length == 1 ? symbols[0] : null;
            return new BoundBadExpression(
                node,
                lookupKind,
                (object)symbolOpt == null ? ImmutableArray<Symbol>.Empty : ImmutableArray.Create(symbolOpt),
                boundLeft == null ? ImmutableArray<BoundExpression>.Empty : ImmutableArray.Create(BindToTypeForErrorRecovery(boundLeft)),
                GetNonMethodMemberType(symbolOpt));
        }

        private TypeSymbol GetNonMethodMemberType(Symbol symbolOpt)
        {
            TypeSymbol resultType = null;
            if ((object)symbolOpt != null)
            {
                switch (symbolOpt.Kind)
                {
                    case SymbolKind.Field:
                        resultType = ((FieldSymbol)symbolOpt).GetFieldType(this.FieldsBeingBound).Type;
                        break;
                    case SymbolKind.Property:
                        resultType = ((PropertySymbol)symbolOpt).Type;
                        break;
                    case SymbolKind.Event:
                        resultType = ((EventSymbol)symbolOpt).Type;
                        break;
                }
            }
            return resultType ?? CreateErrorType();
        }

        /// <summary>
        /// Combine the receiver and arguments of an extension method
        /// invocation into a single argument list to allow overload resolution
        /// to treat the invocation as a static method invocation with no receiver.
        /// </summary>
        private static void CombineExtensionMethodArguments(BoundExpression receiver, AnalyzedArguments originalArguments, AnalyzedArguments extensionMethodArguments)
        {
            Debug.Assert(receiver != null);
            Debug.Assert(extensionMethodArguments.Arguments.Count == 0);
            Debug.Assert(extensionMethodArguments.Names.Count == 0);
            Debug.Assert(extensionMethodArguments.RefKinds.Count == 0);

            extensionMethodArguments.IsExtensionMethodInvocation = true;
            extensionMethodArguments.Arguments.Add(receiver);
            extensionMethodArguments.Arguments.AddRange(originalArguments.Arguments);

            if (originalArguments.Names.Count > 0)
            {
                extensionMethodArguments.Names.Add(null);
                extensionMethodArguments.Names.AddRange(originalArguments.Names);
            }

            if (originalArguments.RefKinds.Count > 0)
            {
                extensionMethodArguments.RefKinds.Add(RefKind.None);
                extensionMethodArguments.RefKinds.AddRange(originalArguments.RefKinds);
            }
        }

        /// <summary>
        /// Binds a static or instance member access.
        /// </summary>
        private BoundExpression BindMemberOfType(
            SyntaxNode node,
            SyntaxNode right,
            string plainName,
            int arity,
            bool indexed,
            BoundExpression left,
            SeparatedSyntaxList<TypeSyntax> typeArgumentsSyntax,
            ImmutableArray<TypeWithAnnotations> typeArgumentsWithAnnotations,
            LookupResult lookupResult,
            BoundMethodGroupFlags methodGroupFlags,
            BindingDiagnosticBag diagnostics)
        {
            Debug.Assert(node != null);
            Debug.Assert(left != null);
            Debug.Assert(lookupResult.IsMultiViable);
            Debug.Assert(lookupResult.Symbols.Any());

            var members = ArrayBuilder<Symbol>.GetInstance();
            BoundExpression result;
            bool wasError;
            Symbol symbol = GetSymbolOrMethodOrPropertyGroup(lookupResult, right, plainName, arity, members, diagnostics, out wasError,
                                                             qualifierOpt: left is BoundTypeExpression typeExpr ? typeExpr.Type : null);

            if ((object)symbol == null)
            {
                Debug.Assert(members.Count > 0);

                // If I identifies one or more methods, then the result is a method group with
                // no associated instance expression. If a type argument list was specified, it
                // is used in calling a generic method.

                // (Note that for static methods, we are stashing away the type expression in
                // the receiver of the method group, even though the spec notes that there is
                // no associated instance expression.)

                result = ConstructBoundMemberGroupAndReportOmittedTypeArguments(
                    node,
                    typeArgumentsSyntax,
                    typeArgumentsWithAnnotations,
                    left,
                    plainName,
                    members,
                    lookupResult,
                    methodGroupFlags,
                    wasError,
                    diagnostics);
            }
            else
            {
                // methods are special because of extension methods.
                Debug.Assert(symbol.Kind != SymbolKind.Method);
                left = ReplaceTypeOrValueReceiver(left, symbol.IsStatic || symbol.Kind == SymbolKind.NamedType, diagnostics);

                // Events are handled later as we don't know yet if we are binding to the event or it's backing field.
                if (symbol.Kind != SymbolKind.Event)
                {
                    ReportDiagnosticsIfObsolete(diagnostics, symbol, node, hasBaseReceiver: left.Kind == BoundKind.BaseReference);
                }

                switch (symbol.Kind)
                {
                    case SymbolKind.NamedType:
                    case SymbolKind.ErrorType:
                        if (IsInstanceReceiver(left) == true && !wasError)
                        {
                            // CS0572: 'B': cannot reference a type through an expression; try 'A.B' instead
                            Error(diagnostics, ErrorCode.ERR_BadTypeReference, right, plainName, symbol);
                            wasError = true;
                        }

                        // If I identifies a type, then the result is that type constructed with
                        // the given type arguments.
                        var type = (NamedTypeSymbol)symbol;
                        if (!typeArgumentsWithAnnotations.IsDefault)
                        {
                            type = ConstructNamedTypeUnlessTypeArgumentOmitted(right, type, typeArgumentsSyntax, typeArgumentsWithAnnotations, diagnostics);
                        }

                        result = new BoundTypeExpression(
                            syntax: node,
                            aliasOpt: null,
                            boundContainingTypeOpt: left as BoundTypeExpression,
                            boundDimensionsOpt: ImmutableArray<BoundExpression>.Empty,
                            typeWithAnnotations: TypeWithAnnotations.Create(type));
                        break;

                    case SymbolKind.Property:
                        // If I identifies a static property, then the result is a property
                        // access with no associated instance expression.
                        result = BindPropertyAccess(node, left, (PropertySymbol)symbol, diagnostics, lookupResult.Kind, hasErrors: wasError);
                        break;

                    case SymbolKind.Event:
                        // If I identifies a static event, then the result is an event
                        // access with no associated instance expression.
                        result = BindEventAccess(node, left, (EventSymbol)symbol, diagnostics, lookupResult.Kind, hasErrors: wasError);
                        break;

                    case SymbolKind.Field:
                        // If I identifies a static field:
                        // UNDONE: If the field is readonly and the reference occurs outside the static constructor of 
                        // UNDONE: the class or struct in which the field is declared, then the result is a value, namely
                        // UNDONE: the value of the static field I in E.
                        // UNDONE: Otherwise, the result is a variable, namely the static field I in E.
                        // UNDONE: Need a way to mark an expression node as "I am a variable, not a value".
                        result = BindFieldAccess(node, left, (FieldSymbol)symbol, diagnostics, lookupResult.Kind, indexed, hasErrors: wasError);
                        break;

                    default:
                        throw ExceptionUtilities.UnexpectedValue(symbol.Kind);
                }
            }

            members.Free();
            return result;
        }

        private MethodGroupResolution BindExtensionMethod(
            SyntaxNode expression,
            string methodName,
            AnalyzedArguments analyzedArguments,
            BoundExpression left,
            ImmutableArray<TypeWithAnnotations> typeArgumentsWithAnnotations,
            bool isMethodGroupConversion,
            RefKind returnRefKind,
            TypeSymbol returnType,
            bool withDependencies)
        {
            var firstResult = new MethodGroupResolution();
            AnalyzedArguments actualArguments = null;

            foreach (var scope in new ExtensionMethodScopes(this))
            {
                var methodGroup = MethodGroup.GetInstance();
                var diagnostics = BindingDiagnosticBag.GetInstance(withDiagnostics: true, withDependencies);

                this.PopulateExtensionMethodsFromSingleBinder(scope, methodGroup, expression, left, methodName, typeArgumentsWithAnnotations, diagnostics);

                // analyzedArguments will be null if the caller is resolving for error recovery to the first method group
                // that can accept that receiver, regardless of arguments, when the signature cannot be inferred.
                // (In the error case of nameof(o.M) or the error case of o.M = null; for instance.)
                if (analyzedArguments == null)
                {
                    if (expression == EnclosingNameofArgument)
                    {
                        for (int i = methodGroup.Methods.Count - 1; i >= 0; i--)
                        {
                            if ((object)methodGroup.Methods[i].ReduceExtensionMethod(left.Type, this.Compilation) == null)
                                methodGroup.Methods.RemoveAt(i);
                        }
                    }

                    if (methodGroup.Methods.Count != 0)
                    {
                        return new MethodGroupResolution(methodGroup, diagnostics.ToReadOnlyAndFree());
                    }
                }

                if (methodGroup.Methods.Count == 0)
                {
                    methodGroup.Free();
                    diagnostics.Free();
                    continue;
                }

                if (actualArguments == null)
                {
                    // Create a set of arguments for overload resolution of the
                    // extension methods that includes the "this" parameter.
                    actualArguments = AnalyzedArguments.GetInstance();
                    CombineExtensionMethodArguments(left, analyzedArguments, actualArguments);
                }

                var overloadResolutionResult = OverloadResolutionResult<MethodSymbol>.GetInstance();
                bool allowRefOmittedArguments = methodGroup.Receiver.IsExpressionOfComImportType();
                CompoundUseSiteInfo<AssemblySymbol> useSiteInfo = GetNewCompoundUseSiteInfo(diagnostics);
                OverloadResolution.MethodInvocationOverloadResolution(
                    methods: methodGroup.Methods,
                    typeArguments: methodGroup.TypeArguments,
                    receiver: methodGroup.Receiver,
                    arguments: actualArguments,
                    result: overloadResolutionResult,
                    useSiteInfo: ref useSiteInfo,
                    isMethodGroupConversion: isMethodGroupConversion,
                    allowRefOmittedArguments: allowRefOmittedArguments,
                    returnRefKind: returnRefKind,
                    returnType: returnType);
                diagnostics.Add(expression, useSiteInfo);
                var sealedDiagnostics = diagnostics.ToReadOnlyAndFree();

                // Note: the MethodGroupResolution instance is responsible for freeing its copy of actual arguments
                var result = new MethodGroupResolution(methodGroup, null, overloadResolutionResult, AnalyzedArguments.GetInstance(actualArguments), methodGroup.ResultKind, sealedDiagnostics);

                // If the search in the current scope resulted in any applicable method (regardless of whether a best
                // applicable method could be determined) then our search is complete. Otherwise, store aside the
                // first non-applicable result and continue searching for an applicable result.
                if (result.HasAnyApplicableMethod)
                {
                    if (!firstResult.IsEmpty)
                    {
                        firstResult.MethodGroup.Free();
                        firstResult.OverloadResolutionResult.Free();
                    }
                    return result;
                }
                else if (firstResult.IsEmpty)
                {
                    firstResult = result;
                }
                else
                {
                    // Neither the first result, nor applicable. No need to save result.
                    overloadResolutionResult.Free();
                    methodGroup.Free();
                }
            }

            Debug.Assert((actualArguments == null) || !firstResult.IsEmpty);
            actualArguments?.Free();
            return firstResult;
        }

        private void PopulateExtensionMethodsFromSingleBinder(
            ExtensionMethodScope scope,
            MethodGroup methodGroup,
            SyntaxNode node,
            BoundExpression left,
            string rightName,
            ImmutableArray<TypeWithAnnotations> typeArgumentsWithAnnotations,
            BindingDiagnosticBag diagnostics)
        {
            int arity;
            LookupOptions options;
            if (typeArgumentsWithAnnotations.IsDefault)
            {
                arity = 0;
                options = LookupOptions.AllMethodsOnArityZero;
            }
            else
            {
                arity = typeArgumentsWithAnnotations.Length;
                options = LookupOptions.Default;
            }

            var lookupResult = LookupResult.GetInstance();
            CompoundUseSiteInfo<AssemblySymbol> useSiteInfo = GetNewCompoundUseSiteInfo(diagnostics);
            this.LookupExtensionMethodsInSingleBinder(scope, lookupResult, rightName, arity, options, ref useSiteInfo);
            diagnostics.Add(node, useSiteInfo);

            if (lookupResult.IsMultiViable)
            {
                Debug.Assert(lookupResult.Symbols.Any());
                var members = ArrayBuilder<Symbol>.GetInstance();
                bool wasError;
                Symbol symbol = GetSymbolOrMethodOrPropertyGroup(lookupResult, node, rightName, arity, members, diagnostics, out wasError, qualifierOpt: null);
                Debug.Assert((object)symbol == null);
                Debug.Assert(members.Count > 0);
                methodGroup.PopulateWithExtensionMethods(left, members, typeArgumentsWithAnnotations, lookupResult.Kind);
                members.Free();
            }

            lookupResult.Free();
        }

        protected BoundExpression BindFieldAccess(
            SyntaxNode node,
            BoundExpression receiver,
            FieldSymbol fieldSymbol,
            BindingDiagnosticBag diagnostics,
            LookupResultKind resultKind,
            bool indexed,
            bool hasErrors)
        {
            bool hasError = false;
            NamedTypeSymbol type = fieldSymbol.ContainingType;
            var isEnumField = (fieldSymbol.IsStatic && type.IsEnumType());

            if (isEnumField && !type.IsValidEnumType())
            {
                Error(diagnostics, ErrorCode.ERR_BindToBogus, node, fieldSymbol);
                hasError = true;
            }

            if (!hasError)
            {
                hasError = this.CheckInstanceOrStatic(node, receiver, fieldSymbol, ref resultKind, diagnostics);
            }

            if (!hasError && fieldSymbol.IsFixedSizeBuffer && !IsInsideNameof)
            {
                // SPEC: In a member access of the form E.I, if E is of a struct type and a member lookup of I in
                // that struct type identifies a fixed size member, then E.I is evaluated an classified as follows:
                // * If the expression E.I does not occur in an unsafe context, a compile-time error occurs.
                // * If E is classified as a value, a compile-time error occurs.
                // * Otherwise, if E is a moveable variable and the expression E.I is not a fixed_pointer_initializer,
                //   a compile-time error occurs.
                // * Otherwise, E references a fixed variable and the result of the expression is a pointer to the
                //   first element of the fixed size buffer member I in E. The result is of type S*, where S is
                //   the element type of I, and is classified as a value.

                TypeSymbol receiverType = receiver.Type;

                // Reflect errors that have been reported elsewhere...
                hasError = (object)receiverType == null || !receiverType.IsValueType;

                if (!hasError)
                {
                    var isFixedStatementExpression = SyntaxFacts.IsFixedStatementExpression(node);

                    if (IsMoveableVariable(receiver, out Symbol accessedLocalOrParameterOpt) != isFixedStatementExpression)
                    {
                        if (indexed)
                        {
                            // SPEC C# 7.3: If the fixed size buffer access is the receiver of an element_access_expression,
                            // E may be either fixed or moveable
                            CheckFeatureAvailability(node, MessageID.IDS_FeatureIndexingMovableFixedBuffers, diagnostics);
                        }
                        else
                        {
                            Error(diagnostics, isFixedStatementExpression ? ErrorCode.ERR_FixedNotNeeded : ErrorCode.ERR_FixedBufferNotFixed, node);
                            hasErrors = hasError = true;
                        }
                    }
                }

                if (!hasError)
                {
                    hasError = !CheckValueKind(node, receiver, BindValueKind.FixedReceiver, checkingReceiver: false, diagnostics: diagnostics);
                }
            }

            ConstantValue constantValueOpt = null;

            if (fieldSymbol.IsConst && !IsInsideNameof)
            {
                constantValueOpt = fieldSymbol.GetConstantValue(this.ConstantFieldsInProgress, this.IsEarlyAttributeBinder);
                if (constantValueOpt == ConstantValue.Unset)
                {
                    // Evaluating constant expression before dependencies
                    // have been evaluated. Treat this as a Bad value.
                    constantValueOpt = ConstantValue.Bad;
                }
            }

            if (!fieldSymbol.IsStatic)
            {
                WarnOnAccessOfOffDefault(node, receiver, diagnostics);
            }

            if (!IsBadBaseAccess(node, receiver, fieldSymbol, diagnostics))
            {
                CheckRuntimeSupportForSymbolAccess(node, receiver, fieldSymbol, diagnostics);
            }

            TypeSymbol fieldType = fieldSymbol.GetFieldType(this.FieldsBeingBound).Type;
            BoundExpression expr = new BoundFieldAccess(node, receiver, fieldSymbol, constantValueOpt, resultKind, fieldType, hasErrors: (hasErrors || hasError));

            // Spec 14.3: "Within an enum member initializer, values of other enum members are
            // always treated as having the type of their underlying type"
            if (this.InEnumMemberInitializer())
            {
                NamedTypeSymbol enumType = null;
                if (isEnumField)
                {
                    // This is an obvious consequence of the spec.
                    // It is for cases like:
                    // enum E {
                    //     A,
                    //     B = A + 1, //A is implicitly converted to int (underlying type)
                    // }
                    enumType = type;
                }
                else if (constantValueOpt != null && fieldType.IsEnumType())
                {
                    // This seems like a borderline SPEC VIOLATION that we're preserving for back compat.
                    // It is for cases like:
                    // const E e = E.A;
                    // enum E {
                    //     A,
                    //     B = e + 1, //e is implicitly converted to int (underlying type)
                    // }
                    enumType = (NamedTypeSymbol)fieldType;
                }

                if ((object)enumType != null)
                {
                    NamedTypeSymbol underlyingType = enumType.EnumUnderlyingType;
                    Debug.Assert((object)underlyingType != null);
                    expr = new BoundConversion(
                        node,
                        expr,
                        Conversion.ImplicitNumeric,
                        @checked: true,
                        explicitCastInCode: false,
                        conversionGroupOpt: null,
                        constantValueOpt: expr.ConstantValue,
                        type: underlyingType);
                }
            }

            return expr;
        }

        private bool InEnumMemberInitializer()
        {
            var containingType = this.ContainingType;
            return this.InFieldInitializer && (object)containingType != null && containingType.IsEnumType();
        }

        private BoundExpression BindPropertyAccess(
            SyntaxNode node,
            BoundExpression receiver,
            PropertySymbol propertySymbol,
            BindingDiagnosticBag diagnostics,
            LookupResultKind lookupResult,
            bool hasErrors)
        {
            bool hasError = this.CheckInstanceOrStatic(node, receiver, propertySymbol, ref lookupResult, diagnostics);

            if (!propertySymbol.IsStatic)
            {
                WarnOnAccessOfOffDefault(node, receiver, diagnostics);
            }

            return new BoundPropertyAccess(node, receiver, propertySymbol, lookupResult, propertySymbol.Type, hasErrors: (hasErrors || hasError));
        }

        private void CheckRuntimeSupportForSymbolAccess(SyntaxNode node, BoundExpression receiverOpt, Symbol symbol, BindingDiagnosticBag diagnostics)
        {
            if (symbol.ContainingType?.IsInterface == true && !Compilation.Assembly.RuntimeSupportsDefaultInterfaceImplementation && Compilation.SourceModule != symbol.ContainingModule)
            {
                if (!symbol.IsStatic && !(symbol is TypeSymbol) &&
                    !symbol.IsImplementableInterfaceMember())
                {
                    Error(diagnostics, ErrorCode.ERR_RuntimeDoesNotSupportDefaultInterfaceImplementation, node);
                }
                else
                {
                    switch (symbol.DeclaredAccessibility)
                    {
                        case Accessibility.Protected:
                        case Accessibility.ProtectedOrInternal:
                        case Accessibility.ProtectedAndInternal:

                            Error(diagnostics, ErrorCode.ERR_RuntimeDoesNotSupportProtectedAccessForInterfaceMember, node);
                            break;
                    }
                }
            }
        }

        private BoundExpression BindEventAccess(
            SyntaxNode node,
            BoundExpression receiver,
            EventSymbol eventSymbol,
            BindingDiagnosticBag diagnostics,
            LookupResultKind lookupResult,
            bool hasErrors)
        {
            CompoundUseSiteInfo<AssemblySymbol> useSiteInfo = GetNewCompoundUseSiteInfo(diagnostics);
            bool isUsableAsField = eventSymbol.HasAssociatedField && this.IsAccessible(eventSymbol.AssociatedField, ref useSiteInfo, (receiver != null) ? receiver.Type : null);
            diagnostics.Add(node, useSiteInfo);

            bool hasError = this.CheckInstanceOrStatic(node, receiver, eventSymbol, ref lookupResult, diagnostics);

            if (!eventSymbol.IsStatic)
            {
                WarnOnAccessOfOffDefault(node, receiver, diagnostics);
            }

            return new BoundEventAccess(node, receiver, eventSymbol, isUsableAsField, lookupResult, eventSymbol.Type, hasErrors: (hasErrors || hasError));
        }

        // Say if the receive is an instance or a type, or could be either (returns null).
        private static bool? IsInstanceReceiver(BoundExpression receiver)
        {
            if (receiver == null)
            {
                return false;
            }
            else
            {
                switch (receiver.Kind)
                {
                    case BoundKind.PreviousSubmissionReference:
                        // Could be either instance or static reference.
                        return null;
                    case BoundKind.TypeExpression:
                        return false;
                    case BoundKind.QueryClause:
                        return IsInstanceReceiver(((BoundQueryClause)receiver).Value);
                    default:
                        return true;
                }
            }
        }

        private bool CheckInstanceOrStatic(
            SyntaxNode node,
            BoundExpression receiver,
            Symbol symbol,
            ref LookupResultKind resultKind,
            BindingDiagnosticBag diagnostics)
        {
            bool? instanceReceiver = IsInstanceReceiver(receiver);

            if (!symbol.RequiresInstanceReceiver())
            {
                if (instanceReceiver == true)
                {
                    ErrorCode errorCode = this.Flags.Includes(BinderFlags.ObjectInitializerMember) ?
                        ErrorCode.ERR_StaticMemberInObjectInitializer :
                        ErrorCode.ERR_ObjectProhibited;
                    Error(diagnostics, errorCode, node, symbol);
                    resultKind = LookupResultKind.StaticInstanceMismatch;
                    return true;
                }
            }
            else
            {
                if (instanceReceiver == false && !IsInsideNameof)
                {
                    Error(diagnostics, ErrorCode.ERR_ObjectRequired, node, symbol);
                    resultKind = LookupResultKind.StaticInstanceMismatch;
                    return true;
                }
            }
            return false;
        }

        /// <summary>
        /// Given a viable LookupResult, report any ambiguity errors and return either a single
        /// non-method symbol or a method or property group. If the result set represents a
        /// collection of methods or a collection of properties where at least one of the properties
        /// is an indexed property, then 'methodOrPropertyGroup' is populated with the method or
        /// property group and the method returns null. Otherwise, the method returns a single
        /// symbol and 'methodOrPropertyGroup' is empty. (Since the result set is viable, there
        /// must be at least one symbol.) If the result set is ambiguous - either containing multiple
        /// members of different member types, or multiple properties but no indexed properties -
        /// then a diagnostic is reported for the ambiguity and a single symbol is returned.
        /// </summary>
        private Symbol GetSymbolOrMethodOrPropertyGroup(LookupResult result, SyntaxNode node, string plainName, int arity, ArrayBuilder<Symbol> methodOrPropertyGroup, BindingDiagnosticBag diagnostics, out bool wasError, NamespaceOrTypeSymbol qualifierOpt)
        {
            Debug.Assert(!methodOrPropertyGroup.Any());

            node = GetNameSyntax(node) ?? node;
            wasError = false;

            Debug.Assert(result.Kind != LookupResultKind.Empty);
            Debug.Assert(!result.Symbols.Any(s => s.IsIndexer()));

            Symbol other = null; // different member type from 'methodOrPropertyGroup'

            // Populate 'methodOrPropertyGroup' with a set of methods if any,
            // or a set of properties if properties but no methods. If there are
            // other member types, 'other' will be set to one of those members.
            foreach (var symbol in result.Symbols)
            {
                var kind = symbol.Kind;
                if (methodOrPropertyGroup.Count > 0)
                {
                    var existingKind = methodOrPropertyGroup[0].Kind;
                    if (existingKind != kind)
                    {
                        // Mix of different member kinds. Prefer methods over
                        // properties and properties over other members.
                        if ((existingKind == SymbolKind.Method) ||
                            ((existingKind == SymbolKind.Property) && (kind != SymbolKind.Method)))
                        {
                            other = symbol;
                            continue;
                        }

                        other = methodOrPropertyGroup[0];
                        methodOrPropertyGroup.Clear();
                    }
                }

                if ((kind == SymbolKind.Method) || (kind == SymbolKind.Property))
                {
                    // SPEC VIOLATION: The spec states "Members that include an override modifier are excluded from the set"
                    // SPEC VIOLATION: However, we are not going to do that here; we will keep the overriding member
                    // SPEC VIOLATION: in the method group. The reason is because for features like "go to definition"
                    // SPEC VIOLATION: we wish to go to the overriding member, not to the member of the base class.
                    // SPEC VIOLATION: Or, for code generation of a call to Int32.ToString() we want to generate
                    // SPEC VIOLATION: code that directly calls the Int32.ToString method with an int on the stack,
                    // SPEC VIOLATION: rather than making a virtual call to ToString on a boxed int.
                    methodOrPropertyGroup.Add(symbol);
                }
                else
                {
                    other = symbol;
                }
            }

            Debug.Assert(methodOrPropertyGroup.Any() || ((object)other != null));

            if ((methodOrPropertyGroup.Count > 0) &&
                IsMethodOrPropertyGroup(methodOrPropertyGroup))
            {
                // Ambiguities between methods and non-methods are reported here,
                // but all other ambiguities, including those between properties and
                // non-methods, are reported in ResultSymbol.
                if ((methodOrPropertyGroup[0].Kind == SymbolKind.Method) || ((object)other == null))
                {
                    // Result will be treated as a method or property group. Any additional
                    // checks, such as use-site errors, must be handled by the caller when
                    // converting to method invocation or property access.

                    if (result.Error != null)
                    {
                        Error(diagnostics, result.Error, node);
                        wasError = (result.Error.Severity == DiagnosticSeverity.Error);
                    }

                    return null;
                }
            }

            methodOrPropertyGroup.Clear();
            return ResultSymbol(result, plainName, arity, node, diagnostics, false, out wasError, qualifierOpt);
        }

        private static bool IsMethodOrPropertyGroup(ArrayBuilder<Symbol> members)
        {
            Debug.Assert(members.Count > 0);

            var member = members[0];

            // Members should be a consistent type.
            Debug.Assert(members.All(m => m.Kind == member.Kind));

            switch (member.Kind)
            {
                case SymbolKind.Method:
                    return true;

                case SymbolKind.Property:
                    Debug.Assert(members.All(m => !m.IsIndexer()));

                    // Do not treat a set of non-indexed properties as a property group, to
                    // avoid the overhead of a BoundPropertyGroup node and overload
                    // resolution for the common property access case. If there are multiple
                    // non-indexed properties (two properties P that differ by custom attributes
                    // for instance), the expectation is that the caller will report an ambiguity
                    // and choose one for error recovery.
                    foreach (PropertySymbol property in members)
                    {
                        if (property.IsIndexedProperty)
                        {
                            return true;
                        }
                    }
                    return false;

                default:
                    throw ExceptionUtilities.UnexpectedValue(member.Kind);
            }
        }

        private BoundExpression BindElementAccess(ElementAccessExpressionSyntax node, BindingDiagnosticBag diagnostics)
        {
            BoundExpression receiver = BindExpression(node.Expression, diagnostics: diagnostics, invoked: false, indexed: true);
            return BindElementAccess(node, receiver, node.ArgumentList, diagnostics);
        }

        private BoundExpression BindElementAccess(ExpressionSyntax node, BoundExpression receiver, BracketedArgumentListSyntax argumentList, BindingDiagnosticBag diagnostics)
        {
            AnalyzedArguments analyzedArguments = AnalyzedArguments.GetInstance();
            try
            {
                BindArgumentsAndNames(argumentList, diagnostics, analyzedArguments);

                if (receiver.Kind == BoundKind.PropertyGroup)
                {
                    var propertyGroup = (BoundPropertyGroup)receiver;
                    return BindIndexedPropertyAccess(node, propertyGroup.ReceiverOpt, propertyGroup.Properties, analyzedArguments, diagnostics);
                }

                receiver = CheckValue(receiver, BindValueKind.RValue, diagnostics);
                receiver = BindToNaturalType(receiver, diagnostics);

                return BindElementOrIndexerAccess(node, receiver, analyzedArguments, diagnostics);
            }
            finally
            {
                analyzedArguments.Free();
            }
        }

        private BoundExpression BindElementOrIndexerAccess(ExpressionSyntax node, BoundExpression expr, AnalyzedArguments analyzedArguments, BindingDiagnosticBag diagnostics)
        {
            if ((object)expr.Type == null)
            {
                return BadIndexerExpression(node, expr, analyzedArguments, null, diagnostics);
            }

            WarnOnAccessOfOffDefault(node, expr, diagnostics);

            // Did we have any errors?
            if (analyzedArguments.HasErrors || expr.HasAnyErrors)
            {
                // At this point we definitely have reported an error, but we still might be 
                // able to get more semantic analysis of the indexing operation. We do not
                // want to report cascading errors.

                BoundExpression result = BindElementAccessCore(node, expr, analyzedArguments, BindingDiagnosticBag.Discarded);
                return result;
            }

            return BindElementAccessCore(node, expr, analyzedArguments, diagnostics);
        }

        private BoundExpression BadIndexerExpression(ExpressionSyntax node, BoundExpression expr, AnalyzedArguments analyzedArguments, DiagnosticInfo errorOpt, BindingDiagnosticBag diagnostics)
        {
            if (!expr.HasAnyErrors)
            {
                diagnostics.Add(errorOpt ?? new CSDiagnosticInfo(ErrorCode.ERR_BadIndexLHS, expr.Display), node.Location);
            }

            var childBoundNodes = BuildArgumentsForErrorRecovery(analyzedArguments).Add(expr);
            return new BoundBadExpression(node, LookupResultKind.Empty, ImmutableArray<Symbol>.Empty, childBoundNodes, CreateErrorType(), hasErrors: true);
        }

        private BoundExpression BindElementAccessCore(
             ExpressionSyntax node,
             BoundExpression expr,
             AnalyzedArguments arguments,
             BindingDiagnosticBag diagnostics)
        {
            Debug.Assert(node != null);
            Debug.Assert(expr != null);
            Debug.Assert((object)expr.Type != null);
            Debug.Assert(arguments != null);

            var exprType = expr.Type;
            switch (exprType.TypeKind)
            {
                case TypeKind.Array:
                    return BindArrayAccess(node, expr, arguments, diagnostics);

                case TypeKind.Dynamic:
                    return BindDynamicIndexer(node, expr, arguments, ImmutableArray<PropertySymbol>.Empty, diagnostics);

                case TypeKind.Pointer:
                    return BindPointerElementAccess(node, expr, arguments, diagnostics);

                case TypeKind.Class:
                case TypeKind.Struct:
                case TypeKind.Interface:
                case TypeKind.TypeParameter:
                    return BindIndexerAccess(node, expr, arguments, diagnostics);

                case TypeKind.Submission: // script class is synthesized and should not be used as a type of an indexer expression:
                default:
                    return BadIndexerExpression(node, expr, arguments, null, diagnostics);
            }
        }

        private BoundExpression BindArrayAccess(ExpressionSyntax node, BoundExpression expr, AnalyzedArguments arguments, BindingDiagnosticBag diagnostics)
        {
            Debug.Assert(node != null);
            Debug.Assert(expr != null);
            Debug.Assert(arguments != null);

            // For an array access, the primary-no-array-creation-expression of the element-access
            // must be a value of an array-type. Furthermore, the argument-list of an array access
            // is not allowed to contain named arguments.The number of expressions in the
            // argument-list must be the same as the rank of the array-type, and each expression
            // must be of type int, uint, long, ulong, or must be implicitly convertible to one or
            // more of these types.

            if (arguments.Names.Count > 0)
            {
                Error(diagnostics, ErrorCode.ERR_NamedArgumentForArray, node);
            }

            bool hasErrors = ReportRefOrOutArgument(arguments, diagnostics);
            var arrayType = (ArrayTypeSymbol)expr.Type;

            // Note that the spec says to determine which of {int, uint, long, ulong} *each* index
            // expression is convertible to. That is not what C# 1 through 4 did; the
            // implementations instead determined which of those four types *all* of the index
            // expressions converted to. 

            int rank = arrayType.Rank;

            if (arguments.Arguments.Count != rank)
            {
                Error(diagnostics, ErrorCode.ERR_BadIndexCount, node, rank);
                return new BoundArrayAccess(node, expr, BuildArgumentsForErrorRecovery(arguments), arrayType.ElementType, hasErrors: true);
            }

            // Convert all the arguments to the array index type.
            BoundExpression[] convertedArguments = new BoundExpression[arguments.Arguments.Count];
            for (int i = 0; i < arguments.Arguments.Count; ++i)
            {
                BoundExpression argument = arguments.Arguments[i];

                BoundExpression index = ConvertToArrayIndex(argument, node, diagnostics, allowIndexAndRange: rank == 1);
                convertedArguments[i] = index;

                // NOTE: Dev10 only warns if rank == 1
                // Question: Why do we limit this warning to one-dimensional arrays?
                // Answer: Because multidimensional arrays can have nonzero lower bounds in the CLR.
                if (rank == 1 && !index.HasAnyErrors)
                {
                    ConstantValue constant = index.ConstantValue;
                    if (constant != null && constant.IsNegativeNumeric)
                    {
                        Error(diagnostics, ErrorCode.WRN_NegativeArrayIndex, index.Syntax);
                    }
                }
            }

            TypeSymbol resultType = rank == 1 &&
                TypeSymbol.Equals(
                    convertedArguments[0].Type,
                    Compilation.GetWellKnownType(WellKnownType.System_Range),
                    TypeCompareKind.ConsiderEverything)
                ? arrayType
                : arrayType.ElementType;

            return hasErrors
                ? new BoundArrayAccess(node, BindToTypeForErrorRecovery(expr), convertedArguments.Select(e => BindToTypeForErrorRecovery(e)).AsImmutableOrNull(), resultType, hasErrors: true)
                : new BoundArrayAccess(node, expr, convertedArguments.AsImmutableOrNull(), resultType, hasErrors: false);
        }

        private BoundExpression ConvertToArrayIndex(BoundExpression index, SyntaxNode node, BindingDiagnosticBag diagnostics, bool allowIndexAndRange)
        {
            Debug.Assert(index != null);

            if (index.Kind == BoundKind.OutVariablePendingInference)
            {
                return ((OutVariablePendingInference)index).FailInference(this, diagnostics);
            }
            else if (index.Kind == BoundKind.DiscardExpression && !index.HasExpressionType())
            {
                return ((BoundDiscardExpression)index).FailInference(this, diagnostics);
            }

            var result =
                TryImplicitConversionToArrayIndex(index, SpecialType.System_Int32, node, diagnostics) ??
                TryImplicitConversionToArrayIndex(index, SpecialType.System_UInt32, node, diagnostics) ??
                TryImplicitConversionToArrayIndex(index, SpecialType.System_Int64, node, diagnostics) ??
                TryImplicitConversionToArrayIndex(index, SpecialType.System_UInt64, node, diagnostics);

            if (result is null && allowIndexAndRange)
            {
                result = TryImplicitConversionToArrayIndex(index, WellKnownType.System_Index, node, diagnostics);

                if (result is null)
                {
                    result = TryImplicitConversionToArrayIndex(index, WellKnownType.System_Range, node, diagnostics);
                    if (result is object)
                    {
                        // This member is needed for lowering and should produce an error if not present
                        _ = GetWellKnownTypeMember(
                            WellKnownMember.System_Runtime_CompilerServices_RuntimeHelpers__GetSubArray_T,
                            diagnostics,
                            syntax: node);
                    }
                }
                else
                {
                    // This member is needed for lowering and should produce an error if not present
                    _ = GetWellKnownTypeMember(
                        WellKnownMember.System_Index__GetOffset,
                        diagnostics,
                        syntax: node);
                }
            }

            if (result is null)
            {
                // Give the error that would be given upon conversion to int32.
                NamedTypeSymbol int32 = GetSpecialType(SpecialType.System_Int32, diagnostics, node);
                CompoundUseSiteInfo<AssemblySymbol> useSiteInfo = GetNewCompoundUseSiteInfo(diagnostics);
                Conversion failedConversion = this.Conversions.ClassifyConversionFromExpression(index, int32, ref useSiteInfo);
                diagnostics.Add(node, useSiteInfo);
                GenerateImplicitConversionError(diagnostics, node, failedConversion, index, int32);

                // Suppress any additional diagnostics
                return CreateConversion(index.Syntax, index, failedConversion, isCast: false, conversionGroupOpt: null, destination: int32, diagnostics: BindingDiagnosticBag.Discarded);
            }

            return result;
        }

        private BoundExpression TryImplicitConversionToArrayIndex(BoundExpression expr, WellKnownType wellKnownType, SyntaxNode node, BindingDiagnosticBag diagnostics)
        {
            CompoundUseSiteInfo<AssemblySymbol> useSiteInfo = GetNewCompoundUseSiteInfo(diagnostics);
            TypeSymbol type = GetWellKnownType(wellKnownType, ref useSiteInfo);

            if (type.IsErrorType())
            {
                return null;
            }

            var attemptDiagnostics = BindingDiagnosticBag.GetInstance(diagnostics);
            var result = TryImplicitConversionToArrayIndex(expr, type, node, attemptDiagnostics);
            if (result is object)
            {
                diagnostics.Add(node, useSiteInfo);
                diagnostics.AddRange(attemptDiagnostics);
            }
            attemptDiagnostics.Free();
            return result;
        }

        private BoundExpression TryImplicitConversionToArrayIndex(BoundExpression expr, SpecialType specialType, SyntaxNode node, BindingDiagnosticBag diagnostics)
        {
            var attemptDiagnostics = BindingDiagnosticBag.GetInstance(diagnostics);

            TypeSymbol type = GetSpecialType(specialType, attemptDiagnostics, node);

            var result = TryImplicitConversionToArrayIndex(expr, type, node, attemptDiagnostics);

            if (result is object)
            {
                diagnostics.AddRange(attemptDiagnostics);
            }

            attemptDiagnostics.Free();
            return result;
        }

        private BoundExpression TryImplicitConversionToArrayIndex(BoundExpression expr, TypeSymbol targetType, SyntaxNode node, BindingDiagnosticBag diagnostics)
        {
            Debug.Assert(expr != null);
            Debug.Assert((object)targetType != null);

            CompoundUseSiteInfo<AssemblySymbol> useSiteInfo = GetNewCompoundUseSiteInfo(diagnostics);
            Conversion conversion = this.Conversions.ClassifyImplicitConversionFromExpression(expr, targetType, ref useSiteInfo);
            diagnostics.Add(node, useSiteInfo);
            if (!conversion.Exists)
            {
                return null;
            }

            if (conversion.IsDynamic)
            {
                conversion = conversion.SetArrayIndexConversionForDynamic();
            }

            BoundExpression result = CreateConversion(expr.Syntax, expr, conversion, isCast: false, conversionGroupOpt: null, destination: targetType, diagnostics); // UNDONE: was cast?
            Debug.Assert(result != null); // If this ever fails (it shouldn't), then put a null-check around the diagnostics update.

            return result;
        }

        private BoundExpression BindPointerElementAccess(ExpressionSyntax node, BoundExpression expr, AnalyzedArguments analyzedArguments, BindingDiagnosticBag diagnostics)
        {
            Debug.Assert(node != null);
            Debug.Assert(expr != null);
            Debug.Assert(analyzedArguments != null);

            bool hasErrors = false;

            if (analyzedArguments.Names.Count > 0)
            {
                // CONSIDER: the error text for this error code mentions "arrays".  It might be nice if we had
                // a separate error code for pointer element access.
                Error(diagnostics, ErrorCode.ERR_NamedArgumentForArray, node);
                hasErrors = true;
            }

            hasErrors = hasErrors || ReportRefOrOutArgument(analyzedArguments, diagnostics);

            Debug.Assert(expr.Type.IsPointerType());
            PointerTypeSymbol pointerType = (PointerTypeSymbol)expr.Type;
            TypeSymbol pointedAtType = pointerType.PointedAtType;

            ArrayBuilder<BoundExpression> arguments = analyzedArguments.Arguments;
            if (arguments.Count != 1)
            {
                if (!hasErrors)
                {
                    Error(diagnostics, ErrorCode.ERR_PtrIndexSingle, node);
                }
                return new BoundPointerElementAccess(node, expr, BadExpression(node, BuildArgumentsForErrorRecovery(analyzedArguments)).MakeCompilerGenerated(),
                    CheckOverflowAtRuntime, pointedAtType, hasErrors: true);
            }

            if (pointedAtType.IsVoidType())
            {
                Error(diagnostics, ErrorCode.ERR_VoidError, expr.Syntax);
                hasErrors = true;
            }

            BoundExpression index = arguments[0];

            index = ConvertToArrayIndex(index, index.Syntax, diagnostics, allowIndexAndRange: false);
            return new BoundPointerElementAccess(node, expr, index, CheckOverflowAtRuntime, pointedAtType, hasErrors);
        }

        private static bool ReportRefOrOutArgument(AnalyzedArguments analyzedArguments, BindingDiagnosticBag diagnostics)
        {
            int numArguments = analyzedArguments.Arguments.Count;
            for (int i = 0; i < numArguments; i++)
            {
                RefKind refKind = analyzedArguments.RefKind(i);
                if (refKind != RefKind.None)
                {
                    Error(diagnostics, ErrorCode.ERR_BadArgExtraRef, analyzedArguments.Argument(i).Syntax, i + 1, refKind.ToArgumentDisplayString());
                    return true;
                }
            }

            return false;
        }

        private BoundExpression BindIndexerAccess(ExpressionSyntax node, BoundExpression expr, AnalyzedArguments analyzedArguments, BindingDiagnosticBag diagnostics)
        {
            Debug.Assert(node != null);
            Debug.Assert(expr != null);
            Debug.Assert((object)expr.Type != null);
            Debug.Assert(analyzedArguments != null);

            LookupResult lookupResult = LookupResult.GetInstance();
            LookupOptions lookupOptions = expr.Kind == BoundKind.BaseReference ? LookupOptions.UseBaseReferenceAccessibility : LookupOptions.Default;
            CompoundUseSiteInfo<AssemblySymbol> useSiteInfo = GetNewCompoundUseSiteInfo(diagnostics);
            this.LookupMembersWithFallback(lookupResult, expr.Type, WellKnownMemberNames.Indexer, arity: 0, useSiteInfo: ref useSiteInfo, options: lookupOptions);
            diagnostics.Add(node, useSiteInfo);

            // Store, rather than return, so that we can release resources.
            BoundExpression indexerAccessExpression;

            if (!lookupResult.IsMultiViable)
            {
                if (TryBindIndexOrRangeIndexer(
                    node,
                    expr,
                    analyzedArguments,
                    diagnostics,
                    out var patternIndexerAccess))
                {
                    indexerAccessExpression = patternIndexerAccess;
                }
                else
                {
                    indexerAccessExpression = BadIndexerExpression(node, expr, analyzedArguments, lookupResult.Error, diagnostics);
                }
            }
            else
            {
                ArrayBuilder<PropertySymbol> indexerGroup = ArrayBuilder<PropertySymbol>.GetInstance();
                foreach (Symbol symbol in lookupResult.Symbols)
                {
                    Debug.Assert(symbol.IsIndexer());
                    indexerGroup.Add((PropertySymbol)symbol);
                }

                indexerAccessExpression = BindIndexerOrIndexedPropertyAccess(node, expr, indexerGroup, analyzedArguments, diagnostics);
                indexerGroup.Free();
            }

            lookupResult.Free();
            return indexerAccessExpression;
        }

        private static readonly Func<PropertySymbol, bool> s_isIndexedPropertyWithNonOptionalArguments = property =>
            {
                if (property.IsIndexer || !property.IsIndexedProperty)
                {
                    return false;
                }

                Debug.Assert(property.ParameterCount > 0);
                var parameter = property.Parameters[0];
                return !parameter.IsOptional && !parameter.IsParams;
            };

        private static readonly SymbolDisplayFormat s_propertyGroupFormat =
            new SymbolDisplayFormat(
                globalNamespaceStyle: SymbolDisplayGlobalNamespaceStyle.Omitted,
                memberOptions:
                    SymbolDisplayMemberOptions.IncludeContainingType,
                miscellaneousOptions:
                    SymbolDisplayMiscellaneousOptions.EscapeKeywordIdentifiers |
                    SymbolDisplayMiscellaneousOptions.UseSpecialTypes);

        private BoundExpression BindIndexedPropertyAccess(BoundPropertyGroup propertyGroup, bool mustHaveAllOptionalParameters, BindingDiagnosticBag diagnostics)
        {
            var syntax = propertyGroup.Syntax;
            var receiverOpt = propertyGroup.ReceiverOpt;
            var properties = propertyGroup.Properties;

            if (properties.All(s_isIndexedPropertyWithNonOptionalArguments))
            {
                Error(diagnostics,
                    mustHaveAllOptionalParameters ? ErrorCode.ERR_IndexedPropertyMustHaveAllOptionalParams : ErrorCode.ERR_IndexedPropertyRequiresParams,
                    syntax,
                    properties[0].ToDisplayString(s_propertyGroupFormat));
                return BoundIndexerAccess.ErrorAccess(
                    syntax,
                    receiverOpt,
                    CreateErrorPropertySymbol(properties),
                    ImmutableArray<BoundExpression>.Empty,
                    default(ImmutableArray<string>),
                    default(ImmutableArray<RefKind>),
                    properties);
            }

            var arguments = AnalyzedArguments.GetInstance();
            var result = BindIndexedPropertyAccess(syntax, receiverOpt, properties, arguments, diagnostics);
            arguments.Free();
            return result;
        }

        private BoundExpression BindIndexedPropertyAccess(SyntaxNode syntax, BoundExpression receiverOpt, ImmutableArray<PropertySymbol> propertyGroup, AnalyzedArguments arguments, BindingDiagnosticBag diagnostics)
        {
            // TODO: We're creating an extra copy of the properties array in BindIndexerOrIndexedProperty
            // converting the ArrayBuilder to ImmutableArray. Avoid the extra copy.
            var properties = ArrayBuilder<PropertySymbol>.GetInstance();
            properties.AddRange(propertyGroup);
            var result = BindIndexerOrIndexedPropertyAccess(syntax, receiverOpt, properties, arguments, diagnostics);
            properties.Free();
            return result;
        }

        private BoundExpression BindDynamicIndexer(
             SyntaxNode syntax,
             BoundExpression receiver,
             AnalyzedArguments arguments,
             ImmutableArray<PropertySymbol> applicableProperties,
             BindingDiagnosticBag diagnostics)
        {
            bool hasErrors = false;

            BoundKind receiverKind = receiver.Kind;
            if (receiverKind == BoundKind.BaseReference)
            {
                Error(diagnostics, ErrorCode.ERR_NoDynamicPhantomOnBaseIndexer, syntax);
                hasErrors = true;
            }
            else if (receiverKind == BoundKind.TypeOrValueExpression)
            {
                var typeOrValue = (BoundTypeOrValueExpression)receiver;

                // Unfortunately, the runtime binder doesn't have APIs that would allow us to pass both "type or value".
                // Ideally the runtime binder would choose between type and value based on the result of the overload resolution.
                // We need to pick one or the other here. Dev11 compiler passes the type only if the value can't be accessed.
                bool inStaticContext;
                bool useType = IsInstance(typeOrValue.Data.ValueSymbol) && !HasThis(isExplicit: false, inStaticContext: out inStaticContext);

                receiver = ReplaceTypeOrValueReceiver(typeOrValue, useType, diagnostics);
            }

            var argArray = BuildArgumentsForDynamicInvocation(arguments, diagnostics);
            var refKindsArray = arguments.RefKinds.ToImmutableOrNull();

            hasErrors &= ReportBadDynamicArguments(syntax, argArray, refKindsArray, diagnostics, queryClause: null);

            return new BoundDynamicIndexerAccess(
                syntax,
                receiver,
                argArray,
                arguments.GetNames(),
                refKindsArray,
                applicableProperties,
                AssemblySymbol.DynamicType,
                hasErrors);
        }

        private BoundExpression BindIndexerOrIndexedPropertyAccess(
            SyntaxNode syntax,
            BoundExpression receiverOpt,
            ArrayBuilder<PropertySymbol> propertyGroup,
            AnalyzedArguments analyzedArguments,
            BindingDiagnosticBag diagnostics)
        {
            OverloadResolutionResult<PropertySymbol> overloadResolutionResult = OverloadResolutionResult<PropertySymbol>.GetInstance();
            bool allowRefOmittedArguments = receiverOpt.IsExpressionOfComImportType();
            CompoundUseSiteInfo<AssemblySymbol> useSiteInfo = GetNewCompoundUseSiteInfo(diagnostics);
            this.OverloadResolution.PropertyOverloadResolution(propertyGroup, receiverOpt, analyzedArguments, overloadResolutionResult, allowRefOmittedArguments, ref useSiteInfo);
            diagnostics.Add(syntax, useSiteInfo);
            BoundExpression propertyAccess;

            if (analyzedArguments.HasDynamicArgument && overloadResolutionResult.HasAnyApplicableMember)
            {
                // Note that the runtime binder may consider candidates that haven't passed compile-time final validation 
                // and an ambiguity error may be reported. Also additional checks are performed in runtime final validation 
                // that are not performed at compile-time.
                // Only if the set of final applicable candidates is empty we know for sure the call will fail at runtime.
                var finalApplicableCandidates = GetCandidatesPassingFinalValidation(syntax, overloadResolutionResult, receiverOpt, default(ImmutableArray<TypeWithAnnotations>), diagnostics);
                overloadResolutionResult.Free();
                return BindDynamicIndexer(syntax, receiverOpt, analyzedArguments, finalApplicableCandidates, diagnostics);
            }

            ImmutableArray<string> argumentNames = analyzedArguments.GetNames();
            ImmutableArray<RefKind> argumentRefKinds = analyzedArguments.RefKinds.ToImmutableOrNull();
            if (!overloadResolutionResult.Succeeded)
            {
                // If the arguments had an error reported about them then suppress further error
                // reporting for overload resolution. 

                ImmutableArray<PropertySymbol> candidates = propertyGroup.ToImmutable();

                if (!analyzedArguments.HasErrors)
                {
                    if (TryBindIndexOrRangeIndexer(
                        syntax,
                        receiverOpt,
                        analyzedArguments,
                        diagnostics,
                        out var patternIndexerAccess))
                    {
                        return patternIndexerAccess;
                    }
                    else
                    {
                        // Dev10 uses the "this" keyword as the method name for indexers.
                        var candidate = candidates[0];
                        var name = candidate.IsIndexer ? SyntaxFacts.GetText(SyntaxKind.ThisKeyword) : candidate.Name;

                        overloadResolutionResult.ReportDiagnostics(
                            binder: this,
                            location: syntax.Location,
                            nodeOpt: syntax,
                            diagnostics: diagnostics,
                            name: name,
                            receiver: null,
                            invokedExpression: null,
                            arguments: analyzedArguments,
                            memberGroup: candidates,
                            typeContainingConstructor: null,
                            delegateTypeBeingInvoked: null);
                    }
                }

                ImmutableArray<BoundExpression> arguments = BuildArgumentsForErrorRecovery(analyzedArguments, candidates);

                // A bad BoundIndexerAccess containing an ErrorPropertySymbol will produce better flow analysis results than
                // a BoundBadExpression containing the candidate indexers.
                PropertySymbol property = (candidates.Length == 1) ? candidates[0] : CreateErrorPropertySymbol(candidates);

                propertyAccess = BoundIndexerAccess.ErrorAccess(
                    syntax,
                    receiverOpt,
                    property,
                    arguments,
                    argumentNames,
                    argumentRefKinds,
                    candidates);
            }
            else
            {
                MemberResolutionResult<PropertySymbol> resolutionResult = overloadResolutionResult.ValidResult;
                PropertySymbol property = resolutionResult.Member;
                this.CoerceArguments<PropertySymbol>(resolutionResult, analyzedArguments.Arguments, diagnostics);

                var isExpanded = resolutionResult.Result.Kind == MemberResolutionKind.ApplicableInExpandedForm;
                var argsToParams = resolutionResult.Result.ArgsToParamsOpt;

                ReportDiagnosticsIfObsolete(diagnostics, property, syntax, hasBaseReceiver: receiverOpt != null && receiverOpt.Kind == BoundKind.BaseReference);

                // Make sure that the result of overload resolution is valid.
                var gotError = MemberGroupFinalValidationAccessibilityChecks(receiverOpt, property, syntax, diagnostics, invokedAsExtensionMethod: false);

                var receiver = ReplaceTypeOrValueReceiver(receiverOpt, property.IsStatic, diagnostics);

                if (!gotError && receiver != null && receiver.Kind == BoundKind.ThisReference && receiver.WasCompilerGenerated)
                {
                    gotError = IsRefOrOutThisParameterCaptured(syntax, diagnostics);
                }

                var arguments = analyzedArguments.Arguments.ToImmutable();

                if (!gotError)
                {
                    gotError = !CheckInvocationArgMixing(
                        syntax,
                        property,
                        receiver,
                        property.Parameters,
                        arguments,
                        argsToParams,
                        this.LocalScopeDepth,
                        diagnostics);
                }

                propertyAccess = new BoundIndexerAccess(
                    syntax,
                    receiver,
                    property,
                    arguments,
                    argumentNames,
                    argumentRefKinds,
                    isExpanded,
                    argsToParams,
                    this,
                    false,
                    property.Type,
                    gotError);
            }

            overloadResolutionResult.Free();
            return propertyAccess;
        }

        private bool TryBindIndexOrRangeIndexer(
            SyntaxNode syntax,
            BoundExpression receiverOpt,
            AnalyzedArguments arguments,
            BindingDiagnosticBag diagnostics,
            out BoundIndexOrRangePatternIndexerAccess patternIndexerAccess)
        {
            patternIndexerAccess = null;

            // Verify a few things up-front, namely that we have a single argument
            // to this indexer that has an Index or Range type and that there is
            // a real receiver with a known type

            if (arguments.Arguments.Count != 1)
            {
                return false;
            }

            var argument = arguments.Arguments[0];

            var argType = argument.Type;
            bool argIsIndex = TypeSymbol.Equals(argType,
                Compilation.GetWellKnownType(WellKnownType.System_Index),
                TypeCompareKind.ConsiderEverything);
            bool argIsRange = !argIsIndex && TypeSymbol.Equals(argType,
                Compilation.GetWellKnownType(WellKnownType.System_Range),
                TypeCompareKind.ConsiderEverything);

            if ((!argIsIndex && !argIsRange) ||
                !(receiverOpt?.Type is TypeSymbol receiverType))
            {
                return false;
            }

            // SPEC:

            // An indexer invocation with a single argument of System.Index or System.Range will
            // succeed if the receiver type conforms to an appropriate pattern, namely

            // 1. The receiver type's original definition has an accessible property getter that returns
            //    an int and has the name Length or Count
            // 2. For Index: Has an accessible indexer with a single int parameter
            //    For Range: Has an accessible Slice method that takes two int parameters

            PropertySymbol lengthOrCountProperty;

            var lookupResult = LookupResult.GetInstance();
            var discardedUseSiteInfo = CompoundUseSiteInfo<AssemblySymbol>.Discarded;

            // Look for Length first

            if (!tryLookupLengthOrCount(WellKnownMemberNames.LengthPropertyName, out lengthOrCountProperty) &&
                !tryLookupLengthOrCount(WellKnownMemberNames.CountPropertyName, out lengthOrCountProperty))
            {
                return false;
            }

            Debug.Assert(lengthOrCountProperty is { });

            if (argIsIndex)
            {
                // Look for `T this[int i]` indexer

                LookupMembersInType(
                    lookupResult,
                    receiverType,
                    WellKnownMemberNames.Indexer,
                    arity: 0,
                    basesBeingResolved: null,
                    LookupOptions.Default,
                    originalBinder: this,
                    diagnose: false,
                    ref discardedUseSiteInfo);

                if (lookupResult.IsMultiViable)
                {
                    foreach (var candidate in lookupResult.Symbols)
                    {
                        if (!candidate.IsStatic &&
                            candidate is PropertySymbol property &&
                            IsAccessible(property, ref discardedUseSiteInfo) &&
                            property.OriginalDefinition is { ParameterCount: 1 } original &&
                            isIntNotByRef(original.Parameters[0]))
                        {
                            CheckImplicitThisCopyInReadOnlyMember(receiverOpt, lengthOrCountProperty.GetMethod, diagnostics);
                            // note: implicit copy check on the indexer accessor happens in CheckPropertyValueKind
                            patternIndexerAccess = new BoundIndexOrRangePatternIndexerAccess(
                                syntax,
                                receiverOpt,
                                lengthOrCountProperty,
                                property,
                                BindToNaturalType(argument, diagnostics),
                                property.Type);
                            break;
                        }
                    }
                }
            }
            else if (receiverType.SpecialType == SpecialType.System_String)
            {
                Debug.Assert(argIsRange);
                // Look for Substring
                var substring = (MethodSymbol)Compilation.GetSpecialTypeMember(SpecialMember.System_String__Substring);
                if (substring is object)
                {
                    patternIndexerAccess = new BoundIndexOrRangePatternIndexerAccess(
                        syntax,
                        receiverOpt,
                        lengthOrCountProperty,
                        substring,
                        BindToNaturalType(argument, diagnostics),
                        substring.ReturnType);
                    checkWellKnown(WellKnownMember.System_Range__get_Start);
                    checkWellKnown(WellKnownMember.System_Range__get_End);
                }
            }
            else
            {
                Debug.Assert(argIsRange);
                // Look for `T Slice(int, int)` indexer

                LookupMembersInType(
                    lookupResult,
                    receiverType,
                    WellKnownMemberNames.SliceMethodName,
                    arity: 0,
                    basesBeingResolved: null,
                    LookupOptions.Default,
                    originalBinder: this,
                    diagnose: false,
                    ref discardedUseSiteInfo);

                if (lookupResult.IsMultiViable)
                {
                    foreach (var candidate in lookupResult.Symbols)
                    {
                        if (!candidate.IsStatic &&
                            IsAccessible(candidate, ref discardedUseSiteInfo) &&
                            candidate is MethodSymbol method &&
                            method.OriginalDefinition is var original &&
                            original.ParameterCount == 2 &&
                            isIntNotByRef(original.Parameters[0]) &&
                            isIntNotByRef(original.Parameters[1]))
                        {
                            CheckImplicitThisCopyInReadOnlyMember(receiverOpt, lengthOrCountProperty.GetMethod, diagnostics);
                            CheckImplicitThisCopyInReadOnlyMember(receiverOpt, method, diagnostics);
                            patternIndexerAccess = new BoundIndexOrRangePatternIndexerAccess(
                                syntax,
                                receiverOpt,
                                lengthOrCountProperty,
                                method,
                                BindToNaturalType(argument, diagnostics),
                                method.ReturnType);
                            checkWellKnown(WellKnownMember.System_Range__get_Start);
                            checkWellKnown(WellKnownMember.System_Range__get_End);
                            break;
                        }
                    }
                }
            }

            cleanup(lookupResult);
            if (patternIndexerAccess is null)
            {
                return false;
            }

            _ = MessageID.IDS_FeatureIndexOperator.CheckFeatureAvailability(diagnostics, syntax);
            checkWellKnown(WellKnownMember.System_Index__GetOffset);
            if (arguments.Names.Count > 0)
            {
                diagnostics.Add(
                    argIsRange
                        ? ErrorCode.ERR_ImplicitRangeIndexerWithName
                        : ErrorCode.ERR_ImplicitIndexIndexerWithName,
                    arguments.Names[0].GetLocation());
            }
            return true;

            static void cleanup(LookupResult lookupResult)
            {
                lookupResult.Free();
            }

            static bool isIntNotByRef(ParameterSymbol param)
                => param.Type.SpecialType == SpecialType.System_Int32 &&
                   param.RefKind == RefKind.None;

            void checkWellKnown(WellKnownMember member)
            {
                // Check required well-known member. They may not be needed
                // during lowering, but it's simpler to always require them to prevent
                // the user from getting surprising errors when optimizations fail
                _ = GetWellKnownTypeMember(member, diagnostics, syntax: syntax);
            }

            bool tryLookupLengthOrCount(string propertyName, out PropertySymbol valid)
            {
                LookupMembersInType(
                    lookupResult,
                    receiverType,
                    propertyName,
                    arity: 0,
                    basesBeingResolved: null,
                    LookupOptions.Default,
                    originalBinder: this,
                    diagnose: false,
                    useSiteInfo: ref discardedUseSiteInfo);

                if (lookupResult.IsSingleViable &&
                    lookupResult.Symbols[0] is PropertySymbol property &&
                    property.GetOwnOrInheritedGetMethod()?.OriginalDefinition is MethodSymbol getMethod &&
                    getMethod.ReturnType.SpecialType == SpecialType.System_Int32 &&
                    getMethod.RefKind == RefKind.None &&
                    !getMethod.IsStatic &&
                    IsAccessible(getMethod, ref discardedUseSiteInfo))
                {
                    lookupResult.Clear();
                    valid = property;
                    return true;
                }
                lookupResult.Clear();
                valid = null;
                return false;
            }
        }

        private ErrorPropertySymbol CreateErrorPropertySymbol(ImmutableArray<PropertySymbol> propertyGroup)
        {
            TypeSymbol propertyType = GetCommonTypeOrReturnType(propertyGroup) ?? CreateErrorType();
            var candidate = propertyGroup[0];
            return new ErrorPropertySymbol(candidate.ContainingType, propertyType, candidate.Name, candidate.IsIndexer, candidate.IsIndexedProperty);
        }

        /// <summary>
        /// Perform lookup and overload resolution on methods defined directly on the class and any
        /// extension methods in scope. Lookup will occur for extension methods in all nested scopes
        /// as necessary until an appropriate method is found. If analyzedArguments is null, the first
        /// method group is returned, without overload resolution being performed. That method group
        /// will either be the methods defined on the receiver class directly (no extension methods)
        /// or the first set of extension methods.
        /// </summary>
        /// <param name="node">The node associated with the method group</param>
        /// <param name="analyzedArguments">The arguments of the invocation (or the delegate type, if a method group conversion)</param>
        /// <param name="isMethodGroupConversion">True if it is a method group conversion</param>
        /// <param name="useSiteInfo"></param>
        /// <param name="inferWithDynamic"></param>
        /// <param name="returnRefKind">If a method group conversion, the desired ref kind of the delegate</param>
        /// <param name="returnType">If a method group conversion, the desired return type of the delegate.
        /// May be null during inference if the return type of the delegate needs to be computed.</param>
        internal MethodGroupResolution ResolveMethodGroup(
            BoundMethodGroup node,
            AnalyzedArguments analyzedArguments,
            bool isMethodGroupConversion,
            ref CompoundUseSiteInfo<AssemblySymbol> useSiteInfo,
            bool inferWithDynamic = false,
            RefKind returnRefKind = default,
            TypeSymbol returnType = null)
        {
            return ResolveMethodGroup(
                node, node.Syntax, node.Name, analyzedArguments, isMethodGroupConversion, ref useSiteInfo,
                inferWithDynamic: inferWithDynamic, returnRefKind: returnRefKind, returnType: returnType);
        }

        internal MethodGroupResolution ResolveMethodGroup(
            BoundMethodGroup node,
            SyntaxNode expression,
            string methodName,
            AnalyzedArguments analyzedArguments,
            bool isMethodGroupConversion,
            ref CompoundUseSiteInfo<AssemblySymbol> useSiteInfo,
            bool inferWithDynamic = false,
            bool allowUnexpandedForm = true,
            RefKind returnRefKind = default,
            TypeSymbol returnType = null)
        {
            var methodResolution = ResolveMethodGroupInternal(
                node, expression, methodName, analyzedArguments, isMethodGroupConversion, ref useSiteInfo,
                inferWithDynamic: inferWithDynamic, allowUnexpandedForm: allowUnexpandedForm,
                returnRefKind: returnRefKind, returnType: returnType);
            if (methodResolution.IsEmpty && !methodResolution.HasAnyErrors)
            {
                Debug.Assert(node.LookupError == null);

                var diagnostics = BindingDiagnosticBag.GetInstance(withDiagnostics: true, useSiteInfo.AccumulatesDependencies);
                diagnostics.AddRange(methodResolution.Diagnostics); // Could still have use site warnings.
                BindMemberAccessReportError(node, diagnostics);

                // Note: no need to free `methodResolution`, we're transferring the pooled objects it owned
                return new MethodGroupResolution(methodResolution.MethodGroup, methodResolution.OtherSymbol, methodResolution.OverloadResolutionResult, methodResolution.AnalyzedArguments, methodResolution.ResultKind, diagnostics.ToReadOnlyAndFree());
            }
            return methodResolution;
        }

        private MethodGroupResolution ResolveMethodGroupInternal(
            BoundMethodGroup methodGroup,
            SyntaxNode expression,
            string methodName,
            AnalyzedArguments analyzedArguments,
            bool isMethodGroupConversion,
            ref CompoundUseSiteInfo<AssemblySymbol> useSiteInfo,
            bool inferWithDynamic = false,
            bool allowUnexpandedForm = true,
            RefKind returnRefKind = default,
            TypeSymbol returnType = null)
        {
            var methodResolution = ResolveDefaultMethodGroup(
                methodGroup, analyzedArguments, isMethodGroupConversion, ref useSiteInfo,
                inferWithDynamic: inferWithDynamic, allowUnexpandedForm: allowUnexpandedForm,
                returnRefKind: returnRefKind, returnType: returnType);

            // If the method group's receiver is dynamic then there is no point in looking for extension methods; 
            // it's going to be a dynamic invocation.
            if (!methodGroup.SearchExtensionMethods || methodResolution.HasAnyApplicableMethod || methodGroup.MethodGroupReceiverIsDynamic())
            {
                return methodResolution;
            }

            var extensionMethodResolution = BindExtensionMethod(
                expression, methodName, analyzedArguments, methodGroup.ReceiverOpt, methodGroup.TypeArgumentsOpt, isMethodGroupConversion,
                returnRefKind: returnRefKind, returnType: returnType, withDependencies: useSiteInfo.AccumulatesDependencies);
            bool preferExtensionMethodResolution = false;

            if (extensionMethodResolution.HasAnyApplicableMethod)
            {
                preferExtensionMethodResolution = true;
            }
            else if (extensionMethodResolution.IsEmpty)
            {
                preferExtensionMethodResolution = false;
            }
            else if (methodResolution.IsEmpty)
            {
                preferExtensionMethodResolution = true;
            }
            else
            {
                // At this point, both method group resolutions are non-empty but neither contains any applicable method.
                // Choose the MethodGroupResolution with the better (i.e. less worse) result kind.

                Debug.Assert(!methodResolution.HasAnyApplicableMethod);
                Debug.Assert(!extensionMethodResolution.HasAnyApplicableMethod);
                Debug.Assert(!methodResolution.IsEmpty);
                Debug.Assert(!extensionMethodResolution.IsEmpty);

                LookupResultKind methodResultKind = methodResolution.ResultKind;
                LookupResultKind extensionMethodResultKind = extensionMethodResolution.ResultKind;
                if (methodResultKind != extensionMethodResultKind &&
                    methodResultKind == extensionMethodResultKind.WorseResultKind(methodResultKind))
                {
                    preferExtensionMethodResolution = true;
                }
            }

            if (preferExtensionMethodResolution)
            {
                methodResolution.Free();
                Debug.Assert(!extensionMethodResolution.IsEmpty);
                return extensionMethodResolution;  //NOTE: the first argument of this MethodGroupResolution could be a BoundTypeOrValueExpression
            }

            extensionMethodResolution.Free();

            return methodResolution;
        }

        private MethodGroupResolution ResolveDefaultMethodGroup(
            BoundMethodGroup node,
            AnalyzedArguments analyzedArguments,
            bool isMethodGroupConversion,
            ref CompoundUseSiteInfo<AssemblySymbol> useSiteInfo,
            bool inferWithDynamic = false,
            bool allowUnexpandedForm = true,
            RefKind returnRefKind = default,
            TypeSymbol returnType = null)
        {
            var methods = node.Methods;
            if (methods.Length == 0)
            {
                var method = node.LookupSymbolOpt as MethodSymbol;
                if ((object)method != null)
                {
                    methods = ImmutableArray.Create(method);
                }
            }

            var sealedDiagnostics = ImmutableBindingDiagnostic<AssemblySymbol>.Empty;
            if (node.LookupError != null)
            {
                var diagnostics = BindingDiagnosticBag.GetInstance(withDiagnostics: true, withDependencies: false);
                Error(diagnostics, node.LookupError, node.NameSyntax);
                sealedDiagnostics = diagnostics.ToReadOnlyAndFree();
            }

            if (methods.Length == 0)
            {
                return new MethodGroupResolution(node.LookupSymbolOpt, node.ResultKind, sealedDiagnostics);
            }

            var methodGroup = MethodGroup.GetInstance();
            // NOTE: node.ReceiverOpt could be a BoundTypeOrValueExpression - users need to check.
            methodGroup.PopulateWithNonExtensionMethods(node.ReceiverOpt, methods, node.TypeArgumentsOpt, node.ResultKind, node.LookupError);

            if (node.LookupError != null)
            {
                return new MethodGroupResolution(methodGroup, sealedDiagnostics);
            }

            // Arguments will be null if the caller is resolving to the first available
            // method group, regardless of arguments, when the signature cannot
            // be inferred. (In the error case of o.M = null; for instance.)
            if (analyzedArguments == null)
            {
                return new MethodGroupResolution(methodGroup, sealedDiagnostics);
            }
            else
            {
                var result = OverloadResolutionResult<MethodSymbol>.GetInstance();
                bool allowRefOmittedArguments = methodGroup.Receiver.IsExpressionOfComImportType();
                OverloadResolution.MethodInvocationOverloadResolution(
                    methods: methodGroup.Methods,
                    typeArguments: methodGroup.TypeArguments,
                    receiver: methodGroup.Receiver,
                    arguments: analyzedArguments,
                    result: result,
                    useSiteInfo: ref useSiteInfo,
                    isMethodGroupConversion: isMethodGroupConversion,
                    allowRefOmittedArguments: allowRefOmittedArguments,
                    inferWithDynamic: inferWithDynamic,
                    allowUnexpandedForm: allowUnexpandedForm,
                    returnRefKind: returnRefKind,
                    returnType: returnType);

                // Note: the MethodGroupResolution instance is responsible for freeing its copy of analyzed arguments
                return new MethodGroupResolution(methodGroup, null, result, AnalyzedArguments.GetInstance(analyzedArguments), methodGroup.ResultKind, sealedDiagnostics);
            }
        }

        internal bool ReportDelegateInvokeUseSiteDiagnostic(BindingDiagnosticBag diagnostics, TypeSymbol possibleDelegateType,
            Location location = null, SyntaxNode node = null)
        {
            Debug.Assert((location == null) ^ (node == null));

            if (!possibleDelegateType.IsDelegateType())
            {
                return false;
            }

            MethodSymbol invoke = possibleDelegateType.DelegateInvokeMethod();
            if ((object)invoke == null)
            {
                diagnostics.Add(new CSDiagnosticInfo(ErrorCode.ERR_InvalidDelegateType, possibleDelegateType), location ?? node.Location);
                return true;
            }

            UseSiteInfo<AssemblySymbol> info = invoke.GetUseSiteInfo();
            diagnostics.AddDependencies(info);

            DiagnosticInfo diagnosticInfo = info.DiagnosticInfo;
            if (diagnosticInfo == null)
            {
                return false;
            }

            if (location == null)
            {
                location = node.Location;
            }

            if (diagnosticInfo.Code == (int)ErrorCode.ERR_InvalidDelegateType)
            {
                diagnostics.Add(new CSDiagnostic(new CSDiagnosticInfo(ErrorCode.ERR_InvalidDelegateType, possibleDelegateType), location));
                return true;
            }

            return Symbol.ReportUseSiteDiagnostic(diagnosticInfo, diagnostics, location);
        }

        private BoundConditionalAccess BindConditionalAccessExpression(ConditionalAccessExpressionSyntax node, BindingDiagnosticBag diagnostics)
        {
            BoundExpression receiver = BindConditionalAccessReceiver(node, diagnostics);

            var conditionalAccessBinder = new BinderWithConditionalReceiver(this, receiver);
            var access = conditionalAccessBinder.BindValue(node.WhenNotNull, diagnostics, BindValueKind.RValue);

            if (receiver.HasAnyErrors || access.HasAnyErrors)
            {
                return new BoundConditionalAccess(node, receiver, access, CreateErrorType(), hasErrors: true);
            }

            var receiverType = receiver.Type;
            Debug.Assert((object)receiverType != null);

            // access cannot be a method group
            if (access.Kind == BoundKind.MethodGroup)
            {
                return GenerateBadConditionalAccessNodeError(node, receiver, access, diagnostics);
            }

            var accessType = access.Type;

            // access cannot have no type
            if ((object)accessType == null)
            {
                return GenerateBadConditionalAccessNodeError(node, receiver, access, diagnostics);
            }

            // The resulting type must be either a reference type T or Nullable<T>
            // Therefore we must reject cases resulting in types that are not reference types and cannot be lifted into nullable.
            // - access cannot have unconstrained generic type
            // - access cannot be a pointer
            // - access cannot be a restricted type
            if ((!accessType.IsReferenceType && !accessType.IsValueType) || accessType.IsPointerType() || accessType.IsRestrictedType())
            {
                // Result type of the access is void when result value cannot be made nullable.
                // For improved diagnostics we detect the cases where the value will be used and produce a
                // more specific (though not technically correct) diagnostic here:
                // "Error CS0023: Operator '?' cannot be applied to operand of type 'T'"
                bool resultIsUsed = true;
                CSharpSyntaxNode parent = node.Parent;

                if (parent != null)
                {
                    switch (parent.Kind())
                    {
                        case SyntaxKind.ExpressionStatement:
                            resultIsUsed = ((ExpressionStatementSyntax)parent).Expression != node;
                            break;

                        case SyntaxKind.SimpleLambdaExpression:
                            resultIsUsed = (((SimpleLambdaExpressionSyntax)parent).Body != node) || ContainingMethodOrLambdaRequiresValue();
                            break;

                        case SyntaxKind.ParenthesizedLambdaExpression:
                            resultIsUsed = (((ParenthesizedLambdaExpressionSyntax)parent).Body != node) || ContainingMethodOrLambdaRequiresValue();
                            break;

                        case SyntaxKind.ArrowExpressionClause:
                            resultIsUsed = (((ArrowExpressionClauseSyntax)parent).Expression != node) || ContainingMethodOrLambdaRequiresValue();
                            break;

                        case SyntaxKind.ForStatement:
                            // Incrementors and Initializers doesn't have to produce a value
                            var loop = (ForStatementSyntax)parent;
                            resultIsUsed = !loop.Incrementors.Contains(node) && !loop.Initializers.Contains(node);
                            break;
                    }
                }

                if (resultIsUsed)
                {
                    return GenerateBadConditionalAccessNodeError(node, receiver, access, diagnostics);
                }

                accessType = GetSpecialType(SpecialType.System_Void, diagnostics, node);
            }

            // if access has value type, the type of the conditional access is nullable of that
            // https://github.com/dotnet/roslyn/issues/35075: The test `accessType.IsValueType && !accessType.IsNullableType()`
            // should probably be `accessType.IsNonNullableValueType()`
            if (accessType.IsValueType && !accessType.IsNullableType() && !accessType.IsVoidType())
            {
                accessType = GetSpecialType(SpecialType.System_Nullable_T, diagnostics, node).Construct(accessType);
            }

            return new BoundConditionalAccess(node, receiver, access, accessType);
        }

        private bool ContainingMethodOrLambdaRequiresValue()
        {
            var containingMethod = ContainingMemberOrLambda as MethodSymbol;
            return
                (object)containingMethod == null ||
                    !containingMethod.ReturnsVoid &&
                    !containingMethod.IsAsyncReturningTask(this.Compilation);
        }

        private BoundConditionalAccess GenerateBadConditionalAccessNodeError(ConditionalAccessExpressionSyntax node, BoundExpression receiver, BoundExpression access, BindingDiagnosticBag diagnostics)
        {
            var operatorToken = node.OperatorToken;
            // TODO: need a special ERR for this.
            //       conditional access is not really a binary operator.
            DiagnosticInfo diagnosticInfo = new CSDiagnosticInfo(ErrorCode.ERR_BadUnaryOp, SyntaxFacts.GetText(operatorToken.Kind()), access.Display);
            diagnostics.Add(new CSDiagnostic(diagnosticInfo, operatorToken.GetLocation()));
            receiver = BadExpression(receiver.Syntax, receiver);

            return new BoundConditionalAccess(node, receiver, access, CreateErrorType(), hasErrors: true);
        }

        private BoundExpression BindMemberBindingExpression(MemberBindingExpressionSyntax node, bool invoked, bool indexed, BindingDiagnosticBag diagnostics)
        {
            BoundExpression receiver = GetReceiverForConditionalBinding(node, diagnostics);

            var memberAccess = BindMemberAccessWithBoundLeft(node, receiver, node.Name, node.OperatorToken, invoked, indexed, diagnostics);
            return memberAccess;
        }

        private BoundExpression BindElementBindingExpression(ElementBindingExpressionSyntax node, BindingDiagnosticBag diagnostics)
        {
            BoundExpression receiver = GetReceiverForConditionalBinding(node, diagnostics);

            var memberAccess = BindElementAccess(node, receiver, node.ArgumentList, diagnostics);
            return memberAccess;
        }

        private static CSharpSyntaxNode GetConditionalReceiverSyntax(ConditionalAccessExpressionSyntax node)
        {
            Debug.Assert(node != null);
            Debug.Assert(node.Expression != null);

            var receiver = node.Expression;
            while (receiver.IsKind(SyntaxKind.ParenthesizedExpression))
            {
                receiver = ((ParenthesizedExpressionSyntax)receiver).Expression;
                Debug.Assert(receiver != null);
            }

            return receiver;
        }

        private BoundExpression GetReceiverForConditionalBinding(ExpressionSyntax binding, BindingDiagnosticBag diagnostics)
        {
            var conditionalAccessNode = SyntaxFactory.FindConditionalAccessNodeForBinding(binding);
            Debug.Assert(conditionalAccessNode != null);

            BoundExpression receiver = this.ConditionalReceiverExpression;
            if (receiver?.Syntax != GetConditionalReceiverSyntax(conditionalAccessNode))
            {
                // this can happen when semantic model binds parts of a Call or a broken access expression. 
                // We may not have receiver available in such cases.
                // Not a problem - we only need receiver to get its type and we can bind it here.
                receiver = BindConditionalAccessReceiver(conditionalAccessNode, diagnostics);
            }

            // create surrogate receiver
            var receiverType = receiver.Type;
            if (receiverType?.IsNullableType() == true)
            {
                receiverType = receiverType.GetNullableUnderlyingType();
            }

            receiver = new BoundConditionalReceiver(receiver.Syntax, 0, receiverType ?? CreateErrorType(), hasErrors: receiver.HasErrors) { WasCompilerGenerated = true };
            return receiver;
        }

        private BoundExpression BindConditionalAccessReceiver(ConditionalAccessExpressionSyntax node, BindingDiagnosticBag diagnostics)
        {
            var receiverSyntax = node.Expression;
            var receiver = BindRValueWithoutTargetType(receiverSyntax, diagnostics);
            receiver = MakeMemberAccessValue(receiver, diagnostics);

            if (receiver.HasAnyErrors)
            {
                return receiver;
            }

            var operatorToken = node.OperatorToken;

            if (receiver.Kind == BoundKind.UnboundLambda)
            {
                var msgId = ((UnboundLambda)receiver).MessageID;
                DiagnosticInfo diagnosticInfo = new CSDiagnosticInfo(ErrorCode.ERR_BadUnaryOp, SyntaxFacts.GetText(operatorToken.Kind()), msgId.Localize());
                diagnostics.Add(new CSDiagnostic(diagnosticInfo, node.Location));
                return BadExpression(receiverSyntax, receiver);
            }

            var receiverType = receiver.Type;

            // Can't dot into the null literal or anything that has no type
            if ((object)receiverType == null)
            {
                Error(diagnostics, ErrorCode.ERR_BadUnaryOp, operatorToken.GetLocation(), operatorToken.Text, receiver.Display);
                return BadExpression(receiverSyntax, receiver);
            }

            // No member accesses on void
            if (receiverType.IsVoidType())
            {
                Error(diagnostics, ErrorCode.ERR_BadUnaryOp, operatorToken.GetLocation(), operatorToken.Text, receiverType);
                return BadExpression(receiverSyntax, receiver);
            }

            if (receiverType.IsValueType && !receiverType.IsNullableType())
            {
                // must be nullable or reference type
                Error(diagnostics, ErrorCode.ERR_BadUnaryOp, operatorToken.GetLocation(), operatorToken.Text, receiverType);
                return BadExpression(receiverSyntax, receiver);
            }

            return receiver;
        }
    }
}<|MERGE_RESOLUTION|>--- conflicted
+++ resolved
@@ -2687,11 +2687,7 @@
         /// <summary>
         /// Returns true if a bad special by ref local was found.
         /// </summary>
-<<<<<<< HEAD
-        internal static bool CheckRestrictedTypeInAsync(Symbol containingSymbol, TypeSymbol type, BindingDiagnosticBag diagnostics, SyntaxNode syntax)
-=======
-        internal static bool CheckRestrictedTypeInAsyncMethod(Symbol containingSymbol, TypeSymbol type, DiagnosticBag diagnostics, SyntaxNode syntax)
->>>>>>> e0a1787d
+        internal static bool CheckRestrictedTypeInAsyncMethod(Symbol containingSymbol, TypeSymbol type, BindingDiagnosticBag diagnostics, SyntaxNode syntax)
         {
             if (containingSymbol.Kind == SymbolKind.Method
                 && ((MethodSymbol)containingSymbol).IsAsync
