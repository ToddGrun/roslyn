--- conflicted
+++ resolved
@@ -38,51 +38,6 @@
             return _allowedMap != null && _allowedMap.TryGetValue(syntax, out allowed) && allowed;
         }
 
-<<<<<<< HEAD
-        /////// <summary>
-        /////// Returns the list of the symbols which represent the argument of the nameof operator. Ambiguities are not an error for the nameof.
-        /////// </summary>
-        ////internal ImmutableArray<Symbol> LookupForNameofArgument(ExpressionSyntax left, IdentifierNameSyntax right, string name, BindingDiagnosticBag diagnostics, bool isAliasQualified, out bool hasErrors)
-        ////{
-        ////    ArrayBuilder<Symbol> symbols = ArrayBuilder<Symbol>.GetInstance();
-        ////    Symbol container = null;
-        ////    hasErrors = false;
-
-        ////    // We treat the AliasQualified syntax different than the rest. We bind the whole part for the alias.
-        ////    if (isAliasQualified)
-        ////    {
-        ////        container = BindNamespaceAliasSymbol((IdentifierNameSyntax)left, diagnostics);
-        ////        var aliasSymbol = container as AliasSymbol;
-        ////        if (aliasSymbol != null) container = aliasSymbol.Target;
-        ////        if (container.Kind == SymbolKind.NamedType)
-        ////        {
-        ////            diagnostics.Add(ErrorCode.ERR_ColColWithTypeAlias, left.Location, left);
-        ////            hasErrors = true;
-        ////            return symbols.ToImmutableAndFree();
-        ////        }
-        ////    }
-        ////    // If it isn't AliasQualified, we first bind the left part, and then bind the right part as a simple name.
-        ////    else if (left != null)
-        ////    {
-        ////        // We use OriginalDefinition because of the unbound generic names such as List<>, Dictionary<,>.
-        ////        container = BindNamespaceOrTypeSymbol(left, diagnostics, null, false).OriginalDefinition;
-        ////    }
-
-        ////    this.BindNonGenericSimpleName(right, diagnostics, null, false, (NamespaceOrTypeSymbol)container, isNameofArgument: true, symbols: symbols);
-        ////    if (CheckUsedBeforeDeclarationIfLocal(symbols, right))
-        ////    {
-        ////        Error(diagnostics, ErrorCode.ERR_VariableUsedBeforeDeclaration, right, right);
-        ////        hasErrors = true;
-        ////    }
-        ////    else if (symbols.Count == 0)
-        ////    {
-        ////        hasErrors = true;
-        ////    }
-        ////    return symbols.ToImmutableAndFree();
-        ////}
-
-=======
->>>>>>> 27b21d2e
         /// <summary>
         /// This visitor walks over a type expression looking for open types.
         /// Open types are allowed if an only if:
