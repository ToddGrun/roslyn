--- conflicted
+++ resolved
@@ -905,13 +905,8 @@
                     initializerOpt = BindPossibleArrayInitializer(value, declTypeOpt.TypeSymbol, valueKind, diagnostics);
                     if (kind != LocalDeclarationKind.FixedVariable)
                     {
-<<<<<<< HEAD
-                        // If this is for a fixed statement, we'll do our own conversion since there are some special cases.
+                        // If this is for a fixed statement, we'll do our own conversion since there are some special cases.		
                         initializerOpt = GenerateConversionForAssignment(declTypeOpt.TypeSymbol, initializerOpt, localDiagnostics, refKind: localSymbol.RefKind);
-=======
-                        // If this is for a fixed statement, we'll do our own conversion since there are some special cases.		
-                        initializerOpt = GenerateConversionForAssignment(declTypeOpt, initializerOpt, localDiagnostics, refKind: localSymbol.RefKind);
->>>>>>> 3b5a3354
                     }
                 }
             }
@@ -1261,7 +1256,6 @@
         private static PropertySymbol GetPropertySymbol(BoundExpression expr, out BoundExpression receiver, out SyntaxNode propertySyntax)
         {
             PropertySymbol propertySymbol;
-<<<<<<< HEAD
             switch (expr.Kind)
             {
                 case BoundKind.PropertyAccess:
@@ -1329,215 +1323,6 @@
         }
 
         /// <summary>
-        /// Check the expression is of the required lvalue and rvalue specified by valueKind.
-        /// The method returns the original expression if the expression is of the required
-        /// type. Otherwise, an appropriate error is added to the diagnostics bag and the
-        /// method returns a BoundBadExpression node. The method returns the original
-        /// expression without generating any error if the expression has errors.
-        /// </summary>
-        private BoundExpression CheckValue(BoundExpression expr, BindValueKind valueKind, DiagnosticBag diagnostics)
-        {
-            switch (expr.Kind)
-            {
-                case BoundKind.PropertyGroup:
-                    expr = BindIndexedPropertyAccess((BoundPropertyGroup)expr, mustHaveAllOptionalParameters: false, diagnostics: diagnostics);
-                    break;
-
-                case BoundKind.Local:
-                    Debug.Assert(expr.Syntax.Kind() != SyntaxKind.Argument || valueKind == BindValueKind.RefOrOut);
-                    break;
-
-                case BoundKind.OutVariablePendingInference:
-                case BoundKind.OutDeconstructVarPendingInference:
-                    Debug.Assert(valueKind == BindValueKind.RefOrOut);
-                    return expr;
-
-                case BoundKind.DiscardExpression:
-                    Debug.Assert(valueKind == BindValueKind.Assignment || valueKind == BindValueKind.RefOrOut ||
-                                 diagnostics.HasAnyResolvedErrors());
-                    return expr;
-
-                case BoundKind.SuppressNullableWarningExpression:
-                    {
-                        var outer = (BoundSuppressNullableWarningExpression)expr;
-                        var inner = CheckValue(outer.Expression, valueKind, diagnostics);
-                        return outer.Update(inner, inner.Type);
-                    }
-            }
-
-            bool hasResolutionErrors = false;
-
-            // If this a MethodGroup where an rvalue is not expected or where the caller will not explicitly handle
-            // (and resolve) MethodGroups (in short, cases where valueKind != BindValueKind.RValueOrMethodGroup),
-            // resolve the MethodGroup here to generate the appropriate errors, otherwise resolution errors (such as
-            // "member is inaccessible") will be dropped.
-            if (expr.Kind == BoundKind.MethodGroup && valueKind != BindValueKind.RValueOrMethodGroup)
-            {
-                var methodGroup = (BoundMethodGroup)expr;
-                HashSet<DiagnosticInfo> useSiteDiagnostics = null;
-                var resolution = this.ResolveMethodGroup(methodGroup, analyzedArguments: null, isMethodGroupConversion: false, useSiteDiagnostics: ref useSiteDiagnostics);
-                diagnostics.Add(expr.Syntax, useSiteDiagnostics);
-                Symbol otherSymbol = null;
-                bool resolvedToMethodGroup = resolution.MethodGroup != null;
-                if (!expr.HasAnyErrors) diagnostics.AddRange(resolution.Diagnostics); // Suppress cascading.
-                hasResolutionErrors = resolution.HasAnyErrors;
-                if (hasResolutionErrors)
-                {
-                    otherSymbol = resolution.OtherSymbol;
-                }
-                resolution.Free();
-
-                // It's possible the method group is not a method group at all, but simply a
-                // delayed lookup that resolved to a non-method member (perhaps an inaccessible
-                // field or property), or nothing at all. In those cases, the member should not be exposed as a
-                // method group, not even within a BoundBadExpression. Instead, the
-                // BoundBadExpression simply refers to the receiver and the resolved symbol (if any).
-                if (!resolvedToMethodGroup)
-                {
-                    Debug.Assert(methodGroup.ResultKind != LookupResultKind.Viable);
-                    BoundExpression receiver = methodGroup.ReceiverOpt;
-                    if ((object)otherSymbol != null && receiver?.Kind == BoundKind.TypeOrValueExpression)
-                    {
-                        // Since we're not accessing a method, this can't be a Color Color case, so TypeOrValueExpression should not have been used.
-                        // CAVEAT: otherSymbol could be invalid in some way (e.g. inaccessible), in which case we would have fallen back on a
-                        // method group lookup (to allow for extension methods), which would have required a TypeOrValueExpression.
-                        Debug.Assert(methodGroup.LookupError != null);
-
-                        // Since we have a concrete member in hand, we can resolve the receiver.
-                        var typeOrValue = (BoundTypeOrValueExpression)receiver;
-                        receiver = otherSymbol.IsStatic
-                            ? null // no receiver required
-                            : typeOrValue.Data.ValueExpression;
-                    }
-                    return new BoundBadExpression(
-                        expr.Syntax,
-                        methodGroup.ResultKind,
-                        (object)otherSymbol == null ? ImmutableArray<Symbol>.Empty : ImmutableArray.Create(otherSymbol),
-                        receiver == null ? ImmutableArray<BoundExpression>.Empty : ImmutableArray.Create(receiver),
-                        GetNonMethodMemberType(otherSymbol));
-                }
-            }
-            else if (expr.Kind == BoundKind.IndexerAccess)
-            {
-                // Assigning to an non ref return indexer needs to set 'useSetterForDefaultArgumentGeneration' to true. 
-                // This is for IOperation purpose.
-                var indexerAccess = (BoundIndexerAccess)expr;
-                if (valueKind == BindValueKind.Assignment && !indexerAccess.Indexer.ReturnsByRef)
-                {
-                    expr = indexerAccess.Update(indexerAccess.ReceiverOpt,
-                       indexerAccess.Indexer,
-                       indexerAccess.Arguments,
-                       indexerAccess.ArgumentNamesOpt,
-                       indexerAccess.ArgumentRefKindsOpt,
-                       indexerAccess.Expanded,
-                       indexerAccess.ArgsToParamsOpt,
-                       indexerAccess.BinderOpt,
-                       useSetterForDefaultArgumentGeneration: true,
-                       type: indexerAccess.Type);
-                }                
-            }
-
-            if (!hasResolutionErrors && CheckValueKind(expr, valueKind, diagnostics) ||
-                expr.HasAnyErrors && valueKind == BindValueKind.RValueOrMethodGroup)
-            {
-                return expr;
-            }
-
-            var resultKind = (valueKind == BindValueKind.RValue || valueKind == BindValueKind.RValueOrMethodGroup) ?
-                LookupResultKind.NotAValue :
-                LookupResultKind.NotAVariable;
-
-            return ToBadExpression(expr, resultKind);
-        }
-
-        internal bool CheckValueKind(BoundExpression expr, BindValueKind valueKind, DiagnosticBag diagnostics)
-        {
-            if (expr.HasAnyErrors)
-            {
-                return false;
-            }
-
-=======
->>>>>>> 3b5a3354
-            switch (expr.Kind)
-            {
-                case BoundKind.PropertyAccess:
-                    {
-                        var propertyAccess = (BoundPropertyAccess)expr;
-                        receiver = propertyAccess.ReceiverOpt;
-                        propertySymbol = propertyAccess.PropertySymbol;
-                    }
-                    break;
-                case BoundKind.IndexerAccess:
-<<<<<<< HEAD
-                    return CheckPropertyValueKind(expr, valueKind, diagnostics);
-                case BoundKind.EventAccess:
-                    return CheckEventValueKind((BoundEventAccess)expr, valueKind, diagnostics);
-                case BoundKind.DynamicMemberAccess:
-                case BoundKind.DynamicIndexerAccess:
-                    return CheckDynamicValueKind(expr, valueKind, diagnostics);
-                case BoundKind.SuppressNullableWarningExpression:
-                    return CheckValueKind(((BoundSuppressNullableWarningExpression)expr).Expression, valueKind, diagnostics);
-                default:
-=======
->>>>>>> 3b5a3354
-                    {
-                        var indexerAccess = (BoundIndexerAccess)expr;
-                        receiver = indexerAccess.ReceiverOpt;
-                        propertySymbol = indexerAccess.Indexer;
-                    }
-                    break;
-                default:
-                    receiver = null;
-                    propertySymbol = null;
-                    propertySyntax = null;
-                    return null;
-            }
-
-            var syntax = expr.Syntax;
-            switch (syntax.Kind())
-            {
-                case SyntaxKind.SimpleMemberAccessExpression:
-                case SyntaxKind.PointerMemberAccessExpression:
-                    propertySyntax = ((MemberAccessExpressionSyntax)syntax).Name;
-                    break;
-                case SyntaxKind.IdentifierName:
-                    propertySyntax = syntax;
-                    break;
-                case SyntaxKind.ElementAccessExpression:
-                    propertySyntax = ((ElementAccessExpressionSyntax)syntax).ArgumentList;
-                    break;
-                default:
-                    // Other syntax types, such as QualifiedName,
-                    // might occur in invalid code.
-                    propertySyntax = syntax;
-                    break;
-            }
-
-            return propertySymbol;
-        }
-
-        private static SyntaxNode GetEventName(BoundEventAccess expr)
-        {
-            SyntaxNode syntax = expr.Syntax;
-            switch (syntax.Kind())
-            {
-                case SyntaxKind.SimpleMemberAccessExpression:
-                case SyntaxKind.PointerMemberAccessExpression:
-                    return ((MemberAccessExpressionSyntax)syntax).Name;
-                case SyntaxKind.QualifiedName:
-                    // This case is reachable only through SemanticModel
-                    return ((QualifiedNameSyntax)syntax).Right;
-                case SyntaxKind.IdentifierName:
-                    return syntax;
-                case SyntaxKind.MemberBindingExpression:
-                    return ((MemberBindingExpressionSyntax)syntax).Name;
-                default:
-                    throw ExceptionUtilities.UnexpectedValue(syntax.Kind());
-            }
-        }
-
-        /// <summary>
         /// There are two BadEventUsage error codes and this method decides which one should
         /// be used for a given event.
         /// </summary>
@@ -2058,19 +1843,12 @@
                             return;
                         }
 
-<<<<<<< HEAD
-            if (operand.Kind == BoundKind.TupleLiteral)
-            {
-                var tuple = (BoundTupleLiteral)operand;
-                var targetElementTypes = default(ImmutableArray<TypeSymbolWithAnnotations>);
-=======
                         // target is not compatible with source and source does not have a type
                         if ((object)tuple.Type == null)
                         {
                             Error(diagnostics, ErrorCode.ERR_ConversionNotTupleCompatible, syntax, tuple.Arguments.Length, targetType);
                             return;
                         }
->>>>>>> 3b5a3354
 
                         // Otherwise it is just a regular conversion failure from T1 to T2.
                         break;
