--- conflicted
+++ resolved
@@ -37,11 +37,7 @@
             BoundExpression boundSwitchGoverningExpression = SwitchGoverningExpression;
             diagnostics.AddRange(SwitchGoverningDiagnostics);
 
-<<<<<<< HEAD
-            ImmutableArray<BoundSwitchSection> switchSections = BindSwitchSections(originalBinder, diagnostics, out BoundPatternSwitchLabel defaultLabel);
-=======
             ImmutableArray<BoundSwitchSection> switchSections = BindSwitchSections(originalBinder, diagnostics, out BoundSwitchLabel defaultLabel);
->>>>>>> 2d0625c9
             ImmutableArray<LocalSymbol> locals = GetDeclaredLocalsForScope(node);
             ImmutableArray<LocalFunctionSymbol> functions = GetDeclaredLocalFunctionsForScope(node);
             BoundDecisionDag decisionDag = DecisionDagBuilder.CreateDecisionDagForSwitchStatement(
