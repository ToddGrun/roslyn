--- conflicted
+++ resolved
@@ -22,13 +22,8 @@
             TypeSymbol destination,
             BindingDiagnosticBag diagnostics)
         {
-<<<<<<< HEAD
             CompoundUseSiteInfo<AssemblySymbol> useSiteInfo = GetNewCompoundUseSiteInfo(diagnostics);
             var conversion = Conversions.ClassifyConversionFromExpression(source, destination, ref useSiteInfo);
-=======
-            HashSet<DiagnosticInfo>? useSiteDiagnostics = null;
-            var conversion = Conversions.ClassifyConversionFromExpression(source, destination, ref useSiteDiagnostics);
->>>>>>> aeb47891
 
             diagnostics.Add(source.Syntax, useSiteInfo);
             return CreateConversion(source.Syntax, source, conversion, isCast: false, conversionGroupOpt: null, destination: destination, diagnostics: diagnostics);
@@ -259,11 +254,7 @@
                 diagnostics: diagnostics);
 
             TypeSymbol conversionParameterType = conversion.BestUserDefinedConversionAnalysis.Operator.GetParameterType(0);
-<<<<<<< HEAD
             CompoundUseSiteInfo<AssemblySymbol> useSiteInfo = GetNewCompoundUseSiteInfo(diagnostics);
-=======
-            HashSet<DiagnosticInfo>? useSiteDiagnostics = null;
->>>>>>> aeb47891
 
             if (conversion.BestUserDefinedConversionAnalysis.Kind == UserDefinedConversionAnalysisKind.ApplicableInNormalForm &&
                 !TypeSymbol.Equals(conversion.BestUserDefinedConversionAnalysis.FromType, conversionParameterType, TypeCompareKind.ConsiderEverything2))
@@ -358,11 +349,7 @@
             return finalConversion;
         }
 
-<<<<<<< HEAD
-        private static BoundExpression CreateAnonymousFunctionConversion(SyntaxNode syntax, BoundExpression source, Conversion conversion, bool isCast, ConversionGroup conversionGroup, TypeSymbol destination, BindingDiagnosticBag diagnostics)
-=======
-        private static BoundExpression CreateAnonymousFunctionConversion(SyntaxNode syntax, BoundExpression source, Conversion conversion, bool isCast, ConversionGroup? conversionGroup, TypeSymbol destination, DiagnosticBag diagnostics)
->>>>>>> aeb47891
+        private static BoundExpression CreateAnonymousFunctionConversion(SyntaxNode syntax, BoundExpression source, Conversion conversion, bool isCast, ConversionGroup? conversionGroup, TypeSymbol destination, BindingDiagnosticBag diagnostics)
         {
             // We have a successful anonymous function conversion; rather than producing a node
             // which is a conversion on top of an unbound lambda, replace it with the bound
@@ -387,11 +374,7 @@
             { WasCompilerGenerated = source.WasCompilerGenerated };
         }
 
-<<<<<<< HEAD
-        private BoundExpression CreateMethodGroupConversion(SyntaxNode syntax, BoundExpression source, Conversion conversion, bool isCast, ConversionGroup conversionGroup, TypeSymbol destination, BindingDiagnosticBag diagnostics)
-=======
-        private BoundExpression CreateMethodGroupConversion(SyntaxNode syntax, BoundExpression source, Conversion conversion, bool isCast, ConversionGroup? conversionGroup, TypeSymbol destination, DiagnosticBag diagnostics)
->>>>>>> aeb47891
+        private BoundExpression CreateMethodGroupConversion(SyntaxNode syntax, BoundExpression source, Conversion conversion, bool isCast, ConversionGroup? conversionGroup, TypeSymbol destination, BindingDiagnosticBag diagnostics)
         {
             BoundMethodGroup group = FixMethodGroupWithTypeOrValue((BoundMethodGroup)source, conversion, diagnostics);
             BoundExpression? receiverOpt = group.ReceiverOpt;
@@ -407,11 +390,7 @@
             return new BoundConversion(syntax, group, conversion, @checked: false, explicitCastInCode: isCast, conversionGroup, constantValueOpt: ConstantValue.NotAvailable, type: destination, hasErrors: hasErrors) { WasCompilerGenerated = source.WasCompilerGenerated };
         }
 
-<<<<<<< HEAD
-        private BoundExpression CreateStackAllocConversion(SyntaxNode syntax, BoundExpression source, Conversion conversion, bool isCast, ConversionGroup conversionGroup, TypeSymbol destination, BindingDiagnosticBag diagnostics)
-=======
-        private BoundExpression CreateStackAllocConversion(SyntaxNode syntax, BoundExpression source, Conversion conversion, bool isCast, ConversionGroup? conversionGroup, TypeSymbol destination, DiagnosticBag diagnostics)
->>>>>>> aeb47891
+        private BoundExpression CreateStackAllocConversion(SyntaxNode syntax, BoundExpression source, Conversion conversion, bool isCast, ConversionGroup? conversionGroup, TypeSymbol destination, BindingDiagnosticBag diagnostics)
         {
             Debug.Assert(conversion.IsStackAlloc);
 
@@ -439,11 +418,7 @@
             return CreateConversion(syntax, convertedNode, underlyingConversion, isCast: isCast, conversionGroup, destination, diagnostics);
         }
 
-<<<<<<< HEAD
-        private BoundExpression CreateTupleLiteralConversion(SyntaxNode syntax, BoundTupleLiteral sourceTuple, Conversion conversion, bool isCast, ConversionGroup conversionGroup, TypeSymbol destination, BindingDiagnosticBag diagnostics)
-=======
-        private BoundExpression CreateTupleLiteralConversion(SyntaxNode syntax, BoundTupleLiteral sourceTuple, Conversion conversion, bool isCast, ConversionGroup? conversionGroup, TypeSymbol destination, DiagnosticBag diagnostics)
->>>>>>> aeb47891
+        private BoundExpression CreateTupleLiteralConversion(SyntaxNode syntax, BoundTupleLiteral sourceTuple, Conversion conversion, bool isCast, ConversionGroup? conversionGroup, TypeSymbol destination, BindingDiagnosticBag diagnostics)
         {
             // We have a successful tuple conversion; rather than producing a separate conversion node 
             // which is a conversion on top of a tuple literal, tuple conversion is an element-wise conversion of arguments.
@@ -593,11 +568,7 @@
         /// <returns>
         /// True if there is any error, except lack of runtime support errors.
         /// </returns>
-<<<<<<< HEAD
-        private bool MemberGroupFinalValidation(BoundExpression receiverOpt, MethodSymbol methodSymbol, SyntaxNode node, BindingDiagnosticBag diagnostics, bool invokedAsExtensionMethod)
-=======
-        private bool MemberGroupFinalValidation(BoundExpression? receiverOpt, MethodSymbol methodSymbol, SyntaxNode node, DiagnosticBag diagnostics, bool invokedAsExtensionMethod)
->>>>>>> aeb47891
+        private bool MemberGroupFinalValidation(BoundExpression? receiverOpt, MethodSymbol methodSymbol, SyntaxNode node, BindingDiagnosticBag diagnostics, bool invokedAsExtensionMethod)
         {
             if (!IsBadBaseAccess(node, receiverOpt, methodSymbol, diagnostics))
             {
@@ -672,11 +643,7 @@
         /// <returns>
         /// True if there is any error.
         /// </returns>
-<<<<<<< HEAD
-        private bool MemberGroupFinalValidationAccessibilityChecks(BoundExpression receiverOpt, Symbol memberSymbol, SyntaxNode node, BindingDiagnosticBag diagnostics, bool invokedAsExtensionMethod)
-=======
-        private bool MemberGroupFinalValidationAccessibilityChecks(BoundExpression? receiverOpt, Symbol memberSymbol, SyntaxNode node, DiagnosticBag diagnostics, bool invokedAsExtensionMethod)
->>>>>>> aeb47891
+        private bool MemberGroupFinalValidationAccessibilityChecks(BoundExpression? receiverOpt, Symbol memberSymbol, SyntaxNode node, BindingDiagnosticBag diagnostics, bool invokedAsExtensionMethod)
         {
             // Perform final validation of the method to be invoked.
 
@@ -761,15 +728,9 @@
             var containingType = this.ContainingType;
             if (containingType is object)
             {
-<<<<<<< HEAD
                 CompoundUseSiteInfo<AssemblySymbol> useSiteInfo = GetNewCompoundUseSiteInfo(diagnostics);
                 bool isAccessible = this.IsSymbolAccessibleConditional(memberSymbol.GetTypeOrReturnType().Type, containingType, ref useSiteInfo);
                 diagnostics.Add(node, useSiteInfo);
-=======
-                HashSet<DiagnosticInfo>? useSiteDiagnostics = null;
-                bool isAccessible = this.IsSymbolAccessibleConditional(memberSymbol.GetTypeOrReturnType().Type, containingType, ref useSiteDiagnostics);
-                diagnostics.Add(node, useSiteDiagnostics);
->>>>>>> aeb47891
 
                 if (!isAccessible)
                 {
@@ -833,11 +794,7 @@
         /// <summary>
         /// This method implements the checks in spec section 15.2.
         /// </summary>
-<<<<<<< HEAD
-        internal bool MethodGroupIsCompatibleWithDelegate(BoundExpression receiverOpt, bool isExtensionMethod, MethodSymbol method, NamedTypeSymbol delegateType, Location errorLocation, BindingDiagnosticBag diagnostics)
-=======
-        internal bool MethodGroupIsCompatibleWithDelegate(BoundExpression? receiverOpt, bool isExtensionMethod, MethodSymbol method, NamedTypeSymbol delegateType, Location errorLocation, DiagnosticBag diagnostics)
->>>>>>> aeb47891
+        internal bool MethodGroupIsCompatibleWithDelegate(BoundExpression? receiverOpt, bool isExtensionMethod, MethodSymbol method, NamedTypeSymbol delegateType, Location errorLocation, BindingDiagnosticBag diagnostics)
         {
             Debug.Assert(delegateType.TypeKind == TypeKind.Delegate);
             RoslynDebug.Assert((object)delegateType.DelegateInvokeMethod != null && !delegateType.DelegateInvokeMethod.HasUseSiteError,
@@ -860,20 +817,12 @@
                 return false;
             }
 
-<<<<<<< HEAD
             CompoundUseSiteInfo<AssemblySymbol> useSiteInfo = GetNewCompoundUseSiteInfo(diagnostics);
-=======
-            HashSet<DiagnosticInfo>? useSiteDiagnostics = null;
->>>>>>> aeb47891
 
             // If this is an extension method delegate, the caller should have verified the
             // receiver is compatible with the "this" parameter of the extension method.
             Debug.Assert(!isExtensionMethod ||
-<<<<<<< HEAD
-                (Conversions.ConvertExtensionMethodThisArg(methodParameters[0].Type, receiverOpt.Type, ref useSiteInfo).Exists && useSiteInfo.Diagnostics.IsNullOrEmpty()));
-=======
-                (Conversions.ConvertExtensionMethodThisArg(methodParameters[0].Type, receiverOpt!.Type, ref useSiteDiagnostics).Exists && useSiteDiagnostics.IsNullOrEmpty()));
->>>>>>> aeb47891
+                (Conversions.ConvertExtensionMethodThisArg(methodParameters[0].Type, receiverOpt!.Type, ref useSiteInfo).Exists && useSiteInfo.Diagnostics.IsNullOrEmpty()));
 
             useSiteInfo = new CompoundUseSiteInfo<AssemblySymbol>(useSiteInfo);
 
@@ -992,15 +941,9 @@
                 return true;
             }
 
-<<<<<<< HEAD
             CompoundUseSiteInfo<AssemblySymbol> useSiteInfo = GetNewCompoundUseSiteInfo(diagnostics);
             conversion = Conversions.GetMethodGroupConversion(boundMethodGroup, delegateType, ref useSiteInfo);
             diagnostics.Add(delegateMismatchLocation, useSiteInfo);
-=======
-            HashSet<DiagnosticInfo>? useSiteDiagnostics = null;
-            conversion = Conversions.GetMethodGroupConversion(boundMethodGroup, delegateType, ref useSiteDiagnostics);
-            diagnostics.Add(delegateMismatchLocation, useSiteDiagnostics);
->>>>>>> aeb47891
             if (!conversion.Exists)
             {
                 if (!Conversions.ReportDelegateMethodGroupDiagnostics(this, boundMethodGroup, delegateType, diagnostics))
