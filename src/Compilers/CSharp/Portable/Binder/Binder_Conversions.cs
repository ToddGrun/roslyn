﻿// Licensed to the .NET Foundation under one or more agreements.
// The .NET Foundation licenses this file to you under the MIT license.
// See the LICENSE file in the project root for more information.

using System.Collections.Immutable;
using System.Diagnostics;
using System.Diagnostics.CodeAnalysis;
using System.Linq;
using Microsoft.CodeAnalysis.CSharp.Symbols;
using Microsoft.CodeAnalysis.CSharp.Syntax;
using Microsoft.CodeAnalysis.PooledObjects;
using Roslyn.Utilities;

namespace Microsoft.CodeAnalysis.CSharp
{
    internal partial class Binder
    {
        internal BoundExpression CreateConversion(
            BoundExpression source,
            TypeSymbol destination,
            BindingDiagnosticBag diagnostics)
        {
            CompoundUseSiteInfo<AssemblySymbol> useSiteInfo = GetNewCompoundUseSiteInfo(diagnostics);
            var conversion = Conversions.ClassifyConversionFromExpression(source, destination, isChecked: CheckOverflowAtRuntime, ref useSiteInfo);

            diagnostics.Add(source.Syntax, useSiteInfo);
            return CreateConversion(source.Syntax, source, conversion, isCast: false, conversionGroupOpt: null, destination: destination, diagnostics: diagnostics);
        }

        internal BoundExpression CreateConversion(
            BoundExpression source,
            Conversion conversion,
            TypeSymbol destination,
            BindingDiagnosticBag diagnostics)
        {
            return CreateConversion(source.Syntax, source, conversion, isCast: false, conversionGroupOpt: null, destination: destination, diagnostics: diagnostics);
        }

        internal BoundExpression CreateConversion(
            SyntaxNode syntax,
            BoundExpression source,
            Conversion conversion,
            bool isCast,
            ConversionGroup? conversionGroupOpt,
            TypeSymbol destination,
            BindingDiagnosticBag diagnostics)
        {
            return CreateConversion(syntax, source, conversion, isCast: isCast, conversionGroupOpt, source.WasCompilerGenerated, destination, diagnostics);
        }

        protected BoundExpression CreateConversion(
            SyntaxNode syntax,
            BoundExpression source,
            Conversion conversion,
            bool isCast,
            ConversionGroup? conversionGroupOpt,
            bool wasCompilerGenerated,
            TypeSymbol destination,
            BindingDiagnosticBag diagnostics,
            bool hasErrors = false)
        {

            var result = createConversion(syntax, source, conversion, isCast, conversionGroupOpt, wasCompilerGenerated, destination, diagnostics, hasErrors);

            Debug.Assert(result is BoundConversion || (conversion.IsIdentity && ((object)result == source) || source.NeedsToBeConverted()) || hasErrors);

#if DEBUG
            if (source is BoundValuePlaceholder placeholder1)
            {
                Debug.Assert(filterConversion(conversion));
                Debug.Assert(BoundNode.GetConversion(result, placeholder1) == conversion);
            }
            else if (source.Type is not null && filterConversion(conversion))
            {
                var placeholder2 = new BoundValuePlaceholder(source.Syntax, source.Type);
                var result2 = createConversion(syntax, placeholder2, conversion, isCast, conversionGroupOpt, wasCompilerGenerated, destination, BindingDiagnosticBag.Discarded, hasErrors);
                Debug.Assert(BoundNode.GetConversion(result2, placeholder2) == conversion);
            }

            static bool filterConversion(Conversion conversion)
            {
                return !conversion.IsInterpolatedString &&
                       !conversion.IsInterpolatedStringHandler &&
                       !conversion.IsSwitchExpression &&
                       !conversion.IsCollectionExpression &&
                       !(conversion.IsTupleLiteralConversion || (conversion.IsNullable && conversion.UnderlyingConversions[0].IsTupleLiteralConversion)) &&
                       (!conversion.IsUserDefined || filterConversion(conversion.UserDefinedFromConversion));
            }
#endif

            return result;

            BoundExpression createConversion(
                SyntaxNode syntax,
                BoundExpression source,
                Conversion conversion,
                bool isCast,
                ConversionGroup? conversionGroupOpt,
                bool wasCompilerGenerated,
                TypeSymbol destination,
                BindingDiagnosticBag diagnostics,
                bool hasErrors = false)
            {
                RoslynDebug.Assert(source != null);
                RoslynDebug.Assert((object)destination != null);
                RoslynDebug.Assert(!isCast || conversionGroupOpt != null || wasCompilerGenerated);

                if (conversion.IsIdentity)
                {
                    if (source is BoundTupleLiteral sourceTuple)
                    {
                        NamedTypeSymbol.ReportTupleNamesMismatchesIfAny(destination, sourceTuple, diagnostics);
                    }

                    // identity tuple and switch conversions result in a converted expression
                    // to indicate that such conversions are no longer applicable.
                    source = BindToNaturalType(source, diagnostics);
                    RoslynDebug.Assert(source.Type is object);

                    // We need to preserve any conversion that changes the type (even identity conversions, like object->dynamic),
                    // or that was explicitly written in code (so that GetSemanticInfo can find the syntax in the bound tree).
                    if (!isCast && source.Type.Equals(destination, TypeCompareKind.IgnoreNullableModifiersForReferenceTypes))
                    {
                        return source;
                    }
                }

                if (conversion.IsMethodGroup)
                {
                    return CreateMethodGroupConversion(syntax, source, conversion, isCast: isCast, conversionGroupOpt, destination, diagnostics);
                }

                // Obsolete diagnostics for method group are reported as part of creating the method group conversion.
                reportUseSiteDiagnostics(syntax, conversion, source, destination, diagnostics);

                if (conversion.IsAnonymousFunction && source.Kind == BoundKind.UnboundLambda)
                {
                    return CreateAnonymousFunctionConversion(syntax, source, conversion, isCast: isCast, conversionGroupOpt, destination, diagnostics);
                }

                if (conversion.Kind == ConversionKind.FunctionType)
                {
                    return CreateFunctionTypeConversion(syntax, source, conversion, isCast: isCast, conversionGroupOpt, destination, diagnostics);
                }

                if (conversion.IsStackAlloc)
                {
                    return CreateStackAllocConversion(syntax, source, conversion, isCast, conversionGroupOpt, destination, diagnostics);
                }

                if (conversion.IsTupleLiteralConversion ||
                    (conversion.IsNullable && conversion.UnderlyingConversions[0].IsTupleLiteralConversion))
                {
                    return CreateTupleLiteralConversion(syntax, (BoundTupleLiteral)source, conversion, isCast: isCast, conversionGroupOpt, destination, diagnostics);
                }

                if (conversion.Kind == ConversionKind.SwitchExpression)
                {
                    var convertedSwitch = ConvertSwitchExpression((BoundUnconvertedSwitchExpression)source, destination, conversionIfTargetTyped: conversion, diagnostics);
                    return new BoundConversion(
                        syntax,
                        convertedSwitch,
                        conversion,
                        CheckOverflowAtRuntime,
                        explicitCastInCode: isCast && !wasCompilerGenerated,
                        conversionGroupOpt,
                        convertedSwitch.ConstantValueOpt,
                        destination,
                        hasErrors);
                }

                if (conversion.Kind == ConversionKind.ConditionalExpression)
                {
                    var convertedConditional = ConvertConditionalExpression((BoundUnconvertedConditionalOperator)source, destination, conversionIfTargetTyped: conversion, diagnostics);
                    return new BoundConversion(
                        syntax,
                        convertedConditional,
                        conversion,
                        CheckOverflowAtRuntime,
                        explicitCastInCode: isCast && !wasCompilerGenerated,
                        conversionGroupOpt,
                        convertedConditional.ConstantValueOpt,
                        destination,
                        hasErrors);
                }

                if (conversion.Kind == ConversionKind.InterpolatedString)
                {
                    var unconvertedSource = (BoundUnconvertedInterpolatedString)source;
                    source = new BoundInterpolatedString(
                        unconvertedSource.Syntax,
                        interpolationData: null,
                        BindInterpolatedStringParts(unconvertedSource, diagnostics),
                        unconvertedSource.ConstantValueOpt,
                        unconvertedSource.Type,
                        unconvertedSource.HasErrors);
                }

                if (conversion.Kind == ConversionKind.InterpolatedStringHandler)
                {
                    return new BoundConversion(
                        syntax,
                        BindUnconvertedInterpolatedExpressionToHandlerType(source, (NamedTypeSymbol)destination, diagnostics),
                        conversion,
                        @checked: CheckOverflowAtRuntime,
                        explicitCastInCode: isCast && !wasCompilerGenerated,
                        conversionGroupOpt,
                        constantValueOpt: null,
                        destination);
                }

                if (source.Kind == BoundKind.UnconvertedSwitchExpression)
                {
                    TypeSymbol? type = source.Type;
                    if (type is null)
                    {
                        Debug.Assert(!conversion.Exists);
                        type = CreateErrorType();
                        hasErrors = true;
                    }

                    source = ConvertSwitchExpression((BoundUnconvertedSwitchExpression)source, type, conversionIfTargetTyped: null, diagnostics, hasErrors);
                    if (destination.Equals(type, TypeCompareKind.ConsiderEverything) && wasCompilerGenerated)
                    {
                        return source;
                    }
                }

                if (conversion.IsObjectCreation)
                {
                    return ConvertObjectCreationExpression(syntax, (BoundUnconvertedObjectCreationExpression)source, conversion, isCast, destination, conversionGroupOpt, wasCompilerGenerated, diagnostics);
                }

                if (source.Kind == BoundKind.UnconvertedCollectionExpression)
                {
                    Debug.Assert(conversion.IsCollectionExpression
                        || (conversion.IsNullable && conversion.UnderlyingConversions[0].IsCollectionExpression)
                        || !conversion.Exists);

                    var collectionExpression = ConvertCollectionExpression(
                        (BoundUnconvertedCollectionExpression)source,
                        destination,
                        conversion,
                        diagnostics);
                    return new BoundConversion(
                        syntax,
                        collectionExpression,
                        conversion,
                        @checked: CheckOverflowAtRuntime,
                        explicitCastInCode: isCast && !wasCompilerGenerated,
                        conversionGroupOpt,
                        constantValueOpt: null,
                        type: destination);
                }

                if (source.Kind == BoundKind.UnconvertedConditionalOperator)
                {
                    Debug.Assert(source.Type is null);
                    Debug.Assert(!conversion.Exists);
                    hasErrors = true;

                    source = ConvertConditionalExpression((BoundUnconvertedConditionalOperator)source, CreateErrorType(), conversionIfTargetTyped: null, diagnostics, hasErrors);
                }

                if (conversion.IsUserDefined)
                {
                    // User-defined conversions are likely to be represented as multiple
                    // BoundConversion instances so a ConversionGroup is necessary.
                    return CreateUserDefinedConversion(syntax, source, conversion, isCast: isCast, conversionGroupOpt ?? new ConversionGroup(conversion), destination, diagnostics, hasErrors);
                }

                ConstantValue? constantValue = this.FoldConstantConversion(syntax, source, conversion, destination, diagnostics);
                if (conversion.Kind == ConversionKind.DefaultLiteral)
                {
                    source = new BoundDefaultExpression(source.Syntax, targetType: null, constantValue, type: destination)
                        .WithSuppression(source.IsSuppressed);
                }

                if (!hasErrors && conversion.Exists)
                {
                    ensureAllUnderlyingConversionsChecked(syntax, source, conversion, wasCompilerGenerated, destination, diagnostics);
                }

                return new BoundConversion(
                    syntax,
                    BindToNaturalType(source, diagnostics),
                    conversion,
                    @checked: CheckOverflowAtRuntime,
                    explicitCastInCode: isCast && !wasCompilerGenerated,
                    conversionGroupOpt,
                    constantValueOpt: constantValue,
                    type: destination,
                    hasErrors: hasErrors)
                { WasCompilerGenerated = wasCompilerGenerated };

                void reportUseSiteDiagnostics(SyntaxNode syntax, Conversion conversion, BoundExpression source, TypeSymbol destination, BindingDiagnosticBag diagnostics)
                {
                    // Obsolete diagnostics for method group are reported as part of creating the method group conversion.
                    Debug.Assert(!conversion.IsMethodGroup);
                    ReportDiagnosticsIfObsolete(diagnostics, conversion, syntax, hasBaseReceiver: false);
                    if (conversion.Method is not null)
                    {
                        ReportUseSite(conversion.Method, diagnostics, syntax.Location);
                    }

                    checkConstraintLanguageVersionAndRuntimeSupportForConversion(syntax, conversion, source, destination, diagnostics);
                }
            }

            void ensureAllUnderlyingConversionsChecked(SyntaxNode syntax, BoundExpression source, Conversion conversion, bool wasCompilerGenerated, TypeSymbol destination, BindingDiagnosticBag diagnostics)
            {
                if (conversion.IsNullable)
                {
                    Debug.Assert(conversion.UnderlyingConversions.Length == 1);

                    if (destination.IsNullableType())
                    {
                        switch (source.Type?.IsNullableType())
                        {
                            case true:
                                _ = CreateConversion(
                                        syntax,
                                        new BoundValuePlaceholder(source.Syntax, source.Type.GetNullableUnderlyingType()),
                                        conversion.UnderlyingConversions[0],
                                        isCast: false,
                                        conversionGroupOpt: null,
                                        wasCompilerGenerated,
                                        destination.GetNullableUnderlyingType(),
                                        diagnostics);
                                break;

                            case false:
                                _ = CreateConversion(
                                        syntax,
                                        source,
                                        conversion.UnderlyingConversions[0],
                                        isCast: false,
                                        conversionGroupOpt: null,
                                        wasCompilerGenerated,
                                        destination.GetNullableUnderlyingType(),
                                        diagnostics);
                                break;
                        }

                        conversion.UnderlyingConversions[0].AssertUnderlyingConversionsChecked();
                        conversion.MarkUnderlyingConversionsChecked();
                    }
                    else if (source.Type?.IsNullableType() == true)
                    {
                        _ = CreateConversion(
                                syntax,
                                new BoundValuePlaceholder(source.Syntax, source.Type.GetNullableUnderlyingType()),
                                conversion.UnderlyingConversions[0],
                                isCast: false,
                                conversionGroupOpt: null,
                                wasCompilerGenerated,
                                destination,
                                diagnostics);

                        conversion.UnderlyingConversions[0].AssertUnderlyingConversionsChecked();
                        conversion.MarkUnderlyingConversionsChecked();
                    }
                }
                else if (conversion.IsTupleConversion)
                {
                    ImmutableArray<TypeWithAnnotations> sourceTypes;
                    ImmutableArray<TypeWithAnnotations> destTypes;

                    if (source.Type?.TryGetElementTypesWithAnnotationsIfTupleType(out sourceTypes) == true &&
                        destination.TryGetElementTypesWithAnnotationsIfTupleType(out destTypes) &&
                        sourceTypes.Length == destTypes.Length)
                    {
                        var elementConversions = conversion.UnderlyingConversions;
                        Debug.Assert(elementConversions.Length == sourceTypes.Length);

                        for (int i = 0; i < sourceTypes.Length; i++)
                        {
                            _ = CreateConversion(
                                    syntax,
                                    new BoundValuePlaceholder(source.Syntax, sourceTypes[i].Type),
                                    elementConversions[i],
                                    isCast: false,
                                    conversionGroupOpt: null,
                                    wasCompilerGenerated,
                                    destTypes[i].Type,
                                    diagnostics);

                            elementConversions[i].AssertUnderlyingConversionsChecked();
                        }

                        conversion.MarkUnderlyingConversionsChecked();
                    }
                }
                else if (conversion.IsDynamic)
                {
                    Debug.Assert(conversion.UnderlyingConversions.IsDefault);
                    conversion.MarkUnderlyingConversionsChecked();
                }

                conversion.AssertUnderlyingConversionsCheckedRecursive();
            }

            void checkConstraintLanguageVersionAndRuntimeSupportForConversion(SyntaxNode syntax, Conversion conversion, BoundExpression source, TypeSymbol destination, BindingDiagnosticBag diagnostics)
            {
                Debug.Assert(syntax.SyntaxTree is object);

                if (conversion.IsUserDefined)
                {
                    if (conversion.Method is MethodSymbol method && method.IsStatic)
                    {
                        if (method.IsAbstract || method.IsVirtual)
                        {
                            Debug.Assert(conversion.ConstrainedToTypeOpt is TypeParameterSymbol);

                            if (Compilation.SourceModule != method.ContainingModule)
                            {
                                CheckFeatureAvailability(syntax, MessageID.IDS_FeatureStaticAbstractMembersInInterfaces, diagnostics);

                                if (!Compilation.Assembly.RuntimeSupportsStaticAbstractMembersInInterfaces)
                                {
                                    Error(diagnostics, ErrorCode.ERR_RuntimeDoesNotSupportStaticAbstractMembersInInterfaces, syntax);
                                }
                            }
                        }

                        if (SyntaxFacts.IsCheckedOperator(method.Name) &&
                            Compilation.SourceModule != method.ContainingModule)
                        {
                            CheckFeatureAvailability(syntax, MessageID.IDS_FeatureCheckedUserDefinedOperators, diagnostics);
                        }
                    }
                }
                else if (conversion.IsInlineArray)
                {
                    if (!Compilation.Assembly.RuntimeSupportsInlineArrayTypes)
                    {
                        Error(diagnostics, ErrorCode.ERR_RuntimeDoesNotSupportInlineArrayTypes, syntax);
                    }

                    CheckFeatureAvailability(syntax, MessageID.IDS_FeatureInlineArrays, diagnostics);

                    Debug.Assert(source.Type is { });

                    FieldSymbol? elementField = source.Type.TryGetInlineArrayElementField();
                    Debug.Assert(elementField is { });

                    diagnostics.ReportUseSite(elementField, syntax);

                    Symbol? unsafeAsMethod = null;

                    if (destination.OriginalDefinition.Equals(Compilation.GetWellKnownType(WellKnownType.System_ReadOnlySpan_T), TypeCompareKind.AllIgnoreOptions))
                    {
                        if (CheckValueKind(syntax, source, BindValueKind.RefersToLocation, checkingReceiver: false, BindingDiagnosticBag.Discarded))
                        {
                            _ = GetWellKnownTypeMember(WellKnownMember.System_Runtime_InteropServices_MemoryMarshal__CreateReadOnlySpan, diagnostics, syntax: syntax); // This also takes care of an 'int' type
                            _ = GetWellKnownTypeMember(WellKnownMember.System_Runtime_CompilerServices_Unsafe__AsRef_T, diagnostics, syntax: syntax);
                            unsafeAsMethod = GetWellKnownTypeMember(WellKnownMember.System_Runtime_CompilerServices_Unsafe__As_T, diagnostics, syntax: syntax);
                        }
                        else
                        {
                            Error(diagnostics, ErrorCode.ERR_InlineArrayConversionToReadOnlySpanNotSupported, syntax, destination);
                        }
                    }
                    else
                    {
                        Debug.Assert(destination.OriginalDefinition.Equals(Compilation.GetWellKnownType(WellKnownType.System_Span_T), TypeCompareKind.AllIgnoreOptions));

                        if (CheckValueKind(syntax, source, BindValueKind.RefersToLocation | BindValueKind.Assignable, checkingReceiver: false, BindingDiagnosticBag.Discarded))
                        {
                            _ = GetWellKnownTypeMember(WellKnownMember.System_Runtime_InteropServices_MemoryMarshal__CreateSpan, diagnostics, syntax: syntax); // This also takes care of an 'int' type
                            unsafeAsMethod = GetWellKnownTypeMember(WellKnownMember.System_Runtime_CompilerServices_Unsafe__As_T, diagnostics, syntax: syntax);
                        }
                        else
                        {
                            Error(diagnostics, ErrorCode.ERR_InlineArrayConversionToSpanNotSupported, syntax, destination);
                        }
                    }

                    if (unsafeAsMethod is MethodSymbol { HasUnsupportedMetadata: false } method)
                    {
                        method.Construct(ImmutableArray.Create(TypeWithAnnotations.Create(source.Type), elementField.TypeWithAnnotations)).
                            CheckConstraints(new ConstraintsHelper.CheckConstraintsArgs(this.Compilation, this.Conversions, syntax.GetLocation(), diagnostics));
                    }
                }
            }
        }

        private static BoundExpression ConvertObjectCreationExpression(
            SyntaxNode syntax, BoundUnconvertedObjectCreationExpression node, Conversion conversion, bool isCast, TypeSymbol destination,
            ConversionGroup? conversionGroupOpt, bool wasCompilerGenerated, BindingDiagnosticBag diagnostics)
        {
            var arguments = AnalyzedArguments.GetInstance(node.Arguments, node.ArgumentRefKindsOpt, node.ArgumentNamesOpt);
            BoundExpression expr = bindObjectCreationExpression(node.Syntax, node.InitializerOpt, node.Binder, destination.StrippedType(), arguments, diagnostics);
            arguments.Free();

            Debug.Assert(expr is BoundObjectCreationExpressionBase { WasTargetTyped: true } or
                                 BoundDelegateCreationExpression { WasTargetTyped: true } or
                                 BoundBadExpression);

            // Assert that the shape of the BoundBadExpression is sound and is not going to confuse NullableWalker for target-typed 'new'.
            Debug.Assert(expr is not BoundBadExpression { ChildBoundNodes: var children } || !children.Any((child, node) => child.Syntax == node.Syntax, node));

            if (wasCompilerGenerated)
            {
                expr.MakeCompilerGenerated();
            }

            expr = new BoundConversion(
                                  syntax,
                                  expr,
                                  expr is BoundBadExpression ? Conversion.NoConversion : conversion,
                                  node.Binder.CheckOverflowAtRuntime,
                                  explicitCastInCode: isCast && !wasCompilerGenerated,
                                  conversionGroupOpt,
                                  expr.ConstantValueOpt,
                                  destination)
            { WasCompilerGenerated = wasCompilerGenerated };

            return expr;

            static BoundExpression bindObjectCreationExpression(
                SyntaxNode syntax, InitializerExpressionSyntax? initializerOpt, Binder binder,
                TypeSymbol type, AnalyzedArguments arguments, BindingDiagnosticBag diagnostics)
            {
                switch (type.TypeKind)
                {
                    case TypeKind.Enum:
                    case TypeKind.Struct:
                    case TypeKind.Class when !type.IsAnonymousType: // We don't want to enable object creation with unspeakable types
                        return binder.BindClassCreationExpression(syntax, type.Name, typeNode: syntax, (NamedTypeSymbol)type, arguments, diagnostics, initializerOpt, wasTargetTyped: true);
                    case TypeKind.TypeParameter:
                        return binder.BindTypeParameterCreationExpression(syntax, (TypeParameterSymbol)type, arguments, initializerOpt, typeSyntax: syntax, wasTargetTyped: true, diagnostics);
                    case TypeKind.Delegate:
                        return binder.BindDelegateCreationExpression(syntax, (NamedTypeSymbol)type, arguments, initializerOpt, wasTargetTyped: true, diagnostics);
                    case TypeKind.Interface:
                        return binder.BindInterfaceCreationExpression(syntax, (NamedTypeSymbol)type, diagnostics, typeNode: syntax, arguments, initializerOpt, wasTargetTyped: true);
                    case TypeKind.Array:
                    case TypeKind.Class:
                    case TypeKind.Dynamic:
                        Error(diagnostics, ErrorCode.ERR_ImplicitObjectCreationIllegalTargetType, syntax, type);
                        goto case TypeKind.Error;
                    case TypeKind.Pointer:
                    case TypeKind.FunctionPointer:
                        Error(diagnostics, ErrorCode.ERR_UnsafeTypeInObjectCreation, syntax, type);
                        goto case TypeKind.Error;
                    case TypeKind.Error:
                        return binder.MakeBadExpressionForObjectCreation(syntax, type, arguments, initializerOpt, typeSyntax: syntax, diagnostics);
                    case var v:
                        throw ExceptionUtilities.UnexpectedValue(v);
                }
            }
        }

        private BoundCollectionExpression ConvertCollectionExpression(
            BoundUnconvertedCollectionExpression node,
            TypeSymbol targetType,
            Conversion conversion,
            BindingDiagnosticBag diagnostics)
        {
            if (conversion.IsNullable)
            {
                targetType = targetType.GetNullableUnderlyingType();
                conversion = conversion.UnderlyingConversions[0];
                _ = GetSpecialTypeMember(SpecialMember.System_Nullable_T__ctor, diagnostics, syntax: node.Syntax);
            }

            var collectionTypeKind = conversion.GetCollectionExpressionTypeKind(out var elementType);

            if (collectionTypeKind == CollectionExpressionTypeKind.None)
            {
                Debug.Assert(conversion.Kind is ConversionKind.NoConversion);
                return BindCollectionExpressionForErrorRecovery(node, targetType, inConversion: false, diagnostics);
            }

            var syntax = node.Syntax;
            if (LocalRewriter.IsAllocatingRefStructCollectionExpression(node, collectionTypeKind, elementType, Compilation))
            {
                diagnostics.Add(node.HasSpreadElements(out _, out _)
                    ? ErrorCode.WRN_CollectionExpressionRefStructSpreadMayAllocate
                    : ErrorCode.WRN_CollectionExpressionRefStructMayAllocate,
                    syntax, targetType);
            }

            MethodSymbol? collectionBuilderMethod = null;
            BoundValuePlaceholder? collectionBuilderInvocationPlaceholder = null;
            BoundExpression? collectionBuilderInvocationConversion = null;

            switch (collectionTypeKind)
            {
                case CollectionExpressionTypeKind.Span:
                    _ = GetWellKnownTypeMember(WellKnownMember.System_Span_T__ctor_Array, diagnostics, syntax: syntax);
                    break;

                case CollectionExpressionTypeKind.ReadOnlySpan:
                    _ = GetWellKnownTypeMember(WellKnownMember.System_ReadOnlySpan_T__ctor_Array, diagnostics, syntax: syntax);
                    break;

                case CollectionExpressionTypeKind.CollectionBuilder:
                    {
                        Debug.Assert(elementType is { });

                        var namedType = (NamedTypeSymbol)targetType;
                        bool result = namedType.HasCollectionBuilderAttribute(out TypeSymbol? builderType, out string? methodName);
                        Debug.Assert(result);

                        var targetTypeOriginalDefinition = targetType.OriginalDefinition;
                        result = TryGetCollectionIterationType(syntax, targetTypeOriginalDefinition, out TypeWithAnnotations elementTypeOriginalDefinition);
                        Debug.Assert(result);

                        var useSiteInfo = GetNewCompoundUseSiteInfo(diagnostics);
                        Conversion collectionBuilderReturnTypeConversion;
                        collectionBuilderMethod = GetCollectionBuilderMethod(namedType, elementTypeOriginalDefinition.Type, builderType, methodName, ref useSiteInfo, out collectionBuilderReturnTypeConversion);
                        diagnostics.Add(syntax, useSiteInfo);
                        if (collectionBuilderMethod is null)
                        {
                            diagnostics.Add(ErrorCode.ERR_CollectionBuilderAttributeMethodNotFound, syntax, methodName ?? "", elementTypeOriginalDefinition, targetTypeOriginalDefinition);
                            return BindCollectionExpressionForErrorRecovery(node, targetType, inConversion: true, diagnostics);
                        }

                        Debug.Assert(collectionBuilderReturnTypeConversion.Exists);
                        collectionBuilderInvocationPlaceholder = new BoundValuePlaceholder(syntax, collectionBuilderMethod.ReturnType) { WasCompilerGenerated = true };
                        collectionBuilderInvocationConversion = CreateConversion(collectionBuilderInvocationPlaceholder, targetType, diagnostics);

                        ReportUseSite(collectionBuilderMethod, diagnostics, syntax.Location);

                        var parameterType = (NamedTypeSymbol)collectionBuilderMethod.Parameters[0].Type;
                        Debug.Assert(parameterType.OriginalDefinition.Equals(Compilation.GetWellKnownType(WellKnownType.System_ReadOnlySpan_T), TypeCompareKind.AllIgnoreOptions));

                        elementType = parameterType.TypeArgumentsWithAnnotationsNoUseSiteDiagnostics[0].Type;

                        collectionBuilderMethod.CheckConstraints(
                            new ConstraintsHelper.CheckConstraintsArgs(Compilation, Conversions, syntax.Location, diagnostics));

                        ReportDiagnosticsIfObsolete(diagnostics, collectionBuilderMethod.ContainingType, syntax, hasBaseReceiver: false);
                        ReportDiagnosticsIfObsolete(diagnostics, collectionBuilderMethod, syntax, hasBaseReceiver: false);
                        ReportDiagnosticsIfUnmanagedCallersOnly(diagnostics, collectionBuilderMethod, syntax, isDelegateConversion: false);
                    }
                    break;

                case CollectionExpressionTypeKind.ImplementsIEnumerable:
                    if (targetType.OriginalDefinition.Equals(Compilation.GetWellKnownType(WellKnownType.System_Collections_Immutable_ImmutableArray_T), TypeCompareKind.ConsiderEverything))
                    {
                        diagnostics.Add(ErrorCode.ERR_CollectionExpressionImmutableArray, syntax, targetType.OriginalDefinition);
                        return BindCollectionExpressionForErrorRecovery(node, targetType, inConversion: true, diagnostics);
                    }
                    break;
            }

            var elements = node.Elements;
            var builder = ArrayBuilder<BoundNode>.GetInstance(elements.Length);
            BoundExpression? collectionCreation = null;
            BoundObjectOrCollectionValuePlaceholder? implicitReceiver = null;

            if (collectionTypeKind is CollectionExpressionTypeKind.ImplementsIEnumerable)
            {
                implicitReceiver = new BoundObjectOrCollectionValuePlaceholder(syntax, isNewInstance: true, targetType) { WasCompilerGenerated = true };
                collectionCreation = BindCollectionExpressionConstructor(syntax, targetType, diagnostics);

                var collectionInitializerAddMethodBinder = this.WithAdditionalFlags(BinderFlags.CollectionInitializerAddMethod);
                foreach (var element in elements)
                {
                    BoundNode convertedElement = element is BoundCollectionExpressionSpreadElement spreadElement ?
                        (BoundNode)BindCollectionExpressionSpreadElementAddMethod(
                            (SpreadElementSyntax)spreadElement.Syntax,
                            spreadElement,
                            collectionInitializerAddMethodBinder,
                            implicitReceiver,
                            diagnostics) :
                        BindCollectionInitializerElementAddMethod(
                            (ExpressionSyntax)element.Syntax,
                            ImmutableArray.Create((BoundExpression)element),
                            hasEnumerableInitializerType: true,
                            collectionInitializerAddMethodBinder,
                            diagnostics,
                            implicitReceiver);
                    builder.Add(convertedElement);
                }
            }
            else
            {
                if ((collectionTypeKind is CollectionExpressionTypeKind.ArrayInterface) ||
                    node.HasSpreadElements(out _, out _))
                {
                    // Verify the existence of the List<T> members that may be used in lowering, even
                    // though not all will be used for any particular collection expression. Checking all
                    // gives a consistent behavior, regardless of collection expression elements.
                    _ = GetWellKnownTypeMember(WellKnownMember.System_Collections_Generic_List_T__ctor, diagnostics, syntax: syntax);
                    _ = GetWellKnownTypeMember(WellKnownMember.System_Collections_Generic_List_T__ctorInt32, diagnostics, syntax: syntax);
                    _ = GetWellKnownTypeMember(WellKnownMember.System_Collections_Generic_List_T__Add, diagnostics, syntax: syntax);
                    _ = GetWellKnownTypeMember(WellKnownMember.System_Collections_Generic_List_T__ToArray, diagnostics, syntax: syntax);
                }

                var elementConversions = conversion.UnderlyingConversions;

                Debug.Assert(elementType is { });
                Debug.Assert(elements.Length == elementConversions.Length);
                Debug.Assert(elementConversions.All(c => c.Exists));

                for (int i = 0; i < elements.Length; i++)
                {
                    var element = elements[i];
                    var elementConversion = elementConversions[i];
                    var convertedElement = element is BoundCollectionExpressionSpreadElement spreadElement ?
                        bindSpreadElement(
                            spreadElement,
                            elementType,
                            elementConversion,
                            diagnostics) :
                        CreateConversion(
                            element.Syntax,
                            (BoundExpression)element,
                            elementConversion,
                            isCast: false,
                            conversionGroupOpt: null,
                            destination: elementType,
                            diagnostics);
                    builder.Add(convertedElement!);
                }
            }

            return new BoundCollectionExpression(
                syntax,
                collectionTypeKind,
                implicitReceiver,
                collectionCreation,
                collectionBuilderMethod,
                collectionBuilderInvocationPlaceholder,
                collectionBuilderInvocationConversion,
<<<<<<< HEAD
                node,
=======
                wasTargetTyped: true,
>>>>>>> cd90f6f0
                builder.ToImmutableAndFree(),
                targetType)
            { WasCompilerGenerated = node.IsParamsCollection, IsParamsCollection = node.IsParamsCollection };

            BoundNode bindSpreadElement(BoundCollectionExpressionSpreadElement element, TypeSymbol elementType, Conversion elementConversion, BindingDiagnosticBag diagnostics)
            {
                var enumeratorInfo = element.EnumeratorInfoOpt;
                Debug.Assert(enumeratorInfo is { });
                Debug.Assert(enumeratorInfo.ElementType is { }); // ElementType is set always, even for IEnumerable.

                var elementPlaceholder = new BoundValuePlaceholder(syntax, enumeratorInfo.ElementType) { WasCompilerGenerated = true };
                var convertElement = CreateConversion(
                    element.Syntax,
                    elementPlaceholder,
                    elementConversion,
                    isCast: false,
                    conversionGroupOpt: null,
                    destination: elementType,
                    diagnostics);
                return element.Update(
                    element.Expression,
                    expressionPlaceholder: element.ExpressionPlaceholder,
                    conversion: element.Conversion,
                    enumeratorInfo,
                    elementPlaceholder: elementPlaceholder,
                    iteratorBody: new BoundExpressionStatement(syntax, convertElement) { WasCompilerGenerated = true },
                    lengthOrCount: element.LengthOrCount);
            }
        }

        internal BoundExpression BindCollectionExpressionConstructor(SyntaxNode syntax, TypeSymbol targetType, BindingDiagnosticBag diagnostics)
        {
            BoundExpression collectionCreation;
            var analyzedArguments = AnalyzedArguments.GetInstance();
            if (targetType is NamedTypeSymbol namedType)
            {
                var binder = WithAdditionalFlags(BinderFlags.CollectionExpressionConversionValidation);
                collectionCreation = binder.BindClassCreationExpression(syntax, namedType.Name, syntax, namedType, analyzedArguments, diagnostics);
                collectionCreation.WasCompilerGenerated = true;
            }
            else if (targetType is TypeParameterSymbol typeParameter)
            {
                collectionCreation = BindTypeParameterCreationExpression(syntax, typeParameter, analyzedArguments, initializerOpt: null, typeSyntax: syntax, wasTargetTyped: true, diagnostics);
                collectionCreation.WasCompilerGenerated = true;
            }
            else
            {
                throw ExceptionUtilities.UnexpectedValue(targetType);
            }
            analyzedArguments.Free();
            return collectionCreation;
        }

        internal bool HasCollectionExpressionApplicableConstructor(SyntaxNode syntax, TypeSymbol targetType, BindingDiagnosticBag diagnostics)
        {
            var collectionCreation = BindCollectionExpressionConstructor(syntax, targetType, diagnostics);
            return !collectionCreation.HasErrors;
        }

        internal bool HasCollectionExpressionApplicableAddMethod(SyntaxNode syntax, TypeSymbol targetType, TypeSymbol elementType, BindingDiagnosticBag diagnostics)
        {
            var implicitReceiver = new BoundObjectOrCollectionValuePlaceholder(syntax, isNewInstance: true, targetType) { WasCompilerGenerated = true };
            var elementPlaceholder = new BoundValuePlaceholder(syntax, elementType) { WasCompilerGenerated = true };
            var addMethodBinder = WithAdditionalFlags(BinderFlags.CollectionInitializerAddMethod | BinderFlags.CollectionExpressionConversionValidation);
            var result = BindCollectionInitializerElementAddMethod(
                syntax,
                ImmutableArray.Create<BoundExpression>(elementPlaceholder),
                hasEnumerableInitializerType: true,
                addMethodBinder,
                diagnostics,
                implicitReceiver);
            return !result.HasErrors;
        }

        /// <summary>
        /// If the element is from a collection type where elements are added with collection initializers,
        /// return the argument to the collection initializer Add method or null if the element is not a
        /// collection initializer node. Otherwise, return the element as is.
        /// </summary>
        internal static BoundExpression? GetUnderlyingCollectionExpressionElement(BoundCollectionExpression expr, BoundExpression? element)
        {
            if (expr.CollectionTypeKind is CollectionExpressionTypeKind.ImplementsIEnumerable)
            {
                return element switch
                {
                    BoundCollectionElementInitializer collectionInitializer => collectionInitializer.Arguments[collectionInitializer.InvokedAsExtensionMethod ? 1 : 0],
                    BoundDynamicCollectionElementInitializer dynamicInitializer => dynamicInitializer.Arguments[0],
                    _ => null,
                };
            }
            return element;
        }

        internal bool TryGetCollectionIterationType(SyntaxNode syntax, TypeSymbol collectionType, out TypeWithAnnotations iterationType)
        {
            BoundExpression collectionExpr = new BoundValuePlaceholder(syntax, collectionType);
            bool result = GetEnumeratorInfoAndInferCollectionElementType(
                syntax,
                syntax,
                ref collectionExpr,
                isAsync: false,
                isSpread: false,
                BindingDiagnosticBag.Discarded,
                out iterationType,
                builder: out var builder);
            // Collection expression target types require instance method GetEnumerator.
            if (result && builder.ViaExtensionMethod)
            {
                iterationType = default;
                return false;
            }
            return result;
        }

        private BoundCollectionExpression BindCollectionExpressionForErrorRecovery(
            BoundUnconvertedCollectionExpression node,
            TypeSymbol targetType,
            bool inConversion,
            BindingDiagnosticBag diagnostics)
        {
            var syntax = node.Syntax;
            var builder = ArrayBuilder<BoundNode>.GetInstance(node.Elements.Length);
            foreach (var element in node.Elements)
            {
                var result = element is BoundExpression expression ?
                    BindToNaturalType(expression, diagnostics, reportNoTargetType: !targetType.IsErrorType()) :
                    element;
                builder.Add(result);
            }
            return new BoundCollectionExpression(
                syntax,
                collectionTypeKind: CollectionExpressionTypeKind.None,
                placeholder: null,
                collectionCreation: null,
                collectionBuilderMethod: null,
                collectionBuilderInvocationPlaceholder: null,
                collectionBuilderInvocationConversion: null,
<<<<<<< HEAD
                node,
=======
                wasTargetTyped: inConversion,
>>>>>>> cd90f6f0
                elements: builder.ToImmutableAndFree(),
                targetType,
                hasErrors: true)
            { WasCompilerGenerated = node.IsParamsCollection, IsParamsCollection = node.IsParamsCollection };
        }

        private void GenerateImplicitConversionErrorForCollectionExpression(
            BoundUnconvertedCollectionExpression node,
            TypeSymbol targetType,
            BindingDiagnosticBag diagnostics)
        {
            var collectionTypeKind = ConversionsBase.GetCollectionExpressionTypeKind(Compilation, targetType, out TypeWithAnnotations elementTypeWithAnnotations);
<<<<<<< HEAD
            if (collectionTypeKind == CollectionExpressionTypeKind.CollectionBuilder)
            {
                Debug.Assert(elementTypeWithAnnotations.Type is null); // GetCollectionExpressionTypeKind() does not set elementType for CollectionBuilder cases.
                if (!TryGetCollectionIterationType(node.Syntax, targetType, out elementTypeWithAnnotations))
                {
                    Error(diagnostics, ErrorCode.ERR_CollectionBuilderNoElementType, node.Syntax, targetType);
                    return;
                }
                Debug.Assert(elementTypeWithAnnotations.HasType);
            }

            var elementType = elementTypeWithAnnotations.Type;
            if (collectionTypeKind == CollectionExpressionTypeKind.ImplementsIEnumerableT
                && findSingleIEnumerableTImplementation(targetType, Compilation) is { } implementation)
=======
            switch (collectionTypeKind)
>>>>>>> cd90f6f0
            {
                case CollectionExpressionTypeKind.ImplementsIEnumerable:
                case CollectionExpressionTypeKind.CollectionBuilder:
                    Debug.Assert(elementTypeWithAnnotations.Type is null); // GetCollectionExpressionTypeKind() does not set elementType for these cases.
                    if (!TryGetCollectionIterationType((ExpressionSyntax)node.Syntax, targetType, out elementTypeWithAnnotations))
                    {
                        Error(
                            diagnostics,
                            collectionTypeKind == CollectionExpressionTypeKind.CollectionBuilder ?
                                ErrorCode.ERR_CollectionBuilderNoElementType :
                                ErrorCode.ERR_CollectionExpressionTargetNoElementType,
                            node.Syntax,
                            targetType);
                        return;
                    }
                    Debug.Assert(elementTypeWithAnnotations.HasType);
                    break;
            }

            bool reportedErrors = false;

            if (collectionTypeKind != CollectionExpressionTypeKind.None)
            {
                var elements = node.Elements;
                var elementType = elementTypeWithAnnotations.Type;
                Debug.Assert(elementType is { });

                if (collectionTypeKind == CollectionExpressionTypeKind.ImplementsIEnumerable)
                {
                    if (!HasCollectionExpressionApplicableConstructor(node.Syntax, targetType, diagnostics))
                    {
                        reportedErrors = true;
                    }

                    if (elements.Length > 0 &&
                        !HasCollectionExpressionApplicableAddMethod(node.Syntax, targetType, elementType, diagnostics))
                    {
                        reportedErrors = true;
                    }
                }

                var useSiteInfo = GetNewCompoundUseSiteInfo(diagnostics);
                foreach (var element in elements)
                {
                    if (element is BoundCollectionExpressionSpreadElement spreadElement)
                    {
                        var enumeratorInfo = spreadElement.EnumeratorInfoOpt;
                        if (enumeratorInfo is null)
                        {
                            Error(diagnostics, ErrorCode.ERR_NoImplicitConv, spreadElement.Expression.Syntax, spreadElement.Expression.Display, elementType);
                            reportedErrors = true;
                        }
                        else
                        {
                            Conversion elementConversion = Conversions.GetCollectionExpressionSpreadElementConversion(spreadElement, elementType, ref useSiteInfo);
                            if (!elementConversion.Exists)
                            {
                                GenerateImplicitConversionError(diagnostics, this.Compilation, spreadElement.Expression.Syntax, elementConversion, enumeratorInfo.ElementType, elementType);
                                reportedErrors = true;
                            }
                        }
                    }
                    else
                    {
                        Conversion elementConversion = Conversions.ClassifyImplicitConversionFromExpression((BoundExpression)element, elementType, ref useSiteInfo);
                        if (!elementConversion.Exists)
                        {
                            GenerateImplicitConversionError(diagnostics, element.Syntax, elementConversion, (BoundExpression)element, elementType);
                            reportedErrors = true;
                        }
                    }
                }
                Debug.Assert(reportedErrors);
            }

            if (!reportedErrors)
            {
                Error(diagnostics, ErrorCode.ERR_CollectionExpressionTargetTypeNotConstructible, node.Syntax, targetType);
            }

            return;
        }

        private MethodSymbol? GetCollectionBuilderMethod(
            NamedTypeSymbol targetType,
            TypeSymbol elementTypeOriginalDefinition,
            TypeSymbol? builderType,
            string? methodName,
            ref CompoundUseSiteInfo<AssemblySymbol> useSiteInfo,
            out Conversion returnTypeConversion)
        {
            returnTypeConversion = default;

            if (!SourceNamedTypeSymbol.IsValidCollectionBuilderType(builderType))
            {
                return null;
            }

            if (string.IsNullOrEmpty(methodName))
            {
                return null;
            }

            var readOnlySpanType = Compilation.GetWellKnownType(WellKnownType.System_ReadOnlySpan_T);

            foreach (var candidate in builderType.GetMembers(methodName))
            {
                if (candidate is not MethodSymbol { IsStatic: true } method)
                {
                    continue;
                }

                var candidateUseSiteInfo = new CompoundUseSiteInfo<AssemblySymbol>(useSiteInfo);
                if (!IsAccessible(method, ref candidateUseSiteInfo))
                {
                    continue;
                }

                var builder = ArrayBuilder<TypeWithAnnotations>.GetInstance();
                targetType.GetAllTypeArgumentsNoUseSiteDiagnostics(builder);
                var allTypeArguments = builder.ToImmutableAndFree();

                if (method.Arity != allTypeArguments.Length)
                {
                    continue;
                }

                if (method.Parameters is not [{ RefKind: RefKind.None, Type: var parameterType }]
                    || !readOnlySpanType.Equals(parameterType.OriginalDefinition, TypeCompareKind.AllIgnoreOptions))
                {
                    continue;
                }

                MethodSymbol methodWithTargetTypeParameters; // builder method substituted with type parameters from target type
                if (allTypeArguments.Length > 0)
                {
                    var allTypeParameters = TypeMap.TypeParametersAsTypeSymbolsWithAnnotations(targetType.OriginalDefinition.GetAllTypeParameters());
                    methodWithTargetTypeParameters = method.OriginalDefinition.Construct(allTypeParameters);
                    method = method.Construct(allTypeArguments);
                }
                else
                {
                    methodWithTargetTypeParameters = method;
                }

                var spanTypeArg = ((NamedTypeSymbol)methodWithTargetTypeParameters.Parameters[0].Type).TypeArgumentsWithAnnotationsNoUseSiteDiagnostics[0].Type;
                var conversion = Conversions.ClassifyImplicitConversionFromType(elementTypeOriginalDefinition, spanTypeArg, ref candidateUseSiteInfo);
                if (!conversion.IsIdentity)
                {
                    continue;
                }

                conversion = Conversions.ClassifyImplicitConversionFromType(methodWithTargetTypeParameters.ReturnType, targetType.OriginalDefinition, ref candidateUseSiteInfo);
                switch (conversion.Kind)
                {
                    case ConversionKind.Identity:
                    case ConversionKind.ImplicitReference:
                    case ConversionKind.Boxing:
                        break;
                    default:
                        continue;
                }

                useSiteInfo.AddDiagnostics(candidateUseSiteInfo.Diagnostics);
                returnTypeConversion = conversion;
                return method;
            }

            return null;
        }

        /// <summary>
        /// Rewrite the subexpressions in a conditional expression to convert the whole thing to the destination type.
        /// </summary>
        private BoundExpression ConvertConditionalExpression(
            BoundUnconvertedConditionalOperator source,
            TypeSymbol destination,
            Conversion? conversionIfTargetTyped,
            BindingDiagnosticBag diagnostics,
            bool hasErrors = false)
        {
            bool targetTyped = conversionIfTargetTyped is { };
            Debug.Assert(targetTyped || destination.IsErrorType() || destination.Equals(source.Type, TypeCompareKind.ConsiderEverything));
            ImmutableArray<Conversion> underlyingConversions = conversionIfTargetTyped.GetValueOrDefault().UnderlyingConversions;
            var condition = source.Condition;
            hasErrors |= source.HasErrors || destination.IsErrorType();

            var trueExpr =
                targetTyped
                ? CreateConversion(source.Consequence.Syntax, source.Consequence, underlyingConversions[0], isCast: false, conversionGroupOpt: null, destination, diagnostics)
                : GenerateConversionForAssignment(destination, source.Consequence, diagnostics);
            var falseExpr =
                targetTyped
                ? CreateConversion(source.Alternative.Syntax, source.Alternative, underlyingConversions[1], isCast: false, conversionGroupOpt: null, destination, diagnostics)
                : GenerateConversionForAssignment(destination, source.Alternative, diagnostics);
            var constantValue = FoldConditionalOperator(condition, trueExpr, falseExpr);
            hasErrors |= constantValue?.IsBad == true;
            if (targetTyped && !destination.IsErrorType() && !Compilation.IsFeatureEnabled(MessageID.IDS_FeatureTargetTypedConditional))
            {
                diagnostics.Add(
                    ErrorCode.ERR_NoImplicitConvTargetTypedConditional,
                    source.Syntax.Location,
                    Compilation.LanguageVersion.ToDisplayString(),
                    source.Consequence.Display,
                    source.Alternative.Display,
                    new CSharpRequiredLanguageVersion(MessageID.IDS_FeatureTargetTypedConditional.RequiredVersion()));
            }

            return new BoundConditionalOperator(source.Syntax, isRef: false, condition, trueExpr, falseExpr, constantValue, source.Type, wasTargetTyped: targetTyped, destination, hasErrors)
                .WithSuppression(source.IsSuppressed);
        }

        /// <summary>
        /// Rewrite the expressions in the switch expression arms to add a conversion to the destination type.
        /// </summary>
        private BoundExpression ConvertSwitchExpression(BoundUnconvertedSwitchExpression source, TypeSymbol destination, Conversion? conversionIfTargetTyped, BindingDiagnosticBag diagnostics, bool hasErrors = false)
        {
            bool targetTyped = conversionIfTargetTyped is { };
            Conversion conversion = conversionIfTargetTyped ?? Conversion.Identity;
            Debug.Assert(targetTyped || destination.IsErrorType() || destination.Equals(source.Type, TypeCompareKind.ConsiderEverything));
            ImmutableArray<Conversion> underlyingConversions = conversion.UnderlyingConversions;
            var builder = ArrayBuilder<BoundSwitchExpressionArm>.GetInstance(source.SwitchArms.Length);
            for (int i = 0, n = source.SwitchArms.Length; i < n; i++)
            {
                var oldCase = source.SwitchArms[i];
                var oldValue = oldCase.Value;
                var newValue =
                    targetTyped
                    ? CreateConversion(oldValue.Syntax, oldValue, underlyingConversions[i], isCast: false, conversionGroupOpt: null, destination, diagnostics)
                    : GenerateConversionForAssignment(destination, oldValue, diagnostics);
                var newCase = (oldValue == newValue) ? oldCase :
                    new BoundSwitchExpressionArm(oldCase.Syntax, oldCase.Locals, oldCase.Pattern, oldCase.WhenClause, newValue, oldCase.Label, oldCase.HasErrors);
                builder.Add(newCase);
            }

            var newSwitchArms = builder.ToImmutableAndFree();
            return new BoundConvertedSwitchExpression(
                source.Syntax, source.Type, targetTyped, source.Expression, newSwitchArms, source.ReachabilityDecisionDag,
                source.DefaultLabel, source.ReportedNotExhaustive, destination, hasErrors || source.HasErrors).WithSuppression(source.IsSuppressed);
        }

        private BoundExpression CreateUserDefinedConversion(
            SyntaxNode syntax,
            BoundExpression source,
            Conversion conversion,
            bool isCast,
            ConversionGroup conversionGroup,
            TypeSymbol destination,
            BindingDiagnosticBag diagnostics,
            bool hasErrors)
        {
            Debug.Assert(conversionGroup != null);
            Debug.Assert(conversion.IsUserDefined);

            conversion.MarkUnderlyingConversionsChecked();
            if (!conversion.IsValid)
            {
                if (!hasErrors)
                    GenerateImplicitConversionError(diagnostics, syntax, conversion, source, destination);

                return new BoundConversion(
                    syntax,
                    source,
                    conversion,
                    CheckOverflowAtRuntime,
                    explicitCastInCode: isCast,
                    conversionGroup,
                    constantValueOpt: ConstantValue.NotAvailable,
                    type: destination,
                    hasErrors: true)
                { WasCompilerGenerated = source.WasCompilerGenerated };
            }

            // Due to an oddity in the way we create a non-lifted user-defined conversion from A to D? 
            // (required backwards compatibility with the native compiler) we can end up in a situation 
            // where we have:
            // a standard conversion from A to B?
            // then a standard conversion from B? to B
            // then a user-defined  conversion from B to C
            // then a standard conversion from C to C? 
            // then a standard conversion from C? to D?
            //
            // In that scenario, the "from type" of the conversion will be B? and the "from conversion" will be 
            // from A to B?. Similarly the "to type" of the conversion will be C? and the "to conversion"
            // of the conversion will be from C? to D?.
            //
            // Therefore, we might need to introduce an extra conversion on the source side, from B? to B.
            // Now, you might think we should also introduce an extra conversion on the destination side,
            // from C to C?. But that then gives us the following bad situation: If we in fact bind this as
            //
            // (D?)(C?)(C)(B)(B?)(A)x 
            //
            // then what we are in effect doing is saying "convert C? to D? by checking for null, unwrapping,
            // converting C to D, and then wrapping". But we know that the C? will never be null. In this case
            // we should actually generate
            //
            // (D?)(C)(B)(B?)(A)x
            //
            // And thereby skip the unnecessary nullable conversion.

            Debug.Assert(conversion.BestUserDefinedConversionAnalysis is object); // All valid user-defined conversions have this populated

            // Original expression --> conversion's "from" type
            BoundExpression convertedOperand = CreateConversion(
                syntax: source.Syntax,
                source: source,
                conversion: conversion.UserDefinedFromConversion,
                isCast: false,
                conversionGroupOpt: conversionGroup,
                wasCompilerGenerated: false,
                destination: conversion.BestUserDefinedConversionAnalysis.FromType,
                diagnostics: diagnostics);

            TypeSymbol conversionParameterType = conversion.BestUserDefinedConversionAnalysis.Operator.GetParameterType(0);
            CompoundUseSiteInfo<AssemblySymbol> useSiteInfo = GetNewCompoundUseSiteInfo(diagnostics);

            if (conversion.BestUserDefinedConversionAnalysis.Kind == UserDefinedConversionAnalysisKind.ApplicableInNormalForm &&
                !TypeSymbol.Equals(conversion.BestUserDefinedConversionAnalysis.FromType, conversionParameterType, TypeCompareKind.ConsiderEverything2))
            {
                // Conversion's "from" type --> conversion method's parameter type.
                convertedOperand = CreateConversion(
                    syntax: syntax,
                    source: convertedOperand,
                    conversion: Conversions.ClassifyStandardConversion(convertedOperand.Type, conversionParameterType, ref useSiteInfo),
                    isCast: false,
                    conversionGroupOpt: conversionGroup,
                    wasCompilerGenerated: true,
                    destination: conversionParameterType,
                    diagnostics: diagnostics);
            }

            BoundExpression userDefinedConversion;

            TypeSymbol conversionReturnType = conversion.BestUserDefinedConversionAnalysis.Operator.ReturnType;
            TypeSymbol conversionToType = conversion.BestUserDefinedConversionAnalysis.ToType;
            Conversion toConversion = conversion.UserDefinedToConversion;

            if (conversion.BestUserDefinedConversionAnalysis.Kind == UserDefinedConversionAnalysisKind.ApplicableInNormalForm &&
                !TypeSymbol.Equals(conversionToType, conversionReturnType, TypeCompareKind.ConsiderEverything2))
            {
                // Conversion method's parameter type --> conversion method's return type
                // NB: not calling CreateConversion here because this is the recursive base case.
                userDefinedConversion = new BoundConversion(
                    syntax,
                    convertedOperand,
                    conversion,
                    @checked: CheckOverflowAtRuntime,
                    explicitCastInCode: isCast,
                    conversionGroup,
                    constantValueOpt: ConstantValue.NotAvailable,
                    type: conversionReturnType)
                { WasCompilerGenerated = true };

                if (conversionToType.IsNullableType() && TypeSymbol.Equals(conversionToType.GetNullableUnderlyingType(), conversionReturnType, TypeCompareKind.ConsiderEverything2))
                {
                    // Skip introducing the conversion from C to C?.  The "to" conversion is now wrong though,
                    // because it will still assume converting C? to D?. 

                    toConversion.MarkUnderlyingConversionsCheckedRecursive();
                    toConversion = Conversions.ClassifyConversionFromType(conversionReturnType, destination, isChecked: CheckOverflowAtRuntime, ref useSiteInfo);
                    Debug.Assert(toConversion.Exists);
                }
                else
                {
                    // Conversion method's return type --> conversion's "to" type
                    userDefinedConversion = CreateConversion(
                        syntax: syntax,
                        source: userDefinedConversion,
                        conversion: Conversions.ClassifyStandardConversion(conversionReturnType, conversionToType, ref useSiteInfo),
                        isCast: false,
                        conversionGroupOpt: conversionGroup,
                        wasCompilerGenerated: true,
                        destination: conversionToType,
                        diagnostics: diagnostics);
                }
            }
            else
            {
                // Conversion method's parameter type --> conversion method's "to" type
                // NB: not calling CreateConversion here because this is the recursive base case.
                userDefinedConversion = new BoundConversion(
                    syntax,
                    convertedOperand,
                    conversion,
                    @checked: CheckOverflowAtRuntime,
                    explicitCastInCode: isCast,
                    conversionGroup,
                    constantValueOpt: ConstantValue.NotAvailable,
                    type: conversionToType)
                { WasCompilerGenerated = true };
            }

            diagnostics.Add(syntax, useSiteInfo);

            // Conversion's "to" type --> final type
            BoundExpression finalConversion = CreateConversion(
                syntax: syntax,
                source: userDefinedConversion,
                conversion: toConversion,
                isCast: false,
                conversionGroupOpt: conversionGroup,
                wasCompilerGenerated: true, // NOTE: doesn't necessarily set flag on resulting bound expression.
                destination: destination,
                diagnostics: diagnostics);

            conversion.AssertUnderlyingConversionsCheckedRecursive();

            finalConversion.ResetCompilerGenerated(source.WasCompilerGenerated);

            return finalConversion;
        }

        private BoundExpression CreateFunctionTypeConversion(SyntaxNode syntax, BoundExpression source, Conversion conversion, bool isCast, ConversionGroup? conversionGroup, TypeSymbol destination, BindingDiagnosticBag diagnostics)
        {
            Debug.Assert(conversion.Kind == ConversionKind.FunctionType);
            Debug.Assert(source.Kind is BoundKind.MethodGroup or BoundKind.UnboundLambda);
            Debug.Assert(syntax.IsFeatureEnabled(MessageID.IDS_FeatureInferredDelegateType));

            CompoundUseSiteInfo<AssemblySymbol> useSiteInfo = GetNewCompoundUseSiteInfo(diagnostics);
            var delegateType = source.GetInferredDelegateType(ref useSiteInfo);
            Debug.Assert(delegateType is { });

            if (source.Kind == BoundKind.UnboundLambda &&
                destination.IsNonGenericExpressionType())
            {
                delegateType = Compilation.GetWellKnownType(WellKnownType.System_Linq_Expressions_Expression_T).Construct(delegateType);
                delegateType.AddUseSiteInfo(ref useSiteInfo);
            }

            conversion = Conversions.ClassifyConversionFromExpression(source, delegateType, isChecked: CheckOverflowAtRuntime, ref useSiteInfo);
            bool warnOnMethodGroupConversion =
                source.Kind == BoundKind.MethodGroup &&
                !isCast &&
                conversion.Exists &&
                destination.SpecialType == SpecialType.System_Object;
            BoundExpression expr;
            if (!conversion.Exists)
            {
                GenerateImplicitConversionError(diagnostics, syntax, conversion, source, delegateType);
                expr = new BoundConversion(syntax, source, conversion, @checked: false, explicitCastInCode: isCast, conversionGroup, constantValueOpt: ConstantValue.NotAvailable, type: delegateType, hasErrors: true) { WasCompilerGenerated = source.WasCompilerGenerated };
            }
            else
            {
                expr = CreateConversion(syntax, source, conversion, isCast, conversionGroup, delegateType, diagnostics);
            }

            conversion = Conversions.ClassifyConversionFromExpression(expr, destination, isChecked: CheckOverflowAtRuntime, ref useSiteInfo);
            if (!conversion.Exists)
            {
                GenerateImplicitConversionError(diagnostics, syntax, conversion, source, destination);
            }
            else if (warnOnMethodGroupConversion)
            {
                Error(diagnostics, ErrorCode.WRN_MethGrpToNonDel, syntax, ((BoundMethodGroup)source).Name, destination);
            }

            diagnostics.Add(syntax, useSiteInfo);
            return CreateConversion(syntax, expr, conversion, isCast, conversionGroup, destination, diagnostics);
        }

        private BoundExpression CreateAnonymousFunctionConversion(SyntaxNode syntax, BoundExpression source, Conversion conversion, bool isCast, ConversionGroup? conversionGroup, TypeSymbol destination, BindingDiagnosticBag diagnostics)
        {
            // We have a successful anonymous function conversion; rather than producing a node
            // which is a conversion on top of an unbound lambda, replace it with the bound
            // lambda.

            // UNDONE: Figure out what to do about the error case, where a lambda
            // UNDONE: is converted to a delegate that does not match. What to surface then?

            var unboundLambda = (UnboundLambda)source;
            var boundLambda = unboundLambda.Bind((NamedTypeSymbol)destination, isExpressionTree: destination.IsGenericOrNonGenericExpressionType(out _)).WithInAnonymousFunctionConversion();
            diagnostics.AddRange(boundLambda.Diagnostics);

            CheckParameterModifierMismatchMethodConversion(syntax, boundLambda.Symbol, destination, invokedAsExtensionMethod: false, diagnostics);
            CheckLambdaConversion(boundLambda.Symbol, destination, diagnostics);
            return new BoundConversion(
                syntax,
                boundLambda,
                conversion,
                @checked: false,
                explicitCastInCode: isCast,
                conversionGroup,
                constantValueOpt: ConstantValue.NotAvailable,
                type: destination)
            { WasCompilerGenerated = source.WasCompilerGenerated };
        }

        private BoundExpression CreateMethodGroupConversion(SyntaxNode syntax, BoundExpression source, Conversion conversion, bool isCast, ConversionGroup? conversionGroup, TypeSymbol destination, BindingDiagnosticBag diagnostics)
        {
            var (originalGroup, isAddressOf) = source switch
            {
                BoundMethodGroup m => (m, false),
                BoundUnconvertedAddressOfOperator { Operand: { } m } => (m, true),
                _ => throw ExceptionUtilities.UnexpectedValue(source),
            };
            BoundMethodGroup group = FixMethodGroupWithTypeOrValue(originalGroup, conversion, diagnostics);
            bool hasErrors = false;

            if (MethodGroupConversionHasErrors(syntax, conversion, group.ReceiverOpt, conversion.IsExtensionMethod, isAddressOf, destination, diagnostics))
            {
                hasErrors = true;
            }
            else if (destination is AnonymousTypeManager.AnonymousDelegatePublicSymbol { CheckParamsCollectionsFeatureAvailability: true })
            {
                MessageID.IDS_ParamsCollections.CheckFeatureAvailability(diagnostics, syntax);
            }

            Debug.Assert(conversion.UnderlyingConversions.IsDefault);
            conversion.MarkUnderlyingConversionsChecked();

            return new BoundConversion(syntax, group, conversion, @checked: false, explicitCastInCode: isCast, conversionGroup, constantValueOpt: ConstantValue.NotAvailable, type: destination, hasErrors: hasErrors) { WasCompilerGenerated = group.WasCompilerGenerated };
        }

        private static void CheckParameterModifierMismatchMethodConversion(SyntaxNode syntax, MethodSymbol lambdaOrMethod, TypeSymbol targetType, bool invokedAsExtensionMethod, BindingDiagnosticBag diagnostics)
        {
            MethodSymbol? delegateMethod;
            if (targetType.GetDelegateType() is { } delegateType)
            {
                delegateMethod = delegateType.DelegateInvokeMethod;
            }
            else if (targetType is FunctionPointerTypeSymbol functionPointerType)
            {
                delegateMethod = functionPointerType.Signature;
            }
            else
            {
                return;
            }

            if (SourceMemberContainerTypeSymbol.RequiresValidScopedOverrideForRefSafety(delegateMethod))
            {
                SourceMemberContainerTypeSymbol.CheckValidScopedOverride(
                    delegateMethod,
                    lambdaOrMethod,
                    diagnostics,
                    static (diagnostics, delegateMethod, lambdaOrMethod, parameter, _, typeAndSyntax) =>
                    {
                        diagnostics.Add(
                            SourceMemberContainerTypeSymbol.ReportInvalidScopedOverrideAsError(delegateMethod, lambdaOrMethod) ?
                                ErrorCode.ERR_ScopedMismatchInParameterOfTarget :
                                ErrorCode.WRN_ScopedMismatchInParameterOfTarget,
                            typeAndSyntax.Syntax.Location,
                            new FormattedSymbol(parameter, SymbolDisplayFormat.ShortFormat),
                            typeAndSyntax.Type);
                    },
                    (Type: targetType, Syntax: syntax),
                    allowVariance: true,
                    invokedAsExtensionMethod: invokedAsExtensionMethod);
            }

            SourceMemberContainerTypeSymbol.CheckRefReadonlyInMismatch(
                delegateMethod, lambdaOrMethod, diagnostics,
                static (diagnostics, delegateMethod, lambdaOrMethod, lambdaOrMethodParameter, _, arg) =>
                {
                    var (delegateParameter, location) = arg;
                    diagnostics.Add(ErrorCode.WRN_TargetDifferentRefness, location, lambdaOrMethodParameter, delegateParameter);
                },
                syntax.Location,
                invokedAsExtensionMethod: invokedAsExtensionMethod);
        }

        private static void CheckLambdaConversion(LambdaSymbol lambdaSymbol, TypeSymbol targetType, BindingDiagnosticBag diagnostics)
        {
            var delegateType = targetType.GetDelegateType();
            Debug.Assert(delegateType is not null);
            var isSynthesized = delegateType.DelegateInvokeMethod?.OriginalDefinition is SynthesizedDelegateInvokeMethod;
            var delegateParameters = delegateType.DelegateParameters();

            Debug.Assert(lambdaSymbol.ParameterCount == delegateParameters.Length);
            for (int p = 0; p < lambdaSymbol.ParameterCount; p++)
            {
                var lambdaParameter = lambdaSymbol.Parameters[p];
                var delegateParameter = delegateParameters[p];

                if (isSynthesized)
                {
                    // If synthesizing a delegate with `decimal`/`DateTime` default value,
                    // check that the corresponding `*ConstantAttribute` is available.
                    if (delegateParameter.ExplicitDefaultConstantValue is { } defaultValue &&
                        // Skip reporting this diagnostic if already reported in `SourceComplexParameterSymbolBase.DefaultSyntaxValue`.
                        lambdaParameter is not SourceComplexParameterSymbolBase
                        {
                            ExplicitDefaultConstantValue.IsDecimal: true,
                            DefaultValueFromAttributes: ConstantValue.NotAvailable
                        })
                    {
                        WellKnownMember? member = defaultValue.SpecialType switch
                        {
                            SpecialType.System_Decimal => WellKnownMember.System_Runtime_CompilerServices_DecimalConstantAttribute__ctor,
                            SpecialType.System_DateTime => WellKnownMember.System_Runtime_CompilerServices_DateTimeConstantAttribute__ctor,
                            _ => null
                        };
                        if (member != null)
                        {
                            reportUseSiteDiagnosticForSynthesizedAttribute(
                                lambdaSymbol,
                                lambdaParameter,
                                member.GetValueOrDefault(),
                                diagnostics);
                        }
                    }

                    // If synthesizing a delegate with an [UnscopedRef] parameter, check the attribute is available.
                    if (delegateParameter.HasUnscopedRefAttribute)
                    {
                        reportUseSiteDiagnosticForSynthesizedAttribute(
                            lambdaSymbol,
                            lambdaParameter,
                            WellKnownMember.System_Diagnostics_CodeAnalysis_UnscopedRefAttribute__ctor,
                            diagnostics);
                    }
                }

                // Warn for defaults/`params` mismatch.
                if (!lambdaSymbol.SyntaxNode.IsKind(SyntaxKind.AnonymousMethodExpression))
                {
                    if (lambdaParameter.HasExplicitDefaultValue &&
                        lambdaParameter.ExplicitDefaultConstantValue is { IsBad: false } lambdaParamDefault)
                    {
                        var delegateParamDefault = delegateParameter.HasExplicitDefaultValue ? delegateParameter.ExplicitDefaultConstantValue : null;
                        if (delegateParamDefault?.IsBad != true && lambdaParamDefault != delegateParamDefault)
                        {
                            // Parameter {0} has default value '{1}' in lambda but '{2}' in target delegate type.
                            Error(diagnostics, ErrorCode.WRN_OptionalParamValueMismatch, lambdaParameter.GetFirstLocation(), p + 1, lambdaParamDefault, delegateParamDefault ?? ((object)MessageID.IDS_Missing.Localize()));
                        }
                    }

                    if (lambdaParameter.IsParams && !delegateParameter.IsParams && p == lambdaSymbol.ParameterCount - 1)
                    {
                        // Parameter {0} has params modifier in lambda but not in target delegate type.
                        Error(diagnostics, ErrorCode.WRN_ParamsArrayInLambdaOnly, lambdaParameter.GetFirstLocation(), p + 1);
                    }
                }
            }

            static void reportUseSiteDiagnosticForSynthesizedAttribute(
                LambdaSymbol lambdaSymbol,
                ParameterSymbol lambdaParameter,
                WellKnownMember member,
                BindingDiagnosticBag diagnostics)
            {
                ReportUseSiteDiagnosticForSynthesizedAttribute(
                    lambdaSymbol.DeclaringCompilation,
                    member,
                    diagnostics,
                    lambdaParameter.TryGetFirstLocation() ?? lambdaSymbol.SyntaxNode.Location);
            }
        }

        private BoundExpression CreateStackAllocConversion(SyntaxNode syntax, BoundExpression source, Conversion conversion, bool isCast, ConversionGroup? conversionGroup, TypeSymbol destination, BindingDiagnosticBag diagnostics)
        {
            Debug.Assert(conversion.IsStackAlloc);

            var boundStackAlloc = (BoundStackAllocArrayCreation)source;
            var elementType = boundStackAlloc.ElementType;
            TypeSymbol stackAllocType;

            switch (conversion.Kind)
            {
                case ConversionKind.StackAllocToPointerType:
                    ReportUnsafeIfNotAllowed(syntax.Location, diagnostics);
                    stackAllocType = new PointerTypeSymbol(TypeWithAnnotations.Create(elementType));
                    break;
                case ConversionKind.StackAllocToSpanType:
                    CheckFeatureAvailability(syntax, MessageID.IDS_FeatureRefStructs, diagnostics);
                    stackAllocType = Compilation.GetWellKnownType(WellKnownType.System_Span_T).Construct(elementType);
                    break;
                default:
                    throw ExceptionUtilities.UnexpectedValue(conversion.Kind);
            }

            var convertedNode = new BoundConvertedStackAllocExpression(syntax, elementType, boundStackAlloc.Count, boundStackAlloc.InitializerOpt, stackAllocType, boundStackAlloc.HasErrors);

            var underlyingConversion = conversion.UnderlyingConversions.Single();
            return CreateConversion(syntax, convertedNode, underlyingConversion, isCast: isCast, conversionGroup, destination, diagnostics);
        }

        private BoundExpression CreateTupleLiteralConversion(SyntaxNode syntax, BoundTupleLiteral sourceTuple, Conversion conversion, bool isCast, ConversionGroup? conversionGroup, TypeSymbol destination, BindingDiagnosticBag diagnostics)
        {
            // We have a successful tuple conversion; rather than producing a separate conversion node 
            // which is a conversion on top of a tuple literal, tuple conversion is an element-wise conversion of arguments.
            Debug.Assert(conversion.IsNullable == destination.IsNullableType());

            var destinationWithoutNullable = destination;
            var conversionWithoutNullable = conversion;

            if (conversion.IsNullable)
            {
                destinationWithoutNullable = destination.GetNullableUnderlyingType();
                conversionWithoutNullable = conversion.UnderlyingConversions[0];
                conversion.MarkUnderlyingConversionsChecked();
            }

            Debug.Assert(conversionWithoutNullable.IsTupleLiteralConversion);

            NamedTypeSymbol targetType = (NamedTypeSymbol)destinationWithoutNullable;
            if (targetType.IsTupleType)
            {
                NamedTypeSymbol.ReportTupleNamesMismatchesIfAny(targetType, sourceTuple, diagnostics);

                // do not lose the original element names and locations in the literal if different from names in the target
                //
                // the tuple has changed the type of elements due to target-typing, 
                // but element names has not changed and locations of their declarations 
                // should not be confused with element locations on the target type.

                if (sourceTuple.Type is NamedTypeSymbol { IsTupleType: true } sourceType)
                {
                    targetType = targetType.WithTupleDataFrom(sourceType);
                }
                else
                {
                    var tupleSyntax = (TupleExpressionSyntax)sourceTuple.Syntax;
                    var locationBuilder = ArrayBuilder<Location?>.GetInstance();

                    foreach (var argument in tupleSyntax.Arguments)
                    {
                        locationBuilder.Add(argument.NameColon?.Name.Location);
                    }

                    targetType = targetType.WithElementNames(sourceTuple.ArgumentNamesOpt!,
                        locationBuilder.ToImmutableAndFree(),
                        errorPositions: default,
                        ImmutableArray.Create(tupleSyntax.Location));
                }
            }

            var arguments = sourceTuple.Arguments;
            var convertedArguments = ArrayBuilder<BoundExpression>.GetInstance(arguments.Length);

            var targetElementTypes = targetType.TupleElementTypesWithAnnotations;
            Debug.Assert(targetElementTypes.Length == arguments.Length, "converting a tuple literal to incompatible type?");
            var underlyingConversions = conversionWithoutNullable.UnderlyingConversions;
            conversionWithoutNullable.MarkUnderlyingConversionsChecked();

            for (int i = 0; i < arguments.Length; i++)
            {
                var argument = arguments[i];
                var destType = targetElementTypes[i];
                var elementConversion = underlyingConversions[i];
                var elementConversionGroup = isCast ? new ConversionGroup(elementConversion, destType) : null;
                convertedArguments.Add(CreateConversion(argument.Syntax, argument, elementConversion, isCast: isCast, elementConversionGroup, destType.Type, diagnostics));
            }

            BoundExpression result = new BoundConvertedTupleLiteral(
                sourceTuple.Syntax,
                sourceTuple,
                wasTargetTyped: true,
                convertedArguments.ToImmutableAndFree(),
                sourceTuple.ArgumentNamesOpt,
                sourceTuple.InferredNamesOpt,
                targetType).WithSuppression(sourceTuple.IsSuppressed);

            if (!TypeSymbol.Equals(sourceTuple.Type, destination, TypeCompareKind.ConsiderEverything2))
            {
                // literal cast is applied to the literal 
                result = new BoundConversion(
                    sourceTuple.Syntax,
                    result,
                    conversion,
                    @checked: false,
                    explicitCastInCode: isCast,
                    conversionGroup,
                    constantValueOpt: ConstantValue.NotAvailable,
                    type: destination);
            }

            // If we had a cast in the code, keep conversion in the tree.
            // even though the literal is already converted to the target type.
            if (isCast)
            {
                result = new BoundConversion(
                    syntax,
                    result,
                    Conversion.Identity,
                    @checked: false,
                    explicitCastInCode: isCast,
                    conversionGroup,
                    constantValueOpt: ConstantValue.NotAvailable,
                    type: destination);
            }

            return result;
        }

        private static bool IsMethodGroupWithTypeOrValueReceiver(BoundNode node)
        {
            if (node.Kind != BoundKind.MethodGroup)
            {
                return false;
            }

            return Binder.IsTypeOrValueExpression(((BoundMethodGroup)node).ReceiverOpt);
        }

        private BoundMethodGroup FixMethodGroupWithTypeOrValue(BoundMethodGroup group, Conversion conversion, BindingDiagnosticBag diagnostics)
        {
            if (!IsMethodGroupWithTypeOrValueReceiver(group))
            {
                return group;
            }

            BoundExpression? receiverOpt = group.ReceiverOpt;
            RoslynDebug.Assert(receiverOpt != null);

            receiverOpt = ReplaceTypeOrValueReceiver(receiverOpt, useType: conversion.Method?.RequiresInstanceReceiver == false && !conversion.IsExtensionMethod, diagnostics);
            return group.Update(
                group.TypeArgumentsOpt,
                group.Name,
                group.Methods,
                group.LookupSymbolOpt,
                group.LookupError,
                group.Flags,
                group.FunctionType,
                receiverOpt, //only change
                group.ResultKind);
        }

        /// <summary>
        /// This method implements the algorithm in spec section 7.6.5.1.
        /// 
        /// For method group conversions, there are situations in which the conversion is
        /// considered to exist ("Otherwise the algorithm produces a single best method M having
        /// the same number of parameters as D and the conversion is considered to exist"), but
        /// application of the conversion fails.  These are the "final validation" steps of
        /// overload resolution.
        /// </summary>
        /// <returns>
        /// True if there is any error, except lack of runtime support errors.
        /// </returns>
        private bool MemberGroupFinalValidation(BoundExpression? receiverOpt, MethodSymbol methodSymbol, SyntaxNode node, BindingDiagnosticBag diagnostics, bool invokedAsExtensionMethod)
        {
            if (!IsBadBaseAccess(node, receiverOpt, methodSymbol, diagnostics))
            {
                CheckReceiverAndRuntimeSupportForSymbolAccess(node, receiverOpt, methodSymbol, diagnostics);
            }

            if (MemberGroupFinalValidationAccessibilityChecks(receiverOpt, methodSymbol, node, diagnostics, invokedAsExtensionMethod))
            {
                return true;
            }

            // SPEC: If the best method is a generic method, the type arguments (supplied or inferred) are checked against the constraints 
            // SPEC: declared on the generic method. If any type argument does not satisfy the corresponding constraint(s) on
            // SPEC: the type parameter, a binding-time error occurs.

            // The portion of the overload resolution spec quoted above is subtle and somewhat
            // controversial. The upshot of this is that overload resolution does not consider
            // constraints to be a part of the signature. Overload resolution matches arguments to
            // parameter lists; it does not consider things which are outside of the parameter list.
            // If the best match from the arguments to the formal parameters is not viable then we
            // give an error rather than falling back to a worse match. 
            //
            // Consider the following:
            //
            // void M<T>(T t) where T : Reptile {}
            // void M(object x) {}
            // ...
            // M(new Giraffe());
            //
            // The correct analysis is to determine that the applicable candidates are
            // M<Giraffe>(Giraffe) and M(object). Overload resolution then chooses the former
            // because it is an exact match, over the latter which is an inexact match. Only after
            // the best method is determined do we check the constraints and discover that the
            // constraint on T has been violated.
            // 
            // Note that this is different from the rule that says that during type inference, if an
            // inference violates a constraint then inference fails. For example:
            // 
            // class C<T> where T : struct {}
            // ...
            // void M<U>(U u, C<U> c){}
            // void M(object x, object y) {}
            // ...
            // M("hello", null);
            //
            // Type inference determines that U is string, but since C<string> is not a valid type
            // because of the constraint, type inference fails. M<string> is never added to the
            // applicable candidate set, so the applicable candidate set consists solely of
            // M(object, object) and is therefore the best match.

            return !methodSymbol.CheckConstraints(new ConstraintsHelper.CheckConstraintsArgs(this.Compilation, this.Conversions, includeNullability: false, node.Location, diagnostics));
        }

        /// <summary>
        /// Performs the following checks:
        /// 
        /// Spec 7.6.5: Invocation expressions (definition of Final Validation) 
        ///   The method is validated in the context of the method group: If the best method is a static method, 
        ///   the method group must have resulted from a simple-name or a member-access through a type. If the best 
        ///   method is an instance method, the method group must have resulted from a simple-name, a member-access
        ///   through a variable or value, or a base-access. If neither of these requirements is true, a binding-time
        ///   error occurs.
        ///   (Note that the spec omits to mention, in the case of an instance method invoked through a simple name, that
        ///   the invocation must appear within the body of an instance method)
        ///
        /// Spec 7.5.4: Compile-time checking of dynamic overload resolution 
        ///   If F is a static method, the method group must have resulted from a simple-name, a member-access through a type, 
        ///   or a member-access whose receiver can't be classified as a type or value until after overload resolution (see §7.6.4.1). 
        ///   If F is an instance method, the method group must have resulted from a simple-name, a member-access through a variable or value,
        ///   or a member-access whose receiver can't be classified as a type or value until after overload resolution (see §7.6.4.1).
        /// </summary>
        /// <returns>
        /// True if there is any error.
        /// </returns>
        private bool MemberGroupFinalValidationAccessibilityChecks(BoundExpression? receiverOpt, Symbol memberSymbol, SyntaxNode node, BindingDiagnosticBag diagnostics, bool invokedAsExtensionMethod)
        {
            // Perform final validation of the method to be invoked.

            Debug.Assert(memberSymbol is not MethodSymbol { MethodKind: not MethodKind.Constructor } ||
                memberSymbol.CanBeReferencedByName);
            //note that the same assert does not hold for all properties. Some properties and (all indexers) are not referenceable by name, yet
            //their binding brings them through here, perhaps needlessly.

            if (receiverOpt != null || memberSymbol is not MethodSymbol { MethodKind: MethodKind.Constructor })
            {
                if (IsTypeOrValueExpression(receiverOpt))
                {
                    // TypeOrValue expression isn't replaced only if the invocation is late bound, in which case it can't be extension method.
                    // None of the checks below apply if the receiver can't be classified as a type or value. 
                    Debug.Assert(!invokedAsExtensionMethod);
                }
                else if (!memberSymbol.RequiresInstanceReceiver())
                {
                    Debug.Assert(!invokedAsExtensionMethod || (receiverOpt != null));

                    if (invokedAsExtensionMethod)
                    {
                        if (IsMemberAccessedThroughType(receiverOpt))
                        {
                            if (receiverOpt.Kind == BoundKind.QueryClause)
                            {
                                RoslynDebug.Assert(receiverOpt.Type is object);
                                // Could not find an implementation of the query pattern for source type '{0}'.  '{1}' not found.
                                diagnostics.Add(ErrorCode.ERR_QueryNoProvider, node.Location, receiverOpt.Type, memberSymbol.Name);
                            }
                            else
                            {
                                // An object reference is required for the non-static field, method, or property '{0}'
                                diagnostics.Add(ErrorCode.ERR_ObjectRequired, node.Location, memberSymbol);
                            }
                            return true;
                        }
                    }
                    else if (!WasImplicitReceiver(receiverOpt) && IsMemberAccessedThroughVariableOrValue(receiverOpt))
                    {
                        if (this.Flags.Includes(BinderFlags.CollectionInitializerAddMethod))
                        {
                            diagnostics.Add(ErrorCode.ERR_InitializerAddHasWrongSignature, node.Location, memberSymbol);
                        }
                        else if (node.Kind() == SyntaxKind.AwaitExpression && memberSymbol.Name == WellKnownMemberNames.GetAwaiter)
                        {
                            RoslynDebug.Assert(receiverOpt.Type is object);
                            diagnostics.Add(ErrorCode.ERR_BadAwaitArg, node.Location, receiverOpt.Type);
                        }
                        else
                        {
                            diagnostics.Add(ErrorCode.ERR_ObjectProhibited, node.Location, memberSymbol);
                        }
                        return true;
                    }
                }
                else if (IsMemberAccessedThroughType(receiverOpt))
                {
                    diagnostics.Add(ErrorCode.ERR_ObjectRequired, node.Location, memberSymbol);
                    return true;
                }
                else if (WasImplicitReceiver(receiverOpt))
                {
                    if (InFieldInitializer && !ContainingType!.IsScriptClass || InConstructorInitializer || InAttributeArgument)
                    {
                        SyntaxNode errorNode = node;
                        if (node.Parent != null && node.Parent.Kind() == SyntaxKind.InvocationExpression)
                        {
                            errorNode = node.Parent;
                        }

                        ErrorCode code = InFieldInitializer ? ErrorCode.ERR_FieldInitRefNonstatic : ErrorCode.ERR_ObjectRequired;
                        diagnostics.Add(code, errorNode.Location, memberSymbol);
                        return true;
                    }

                    // If we could access the member through implicit "this" the receiver would be a BoundThisReference.
                    // If it is null it means that the instance member is inaccessible.
                    if (receiverOpt == null || ContainingMember().IsStatic)
                    {
                        Error(diagnostics, ErrorCode.ERR_ObjectRequired, node, memberSymbol);
                        return true;
                    }
                }
            }

            var containingType = this.ContainingType;
            if (containingType is object)
            {
                CompoundUseSiteInfo<AssemblySymbol> useSiteInfo = GetNewCompoundUseSiteInfo(diagnostics);
                bool isAccessible = this.IsSymbolAccessibleConditional(memberSymbol.GetTypeOrReturnType().Type, containingType, ref useSiteInfo);
                diagnostics.Add(node, useSiteInfo);

                if (!isAccessible)
                {
                    // In the presence of non-transitive [InternalsVisibleTo] in source, or obnoxious symbols from metadata, it is possible
                    // to select a method through overload resolution in which the type is not accessible.  In this case a method cannot
                    // be called through normal IL, so we give an error.  Neither [InternalsVisibleTo] nor the need for this diagnostic is
                    // described by the language specification.
                    //
                    // Dev11 perform different access checks. See bug #530360 and tests AccessCheckTests.InaccessibleReturnType.
                    Error(diagnostics, ErrorCode.ERR_BadAccess, node, memberSymbol);
                    return true;
                }
            }

            return false;
        }

        private static bool IsMemberAccessedThroughVariableOrValue(BoundExpression? receiverOpt)
        {
            if (receiverOpt == null)
            {
                return false;
            }

            return !IsMemberAccessedThroughType(receiverOpt);
        }

        internal static bool IsMemberAccessedThroughType([NotNullWhen(true)] BoundExpression? receiverOpt)
        {
            if (receiverOpt == null)
            {
                return false;
            }

            while (receiverOpt.Kind == BoundKind.QueryClause)
            {
                receiverOpt = ((BoundQueryClause)receiverOpt).Value;
            }

            return receiverOpt.Kind == BoundKind.TypeExpression;
        }

        /// <summary>
        /// Was the receiver expression compiler-generated?
        /// </summary>
        internal static bool WasImplicitReceiver([NotNullWhen(false)] BoundExpression? receiverOpt)
        {
            if (receiverOpt == null) return true;
            if (!receiverOpt.WasCompilerGenerated) return false;
            switch (receiverOpt.Kind)
            {
                case BoundKind.ThisReference:
                case BoundKind.HostObjectMemberReference:
                case BoundKind.PreviousSubmissionReference:
                    return true;
                default:
                    return false;
            }
        }

        /// <summary>
        /// This method implements the checks in spec section 15.2.
        /// </summary>
        internal bool MethodIsCompatibleWithDelegateOrFunctionPointer(BoundExpression? receiverOpt, bool isExtensionMethod, MethodSymbol method, TypeSymbol delegateType, Location errorLocation, BindingDiagnosticBag diagnostics)
        {
            Debug.Assert(delegateType is NamedTypeSymbol { TypeKind: TypeKind.Delegate, DelegateInvokeMethod: { HasUseSiteError: false } }
                           || delegateType.TypeKind == TypeKind.FunctionPointer,
                         "This method should only be called for valid delegate or function pointer types.");

            MethodSymbol delegateOrFuncPtrMethod = delegateType switch
            {
                NamedTypeSymbol { DelegateInvokeMethod: { } invokeMethod } => invokeMethod,
                FunctionPointerTypeSymbol { Signature: { } signature } => signature,
                _ => throw ExceptionUtilities.UnexpectedValue(delegateType),
            };

            Debug.Assert(!isExtensionMethod || (receiverOpt != null));

            // - Argument types "match", and
            var delegateOrFuncPtrParameters = delegateOrFuncPtrMethod.Parameters;
            var methodParameters = method.Parameters;
            int numParams = delegateOrFuncPtrParameters.Length;

            if (methodParameters.Length != numParams + (isExtensionMethod ? 1 : 0))
            {
                // This can happen if "method" has optional parameters.
                Debug.Assert(methodParameters.Length > numParams + (isExtensionMethod ? 1 : 0));
                Error(diagnostics, getMethodMismatchErrorCode(delegateType.TypeKind), errorLocation, method, delegateType);
                return false;
            }

            CompoundUseSiteInfo<AssemblySymbol> useSiteInfo = GetNewCompoundUseSiteInfo(diagnostics);

            // If this is an extension method delegate, the caller should have verified the
            // receiver is compatible with the "this" parameter of the extension method.
            Debug.Assert(!isExtensionMethod ||
                (Conversions.ConvertExtensionMethodThisArg(methodParameters[0].Type, receiverOpt!.Type, ref useSiteInfo).Exists && useSiteInfo.Diagnostics.IsNullOrEmpty()));

            useSiteInfo = new CompoundUseSiteInfo<AssemblySymbol>(useSiteInfo);

            for (int i = 0; i < numParams; i++)
            {
                var delegateParameter = delegateOrFuncPtrParameters[i];
                var methodParameter = methodParameters[isExtensionMethod ? i + 1 : i];

                // The delegate compatibility checks are stricter than the checks on applicable functions: it's possible
                // to get here with a method that, while all the parameters are applicable, is not actually delegate
                // compatible. This is because the Applicable function member spec requires that:
                //  * Every value parameter (non-ref or similar) from the delegate type has an implicit conversion to the corresponding
                //    target parameter
                //  * Every ref or similar parameter has an identity conversion to the corresponding target parameter
                // However, the delegate compatibility requirements are stricter:
                //  * Every value parameter (non-ref or similar) from the delegate type has an implicit _reference_ conversion to the
                //    corresponding target parameter.
                //  * Every ref or similar parameter has an identity conversion to the corresponding target parameter
                // Note the addition of the reference requirement: it means that for delegate type void D(int i), void M(long l) is
                // _applicable_, but not _compatible_.
                if (!hasConversion(
                        delegateType.TypeKind,
                        Conversions,
                        source: delegateParameter.Type,
                        destination: methodParameter.Type,
                        sourceRefKind: delegateParameter.RefKind,
                        destinationRefKind: methodParameter.RefKind,
                        checkingReturns: false,
                        ref useSiteInfo))
                {
                    // No overload for '{0}' matches delegate '{1}'
                    Error(diagnostics, getMethodMismatchErrorCode(delegateType.TypeKind), errorLocation, method, delegateType);
                    diagnostics.Add(errorLocation, useSiteInfo);
                    return false;
                }
            }

            if (delegateOrFuncPtrMethod.RefKind != method.RefKind)
            {
                Error(diagnostics, getRefMismatchErrorCode(delegateType.TypeKind), errorLocation, method, delegateType);
                diagnostics.Add(errorLocation, useSiteInfo);
                return false;
            }

            var methodReturnType = method.ReturnType;
            var delegateReturnType = delegateOrFuncPtrMethod.ReturnType;
            bool returnsMatch = delegateOrFuncPtrMethod switch
            {
                { RefKind: RefKind.None, ReturnsVoid: true } => method.ReturnsVoid,
                { RefKind: var destinationRefKind } => hasConversion(
                    delegateType.TypeKind,
                    Conversions,
                    source: methodReturnType,
                    destination: delegateReturnType,
                    sourceRefKind: method.RefKind,
                    destinationRefKind: destinationRefKind,
                    checkingReturns: true,
                    ref useSiteInfo),
            };

            if (!returnsMatch)
            {
                Error(diagnostics, ErrorCode.ERR_BadRetType, errorLocation, method, method.ReturnType);
                diagnostics.Add(errorLocation, useSiteInfo);
                return false;
            }

            if (delegateType.IsFunctionPointer())
            {
                if (isExtensionMethod)
                {
                    Error(diagnostics, ErrorCode.ERR_CannotUseReducedExtensionMethodInAddressOf, errorLocation);
                    diagnostics.Add(errorLocation, useSiteInfo);
                    return false;
                }

                if (!method.IsStatic)
                {
                    // This check is here purely for completeness of implementing the spec. It should
                    // never be hit, as static methods should be eliminated as candidates in overload
                    // resolution and should never make it to this point.
                    Debug.Fail("This method should have been eliminated in overload resolution!");
                    Error(diagnostics, ErrorCode.ERR_FuncPtrMethMustBeStatic, errorLocation, method);
                    diagnostics.Add(errorLocation, useSiteInfo);
                    return false;
                }
            }

            diagnostics.Add(errorLocation, useSiteInfo);
            return true;

            static bool hasConversion(TypeKind targetKind, Conversions conversions, TypeSymbol source, TypeSymbol destination,
                RefKind sourceRefKind, RefKind destinationRefKind, bool checkingReturns, ref CompoundUseSiteInfo<AssemblySymbol> useSiteInfo)
            {
                // Allowed ref kind mismatches between parameters have already been checked by overload resolution.
                if (checkingReturns
                    ? sourceRefKind != destinationRefKind
                    : (sourceRefKind == RefKind.None) != (destinationRefKind == RefKind.None))
                {
                    return false;
                }

                if (sourceRefKind != RefKind.None)
                {
                    return ConversionsBase.HasIdentityConversion(source, destination);
                }

                if (conversions.HasIdentityOrImplicitReferenceConversion(source, destination, ref useSiteInfo))
                {
                    return true;
                }

                return targetKind == TypeKind.FunctionPointer
                       && (ConversionsBase.HasImplicitPointerToVoidConversion(source, destination)
                           || conversions.HasImplicitPointerConversion(source, destination, ref useSiteInfo));
            }

            static ErrorCode getMethodMismatchErrorCode(TypeKind type)
                => type switch
                {
                    TypeKind.Delegate => ErrorCode.ERR_MethDelegateMismatch,
                    TypeKind.FunctionPointer => ErrorCode.ERR_MethFuncPtrMismatch,
                    _ => throw ExceptionUtilities.UnexpectedValue(type)
                };

            static ErrorCode getRefMismatchErrorCode(TypeKind type)
                => type switch
                {
                    TypeKind.Delegate => ErrorCode.ERR_DelegateRefMismatch,
                    TypeKind.FunctionPointer => ErrorCode.ERR_FuncPtrRefMismatch,
                    _ => throw ExceptionUtilities.UnexpectedValue(type)
                };
        }

        /// <summary>
        /// This method combines final validation (section 7.6.5.1) and delegate compatibility (section 15.2).
        /// </summary>
        /// <param name="syntax">CSharpSyntaxNode of the expression requiring method group conversion.</param>
        /// <param name="conversion">Conversion to be performed.</param>
        /// <param name="receiverOpt">Optional receiver.</param>
        /// <param name="isExtensionMethod">Method invoked as extension method.</param>
        /// <param name="delegateOrFuncPtrType">Target delegate type.</param>
        /// <param name="diagnostics">Where diagnostics should be added.</param>
        /// <returns>True if a diagnostic has been added.</returns>
        private bool MethodGroupConversionHasErrors(
            SyntaxNode syntax,
            Conversion conversion,
            BoundExpression? receiverOpt,
            bool isExtensionMethod,
            bool isAddressOf,
            TypeSymbol delegateOrFuncPtrType,
            BindingDiagnosticBag diagnostics)
        {
            var discardedUseSiteInfo = CompoundUseSiteInfo<AssemblySymbol>.Discarded;
            Debug.Assert(Conversions.IsAssignableFromMulticastDelegate(delegateOrFuncPtrType, ref discardedUseSiteInfo) || delegateOrFuncPtrType.TypeKind == TypeKind.Delegate || delegateOrFuncPtrType.TypeKind == TypeKind.FunctionPointer);
            Debug.Assert(conversion.Method is object);
            MethodSymbol selectedMethod = conversion.Method;

            if (!Conversions.IsAssignableFromMulticastDelegate(delegateOrFuncPtrType, ref discardedUseSiteInfo))
            {
                if (!MethodIsCompatibleWithDelegateOrFunctionPointer(receiverOpt, isExtensionMethod, selectedMethod, delegateOrFuncPtrType, syntax.Location, diagnostics) ||
                    MemberGroupFinalValidation(receiverOpt, selectedMethod, syntax, diagnostics, isExtensionMethod))
                {
                    return true;
                }
            }

            if (selectedMethod.IsConditional)
            {
                // CS1618: Cannot create delegate with '{0}' because it has a Conditional attribute
                Error(diagnostics, ErrorCode.ERR_DelegateOnConditional, syntax.Location, selectedMethod);
                return true;
            }

            var sourceMethod = selectedMethod as SourceOrdinaryMethodSymbol;
            if (sourceMethod is object && sourceMethod.IsPartialWithoutImplementation)
            {
                // CS0762: Cannot create delegate from method '{0}' because it is a partial method without an implementing declaration
                Error(diagnostics, ErrorCode.ERR_PartialMethodToDelegate, syntax.Location, selectedMethod);
                return true;
            }

            if ((selectedMethod.HasParameterContainingPointerType() || selectedMethod.ReturnType.ContainsPointer())
                && ReportUnsafeIfNotAllowed(syntax, diagnostics))
            {
                return true;
            }

            CheckParameterModifierMismatchMethodConversion(syntax, selectedMethod, delegateOrFuncPtrType, isExtensionMethod, diagnostics);
            if (!isAddressOf)
            {
                ReportDiagnosticsIfUnmanagedCallersOnly(diagnostics, selectedMethod, syntax, isDelegateConversion: true);
            }
            ReportDiagnosticsIfObsolete(diagnostics, selectedMethod, syntax, hasBaseReceiver: false);

            // No use site errors, but there could be use site warnings.
            // If there are use site warnings, they were reported during the overload resolution process
            // that chose selectedMethod.
            Debug.Assert(!selectedMethod.HasUseSiteError, "Shouldn't have reached this point if there were use site errors.");

            return false;
        }

        /// <summary>
        /// This method is a wrapper around MethodGroupConversionHasErrors.  As a preliminary step,
        /// it checks whether a conversion exists.
        /// </summary>
        private bool MethodGroupConversionDoesNotExistOrHasErrors(
            BoundMethodGroup boundMethodGroup,
            NamedTypeSymbol delegateType,
            Location delegateMismatchLocation,
            BindingDiagnosticBag diagnostics,
            out Conversion conversion)
        {
            if (ReportDelegateInvokeUseSiteDiagnostic(diagnostics, delegateType, delegateMismatchLocation))
            {
                conversion = Conversion.NoConversion;
                return true;
            }

            CompoundUseSiteInfo<AssemblySymbol> useSiteInfo = GetNewCompoundUseSiteInfo(diagnostics);
            conversion = Conversions.GetMethodGroupDelegateConversion(boundMethodGroup, delegateType, ref useSiteInfo);
            diagnostics.Add(delegateMismatchLocation, useSiteInfo);
            if (!conversion.Exists)
            {
                if (!Conversions.ReportDelegateOrFunctionPointerMethodGroupDiagnostics(this, boundMethodGroup, delegateType, diagnostics))
                {
                    // No overload for '{0}' matches delegate '{1}'
                    diagnostics.Add(ErrorCode.ERR_MethDelegateMismatch, delegateMismatchLocation, boundMethodGroup.Name, delegateType);
                }

                return true;
            }
            else
            {
                Debug.Assert(conversion.IsValid); // i.e. if it exists, then it is valid.
                // Only cares about nullness and type of receiver, so no need to worry about BoundTypeOrValueExpression.
                return this.MethodGroupConversionHasErrors(boundMethodGroup.Syntax, conversion, boundMethodGroup.ReceiverOpt, conversion.IsExtensionMethod, isAddressOf: false, delegateType, diagnostics);
            }
        }

        public ConstantValue? FoldConstantConversion(
            SyntaxNode syntax,
            BoundExpression source,
            Conversion conversion,
            TypeSymbol destination,
            BindingDiagnosticBag diagnostics)
        {
            RoslynDebug.Assert(source != null);
            RoslynDebug.Assert((object)destination != null);

            // The diagnostics bag can be null in cases where we know ahead of time that the
            // conversion will succeed without error or warning. (For example, if we have a valid
            // implicit numeric conversion on a constant of numeric type.)

            // SPEC: A constant expression must be the null literal or a value with one of 
            // SPEC: the following types: sbyte, byte, short, ushort, int, uint, long, 
            // SPEC: ulong, char, float, double, decimal, bool, string, or any enumeration type.

            // SPEC: The following conversions are permitted in constant expressions:
            // SPEC: Identity conversions
            // SPEC: Numeric conversions
            // SPEC: Enumeration conversions
            // SPEC: Constant expression conversions
            // SPEC: Implicit and explicit reference conversions, provided that the source of the conversions 
            // SPEC: is a constant expression that evaluates to the null value.

            // SPEC VIOLATION: C# has always allowed the following, even though this does violate the rule that
            // SPEC VIOLATION: a constant expression must be either the null literal, or an expression of one 
            // SPEC VIOLATION: of the given types. 

            // SPEC VIOLATION: const C c = (C)null;

            // TODO: Some conversions can produce errors or warnings depending on checked/unchecked.
            // TODO: Fold conversions on enums and strings too.

            var sourceConstantValue = source.ConstantValueOpt;
            if (sourceConstantValue == null)
            {
                if (conversion.Kind == ConversionKind.DefaultLiteral)
                {
                    return destination.GetDefaultValue();
                }
                else
                {
                    return sourceConstantValue;
                }
            }
            else if (sourceConstantValue.IsBad)
            {
                return sourceConstantValue;
            }

            if (source.HasAnyErrors)
            {
                return null;
            }

            switch (conversion.Kind)
            {
                case ConversionKind.Identity:
                    // An identity conversion to a floating-point type (for example from a cast in
                    // source code) changes the internal representation of the constant value
                    // to precisely the required precision.
                    switch (destination.SpecialType)
                    {
                        case SpecialType.System_Single:
                            return ConstantValue.Create(sourceConstantValue.SingleValue);
                        case SpecialType.System_Double:
                            return ConstantValue.Create(sourceConstantValue.DoubleValue);
                        default:
                            return sourceConstantValue;
                    }

                case ConversionKind.NullLiteral:
                    return sourceConstantValue;

                case ConversionKind.ImplicitConstant:
                    return FoldConstantNumericConversion(syntax, sourceConstantValue, destination, diagnostics);

                case ConversionKind.ExplicitNumeric:
                case ConversionKind.ImplicitNumeric:
                case ConversionKind.ExplicitEnumeration:
                case ConversionKind.ImplicitEnumeration:
                    // The C# specification categorizes conversion from literal zero to nullable enum as 
                    // an Implicit Enumeration Conversion. Such a thing should not be constant folded
                    // because nullable enums are never constants.

                    if (destination.IsNullableType())
                    {
                        return null;
                    }

                    return FoldConstantNumericConversion(syntax, sourceConstantValue, destination, diagnostics);

                case ConversionKind.ExplicitReference:
                case ConversionKind.ImplicitReference:
                    return sourceConstantValue.IsNull ? sourceConstantValue : null;
            }

            return null;
        }

        private ConstantValue? FoldConstantNumericConversion(
            SyntaxNode syntax,
            ConstantValue sourceValue,
            TypeSymbol destination,
            BindingDiagnosticBag diagnostics)
        {
            RoslynDebug.Assert(sourceValue != null);
            Debug.Assert(!sourceValue.IsBad);

            SpecialType destinationType;
            if ((object)destination != null && destination.IsEnumType())
            {
                var underlyingType = ((NamedTypeSymbol)destination).EnumUnderlyingType;
                RoslynDebug.Assert((object)underlyingType != null);
                Debug.Assert(underlyingType.SpecialType != SpecialType.None);
                destinationType = underlyingType.SpecialType;
            }
            else
            {
                destinationType = destination.GetSpecialTypeSafe();
            }

            // In an unchecked context we ignore overflowing conversions on conversions from any
            // integral type, float and double to any integral type. "unchecked" actually does not
            // affect conversions from decimal to any integral type; if those are out of bounds then
            // we always give an error regardless.

            if (sourceValue.IsDecimal)
            {
                if (!CheckConstantBounds(destinationType, sourceValue, out _))
                {
                    // NOTE: Dev10 puts a suffix, "M", on the constant value.
                    Error(diagnostics, ErrorCode.ERR_ConstOutOfRange, syntax, sourceValue.Value + "M", destination!);
                    return ConstantValue.Bad;
                }
            }
            else if (destinationType == SpecialType.System_Decimal)
            {
                if (!CheckConstantBounds(destinationType, sourceValue, out _))
                {
                    Error(diagnostics, ErrorCode.ERR_ConstOutOfRange, syntax, sourceValue.Value!, destination!);
                    return ConstantValue.Bad;
                }
            }
            else if (CheckOverflowAtCompileTime)
            {
                if (!CheckConstantBounds(destinationType, sourceValue, out bool maySucceedAtRuntime))
                {
                    if (maySucceedAtRuntime)
                    {
                        // Can be calculated at runtime, but is not a compile-time constant.
                        Error(diagnostics, ErrorCode.WRN_ConstOutOfRangeChecked, syntax, sourceValue.Value!, destination!);
                        return null;
                    }
                    else
                    {
                        Error(diagnostics, ErrorCode.ERR_ConstOutOfRangeChecked, syntax, sourceValue.Value!, destination!);
                        return ConstantValue.Bad;
                    }
                }
            }
            else if (destinationType == SpecialType.System_IntPtr || destinationType == SpecialType.System_UIntPtr)
            {
                if (!CheckConstantBounds(destinationType, sourceValue, out _))
                {
                    // Can be calculated at runtime, but is not a compile-time constant.
                    return null;
                }
            }

            return ConstantValue.Create(DoUncheckedConversion(destinationType, sourceValue), destinationType);
        }

        private static object DoUncheckedConversion(SpecialType destinationType, ConstantValue value)
        {
            // Note that we keep "single" floats as doubles internally to maintain higher precision. However,
            // we do not do so in an entirely "lossless" manner. When *converting* to a float, we do lose 
            // the precision lost due to the conversion. But when doing arithmetic, we do the arithmetic on
            // the double values.
            //
            // An example will help. Suppose we have:
            //
            // const float cf1 = 1.0f;
            // const float cf2 = 1.0e-15f;
            // const double cd3 = cf1 - cf2;
            //
            // We first take the double-precision values for 1.0 and 1.0e-15 and round them to floats,
            // and then turn them back into doubles. Then when we do the subtraction, we do the subtraction
            // in doubles, not in floats. Had we done the subtraction in floats, we'd get 1.0; but instead we
            // do it in doubles and get 0.99999999999999.
            //
            // Similarly, if we have
            //
            // const int i4 = int.MaxValue; // 2147483647
            // const float cf5 = int.MaxValue; //  2147483648.0
            // const double cd6 = cf5; // 2147483648.0
            //
            // The int is converted to float and stored internally as the double 214783648, even though the
            // fully precise int would fit into a double.

            unchecked
            {
                switch (value.Discriminator)
                {
                    case ConstantValueTypeDiscriminator.Byte:
                        byte byteValue = value.ByteValue;
                        switch (destinationType)
                        {
                            case SpecialType.System_Byte: return (byte)byteValue;
                            case SpecialType.System_Char: return (char)byteValue;
                            case SpecialType.System_UInt16: return (ushort)byteValue;
                            case SpecialType.System_UInt32: return (uint)byteValue;
                            case SpecialType.System_UInt64: return (ulong)byteValue;
                            case SpecialType.System_SByte: return (sbyte)byteValue;
                            case SpecialType.System_Int16: return (short)byteValue;
                            case SpecialType.System_Int32: return (int)byteValue;
                            case SpecialType.System_Int64: return (long)byteValue;
                            case SpecialType.System_IntPtr: return (int)byteValue;
                            case SpecialType.System_UIntPtr: return (uint)byteValue;
                            case SpecialType.System_Single:
                            case SpecialType.System_Double: return (double)byteValue;
                            case SpecialType.System_Decimal: return (decimal)byteValue;
                            default: throw ExceptionUtilities.UnexpectedValue(destinationType);
                        }
                    case ConstantValueTypeDiscriminator.Char:
                        char charValue = value.CharValue;
                        switch (destinationType)
                        {
                            case SpecialType.System_Byte: return (byte)charValue;
                            case SpecialType.System_Char: return (char)charValue;
                            case SpecialType.System_UInt16: return (ushort)charValue;
                            case SpecialType.System_UInt32: return (uint)charValue;
                            case SpecialType.System_UInt64: return (ulong)charValue;
                            case SpecialType.System_SByte: return (sbyte)charValue;
                            case SpecialType.System_Int16: return (short)charValue;
                            case SpecialType.System_Int32: return (int)charValue;
                            case SpecialType.System_Int64: return (long)charValue;
                            case SpecialType.System_IntPtr: return (int)charValue;
                            case SpecialType.System_UIntPtr: return (uint)charValue;
                            case SpecialType.System_Single:
                            case SpecialType.System_Double: return (double)charValue;
                            case SpecialType.System_Decimal: return (decimal)charValue;
                            default: throw ExceptionUtilities.UnexpectedValue(destinationType);
                        }
                    case ConstantValueTypeDiscriminator.UInt16:
                        ushort uint16Value = value.UInt16Value;
                        switch (destinationType)
                        {
                            case SpecialType.System_Byte: return (byte)uint16Value;
                            case SpecialType.System_Char: return (char)uint16Value;
                            case SpecialType.System_UInt16: return (ushort)uint16Value;
                            case SpecialType.System_UInt32: return (uint)uint16Value;
                            case SpecialType.System_UInt64: return (ulong)uint16Value;
                            case SpecialType.System_SByte: return (sbyte)uint16Value;
                            case SpecialType.System_Int16: return (short)uint16Value;
                            case SpecialType.System_Int32: return (int)uint16Value;
                            case SpecialType.System_Int64: return (long)uint16Value;
                            case SpecialType.System_IntPtr: return (int)uint16Value;
                            case SpecialType.System_UIntPtr: return (uint)uint16Value;
                            case SpecialType.System_Single:
                            case SpecialType.System_Double: return (double)uint16Value;
                            case SpecialType.System_Decimal: return (decimal)uint16Value;
                            default: throw ExceptionUtilities.UnexpectedValue(destinationType);
                        }
                    case ConstantValueTypeDiscriminator.UInt32:
                        uint uint32Value = value.UInt32Value;
                        switch (destinationType)
                        {
                            case SpecialType.System_Byte: return (byte)uint32Value;
                            case SpecialType.System_Char: return (char)uint32Value;
                            case SpecialType.System_UInt16: return (ushort)uint32Value;
                            case SpecialType.System_UInt32: return (uint)uint32Value;
                            case SpecialType.System_UInt64: return (ulong)uint32Value;
                            case SpecialType.System_SByte: return (sbyte)uint32Value;
                            case SpecialType.System_Int16: return (short)uint32Value;
                            case SpecialType.System_Int32: return (int)uint32Value;
                            case SpecialType.System_Int64: return (long)uint32Value;
                            case SpecialType.System_IntPtr: return (int)uint32Value;
                            case SpecialType.System_UIntPtr: return (uint)uint32Value;
                            case SpecialType.System_Single: return (double)(float)uint32Value;
                            case SpecialType.System_Double: return (double)uint32Value;
                            case SpecialType.System_Decimal: return (decimal)uint32Value;
                            default: throw ExceptionUtilities.UnexpectedValue(destinationType);
                        }
                    case ConstantValueTypeDiscriminator.UInt64:
                        ulong uint64Value = value.UInt64Value;
                        switch (destinationType)
                        {
                            case SpecialType.System_Byte: return (byte)uint64Value;
                            case SpecialType.System_Char: return (char)uint64Value;
                            case SpecialType.System_UInt16: return (ushort)uint64Value;
                            case SpecialType.System_UInt32: return (uint)uint64Value;
                            case SpecialType.System_UInt64: return (ulong)uint64Value;
                            case SpecialType.System_SByte: return (sbyte)uint64Value;
                            case SpecialType.System_Int16: return (short)uint64Value;
                            case SpecialType.System_Int32: return (int)uint64Value;
                            case SpecialType.System_Int64: return (long)uint64Value;
                            case SpecialType.System_IntPtr: return (int)uint64Value;
                            case SpecialType.System_UIntPtr: return (uint)uint64Value;
                            case SpecialType.System_Single: return (double)(float)uint64Value;
                            case SpecialType.System_Double: return (double)uint64Value;
                            case SpecialType.System_Decimal: return (decimal)uint64Value;
                            default: throw ExceptionUtilities.UnexpectedValue(destinationType);
                        }
                    case ConstantValueTypeDiscriminator.NUInt:
                        uint nuintValue = value.UInt32Value;
                        switch (destinationType)
                        {
                            case SpecialType.System_Byte: return (byte)nuintValue;
                            case SpecialType.System_Char: return (char)nuintValue;
                            case SpecialType.System_UInt16: return (ushort)nuintValue;
                            case SpecialType.System_UInt32: return (uint)nuintValue;
                            case SpecialType.System_UInt64: return (ulong)nuintValue;
                            case SpecialType.System_SByte: return (sbyte)nuintValue;
                            case SpecialType.System_Int16: return (short)nuintValue;
                            case SpecialType.System_Int32: return (int)nuintValue;
                            case SpecialType.System_Int64: return (long)nuintValue;
                            case SpecialType.System_IntPtr: return (int)nuintValue;
                            case SpecialType.System_Single: return (double)(float)nuintValue;
                            case SpecialType.System_Double: return (double)nuintValue;
                            case SpecialType.System_Decimal: return (decimal)nuintValue;
                            default: throw ExceptionUtilities.UnexpectedValue(destinationType);
                        }
                    case ConstantValueTypeDiscriminator.SByte:
                        sbyte sbyteValue = value.SByteValue;
                        switch (destinationType)
                        {
                            case SpecialType.System_Byte: return (byte)sbyteValue;
                            case SpecialType.System_Char: return (char)sbyteValue;
                            case SpecialType.System_UInt16: return (ushort)sbyteValue;
                            case SpecialType.System_UInt32: return (uint)sbyteValue;
                            case SpecialType.System_UInt64: return (ulong)sbyteValue;
                            case SpecialType.System_SByte: return (sbyte)sbyteValue;
                            case SpecialType.System_Int16: return (short)sbyteValue;
                            case SpecialType.System_Int32: return (int)sbyteValue;
                            case SpecialType.System_Int64: return (long)sbyteValue;
                            case SpecialType.System_IntPtr: return (int)sbyteValue;
                            case SpecialType.System_UIntPtr: return (uint)sbyteValue;
                            case SpecialType.System_Single:
                            case SpecialType.System_Double: return (double)sbyteValue;
                            case SpecialType.System_Decimal: return (decimal)sbyteValue;
                            default: throw ExceptionUtilities.UnexpectedValue(destinationType);
                        }
                    case ConstantValueTypeDiscriminator.Int16:
                        short int16Value = value.Int16Value;
                        switch (destinationType)
                        {
                            case SpecialType.System_Byte: return (byte)int16Value;
                            case SpecialType.System_Char: return (char)int16Value;
                            case SpecialType.System_UInt16: return (ushort)int16Value;
                            case SpecialType.System_UInt32: return (uint)int16Value;
                            case SpecialType.System_UInt64: return (ulong)int16Value;
                            case SpecialType.System_SByte: return (sbyte)int16Value;
                            case SpecialType.System_Int16: return (short)int16Value;
                            case SpecialType.System_Int32: return (int)int16Value;
                            case SpecialType.System_Int64: return (long)int16Value;
                            case SpecialType.System_IntPtr: return (int)int16Value;
                            case SpecialType.System_UIntPtr: return (uint)int16Value;
                            case SpecialType.System_Single:
                            case SpecialType.System_Double: return (double)int16Value;
                            case SpecialType.System_Decimal: return (decimal)int16Value;
                            default: throw ExceptionUtilities.UnexpectedValue(destinationType);
                        }
                    case ConstantValueTypeDiscriminator.Int32:
                        int int32Value = value.Int32Value;
                        switch (destinationType)
                        {
                            case SpecialType.System_Byte: return (byte)int32Value;
                            case SpecialType.System_Char: return (char)int32Value;
                            case SpecialType.System_UInt16: return (ushort)int32Value;
                            case SpecialType.System_UInt32: return (uint)int32Value;
                            case SpecialType.System_UInt64: return (ulong)int32Value;
                            case SpecialType.System_SByte: return (sbyte)int32Value;
                            case SpecialType.System_Int16: return (short)int32Value;
                            case SpecialType.System_Int32: return (int)int32Value;
                            case SpecialType.System_Int64: return (long)int32Value;
                            case SpecialType.System_IntPtr: return (int)int32Value;
                            case SpecialType.System_UIntPtr: return (uint)int32Value;
                            case SpecialType.System_Single: return (double)(float)int32Value;
                            case SpecialType.System_Double: return (double)int32Value;
                            case SpecialType.System_Decimal: return (decimal)int32Value;
                            default: throw ExceptionUtilities.UnexpectedValue(destinationType);
                        }
                    case ConstantValueTypeDiscriminator.Int64:
                        long int64Value = value.Int64Value;
                        switch (destinationType)
                        {
                            case SpecialType.System_Byte: return (byte)int64Value;
                            case SpecialType.System_Char: return (char)int64Value;
                            case SpecialType.System_UInt16: return (ushort)int64Value;
                            case SpecialType.System_UInt32: return (uint)int64Value;
                            case SpecialType.System_UInt64: return (ulong)int64Value;
                            case SpecialType.System_SByte: return (sbyte)int64Value;
                            case SpecialType.System_Int16: return (short)int64Value;
                            case SpecialType.System_Int32: return (int)int64Value;
                            case SpecialType.System_Int64: return (long)int64Value;
                            case SpecialType.System_IntPtr: return (int)int64Value;
                            case SpecialType.System_UIntPtr: return (uint)int64Value;
                            case SpecialType.System_Single: return (double)(float)int64Value;
                            case SpecialType.System_Double: return (double)int64Value;
                            case SpecialType.System_Decimal: return (decimal)int64Value;
                            default: throw ExceptionUtilities.UnexpectedValue(destinationType);
                        }
                    case ConstantValueTypeDiscriminator.NInt:
                        int nintValue = value.Int32Value;
                        switch (destinationType)
                        {
                            case SpecialType.System_Byte: return (byte)nintValue;
                            case SpecialType.System_Char: return (char)nintValue;
                            case SpecialType.System_UInt16: return (ushort)nintValue;
                            case SpecialType.System_UInt32: return (uint)nintValue;
                            case SpecialType.System_UInt64: return (ulong)nintValue;
                            case SpecialType.System_SByte: return (sbyte)nintValue;
                            case SpecialType.System_Int16: return (short)nintValue;
                            case SpecialType.System_Int32: return (int)nintValue;
                            case SpecialType.System_Int64: return (long)nintValue;
                            case SpecialType.System_IntPtr: return (int)nintValue;
                            case SpecialType.System_UIntPtr: return (uint)nintValue;
                            case SpecialType.System_Single: return (double)(float)nintValue;
                            case SpecialType.System_Double: return (double)nintValue;
                            case SpecialType.System_Decimal: return (decimal)nintValue;
                            default: throw ExceptionUtilities.UnexpectedValue(destinationType);
                        }
                    case ConstantValueTypeDiscriminator.Single:
                    case ConstantValueTypeDiscriminator.Double:
                        // When converting from a floating-point type to an integral type, if the checked conversion would
                        // throw an overflow exception, then the unchecked conversion is undefined.  So that we have
                        // identical behavior on every host platform, we yield a result of zero in that case.
                        double doubleValue = CheckConstantBounds(destinationType, value.DoubleValue, out _) ? value.DoubleValue : 0D;
                        switch (destinationType)
                        {
                            case SpecialType.System_Byte: return (byte)doubleValue;
                            case SpecialType.System_Char: return (char)doubleValue;
                            case SpecialType.System_UInt16: return (ushort)doubleValue;
                            case SpecialType.System_UInt32: return (uint)doubleValue;
                            case SpecialType.System_UInt64: return (ulong)doubleValue;
                            case SpecialType.System_SByte: return (sbyte)doubleValue;
                            case SpecialType.System_Int16: return (short)doubleValue;
                            case SpecialType.System_Int32: return (int)doubleValue;
                            case SpecialType.System_Int64: return (long)doubleValue;
                            case SpecialType.System_IntPtr: return (int)doubleValue;
                            case SpecialType.System_UIntPtr: return (uint)doubleValue;
                            case SpecialType.System_Single: return (double)(float)doubleValue;
                            case SpecialType.System_Double: return (double)doubleValue;
                            case SpecialType.System_Decimal: return (value.Discriminator == ConstantValueTypeDiscriminator.Single) ? (decimal)(float)doubleValue : (decimal)doubleValue;
                            default: throw ExceptionUtilities.UnexpectedValue(destinationType);
                        }
                    case ConstantValueTypeDiscriminator.Decimal:
                        decimal decimalValue = CheckConstantBounds(destinationType, value.DecimalValue, out _) ? value.DecimalValue : 0m;
                        switch (destinationType)
                        {
                            case SpecialType.System_Byte: return (byte)decimalValue;
                            case SpecialType.System_Char: return (char)decimalValue;
                            case SpecialType.System_UInt16: return (ushort)decimalValue;
                            case SpecialType.System_UInt32: return (uint)decimalValue;
                            case SpecialType.System_UInt64: return (ulong)decimalValue;
                            case SpecialType.System_SByte: return (sbyte)decimalValue;
                            case SpecialType.System_Int16: return (short)decimalValue;
                            case SpecialType.System_Int32: return (int)decimalValue;
                            case SpecialType.System_Int64: return (long)decimalValue;
                            case SpecialType.System_IntPtr: return (int)decimalValue;
                            case SpecialType.System_UIntPtr: return (uint)decimalValue;
                            case SpecialType.System_Single: return (double)(float)decimalValue;
                            case SpecialType.System_Double: return (double)decimalValue;
                            case SpecialType.System_Decimal: return (decimal)decimalValue;
                            default: throw ExceptionUtilities.UnexpectedValue(destinationType);
                        }
                    default:
                        throw ExceptionUtilities.UnexpectedValue(value.Discriminator);
                }
            }

            // all cases should have been handled in the switch above.
            // return value.Value;
        }

        public static bool CheckConstantBounds(SpecialType destinationType, ConstantValue value, out bool maySucceedAtRuntime)
        {
            if (value.IsBad)
            {
                //assume that the constant was intended to be in bounds
                maySucceedAtRuntime = false;
                return true;
            }

            // Compute whether the value fits into the bounds of the given destination type without
            // error. We know that the constant will fit into either a double or a decimal, so
            // convert it to one of those and then check the bounds on that.
            var canonicalValue = CanonicalizeConstant(value);
            return canonicalValue is decimal ?
                CheckConstantBounds(destinationType, (decimal)canonicalValue, out maySucceedAtRuntime) :
                CheckConstantBounds(destinationType, (double)canonicalValue, out maySucceedAtRuntime);
        }

        private static bool CheckConstantBounds(SpecialType destinationType, double value, out bool maySucceedAtRuntime)
        {
            maySucceedAtRuntime = false;

            // Dev10 checks (minValue - 1) < value < (maxValue + 1).
            // See ExpressionBinder::isConstantInRange.
            switch (destinationType)
            {
                case SpecialType.System_Byte: return (byte.MinValue - 1D) < value && value < (byte.MaxValue + 1D);
                case SpecialType.System_Char: return (char.MinValue - 1D) < value && value < (char.MaxValue + 1D);
                case SpecialType.System_UInt16: return (ushort.MinValue - 1D) < value && value < (ushort.MaxValue + 1D);
                case SpecialType.System_UInt32: return (uint.MinValue - 1D) < value && value < (uint.MaxValue + 1D);
                case SpecialType.System_UInt64: return (ulong.MinValue - 1D) < value && value < (ulong.MaxValue + 1D);
                case SpecialType.System_SByte: return (sbyte.MinValue - 1D) < value && value < (sbyte.MaxValue + 1D);
                case SpecialType.System_Int16: return (short.MinValue - 1D) < value && value < (short.MaxValue + 1D);
                case SpecialType.System_Int32: return (int.MinValue - 1D) < value && value < (int.MaxValue + 1D);
                // Note: Using <= to compare the min value matches the native compiler.
                case SpecialType.System_Int64: return (long.MinValue - 1D) <= value && value < (long.MaxValue + 1D);
                case SpecialType.System_Decimal: return ((double)decimal.MinValue - 1D) < value && value < ((double)decimal.MaxValue + 1D);
                case SpecialType.System_IntPtr:
                    maySucceedAtRuntime = (long.MinValue - 1D) < value && value < (long.MaxValue + 1D);
                    return (int.MinValue - 1D) < value && value < (int.MaxValue + 1D);
                case SpecialType.System_UIntPtr:
                    maySucceedAtRuntime = (ulong.MinValue - 1D) < value && value < (ulong.MaxValue + 1D);
                    return (uint.MinValue - 1D) < value && value < (uint.MaxValue + 1D);
            }

            return true;
        }

        private static bool CheckConstantBounds(SpecialType destinationType, decimal value, out bool maySucceedAtRuntime)
        {
            maySucceedAtRuntime = false;

            // Dev10 checks (minValue - 1) < value < (maxValue + 1).
            // See ExpressionBinder::isConstantInRange.
            switch (destinationType)
            {
                case SpecialType.System_Byte: return (byte.MinValue - 1M) < value && value < (byte.MaxValue + 1M);
                case SpecialType.System_Char: return (char.MinValue - 1M) < value && value < (char.MaxValue + 1M);
                case SpecialType.System_UInt16: return (ushort.MinValue - 1M) < value && value < (ushort.MaxValue + 1M);
                case SpecialType.System_UInt32: return (uint.MinValue - 1M) < value && value < (uint.MaxValue + 1M);
                case SpecialType.System_UInt64: return (ulong.MinValue - 1M) < value && value < (ulong.MaxValue + 1M);
                case SpecialType.System_SByte: return (sbyte.MinValue - 1M) < value && value < (sbyte.MaxValue + 1M);
                case SpecialType.System_Int16: return (short.MinValue - 1M) < value && value < (short.MaxValue + 1M);
                case SpecialType.System_Int32: return (int.MinValue - 1M) < value && value < (int.MaxValue + 1M);
                case SpecialType.System_Int64: return (long.MinValue - 1M) < value && value < (long.MaxValue + 1M);
                case SpecialType.System_IntPtr:
                    maySucceedAtRuntime = (long.MinValue - 1M) < value && value < (long.MaxValue + 1M);
                    return (int.MinValue - 1M) < value && value < (int.MaxValue + 1M);
                case SpecialType.System_UIntPtr:
                    maySucceedAtRuntime = (ulong.MinValue - 1M) < value && value < (ulong.MaxValue + 1M);
                    return (uint.MinValue - 1M) < value && value < (uint.MaxValue + 1M);
            }

            return true;
        }

        // Takes in a constant of any kind and returns the constant as either a double or decimal
        private static object CanonicalizeConstant(ConstantValue value)
        {
            switch (value.Discriminator)
            {
                case ConstantValueTypeDiscriminator.SByte: return (decimal)value.SByteValue;
                case ConstantValueTypeDiscriminator.Int16: return (decimal)value.Int16Value;
                case ConstantValueTypeDiscriminator.Int32: return (decimal)value.Int32Value;
                case ConstantValueTypeDiscriminator.Int64: return (decimal)value.Int64Value;
                case ConstantValueTypeDiscriminator.NInt: return (decimal)value.Int32Value;
                case ConstantValueTypeDiscriminator.Byte: return (decimal)value.ByteValue;
                case ConstantValueTypeDiscriminator.Char: return (decimal)value.CharValue;
                case ConstantValueTypeDiscriminator.UInt16: return (decimal)value.UInt16Value;
                case ConstantValueTypeDiscriminator.UInt32: return (decimal)value.UInt32Value;
                case ConstantValueTypeDiscriminator.UInt64: return (decimal)value.UInt64Value;
                case ConstantValueTypeDiscriminator.NUInt: return (decimal)value.UInt32Value;
                case ConstantValueTypeDiscriminator.Single:
                case ConstantValueTypeDiscriminator.Double: return value.DoubleValue;
                case ConstantValueTypeDiscriminator.Decimal: return value.DecimalValue;
                default: throw ExceptionUtilities.UnexpectedValue(value.Discriminator);
            }

            // all cases handled in the switch, above.
        }
    }
}<|MERGE_RESOLUTION|>--- conflicted
+++ resolved
@@ -726,11 +726,8 @@
                 collectionBuilderMethod,
                 collectionBuilderInvocationPlaceholder,
                 collectionBuilderInvocationConversion,
-<<<<<<< HEAD
+                wasTargetTyped: true,
                 node,
-=======
-                wasTargetTyped: true,
->>>>>>> cd90f6f0
                 builder.ToImmutableAndFree(),
                 targetType)
             { WasCompilerGenerated = node.IsParamsCollection, IsParamsCollection = node.IsParamsCollection };
@@ -868,11 +865,8 @@
                 collectionBuilderMethod: null,
                 collectionBuilderInvocationPlaceholder: null,
                 collectionBuilderInvocationConversion: null,
-<<<<<<< HEAD
+                wasTargetTyped: inConversion,
                 node,
-=======
-                wasTargetTyped: inConversion,
->>>>>>> cd90f6f0
                 elements: builder.ToImmutableAndFree(),
                 targetType,
                 hasErrors: true)
@@ -885,29 +879,12 @@
             BindingDiagnosticBag diagnostics)
         {
             var collectionTypeKind = ConversionsBase.GetCollectionExpressionTypeKind(Compilation, targetType, out TypeWithAnnotations elementTypeWithAnnotations);
-<<<<<<< HEAD
-            if (collectionTypeKind == CollectionExpressionTypeKind.CollectionBuilder)
-            {
-                Debug.Assert(elementTypeWithAnnotations.Type is null); // GetCollectionExpressionTypeKind() does not set elementType for CollectionBuilder cases.
-                if (!TryGetCollectionIterationType(node.Syntax, targetType, out elementTypeWithAnnotations))
-                {
-                    Error(diagnostics, ErrorCode.ERR_CollectionBuilderNoElementType, node.Syntax, targetType);
-                    return;
-                }
-                Debug.Assert(elementTypeWithAnnotations.HasType);
-            }
-
-            var elementType = elementTypeWithAnnotations.Type;
-            if (collectionTypeKind == CollectionExpressionTypeKind.ImplementsIEnumerableT
-                && findSingleIEnumerableTImplementation(targetType, Compilation) is { } implementation)
-=======
             switch (collectionTypeKind)
->>>>>>> cd90f6f0
             {
                 case CollectionExpressionTypeKind.ImplementsIEnumerable:
                 case CollectionExpressionTypeKind.CollectionBuilder:
                     Debug.Assert(elementTypeWithAnnotations.Type is null); // GetCollectionExpressionTypeKind() does not set elementType for these cases.
-                    if (!TryGetCollectionIterationType((ExpressionSyntax)node.Syntax, targetType, out elementTypeWithAnnotations))
+                    if (!TryGetCollectionIterationType(node.Syntax, targetType, out elementTypeWithAnnotations))
                     {
                         Error(
                             diagnostics,
