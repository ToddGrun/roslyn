﻿// Licensed to the .NET Foundation under one or more agreements.
// The .NET Foundation licenses this file to you under the MIT license.
// See the LICENSE file in the project root for more information.

using System;
using System.Collections.Generic;
using System.Collections.Immutable;
using System.Diagnostics;
using System.Linq;
using System.Runtime.CompilerServices;
using Microsoft.CodeAnalysis.CSharp.Symbols;
using Microsoft.CodeAnalysis.CSharp.Syntax;
using Microsoft.CodeAnalysis.PooledObjects;
using Microsoft.CodeAnalysis.RuntimeMembers;
using Roslyn.Utilities;

namespace Microsoft.CodeAnalysis.CSharp
{
    internal partial class Binder
    {
        /// <summary>
        /// Binds the type for the syntax taking into account possibility of "var" type.
        /// </summary>
        /// <param name="syntax">Type syntax to bind.</param>
        /// <param name="diagnostics">Diagnostics.</param>
        /// <param name="isVar">
        /// Set to false if syntax binds to a type in the current context and true if
        /// syntax is "var" and it binds to "var" keyword in the current context.
        /// </param>
        /// <returns>
        /// Bound type if syntax binds to a type in the current context and
        /// null if syntax binds to "var" keyword in the current context.
        /// </returns>
        internal TypeWithAnnotations BindTypeOrVarKeyword(TypeSyntax syntax, BindingDiagnosticBag diagnostics, out bool isVar)
        {
            var symbol = BindTypeOrAliasOrVarKeyword(syntax, diagnostics, out isVar);
            Debug.Assert(isVar == symbol.IsDefault);
            return isVar ? default : UnwrapAlias(symbol, diagnostics, syntax).TypeWithAnnotations;
        }

        /// <summary>
        /// Binds the type for the syntax taking into account possibility of "unmanaged" type.
        /// </summary>
        /// <param name="syntax">Type syntax to bind.</param>
        /// <param name="diagnostics">Diagnostics.</param>
        /// <param name="keyword">
        /// Set to <see cref="ConstraintContextualKeyword.None"/> if syntax binds to a type in the current context, otherwise
        /// syntax binds to the corresponding keyword in the current context.
        /// </param>
        /// <returns>
        /// Bound type if syntax binds to a type in the current context and
        /// null if syntax binds to a contextual constraint keyword.
        /// </returns>
        private TypeWithAnnotations BindTypeOrConstraintKeyword(TypeSyntax syntax, BindingDiagnosticBag diagnostics, out ConstraintContextualKeyword keyword)
        {
            var symbol = BindTypeOrAliasOrConstraintKeyword(syntax, diagnostics, out keyword);
            Debug.Assert((keyword != ConstraintContextualKeyword.None) == symbol.IsDefault);
            return (keyword != ConstraintContextualKeyword.None) ? default : UnwrapAlias(symbol, diagnostics, syntax).TypeWithAnnotations;
        }

        /// <summary>
        /// Binds the type for the syntax taking into account possibility of "var" type.
        /// </summary>
        /// <param name="syntax">Type syntax to bind.</param>
        /// <param name="diagnostics">Diagnostics.</param>
        /// <param name="isVar">
        /// Set to false if syntax binds to a type in the current context and true if
        /// syntax is "var" and it binds to "var" keyword in the current context.
        /// </param>
        /// <param name="alias">Alias symbol if syntax binds to an alias.</param>
        /// <returns>
        /// Bound type if syntax binds to a type in the current context and
        /// null if syntax binds to "var" keyword in the current context.
        /// </returns>
<<<<<<< HEAD
        internal TypeWithAnnotations BindTypeOrVarKeyword(TypeSyntax syntax, BindingDiagnosticBag diagnostics, out bool isVar, out AliasSymbol alias)
=======
        internal TypeWithAnnotations BindTypeOrVarKeyword(TypeSyntax syntax, DiagnosticBag diagnostics, out bool isVar, out AliasSymbol alias)
>>>>>>> 37429b83
        {
            var symbol = BindTypeOrAliasOrVarKeyword(syntax, diagnostics, out isVar);
            Debug.Assert(isVar == symbol.IsDefault);
            if (isVar)
            {
                alias = null;
                return default;
            }
            else
            {
                return UnwrapAlias(symbol, out alias, diagnostics, syntax).TypeWithAnnotations;
            }
        }

        /// <summary>
        /// Binds the type for the syntax taking into account possibility of "var" type.
        /// If the syntax binds to an alias symbol to a type, it returns the alias symbol.
        /// </summary>
        /// <param name="syntax">Type syntax to bind.</param>
        /// <param name="diagnostics">Diagnostics.</param>
        /// <param name="isVar">
        /// Set to false if syntax binds to a type or alias to a type in the current context and true if
        /// syntax is "var" and it binds to "var" keyword in the current context.
        /// </param>
        /// <returns>
        /// Bound type or alias if syntax binds to a type or alias to a type in the current context and
        /// null if syntax binds to "var" keyword in the current context.
        /// </returns>
        private NamespaceOrTypeOrAliasSymbolWithAnnotations BindTypeOrAliasOrVarKeyword(TypeSyntax syntax, BindingDiagnosticBag diagnostics, out bool isVar)
        {
            if (syntax.IsVar)
            {
                var symbol = BindTypeOrAliasOrKeyword((IdentifierNameSyntax)syntax, diagnostics, out isVar);

                if (isVar)
                {
                    CheckFeatureAvailability(syntax, MessageID.IDS_FeatureImplicitLocal, diagnostics);
                }

                return symbol;
            }
            else
            {
                isVar = false;
                return BindTypeOrAlias(syntax, diagnostics, basesBeingResolved: null);
            }
        }

        private enum ConstraintContextualKeyword
        {
            None,
            Unmanaged,
            NotNull,
        }

        private NamespaceOrTypeOrAliasSymbolWithAnnotations BindTypeOrAliasOrConstraintKeyword(TypeSyntax syntax, BindingDiagnosticBag diagnostics, out ConstraintContextualKeyword keyword)
        {
            if (syntax.IsUnmanaged)
            {
                keyword = ConstraintContextualKeyword.Unmanaged;
            }
            else if (syntax.IsNotNull)
            {
                keyword = ConstraintContextualKeyword.NotNull;
            }
            else
            {
                keyword = ConstraintContextualKeyword.None;
            }

            if (keyword != ConstraintContextualKeyword.None)
            {
                var identifierSyntax = (IdentifierNameSyntax)syntax;
                var symbol = BindTypeOrAliasOrKeyword(identifierSyntax, diagnostics, out bool isKeyword);

                if (isKeyword)
                {
                    switch (keyword)
                    {
                        case ConstraintContextualKeyword.Unmanaged:
                            CheckFeatureAvailability(syntax, MessageID.IDS_FeatureUnmanagedGenericTypeConstraint, diagnostics);
                            break;
                        case ConstraintContextualKeyword.NotNull:
                            CheckFeatureAvailability(identifierSyntax, MessageID.IDS_FeatureNotNullGenericTypeConstraint, diagnostics);
                            break;
                        default:
                            throw ExceptionUtilities.UnexpectedValue(keyword);
                    }
                }
                else
                {
                    keyword = ConstraintContextualKeyword.None;
                }

                return symbol;
            }
            else
            {
                return BindTypeOrAlias(syntax, diagnostics, basesBeingResolved: null);
            }
        }

        /// <summary>
        /// Binds the type for the syntax taking into account possibility of the type being a keyword.
        /// If the syntax binds to an alias symbol to a type, it returns the alias symbol.
        /// PREREQUISITE: syntax should be checked to match the keyword, like <see cref="TypeSyntax.IsVar"/> or <see cref="TypeSyntax.IsUnmanaged"/>.
        /// Otherwise, call <see cref="Binder.BindTypeOrAlias(ExpressionSyntax, BindingDiagnosticBag, ConsList{TypeSymbol})"/> instead.
        /// </summary>
        private NamespaceOrTypeOrAliasSymbolWithAnnotations BindTypeOrAliasOrKeyword(IdentifierNameSyntax syntax, BindingDiagnosticBag diagnostics, out bool isKeyword)
        {
            return BindTypeOrAliasOrKeyword(((IdentifierNameSyntax)syntax).Identifier, syntax, diagnostics, out isKeyword);
        }

        private NamespaceOrTypeOrAliasSymbolWithAnnotations BindTypeOrAliasOrKeyword(SyntaxToken identifier, SyntaxNode syntax, BindingDiagnosticBag diagnostics, out bool isKeyword)
        {
            // Keywords can only be IdentifierNameSyntax
            var identifierValueText = identifier.ValueText;
            Symbol symbol = null;

            // Perform name lookup without generating diagnostics as it could possibly be a keyword in the current context.
            var lookupResult = LookupResult.GetInstance();
            var discardedUseSiteInfo = CompoundUseSiteInfo<AssemblySymbol>.Discarded;
            this.LookupSymbolsInternal(lookupResult, identifierValueText, arity: 0, useSiteInfo: ref discardedUseSiteInfo, basesBeingResolved: null, options: LookupOptions.NamespacesOrTypesOnly, diagnose: false);

            // We have following possible cases for lookup:

            //  1) LookupResultKind.Empty: must be a keyword

            //  2) LookupResultKind.Viable:
            //      a) Single viable result that corresponds to 1) a non-error type: cannot be a keyword
            //                                                  2) an error type: must be a keyword
            //      b) Single viable result that corresponds to namespace: must be a keyword
            //      c) Multi viable result (ambiguous result), we must return an error type: cannot be a keyword

            // 3) Non viable, non empty lookup result: must be a keyword

            // BREAKING CHANGE:     Case (2)(c) is a breaking change from the native compiler.
            // BREAKING CHANGE:     Native compiler interprets lookup with ambiguous result to correspond to bind
            // BREAKING CHANGE:     to "var" keyword (isVar = true), rather than reporting an error.
            // BREAKING CHANGE:     See test SemanticErrorTests.ErrorMeansSuccess_var() for an example.

            switch (lookupResult.Kind)
            {
                case LookupResultKind.Empty:
                    // Case (1)
                    isKeyword = true;
                    symbol = null;
                    break;

                case LookupResultKind.Viable:
                    // Case (2)
                    var resultDiagnostics = new BindingDiagnosticBag(DiagnosticBag.GetInstance(), diagnostics.DependenciesBag);
                    bool wasError;
                    symbol = ResultSymbol(
                        lookupResult,
                        identifierValueText,
                        arity: 0,
                        where: syntax,
                        diagnostics: resultDiagnostics,
                        suppressUseSiteDiagnostics: false,
                        wasError: out wasError,
                        qualifierOpt: null);

                    // Here, we're mimicking behavior of dev10.  If the identifier fails to bind
                    // as a type, even if the reason is (e.g.) a type/alias conflict, then treat
                    // it as the contextual keyword.
                    if (wasError && lookupResult.IsSingleViable)
                    {
                        // NOTE: don't report diagnostics - we're not going to use the lookup result.
                        resultDiagnostics.DiagnosticBag.Free();
                        // Case (2)(a)(2)
                        goto default;
                    }

                    diagnostics.AddRange(resultDiagnostics.DiagnosticBag);
                    resultDiagnostics.DiagnosticBag.Free();

                    if (lookupResult.IsSingleViable)
                    {
                        var type = UnwrapAlias(symbol, diagnostics, syntax) as TypeSymbol;

                        if ((object)type != null)
                        {
                            // Case (2)(a)(1)
                            isKeyword = false;
                        }
                        else
                        {
                            // Case (2)(b)
                            Debug.Assert(UnwrapAliasNoDiagnostics(symbol) is NamespaceSymbol);
                            isKeyword = true;
                            symbol = null;
                        }
                    }
                    else
                    {
                        // Case (2)(c)
                        isKeyword = false;
                    }

                    break;

                default:
                    // Case (3)
                    isKeyword = true;
                    symbol = null;
                    break;
            }

            lookupResult.Free();

            return NamespaceOrTypeOrAliasSymbolWithAnnotations.CreateUnannotated(AreNullableAnnotationsEnabled(identifier), symbol);
        }

        // Binds the given expression syntax as Type.
        // If the resulting symbol is an Alias to a Type, it unwraps the alias
        // and returns it's target type.
        internal TypeWithAnnotations BindType(ExpressionSyntax syntax, BindingDiagnosticBag diagnostics, ConsList<TypeSymbol> basesBeingResolved = null)
        {
            var symbol = BindTypeOrAlias(syntax, diagnostics, basesBeingResolved);
            return UnwrapAlias(symbol, diagnostics, syntax, basesBeingResolved).TypeWithAnnotations;
        }

        // Binds the given expression syntax as Type.
        // If the resulting symbol is an Alias to a Type, it stores the AliasSymbol in
        // the alias parameter, unwraps the alias and returns it's target type.
        internal TypeWithAnnotations BindType(ExpressionSyntax syntax, BindingDiagnosticBag diagnostics, out AliasSymbol alias, ConsList<TypeSymbol> basesBeingResolved = null)
        {
            var symbol = BindTypeOrAlias(syntax, diagnostics, basesBeingResolved);
            return UnwrapAlias(symbol, out alias, diagnostics, syntax, basesBeingResolved).TypeWithAnnotations;
        }

        // Binds the given expression syntax as Type or an Alias to Type
        // and returns the resultant symbol.
        // NOTE: This method doesn't unwrap aliases.
        internal NamespaceOrTypeOrAliasSymbolWithAnnotations BindTypeOrAlias(ExpressionSyntax syntax, BindingDiagnosticBag diagnostics, ConsList<TypeSymbol> basesBeingResolved = null)
        {
            Debug.Assert(diagnostics != null);

            var symbol = BindNamespaceOrTypeOrAliasSymbol(syntax, diagnostics, basesBeingResolved, basesBeingResolved != null);

            // symbol must be a TypeSymbol or an Alias to a TypeSymbol
            if (symbol.IsType ||
                (symbol.IsAlias && UnwrapAliasNoDiagnostics(symbol.Symbol, basesBeingResolved) is TypeSymbol))
            {
                if (symbol.IsType)
                {
                    // Obsolete alias targets are reported in UnwrapAlias, but if it was a type (not an
                    // alias to a type) we report the obsolete type here.
                    symbol.TypeWithAnnotations.ReportDiagnosticsIfObsolete(this, syntax, diagnostics);
                }

                return symbol;
            }

            var diagnosticInfo = diagnostics.Add(ErrorCode.ERR_BadSKknown, syntax.Location, syntax, symbol.Symbol.GetKindText(), MessageID.IDS_SK_TYPE.Localize());
            return TypeWithAnnotations.Create(new ExtendedErrorTypeSymbol(GetContainingNamespaceOrType(symbol.Symbol), symbol.Symbol, LookupResultKind.NotATypeOrNamespace, diagnosticInfo));
        }

        /// <summary>
        /// The immediately containing namespace or named type, or the global
        /// namespace if containing symbol is neither a namespace or named type.
        /// </summary>
        private NamespaceOrTypeSymbol GetContainingNamespaceOrType(Symbol symbol)
        {
            return symbol.ContainingNamespaceOrType() ?? this.Compilation.Assembly.GlobalNamespace;
        }

        internal Symbol BindNamespaceAliasSymbol(IdentifierNameSyntax node, BindingDiagnosticBag diagnostics)
        {
            if (node.Identifier.Kind() == SyntaxKind.GlobalKeyword)
            {
                return this.Compilation.GlobalNamespaceAlias;
            }
            else
            {
                bool wasError;
                var plainName = node.Identifier.ValueText;
                var result = LookupResult.GetInstance();
                CompoundUseSiteInfo<AssemblySymbol> useSiteInfo = GetNewCompoundUseSiteInfo(diagnostics);
                this.LookupSymbolsWithFallback(result, plainName, 0, ref useSiteInfo, null, LookupOptions.NamespaceAliasesOnly);
                diagnostics.Add(node, useSiteInfo);

                Symbol bindingResult = ResultSymbol(result, plainName, 0, node, diagnostics, false, out wasError, qualifierOpt: null, options: LookupOptions.NamespaceAliasesOnly);
                result.Free();

                return bindingResult;
            }
        }

        internal NamespaceOrTypeOrAliasSymbolWithAnnotations BindNamespaceOrTypeSymbol(ExpressionSyntax syntax, BindingDiagnosticBag diagnostics, ConsList<TypeSymbol> basesBeingResolved = null)
        {
            return BindNamespaceOrTypeSymbol(syntax, diagnostics, basesBeingResolved, basesBeingResolved != null);
        }

        /// <summary>
        /// This method is used in deeply recursive parts of the compiler and requires a non-trivial amount of stack
        /// space to execute. Preventing inlining here to keep recursive frames small.
        /// </summary>
        [MethodImpl(MethodImplOptions.NoInlining)]
        internal NamespaceOrTypeOrAliasSymbolWithAnnotations BindNamespaceOrTypeSymbol(ExpressionSyntax syntax, BindingDiagnosticBag diagnostics, ConsList<TypeSymbol> basesBeingResolved, bool suppressUseSiteDiagnostics)
        {
            var result = BindNamespaceOrTypeOrAliasSymbol(syntax, diagnostics, basesBeingResolved, suppressUseSiteDiagnostics);
            Debug.Assert(!result.IsDefault);

            return UnwrapAlias(result, diagnostics, syntax, basesBeingResolved);
        }

        /// <summary>
        /// Bind the syntax into a namespace, type or alias symbol. 
        /// </summary>
        /// <remarks>
        /// This method is used in deeply recursive parts of the compiler. Specifically this and
        /// <see cref="BindQualifiedName(ExpressionSyntax, SimpleNameSyntax, BindingDiagnosticBag, ConsList{TypeSymbol}, bool)"/>
        /// are mutually recursive. The non-recursive parts of this method tend to reserve significantly large 
        /// stack frames due to their use of large struct like <see cref="TypeWithAnnotations"/>.
        ///
        /// To keep the stack frame size on recursive paths small the non-recursive parts are factored into local 
        /// functions. This means we pay their stack penalty only when they are used. They are themselves big 
        /// enough they should be disqualified from inlining. In the future when attributes are allowed on 
        /// local functions we should explicitly mark them as <see cref="MethodImplOptions.NoInlining"/>
        /// </remarks>
        internal NamespaceOrTypeOrAliasSymbolWithAnnotations BindNamespaceOrTypeOrAliasSymbol(ExpressionSyntax syntax, BindingDiagnosticBag diagnostics, ConsList<TypeSymbol> basesBeingResolved, bool suppressUseSiteDiagnostics)
        {
            switch (syntax.Kind())
            {
                case SyntaxKind.NullableType:
                    return bindNullable();

                case SyntaxKind.PredefinedType:
                    return bindPredefined();

                case SyntaxKind.IdentifierName:
                    return BindNonGenericSimpleNamespaceOrTypeOrAliasSymbol((IdentifierNameSyntax)syntax, diagnostics, basesBeingResolved, suppressUseSiteDiagnostics, qualifierOpt: null);

                case SyntaxKind.GenericName:
                    return BindGenericSimpleNamespaceOrTypeOrAliasSymbol((GenericNameSyntax)syntax, diagnostics, basesBeingResolved, qualifierOpt: null);

                case SyntaxKind.AliasQualifiedName:
                    return bindAlias();

                case SyntaxKind.QualifiedName:
                    {
                        var node = (QualifiedNameSyntax)syntax;
                        return BindQualifiedName(node.Left, node.Right, diagnostics, basesBeingResolved, suppressUseSiteDiagnostics);
                    }

                case SyntaxKind.SimpleMemberAccessExpression:
                    {
                        var node = (MemberAccessExpressionSyntax)syntax;
                        return BindQualifiedName(node.Expression, node.Name, diagnostics, basesBeingResolved, suppressUseSiteDiagnostics);
                    }

                case SyntaxKind.ArrayType:
                    {
                        return BindArrayType((ArrayTypeSyntax)syntax, diagnostics, permitDimensions: false, basesBeingResolved, disallowRestrictedTypes: true);
                    }

                case SyntaxKind.PointerType:
                    return bindPointer();

                case SyntaxKind.OmittedTypeArgument:
                    {
                        return BindTypeArgument((TypeSyntax)syntax, diagnostics, basesBeingResolved);
                    }

                case SyntaxKind.TupleType:
                    {
                        var tupleTypeSyntax = (TupleTypeSyntax)syntax;
                        return TypeWithAnnotations.Create(AreNullableAnnotationsEnabled(tupleTypeSyntax.CloseParenToken), BindTupleType(tupleTypeSyntax, diagnostics));
                    }

                case SyntaxKind.RefType:
                    {
                        // ref needs to be handled by the caller
                        var refTypeSyntax = (RefTypeSyntax)syntax;
                        var refToken = refTypeSyntax.RefKeyword;
                        if (!syntax.HasErrors)
                        {
                            diagnostics.Add(ErrorCode.ERR_UnexpectedToken, refToken.GetLocation(), refToken.ToString());
                        }

                        return BindNamespaceOrTypeOrAliasSymbol(refTypeSyntax.Type, diagnostics, basesBeingResolved, suppressUseSiteDiagnostics);
                    }

                default:
                    throw ExceptionUtilities.UnexpectedValue(syntax.Kind());
            }

            void reportNullableReferenceTypesIfNeeded(SyntaxToken questionToken, TypeWithAnnotations typeArgument = default)
            {
                bool isNullableEnabled = AreNullableAnnotationsEnabled(questionToken);
                var location = questionToken.GetLocation();

                if (diagnostics.DiagnosticBag is DiagnosticBag diagnosticBag)
                {
                    // Inside a method body or other executable code, we can question IsValueType without causing cycles.
                    if (typeArgument.HasType && !ShouldCheckConstraints)
                    {
                        LazyMissingNonNullTypesContextDiagnosticInfo.AddAll(isNullableEnabled, typeArgument, location, diagnosticBag);
                    }
                    else
                    {
                        LazyMissingNonNullTypesContextDiagnosticInfo.ReportNullableReferenceTypesIfNeeded(isNullableEnabled, typeArgument, location, diagnosticBag);
                    }
                }
            }

            NamespaceOrTypeOrAliasSymbolWithAnnotations bindNullable()
            {
                var nullableSyntax = (NullableTypeSyntax)syntax;
                TypeSyntax typeArgumentSyntax = nullableSyntax.ElementType;
                TypeWithAnnotations typeArgument = BindType(typeArgumentSyntax, diagnostics, basesBeingResolved);
                TypeWithAnnotations constructedType = typeArgument.SetIsAnnotated(Compilation);

                reportNullableReferenceTypesIfNeeded(nullableSyntax.QuestionToken, typeArgument);

                if (!ShouldCheckConstraints)
                {
                    diagnostics.Add(new LazyUseSiteDiagnosticsInfoForNullableType(constructedType), syntax.GetLocation());
                }
                else if (constructedType.IsNullableType())
                {
                    ReportUseSite(constructedType.Type.OriginalDefinition, diagnostics, syntax);
                    var type = (NamedTypeSymbol)constructedType.Type;
                    var location = syntax.Location;
                    type.CheckConstraints(new ConstraintsHelper.CheckConstraintsArgs(this.Compilation, this.Conversions, includeNullability: true, location, diagnostics));
                }
                else if (constructedType.Type.IsTypeParameterDisallowingAnnotation())
                {
                    diagnostics.Add(ErrorCode.ERR_NullableUnconstrainedTypeParameter, syntax.Location);
                }

                return constructedType;
            }

            NamespaceOrTypeOrAliasSymbolWithAnnotations bindPredefined()
            {
                var predefinedType = (PredefinedTypeSyntax)syntax;
                var type = BindPredefinedTypeSymbol(predefinedType, diagnostics);
                return TypeWithAnnotations.Create(AreNullableAnnotationsEnabled(predefinedType.Keyword), type);
            }

            NamespaceOrTypeOrAliasSymbolWithAnnotations bindAlias()
            {
                var node = (AliasQualifiedNameSyntax)syntax;
                var bindingResult = BindNamespaceAliasSymbol(node.Alias, diagnostics);
                var alias = bindingResult as AliasSymbol;
                NamespaceOrTypeSymbol left = ((object)alias != null) ? alias.Target : (NamespaceOrTypeSymbol)bindingResult;

                if (left.Kind == SymbolKind.NamedType)
                {
                    return TypeWithAnnotations.Create(new ExtendedErrorTypeSymbol(left, LookupResultKind.NotATypeOrNamespace, diagnostics.Add(ErrorCode.ERR_ColColWithTypeAlias, node.Alias.Location, node.Alias.Identifier.Text)));
                }

                return this.BindSimpleNamespaceOrTypeOrAliasSymbol(node.Name, diagnostics, basesBeingResolved, suppressUseSiteDiagnostics, left);
            }

            NamespaceOrTypeOrAliasSymbolWithAnnotations bindPointer()
            {
                var node = (PointerTypeSyntax)syntax;
                var elementType = BindType(node.ElementType, diagnostics, basesBeingResolved);
                ReportUnsafeIfNotAllowed(node, diagnostics);

                if (!Flags.HasFlag(BinderFlags.SuppressConstraintChecks))
                {
                    CheckManagedAddr(Compilation, elementType.Type, node.Location, diagnostics);
                }

                return TypeWithAnnotations.Create(new PointerTypeSymbol(elementType));
            }
        }

        private TypeWithAnnotations BindArrayType(
            ArrayTypeSyntax node,
            BindingDiagnosticBag diagnostics,
            bool permitDimensions,
            ConsList<TypeSymbol> basesBeingResolved,
            bool disallowRestrictedTypes)
        {
            TypeWithAnnotations type = BindType(node.ElementType, diagnostics, basesBeingResolved);
            if (type.IsStatic)
            {
                // CS0719: '{0}': array elements cannot be of static type
                Error(diagnostics, ErrorCode.ERR_ArrayOfStaticClass, node.ElementType, type.Type);
            }

            if (disallowRestrictedTypes)
            {
                // Restricted types cannot be on the heap, but they can be on the stack, so are allowed in a stackalloc
                if (ShouldCheckConstraints)
                {
                    if (type.IsRestrictedType())
                    {
                        // CS0611: Array elements cannot be of type '{0}'
                        Error(diagnostics, ErrorCode.ERR_ArrayElementCantBeRefAny, node.ElementType, type.Type);
                    }
                }
                else
                {
                    diagnostics.Add(new LazyArrayElementCantBeRefAnyDiagnosticInfo(type), node.ElementType.GetLocation());
                }
            }

            for (int i = node.RankSpecifiers.Count - 1; i >= 0; i--)
            {
                var rankSpecifier = node.RankSpecifiers[i];
                var dimension = rankSpecifier.Sizes;
                if (!permitDimensions && dimension.Count != 0 && dimension[0].Kind() != SyntaxKind.OmittedArraySizeExpression)
                {
                    // https://github.com/dotnet/roslyn/issues/32464
                    // Should capture invalid dimensions for use in `SemanticModel` and `IOperation`.
                    Error(diagnostics, ErrorCode.ERR_ArraySizeInDeclaration, rankSpecifier);
                }

                var array = ArrayTypeSymbol.CreateCSharpArray(this.Compilation.Assembly, type, rankSpecifier.Rank);
                type = TypeWithAnnotations.Create(AreNullableAnnotationsEnabled(rankSpecifier.CloseBracketToken), array);
            }

            return type;
        }

        private TypeSymbol BindTupleType(TupleTypeSyntax syntax, BindingDiagnosticBag diagnostics)
        {
            int numElements = syntax.Elements.Count;
            var types = ArrayBuilder<TypeWithAnnotations>.GetInstance(numElements);
            var locations = ArrayBuilder<Location>.GetInstance(numElements);
            ArrayBuilder<string> elementNames = null;

            // set of names already used
            var uniqueFieldNames = PooledHashSet<string>.GetInstance();
            bool hasExplicitNames = false;

            for (int i = 0; i < numElements; i++)
            {
                var argumentSyntax = syntax.Elements[i];

                var argumentType = BindType(argumentSyntax.Type, diagnostics);
                types.Add(argumentType);

                string name = null;
                SyntaxToken nameToken = argumentSyntax.Identifier;

                if (nameToken.Kind() == SyntaxKind.IdentifierToken)
                {
                    name = nameToken.ValueText;

                    // validate name if we have one
                    hasExplicitNames = true;
                    CheckTupleMemberName(name, i, nameToken, diagnostics, uniqueFieldNames);
                    locations.Add(nameToken.GetLocation());
                }
                else
                {
                    locations.Add(argumentSyntax.Location);
                }

                CollectTupleFieldMemberName(name, i, numElements, ref elementNames);
            }

            uniqueFieldNames.Free();

            if (hasExplicitNames)
            {
                // If the tuple type with names is bound we must have the TupleElementNamesAttribute to emit
                // it is typically there though, if we have ValueTuple at all
                ReportMissingTupleElementNamesAttributesIfNeeded(Compilation, syntax.GetLocation(), diagnostics);
            }

            var typesArray = types.ToImmutableAndFree();
            var locationsArray = locations.ToImmutableAndFree();

            if (typesArray.Length < 2)
            {
                throw ExceptionUtilities.UnexpectedValue(typesArray.Length);
            }

            bool includeNullability = Compilation.IsFeatureEnabled(MessageID.IDS_FeatureNullableReferenceTypes);
            return NamedTypeSymbol.CreateTuple(syntax.Location,
                                          typesArray,
                                          locationsArray,
                                          elementNames == null ?
                                            default(ImmutableArray<string>) :
                                            elementNames.ToImmutableAndFree(),
                                          this.Compilation,
                                          this.ShouldCheckConstraints,
                                          includeNullability: this.ShouldCheckConstraints && includeNullability,
                                          errorPositions: default(ImmutableArray<bool>),
                                          syntax: syntax,
                                          diagnostics: diagnostics);
        }

        internal static void ReportMissingTupleElementNamesAttributesIfNeeded(CSharpCompilation compilation, Location location, BindingDiagnosticBag diagnostics)
        {
            var bag = BindingDiagnosticBag.GetInstance(diagnostics);
            if (!compilation.HasTupleNamesAttributes(bag, location))
            {
                var info = new CSDiagnosticInfo(ErrorCode.ERR_TupleElementNamesAttributeMissing,
                    AttributeDescription.TupleElementNamesAttribute.FullName);
                Error(diagnostics, info, location);
            }
            else
            {
                diagnostics.AddRange(bag);
            }

            bag.Free();
        }

        private static void CollectTupleFieldMemberName(string name, int elementIndex, int tupleSize, ref ArrayBuilder<string> elementNames)
        {
            // add the name to the list
            // names would typically all be there or none at all
            // but in case we need to handle this in error cases
            if (elementNames != null)
            {
                elementNames.Add(name);
            }
            else
            {
                if (name != null)
                {
                    elementNames = ArrayBuilder<string>.GetInstance(tupleSize);
                    for (int j = 0; j < elementIndex; j++)
                    {
                        elementNames.Add(null);
                    }
                    elementNames.Add(name);
                }
            }
        }

        private static bool CheckTupleMemberName(string name, int index, SyntaxNodeOrToken syntax, BindingDiagnosticBag diagnostics, PooledHashSet<string> uniqueFieldNames)
        {
            int reserved = NamedTypeSymbol.IsTupleElementNameReserved(name);
            if (reserved == 0)
            {
                Error(diagnostics, ErrorCode.ERR_TupleReservedElementNameAnyPosition, syntax, name);
                return false;
            }
            else if (reserved > 0 && reserved != index + 1)
            {
                Error(diagnostics, ErrorCode.ERR_TupleReservedElementName, syntax, name, reserved);
                return false;
            }
            else if (!uniqueFieldNames.Add(name))
            {
                Error(diagnostics, ErrorCode.ERR_TupleDuplicateElementName, syntax);
                return false;
            }
            return true;
        }

        private NamedTypeSymbol BindPredefinedTypeSymbol(PredefinedTypeSyntax node, BindingDiagnosticBag diagnostics)
        {
            return GetSpecialType(node.Keyword.Kind().GetSpecialType(), diagnostics, node);
        }

        /// <summary>
        /// Binds a simple name or the simple name portion of a qualified name. 
        /// </summary>
        private NamespaceOrTypeOrAliasSymbolWithAnnotations BindSimpleNamespaceOrTypeOrAliasSymbol(
            SimpleNameSyntax syntax,
            BindingDiagnosticBag diagnostics,
            ConsList<TypeSymbol> basesBeingResolved,
            bool suppressUseSiteDiagnostics,
            NamespaceOrTypeSymbol qualifierOpt = null)
        {
            // Note that the comment above is a small lie; there is no such thing as the "simple name portion" of 
            // a qualified alias member expression. A qualified alias member expression has the form
            // "identifier :: identifier optional-type-arguments" -- the right hand side of which
            // happens to match  the syntactic form of a simple name. As a convenience, we analyze the 
            // right hand side of the "::" here because it is so similar to a simple name; the left hand
            // side is in qualifierOpt.

            switch (syntax.Kind())
            {
                default:
                    return TypeWithAnnotations.Create(new ExtendedErrorTypeSymbol(qualifierOpt ?? this.Compilation.Assembly.GlobalNamespace, string.Empty, arity: 0, errorInfo: null));

                case SyntaxKind.IdentifierName:
                    return BindNonGenericSimpleNamespaceOrTypeOrAliasSymbol((IdentifierNameSyntax)syntax, diagnostics, basesBeingResolved, suppressUseSiteDiagnostics, qualifierOpt);

                case SyntaxKind.GenericName:
                    return BindGenericSimpleNamespaceOrTypeOrAliasSymbol((GenericNameSyntax)syntax, diagnostics, basesBeingResolved, qualifierOpt);
            }
        }

        private static bool IsViableType(LookupResult result)
        {
            if (!result.IsMultiViable)
            {
                return false;
            }

            foreach (var s in result.Symbols)
            {
                switch (s.Kind)
                {
                    case SymbolKind.Alias:
                        if (((AliasSymbol)s).Target.Kind == SymbolKind.NamedType) return true;
                        break;
                    case SymbolKind.NamedType:
                    case SymbolKind.TypeParameter:
                        return true;
                }
            }

            return false;
        }

        protected NamespaceOrTypeOrAliasSymbolWithAnnotations BindNonGenericSimpleNamespaceOrTypeOrAliasSymbol(
            IdentifierNameSyntax node,
            BindingDiagnosticBag diagnostics,
            ConsList<TypeSymbol> basesBeingResolved,
            bool suppressUseSiteDiagnostics,
            NamespaceOrTypeSymbol qualifierOpt)
        {
            var identifierValueText = node.Identifier.ValueText;

            // If we are here in an error-recovery scenario, say, "goo<int, >(123);" then
            // we might have an 'empty' simple name. In that case do not report an 
            // 'unable to find ""' error; we've already reported an error in the parser so
            // just bail out with an error symbol.

            if (string.IsNullOrWhiteSpace(identifierValueText))
            {
                return TypeWithAnnotations.Create(new ExtendedErrorTypeSymbol(
                    Compilation.Assembly.GlobalNamespace, identifierValueText, 0,
                    new CSDiagnosticInfo(ErrorCode.ERR_SingleTypeNameNotFound)));
            }

            var errorResult = CreateErrorIfLookupOnTypeParameter(node.Parent, qualifierOpt, identifierValueText, 0, diagnostics);
            if ((object)errorResult != null)
            {
                return TypeWithAnnotations.Create(errorResult);
            }

            var result = LookupResult.GetInstance();
            LookupOptions options = GetSimpleNameLookupOptions(node, node.Identifier.IsVerbatimIdentifier());

            CompoundUseSiteInfo<AssemblySymbol> useSiteInfo = GetNewCompoundUseSiteInfo(diagnostics);
            this.LookupSymbolsSimpleName(result, qualifierOpt, identifierValueText, 0, basesBeingResolved, options, diagnose: true, useSiteInfo: ref useSiteInfo);
            diagnostics.Add(node, useSiteInfo);

            Symbol bindingResult = null;

            // If we were looking up "dynamic" or "nint" at the topmost level and didn't find anything good,
            // use that particular type (assuming the /langversion is supported).
            if ((object)qualifierOpt == null &&
                !IsViableType(result))
            {
                if (node.Identifier.ValueText == "dynamic")
                {

                    if ((node.Parent == null ||
                          node.Parent.Kind() != SyntaxKind.Attribute && // dynamic not allowed as attribute type
                          SyntaxFacts.IsInTypeOnlyContext(node)) &&
                         Compilation.LanguageVersion >= MessageID.IDS_FeatureDynamic.RequiredVersion())
                    {
                        bindingResult = Compilation.DynamicType;
                        ReportUseSiteDiagnosticForDynamic(diagnostics, node);
                    }
                }
                else
                {
                    bindingResult = BindNativeIntegerSymbolIfAny(node, diagnostics);
                }
            }

            if (bindingResult is null)
            {
                bool wasError;

                bindingResult = ResultSymbol(result, identifierValueText, 0, node, diagnostics, suppressUseSiteDiagnostics, out wasError, qualifierOpt, options);
                if (bindingResult.Kind == SymbolKind.Alias)
                {
                    var aliasTarget = ((AliasSymbol)bindingResult).GetAliasTarget(basesBeingResolved);
                    if (aliasTarget.Kind == SymbolKind.NamedType && ((NamedTypeSymbol)aliasTarget).ContainsDynamic())
                    {
                        ReportUseSiteDiagnosticForDynamic(diagnostics, node);
                    }
                }
            }

            result.Free();
            return NamespaceOrTypeOrAliasSymbolWithAnnotations.CreateUnannotated(AreNullableAnnotationsEnabled(node.Identifier), bindingResult);
        }

<<<<<<< HEAD
        private void ReportUseSiteDiagnosticForDynamic(BindingDiagnosticBag diagnostics, IdentifierNameSyntax node)
=======
        /// <summary>
        /// If the node is "nint" or "nuint", return the corresponding native integer symbol.
        /// Otherwise return null.
        /// </summary>
        private NamedTypeSymbol BindNativeIntegerSymbolIfAny(IdentifierNameSyntax node, DiagnosticBag diagnostics)
        {
            SpecialType specialType;
            switch (node.Identifier.Text)
            {
                case "nint":
                    specialType = SpecialType.System_IntPtr;
                    break;
                case "nuint":
                    specialType = SpecialType.System_UIntPtr;
                    break;
                default:
                    return null;
            }
            CheckFeatureAvailability(node, MessageID.IDS_FeatureNativeInt, diagnostics);
            return this.GetSpecialType(specialType, diagnostics, node).AsNativeInteger();
        }

        private void ReportUseSiteDiagnosticForDynamic(DiagnosticBag diagnostics, IdentifierNameSyntax node)
>>>>>>> 37429b83
        {
            // Dynamic type might be bound in a declaration context where we need to synthesize the DynamicAttribute.
            // Here we report the use site error (ERR_DynamicAttributeMissing) for missing DynamicAttribute type or it's constructors.
            //
            // BREAKING CHANGE: Native compiler reports ERR_DynamicAttributeMissing at emit time when synthesizing DynamicAttribute.
            //                  Currently, in Roslyn we don't support reporting diagnostics while synthesizing attributes, these diagnostics are reported at bind time.
            //                  Hence, we report this diagnostic here. Note that DynamicAttribute has two constructors, and either of them may be used while
            //                  synthesizing the DynamicAttribute (see DynamicAttributeEncoder.Encode method for details).
            //                  However, unlike the native compiler which reports use site diagnostic only for the specific DynamicAttribute constructor which is going to be used,
            //                  we report it for both the constructors and also for boolean type (used by the second constructor).
            //                  This is a breaking change for the case where only one of the two constructor of DynamicAttribute is missing, but we never use it for any of the synthesized DynamicAttributes.
            //                  However, this seems like a very unlikely scenario and an acceptable break.

            if (node.IsTypeInContextWhichNeedsDynamicAttribute())
            {
                var bag = BindingDiagnosticBag.GetInstance(diagnostics);
                if (!Compilation.HasDynamicEmitAttributes(bag, node.Location))
                {
                    // CONSIDER:    Native compiler reports error CS1980 for each syntax node which binds to dynamic type, we do the same by reporting a diagnostic here.
                    //              However, this means we generate multiple duplicate diagnostics, when a single one would suffice.
                    //              We may want to consider adding an "Unreported" flag to the DynamicTypeSymbol to suppress duplicate CS1980.

                    // CS1980: Cannot define a class or member that utilizes 'dynamic' because the compiler required type '{0}' cannot be found. Are you missing a reference?
                    var info = new CSDiagnosticInfo(ErrorCode.ERR_DynamicAttributeMissing, AttributeDescription.DynamicAttribute.FullName);
                    Symbol.ReportUseSiteDiagnostic(info, diagnostics, node.Location);
                }
                else
                {
                    diagnostics.AddRange(bag);
                }

                bag.Free();

                this.GetSpecialType(SpecialType.System_Boolean, diagnostics, node);
            }
        }

        // Gets the name lookup options for simple generic or non-generic name.
        private static LookupOptions GetSimpleNameLookupOptions(NameSyntax node, bool isVerbatimIdentifier)
        {
            if (SyntaxFacts.IsAttributeName(node))
            {
                //  SPEC:   By convention, attribute classes are named with a suffix of Attribute. 
                //  SPEC:   An attribute-name of the form type-name may either include or omit this suffix.
                //  SPEC:   If an attribute class is found both with and without this suffix, an ambiguity 
                //  SPEC:   is present, and a compile-time error results. If the attribute-name is spelled
                //  SPEC:   such that its right-most identifier is a verbatim identifier (§2.4.2), then only
                //  SPEC:   an attribute without a suffix is matched, thus enabling such an ambiguity to be resolved.

                return isVerbatimIdentifier ? LookupOptions.VerbatimNameAttributeTypeOnly : LookupOptions.AttributeTypeOnly;
            }
            else
            {
                return LookupOptions.NamespacesOrTypesOnly;
            }
        }

        private static Symbol UnwrapAliasNoDiagnostics(Symbol symbol, ConsList<TypeSymbol> basesBeingResolved = null)
        {
            if (symbol.Kind == SymbolKind.Alias)
            {
                return ((AliasSymbol)symbol).GetAliasTarget(basesBeingResolved);
            }

            return symbol;
        }

        private NamespaceOrTypeOrAliasSymbolWithAnnotations UnwrapAlias(NamespaceOrTypeOrAliasSymbolWithAnnotations symbol, BindingDiagnosticBag diagnostics, SyntaxNode syntax, ConsList<TypeSymbol> basesBeingResolved = null)
        {
            if (symbol.IsAlias)
            {
                AliasSymbol discarded;
                return NamespaceOrTypeOrAliasSymbolWithAnnotations.CreateUnannotated(symbol.IsNullableEnabled, (NamespaceOrTypeSymbol)UnwrapAlias(symbol.Symbol, out discarded, diagnostics, syntax, basesBeingResolved));
            }

            return symbol;
        }

        private NamespaceOrTypeOrAliasSymbolWithAnnotations UnwrapAlias(NamespaceOrTypeOrAliasSymbolWithAnnotations symbol, out AliasSymbol alias, BindingDiagnosticBag diagnostics, SyntaxNode syntax, ConsList<TypeSymbol> basesBeingResolved = null)
        {
            if (symbol.IsAlias)
            {
                return NamespaceOrTypeOrAliasSymbolWithAnnotations.CreateUnannotated(symbol.IsNullableEnabled, (NamespaceOrTypeSymbol)UnwrapAlias(symbol.Symbol, out alias, diagnostics, syntax, basesBeingResolved));
            }

            alias = null;
            return symbol;
        }

        private Symbol UnwrapAlias(Symbol symbol, BindingDiagnosticBag diagnostics, SyntaxNode syntax, ConsList<TypeSymbol> basesBeingResolved = null)
        {
            AliasSymbol discarded;
            return UnwrapAlias(symbol, out discarded, diagnostics, syntax, basesBeingResolved);
        }

        private Symbol UnwrapAlias(Symbol symbol, out AliasSymbol alias, BindingDiagnosticBag diagnostics, SyntaxNode syntax, ConsList<TypeSymbol> basesBeingResolved = null)
        {
            Debug.Assert(syntax != null);
            Debug.Assert(diagnostics != null);

            if (symbol.Kind == SymbolKind.Alias)
            {
                alias = (AliasSymbol)symbol;
                var result = alias.GetAliasTarget(basesBeingResolved);
                var type = result as TypeSymbol;
                if ((object)type != null)
                {
                    // pass args in a value tuple to avoid allocating a closure
                    var args = (this, diagnostics, syntax);
                    type.VisitType((typePart, argTuple, isNested) =>
                    {
                        argTuple.Item1.ReportDiagnosticsIfObsolete(argTuple.diagnostics, typePart, argTuple.syntax, hasBaseReceiver: false);
                        return false;
                    }, args);
                }

                return result;
            }

            alias = null;
            return symbol;
        }

        private TypeWithAnnotations BindGenericSimpleNamespaceOrTypeOrAliasSymbol(
            GenericNameSyntax node,
            BindingDiagnosticBag diagnostics,
            ConsList<TypeSymbol> basesBeingResolved,
            NamespaceOrTypeSymbol qualifierOpt)
        {
            // We are looking for a namespace, alias or type name and the user has given
            // us an identifier followed by a type argument list. Therefore they
            // must expect the result to be a generic type, and not a namespace or alias.

            // The result of this method will therefore always be a type symbol of the 
            // correct arity, though it might have to be an error type.

            // We might be asked to bind a generic simple name of the form "T<,,,>", 
            // which is only legal in the context of "typeof(T<,,,>)". If we are given
            // no type arguments and we are not in such a context, we'll give an error.

            // If we do have type arguments, then the result of this method will always
            // be a generic type symbol constructed with the given type arguments.

            // There are a number of possible error conditions. First, errors involving lookup:
            //
            // * Lookup could fail to find anything at all.
            // * Lookup could find a type of the wrong arity
            // * Lookup could find something but it is not a type.
            // 
            // Second, we could be asked to resolve an unbound type T<,,,> when
            // not in a context where it is legal to do so. Note that this is 
            // intended an improvement over the analysis performed by the 
            // native compiler; in the native compiler we catch bad uses of unbound 
            // types at parse time, not at semantic analysis time. That means that
            // we end up giving confusing "unexpected comma" or "expected type"
            // errors when it would be more informative to the user to simply
            // tell them that an unbound type is not legal in this position. 
            //
            // This also means that we can get semantic analysis of the open
            // type in the IDE even in what would have been a syntax error case
            // in the native compiler.
            //
            // We need a heuristic to deal with the situation where both kinds of errors
            // are potentially in play: what if someone says "typeof(Bogus<>.Blah<int>)"?
            // There are two errors there: first, that Bogus is not found, not a type,
            // or not of the appropriate arity, and second, that it is illegal to make
            // a partially unbound type.
            //
            // The heuristic we will use is that the former kind of error takes priority
            // over the latter; if the meaning of "Bogus<>" cannot be successfully 
            // determined then there is no point telling the user that in addition,
            // it is syntactically wrong. Moreover, at this point we do not know what they
            // mean by the remainder ".Blah<int>" of the expression and so it seems wrong to 
            // deduce more errors from it. 

            var plainName = node.Identifier.ValueText;

            SeparatedSyntaxList<TypeSyntax> typeArguments = node.TypeArgumentList.Arguments;

            bool isUnboundTypeExpr = node.IsUnboundGenericName;
            LookupOptions options = GetSimpleNameLookupOptions(node, isVerbatimIdentifier: false);

            NamedTypeSymbol unconstructedType = LookupGenericTypeName(
                diagnostics, basesBeingResolved, qualifierOpt, node, plainName, node.Arity, options);
            NamedTypeSymbol resultType;

            if (isUnboundTypeExpr)
            {
                if (!IsUnboundTypeAllowed(node))
                {
                    // If we already have an error type then skip reporting that the unbound type is illegal.
                    if (!unconstructedType.IsErrorType())
                    {
                        // error CS7003: Unexpected use of an unbound generic name
                        diagnostics.Add(ErrorCode.ERR_UnexpectedUnboundGenericName, node.Location);
                    }

                    resultType = unconstructedType.Construct(
                        UnboundArgumentErrorTypeSymbol.CreateTypeArguments(
                            unconstructedType.TypeParameters,
                            node.Arity,
                            errorInfo: null),
                        unbound: false);
                }
                else
                {
                    resultType = unconstructedType.AsUnboundGenericType();
                }
            }
            else
            {
                // It's not an unbound type expression, so we must have type arguments, and we have a 
                // generic type of the correct arity in hand (possibly an error type). Bind the type 
                // arguments and construct the final result. 
                resultType = ConstructNamedType(
                    unconstructedType,
                    node,
                    typeArguments,
                    BindTypeArguments(typeArguments, diagnostics, basesBeingResolved),
                    basesBeingResolved,
                    diagnostics);
            }

            if (options.IsAttributeTypeLookup())
            {
                // Generic type cannot be an attribute type.
                // Parser error has already been reported, just wrap the result type with error type symbol.
                Debug.Assert(unconstructedType.IsErrorType());
                Debug.Assert(resultType.IsErrorType());
                resultType = new ExtendedErrorTypeSymbol(GetContainingNamespaceOrType(resultType), resultType,
                    LookupResultKind.NotAnAttributeType, errorInfo: null);
            }

            return TypeWithAnnotations.Create(AreNullableAnnotationsEnabled(node.TypeArgumentList.GreaterThanToken), resultType);
        }

        private NamedTypeSymbol LookupGenericTypeName(
            BindingDiagnosticBag diagnostics,
            ConsList<TypeSymbol> basesBeingResolved,
            NamespaceOrTypeSymbol qualifierOpt,
            GenericNameSyntax node,
            string plainName,
            int arity,
            LookupOptions options)
        {
            var errorResult = CreateErrorIfLookupOnTypeParameter(node.Parent, qualifierOpt, plainName, arity, diagnostics);
            if ((object)errorResult != null)
            {
                return errorResult;
            }

            var lookupResult = LookupResult.GetInstance();
            CompoundUseSiteInfo<AssemblySymbol> useSiteInfo = GetNewCompoundUseSiteInfo(diagnostics);
            this.LookupSymbolsSimpleName(lookupResult, qualifierOpt, plainName, arity, basesBeingResolved, options, diagnose: true, useSiteInfo: ref useSiteInfo);
            diagnostics.Add(node, useSiteInfo);

            bool wasError;
            Symbol lookupResultSymbol = ResultSymbol(lookupResult, plainName, arity, node, diagnostics, (basesBeingResolved != null), out wasError, qualifierOpt, options);

            // As we said in the method above, there are three cases here:
            //
            // * Lookup could fail to find anything at all.
            // * Lookup could find a type of the wrong arity
            // * Lookup could find something but it is not a type.
            //
            // In the first two cases we will be given back an error type symbol of the appropriate arity.
            // In the third case we will be given back the symbol -- say, a local variable symbol.
            //
            // In all three cases the appropriate error has already been reported. (That the
            // type was not found, that the generic type found does not have that arity, that 
            // the non-generic type found cannot be used with a type argument list, or that
            // the symbol found is not something that takes type arguments. )

            // The first thing to do is to make sure that we have some sort of generic type in hand.
            // (Note that an error type symbol is always a generic type.) 

            NamedTypeSymbol type = lookupResultSymbol as NamedTypeSymbol;

            if ((object)type == null)
            {
                // We did a lookup with a generic arity, filtered to types and namespaces. If
                // we got back something other than a type, there had better be an error info
                // for us.
                Debug.Assert(lookupResult.Error != null);
                type = new ExtendedErrorTypeSymbol(
                    GetContainingNamespaceOrType(lookupResultSymbol),
                    ImmutableArray.Create<Symbol>(lookupResultSymbol),
                    lookupResult.Kind,
                    lookupResult.Error,
                    arity);
            }

            lookupResult.Free();

            return type;
        }

        private ExtendedErrorTypeSymbol CreateErrorIfLookupOnTypeParameter(
            CSharpSyntaxNode node,
            NamespaceOrTypeSymbol qualifierOpt,
            string name,
            int arity,
            BindingDiagnosticBag diagnostics)
        {
            if (((object)qualifierOpt != null) && (qualifierOpt.Kind == SymbolKind.TypeParameter))
            {
                var diagnosticInfo = new CSDiagnosticInfo(ErrorCode.ERR_LookupInTypeVariable, qualifierOpt);
                diagnostics.Add(diagnosticInfo, node.Location);
                return new ExtendedErrorTypeSymbol(this.Compilation, name, arity, diagnosticInfo, unreported: false);
            }

            return null;
        }

        private ImmutableArray<TypeWithAnnotations> BindTypeArguments(SeparatedSyntaxList<TypeSyntax> typeArguments, BindingDiagnosticBag diagnostics, ConsList<TypeSymbol> basesBeingResolved = null)
        {
            Debug.Assert(typeArguments.Count > 0);
            var args = ArrayBuilder<TypeWithAnnotations>.GetInstance();
            foreach (var argSyntax in typeArguments)
            {
                args.Add(BindTypeArgument(argSyntax, diagnostics, basesBeingResolved));
            }

            return args.ToImmutableAndFree();
        }

        private TypeWithAnnotations BindTypeArgument(TypeSyntax typeArgument, BindingDiagnosticBag diagnostics, ConsList<TypeSymbol> basesBeingResolved = null)
        {
            // Unsafe types can never be type arguments, but there's a special error code for that.
            var binder = this.WithAdditionalFlags(BinderFlags.SuppressUnsafeDiagnostics);

            var arg = typeArgument.Kind() == SyntaxKind.OmittedTypeArgument
                ? TypeWithAnnotations.Create(UnboundArgumentErrorTypeSymbol.Instance)
                : binder.BindType(typeArgument, diagnostics, basesBeingResolved);

            return arg;
        }

        /// <remarks>
        /// Keep check and error in sync with ConstructBoundMethodGroupAndReportOmittedTypeArguments.
        /// </remarks>
        private NamedTypeSymbol ConstructNamedTypeUnlessTypeArgumentOmitted(SyntaxNode typeSyntax, NamedTypeSymbol type, SeparatedSyntaxList<TypeSyntax> typeArgumentsSyntax, ImmutableArray<TypeWithAnnotations> typeArguments, BindingDiagnosticBag diagnostics)
        {
            if (typeArgumentsSyntax.Any(SyntaxKind.OmittedTypeArgument))
            {
                // Note: lookup won't have reported this, since the arity was correct.
                // CONSIDER: the text of this error message makes sense, but we might want to add a separate code.
                Error(diagnostics, ErrorCode.ERR_BadArity, typeSyntax, type, MessageID.IDS_SK_TYPE.Localize(), typeArgumentsSyntax.Count);

                // If the syntax looks like an unbound generic type, then they probably wanted the definition.
                // Give an error indicating that the syntax is incorrect and then use the definition.
                // CONSIDER: we could construct an unbound generic type symbol, but that would probably be confusing
                // outside a typeof.
                return type;
            }
            else
            {
                // we pass an empty basesBeingResolved here because this invocation is not on any possible path of
                // infinite recursion in binding base clauses.
                return ConstructNamedType(type, typeSyntax, typeArgumentsSyntax, typeArguments, basesBeingResolved: null, diagnostics: diagnostics);
            }
        }

        /// <remarks>
        /// Keep check and error in sync with ConstructNamedTypeUnlessTypeArgumentOmitted.
        /// </remarks>
        private static BoundMethodOrPropertyGroup ConstructBoundMemberGroupAndReportOmittedTypeArguments(
            SyntaxNode syntax,
            SeparatedSyntaxList<TypeSyntax> typeArgumentsSyntax,
            ImmutableArray<TypeWithAnnotations> typeArguments,
            BoundExpression receiver,
            string plainName,
            ArrayBuilder<Symbol> members,
            LookupResult lookupResult,
            BoundMethodGroupFlags methodGroupFlags,
            bool hasErrors,
            BindingDiagnosticBag diagnostics)
        {
            if (!hasErrors && lookupResult.IsMultiViable && typeArgumentsSyntax.Any(SyntaxKind.OmittedTypeArgument))
            {
                // Note: lookup won't have reported this, since the arity was correct.
                // CONSIDER: the text of this error message makes sense, but we might want to add a separate code.
                Error(diagnostics, ErrorCode.ERR_BadArity, syntax, plainName, MessageID.IDS_MethodGroup.Localize(), typeArgumentsSyntax.Count);
                hasErrors = true;
            }

            Debug.Assert(members.Count > 0);

            switch (members[0].Kind)
            {
                case SymbolKind.Method:
                    return new BoundMethodGroup(
                        syntax,
                        typeArguments,
                        receiver,
                        plainName,
                        members.SelectAsArray(s_toMethodSymbolFunc),
                        lookupResult,
                        methodGroupFlags,
                        hasErrors);

                case SymbolKind.Property:
                    return new BoundPropertyGroup(
                        syntax,
                        members.SelectAsArray(s_toPropertySymbolFunc),
                        receiver,
                        lookupResult.Kind,
                        hasErrors);

                default:
                    throw ExceptionUtilities.UnexpectedValue(members[0].Kind);
            }
        }

        private static readonly Func<Symbol, MethodSymbol> s_toMethodSymbolFunc = s => (MethodSymbol)s;
        private static readonly Func<Symbol, PropertySymbol> s_toPropertySymbolFunc = s => (PropertySymbol)s;

        private NamedTypeSymbol ConstructNamedType(
            NamedTypeSymbol type,
            SyntaxNode typeSyntax,
            SeparatedSyntaxList<TypeSyntax> typeArgumentsSyntax,
            ImmutableArray<TypeWithAnnotations> typeArguments,
            ConsList<TypeSymbol> basesBeingResolved,
            BindingDiagnosticBag diagnostics)
        {
            Debug.Assert(!typeArguments.IsEmpty);
            type = type.Construct(typeArguments);

            if (ShouldCheckConstraints && ConstraintsHelper.RequiresChecking(type))
            {
                bool includeNullability = Compilation.IsFeatureEnabled(MessageID.IDS_FeatureNullableReferenceTypes);
                type.CheckConstraintsForNamedType(this.Conversions, includeNullability, typeSyntax, typeArgumentsSyntax, this.Compilation, basesBeingResolved, diagnostics);
            }

            return type;
        }

        /// <summary>
        /// Check generic type constraints unless the type is used as part of a type or method
        /// declaration. In those cases, constraints checking is handled by the caller.
        /// </summary>
        private bool ShouldCheckConstraints
        {
            get
            {
                return !this.Flags.Includes(BinderFlags.SuppressConstraintChecks);
            }
        }

        private NamespaceOrTypeOrAliasSymbolWithAnnotations BindQualifiedName(
            ExpressionSyntax leftName,
            SimpleNameSyntax rightName,
            BindingDiagnosticBag diagnostics,
            ConsList<TypeSymbol> basesBeingResolved,
            bool suppressUseSiteDiagnostics)
        {
            var left = BindNamespaceOrTypeSymbol(leftName, diagnostics, basesBeingResolved, suppressUseSiteDiagnostics: false).NamespaceOrTypeSymbol;
            ReportDiagnosticsIfObsolete(diagnostics, left, leftName, hasBaseReceiver: false);

            bool isLeftUnboundGenericType = left.Kind == SymbolKind.NamedType &&
                ((NamedTypeSymbol)left).IsUnboundGenericType;

            if (isLeftUnboundGenericType)
            {
                // If left name bound to an unbound generic type,
                // we want to perform right name lookup within
                // left's original named type definition.
                left = ((NamedTypeSymbol)left).OriginalDefinition;
            }

            // since the name is qualified, it cannot result in a using alias symbol, only a type or namespace
            var right = this.BindSimpleNamespaceOrTypeOrAliasSymbol(rightName, diagnostics, basesBeingResolved, suppressUseSiteDiagnostics, left);

            // If left name bound to an unbound generic type
            // and right name bound to a generic type, we must
            // convert right to an unbound generic type.
            if (isLeftUnboundGenericType)
            {
                var namedTypeRight = right.Symbol as NamedTypeSymbol;
                if ((object)namedTypeRight != null && namedTypeRight.IsGenericType)
                {
                    TypeWithAnnotations type = right.TypeWithAnnotations;
                    right = type.WithTypeAndModifiers(namedTypeRight.AsUnboundGenericType(), type.CustomModifiers);
                }
            }

            return right;
        }

        internal NamedTypeSymbol GetSpecialType(SpecialType typeId, BindingDiagnosticBag diagnostics, SyntaxNode node)
        {
            return GetSpecialType(this.Compilation, typeId, node, diagnostics);
        }

        internal static NamedTypeSymbol GetSpecialType(CSharpCompilation compilation, SpecialType typeId, SyntaxNode node, BindingDiagnosticBag diagnostics)
        {
            NamedTypeSymbol typeSymbol = compilation.GetSpecialType(typeId);
            Debug.Assert((object)typeSymbol != null, "Expect an error type if special type isn't found");
            ReportUseSite(typeSymbol, diagnostics, node);
            return typeSymbol;
        }

        /// <summary>
        /// This is a layer on top of the Compilation version that generates a diagnostic if the special
        /// member isn't found.
        /// </summary>
        internal Symbol GetSpecialTypeMember(SpecialMember member, BindingDiagnosticBag diagnostics, SyntaxNode syntax)
        {
            Symbol memberSymbol;
            return TryGetSpecialTypeMember(this.Compilation, member, syntax, diagnostics, out memberSymbol)
                ? memberSymbol
                : null;
        }

        internal static bool TryGetSpecialTypeMember<TSymbol>(CSharpCompilation compilation, SpecialMember specialMember, SyntaxNode syntax, BindingDiagnosticBag diagnostics, out TSymbol symbol)
            where TSymbol : Symbol
        {
            symbol = (TSymbol)compilation.GetSpecialTypeMember(specialMember);
            if ((object)symbol == null)
            {
                MemberDescriptor descriptor = SpecialMembers.GetDescriptor(specialMember);
                diagnostics.Add(ErrorCode.ERR_MissingPredefinedMember, syntax.Location, descriptor.DeclaringTypeMetadataName, descriptor.Name);
                return false;
            }

            var useSiteInfo = GetUseSiteInfoForWellKnownMemberOrContainingType(symbol);
            if (useSiteInfo.DiagnosticInfo != null)
            {
                diagnostics.ReportUseSiteDiagnostic(useSiteInfo.DiagnosticInfo, new SourceLocation(syntax));
            }

            // No need to track assemblies used by special members or types. They are coming from core library, which 
            // doesn't have any dependencies.
            return true;
        }

        private static UseSiteInfo<AssemblySymbol> GetUseSiteInfoForWellKnownMemberOrContainingType(Symbol symbol)
        {
            Debug.Assert(symbol.IsDefinition);

            UseSiteInfo<AssemblySymbol> info = symbol.GetUseSiteInfo();
            symbol.MergeUseSiteInfo(ref info, symbol.ContainingType.GetUseSiteInfo());
            return info;
        }

        /// <summary>
        /// Reports use-site diagnostics and dependencies for the specified symbol.
        /// </summary>
        /// <returns>
        /// True if there was an error among the reported diagnostics
        /// </returns>
        internal static bool ReportUseSite(Symbol symbol, BindingDiagnosticBag diagnostics, SyntaxNode node)
        {
            return diagnostics.ReportUseSite(symbol, node);
        }

        internal static bool ReportUseSite(Symbol symbol, BindingDiagnosticBag diagnostics, SyntaxToken token)
        {
            return diagnostics.ReportUseSite(symbol, token);
        }

        /// <summary>
        /// Reports use-site diagnostics and dependencies for the specified symbol.
        /// </summary>
        /// <returns>
        /// True if there was an error among the reported diagnostics
        /// </returns>
        internal static bool ReportUseSite(Symbol symbol, BindingDiagnosticBag diagnostics, Location location)
        {
            return diagnostics.ReportUseSite(symbol, location);
        }

        /// <summary>
        /// This is a layer on top of the Compilation version that generates a diagnostic if the well-known
        /// type isn't found.
        /// </summary>
        internal static NamedTypeSymbol GetWellKnownType(CSharpCompilation compilation, WellKnownType type, BindingDiagnosticBag diagnostics, Location location)
        {
            NamedTypeSymbol typeSymbol = compilation.GetWellKnownType(type);
            Debug.Assert((object)typeSymbol != null, "Expect an error type if well-known type isn't found");
            ReportUseSite(typeSymbol, diagnostics, location);
            return typeSymbol;
        }

        internal NamedTypeSymbol GetWellKnownType(WellKnownType type, BindingDiagnosticBag diagnostics, SyntaxNode node)
        {
            return GetWellKnownType(this.Compilation, type, diagnostics, node.Location);
        }

        /// <summary>
        /// This is a layer on top of the Compilation version that generates a diagnostic if the well-known
        /// type isn't found.
        /// </summary>
        internal NamedTypeSymbol GetWellKnownType(WellKnownType type, ref CompoundUseSiteInfo<AssemblySymbol> useSiteInfo)
        {
            NamedTypeSymbol typeSymbol = this.Compilation.GetWellKnownType(type);
            Debug.Assert((object)typeSymbol != null, "Expect an error type if well-known type isn't found");
            typeSymbol.AddUseSiteInfo(ref useSiteInfo);
            return typeSymbol;
        }

        internal Symbol GetWellKnownTypeMember(WellKnownMember member, BindingDiagnosticBag diagnostics, Location location = null, SyntaxNode syntax = null, bool isOptional = false)
        {
            return GetWellKnownTypeMember(Compilation, member, diagnostics, location, syntax, isOptional);
        }

        /// <summary>
        /// Retrieves a well-known type member and reports diagnostics.
        /// </summary>
        /// <returns>Null if the symbol is missing.</returns>
        internal static Symbol GetWellKnownTypeMember(CSharpCompilation compilation, WellKnownMember member, BindingDiagnosticBag diagnostics, Location location = null, SyntaxNode syntax = null, bool isOptional = false)
        {
            Debug.Assert((syntax != null) ^ (location != null));

            UseSiteInfo<AssemblySymbol> useSiteInfo;
            Symbol memberSymbol = GetWellKnownTypeMember(compilation, member, out useSiteInfo, isOptional);
            diagnostics.Add(useSiteInfo, location ?? syntax.Location);
            return memberSymbol;
        }

        internal static Symbol GetWellKnownTypeMember(CSharpCompilation compilation, WellKnownMember member, out UseSiteInfo<AssemblySymbol> useSiteInfo, bool isOptional = false)
        {
            Symbol memberSymbol = compilation.GetWellKnownTypeMember(member);

            if ((object)memberSymbol != null)
            {
                useSiteInfo = GetUseSiteInfoForWellKnownMemberOrContainingType(memberSymbol);
                if (useSiteInfo.DiagnosticInfo != null)
                {
                    // Dev11 reports use-site diagnostics even for optional symbols that are found.
                    // We decided to silently ignore bad optional symbols.

                    // Report errors only for non-optional members:
                    if (isOptional)
                    {
                        var severity = useSiteInfo.DiagnosticInfo.Severity;

                        // if the member is optional and bad for whatever reason ignore it:
                        if (severity == DiagnosticSeverity.Error)
                        {
                            useSiteInfo = default;
                            return null;
                        }

                        // ignore warnings:
                        useSiteInfo = new UseSiteInfo<AssemblySymbol>(diagnosticInfo: null, useSiteInfo.PrimaryDependency, useSiteInfo.SecondaryDependencies);
                    }
                }
            }
            else if (!isOptional)
            {
                // member is missing
                MemberDescriptor memberDescriptor = WellKnownMembers.GetDescriptor(member);
                useSiteInfo = new UseSiteInfo<AssemblySymbol>(new CSDiagnosticInfo(ErrorCode.ERR_MissingPredefinedMember, memberDescriptor.DeclaringTypeMetadataName, memberDescriptor.Name));
            }
            else
            {
                useSiteInfo = default;
            }

            return memberSymbol;
        }

        private class ConsistentSymbolOrder : IComparer<Symbol>
        {
            public static readonly ConsistentSymbolOrder Instance = new ConsistentSymbolOrder();
            public int Compare(Symbol fst, Symbol snd)
            {
                if (snd == fst) return 0;
                if ((object)fst == null) return -1;
                if ((object)snd == null) return 1;
                if (snd.Name != fst.Name) return string.CompareOrdinal(fst.Name, snd.Name);
                if (snd.Kind != fst.Kind) return (int)fst.Kind - (int)snd.Kind;
                int aLocationsCount = !snd.Locations.IsDefault ? snd.Locations.Length : 0;
                int bLocationsCount = fst.Locations.Length;
                if (aLocationsCount != bLocationsCount) return aLocationsCount - bLocationsCount;
                if (aLocationsCount == 0 && bLocationsCount == 0) return Compare(fst.ContainingSymbol, snd.ContainingSymbol);
                Location la = snd.Locations[0];
                Location lb = fst.Locations[0];
                if (la.IsInSource != lb.IsInSource) return la.IsInSource ? 1 : -1;
                int containerResult = Compare(fst.ContainingSymbol, snd.ContainingSymbol);
                if (!la.IsInSource) return containerResult;
                if (containerResult == 0 && la.SourceTree == lb.SourceTree) return lb.SourceSpan.Start - la.SourceSpan.Start;
                return containerResult;
            }
        }

        // return the type or namespace symbol in a lookup result, or report an error.
        internal Symbol ResultSymbol(
            LookupResult result,
            string simpleName,
            int arity,
            SyntaxNode where,
            BindingDiagnosticBag diagnostics,
            bool suppressUseSiteDiagnostics,
            out bool wasError,
            NamespaceOrTypeSymbol qualifierOpt,
            LookupOptions options = default(LookupOptions))
        {
            Symbol symbol = resultSymbol(result, simpleName, arity, where, diagnostics, suppressUseSiteDiagnostics, out wasError, qualifierOpt, options);

            if (symbol.Kind == SymbolKind.NamedType)
            {
                CheckRuntimeSupportForSymbolAccess(where, receiverOpt: null, symbol, diagnostics);

                if (suppressUseSiteDiagnostics && diagnostics.DependenciesBag is object)
                {
                    AssemblySymbol container = symbol.ContainingAssembly;
                    if (container is object && container != Compilation.Assembly && container != Compilation.Assembly.CorLibrary)
                    {
                        diagnostics.AddDependency(container);
                    }
                }
            }

            return symbol;

            Symbol resultSymbol(
                LookupResult result,
                string simpleName,
                int arity,
                SyntaxNode where,
                BindingDiagnosticBag diagnostics,
                bool suppressUseSiteDiagnostics,
                out bool wasError,
                NamespaceOrTypeSymbol qualifierOpt,
                LookupOptions options)
            {
                Debug.Assert(where != null);
                Debug.Assert(diagnostics != null);

                var symbols = result.Symbols;
                wasError = false;

                if (result.IsMultiViable)
                {
                    if (symbols.Count > 1)
                    {
                        // gracefully handle symbols.Count > 2
                        symbols.Sort(ConsistentSymbolOrder.Instance);

                        var originalSymbols = symbols.ToImmutable();

                        for (int i = 0; i < symbols.Count; i++)
                        {
                            symbols[i] = UnwrapAlias(symbols[i], diagnostics, where);
                        }

                        BestSymbolInfo secondBest;
                        BestSymbolInfo best = GetBestSymbolInfo(symbols, out secondBest);

                        Debug.Assert(!best.IsNone);
                        Debug.Assert(!secondBest.IsNone);

                        if (best.IsFromCompilation && !secondBest.IsFromCompilation)
                        {
                            var srcSymbol = symbols[best.Index];
                            var mdSymbol = symbols[secondBest.Index];

                            object arg0;

                            if (best.IsFromSourceModule)
                            {
                                arg0 = srcSymbol.Locations.First().SourceTree.FilePath;
                            }
                            else
                            {
                                Debug.Assert(best.IsFromAddedModule);
                                arg0 = srcSymbol.ContainingModule;
                            }

                            //if names match, arities match, and containing symbols match (recursively), ...
                            if (NameAndArityMatchRecursively(srcSymbol, mdSymbol))
                            {
                                if (srcSymbol.Kind == SymbolKind.Namespace && mdSymbol.Kind == SymbolKind.NamedType)
                                {
                                    // ErrorCode.WRN_SameFullNameThisNsAgg: The namespace '{1}' in '{0}' conflicts with the imported type '{3}' in '{2}'. Using the namespace defined in '{0}'.
                                    diagnostics.Add(ErrorCode.WRN_SameFullNameThisNsAgg, where.Location, originalSymbols,
                                        arg0,
                                        srcSymbol,
                                        mdSymbol.ContainingAssembly,
                                        mdSymbol);

                                    return originalSymbols[best.Index];
                                }
                                else if (srcSymbol.Kind == SymbolKind.NamedType && mdSymbol.Kind == SymbolKind.Namespace)
                                {
                                    // ErrorCode.WRN_SameFullNameThisAggNs: The type '{1}' in '{0}' conflicts with the imported namespace '{3}' in '{2}'. Using the type defined in '{0}'.
                                    diagnostics.Add(ErrorCode.WRN_SameFullNameThisAggNs, where.Location, originalSymbols,
                                        arg0,
                                        srcSymbol,
                                        GetContainingAssembly(mdSymbol),
                                        mdSymbol);

                                    return originalSymbols[best.Index];
                                }
                                else if (srcSymbol.Kind == SymbolKind.NamedType && mdSymbol.Kind == SymbolKind.NamedType)
                                {
                                    // WRN_SameFullNameThisAggAgg: The type '{1}' in '{0}' conflicts with the imported type '{3}' in '{2}'. Using the type defined in '{0}'.
                                    diagnostics.Add(ErrorCode.WRN_SameFullNameThisAggAgg, where.Location, originalSymbols,
                                        arg0,
                                        srcSymbol,
                                        mdSymbol.ContainingAssembly,
                                        mdSymbol);

                                    return originalSymbols[best.Index];
                                }
                                else
                                {
                                    // namespace would be merged with the source namespace:
                                    Debug.Assert(!(srcSymbol.Kind == SymbolKind.Namespace && mdSymbol.Kind == SymbolKind.Namespace));
                                }
                            }
                        }

                        var first = symbols[best.Index];
                        var second = symbols[secondBest.Index];

                        Debug.Assert(!Symbol.Equals(originalSymbols[best.Index], originalSymbols[secondBest.Index], TypeCompareKind.ConsiderEverything) || options.IsAttributeTypeLookup(),
                            "This kind of ambiguity is only possible for attributes.");

                        Debug.Assert(!Symbol.Equals(first, second, TypeCompareKind.ConsiderEverything) || !Symbol.Equals(originalSymbols[best.Index], originalSymbols[secondBest.Index], TypeCompareKind.ConsiderEverything),
                            "Why does the LookupResult contain the same symbol twice?");

                        CSDiagnosticInfo info;
                        bool reportError;

                        //if names match, arities match, and containing symbols match (recursively), ...
                        if (first != second &&
                            NameAndArityMatchRecursively(first, second))
                        {
                            // suppress reporting the error if we found multiple symbols from source module
                            // since an error has already been reported from the declaration
                            reportError = !(best.IsFromSourceModule && secondBest.IsFromSourceModule);

                            if (first.Kind == SymbolKind.NamedType && second.Kind == SymbolKind.NamedType)
                            {
                                if (first.OriginalDefinition == second.OriginalDefinition)
                                {
                                    // We imported different generic instantiations of the same generic type
                                    // and have an ambiguous reference to a type nested in it
                                    reportError = true;

                                    // '{0}' is an ambiguous reference between '{1}' and '{2}'
                                    info = new CSDiagnosticInfo(ErrorCode.ERR_AmbigContext, originalSymbols,
                                        new object[] {
                                        (where as NameSyntax)?.ErrorDisplayName() ?? simpleName,
                                        new FormattedSymbol(first, SymbolDisplayFormat.CSharpErrorMessageFormat),
                                        new FormattedSymbol(second, SymbolDisplayFormat.CSharpErrorMessageFormat) });
                                }
                                else
                                {
                                    Debug.Assert(!best.IsFromCorLibrary);

                                    // ErrorCode.ERR_SameFullNameAggAgg: The type '{1}' exists in both '{0}' and '{2}'
                                    info = new CSDiagnosticInfo(ErrorCode.ERR_SameFullNameAggAgg, originalSymbols,
                                        new object[] { first.ContainingAssembly, first, second.ContainingAssembly });

                                    // Do not report this error if the first is declared in source and the second is declared in added module,
                                    // we already reported declaration error about this name collision.
                                    // Do not report this error if both are declared in added modules,
                                    // we will report assembly level declaration error about this name collision.
                                    if (secondBest.IsFromAddedModule)
                                    {
                                        Debug.Assert(best.IsFromCompilation);
                                        reportError = false;
                                    }
                                    else if (this.Flags.Includes(BinderFlags.IgnoreCorLibraryDuplicatedTypes) &&
                                        secondBest.IsFromCorLibrary)
                                    {
                                        // Ignore duplicate types from the cor library if necessary.
                                        // (Specifically the framework assemblies loaded at runtime in
                                        // the EE may contain types also available from mscorlib.dll.)
                                        return first;
                                    }
                                }
                            }
                            else if (first.Kind == SymbolKind.Namespace && second.Kind == SymbolKind.NamedType)
                            {
                                // ErrorCode.ERR_SameFullNameNsAgg: The namespace '{1}' in '{0}' conflicts with the type '{3}' in '{2}'
                                info = new CSDiagnosticInfo(ErrorCode.ERR_SameFullNameNsAgg, originalSymbols,
                                    new object[] { GetContainingAssembly(first), first, second.ContainingAssembly, second });

                                // Do not report this error if namespace is declared in source and the type is declared in added module,
                                // we already reported declaration error about this name collision.
                                if (best.IsFromSourceModule && secondBest.IsFromAddedModule)
                                {
                                    reportError = false;
                                }
                            }
                            else if (first.Kind == SymbolKind.NamedType && second.Kind == SymbolKind.Namespace)
                            {
                                if (!secondBest.IsFromCompilation || secondBest.IsFromSourceModule)
                                {
                                    // ErrorCode.ERR_SameFullNameNsAgg: The namespace '{1}' in '{0}' conflicts with the type '{3}' in '{2}'
                                    info = new CSDiagnosticInfo(ErrorCode.ERR_SameFullNameNsAgg, originalSymbols,
                                        new object[] { GetContainingAssembly(second), second, first.ContainingAssembly, first });
                                }
                                else
                                {
                                    Debug.Assert(secondBest.IsFromAddedModule);

                                    // ErrorCode.ERR_SameFullNameThisAggThisNs: The type '{1}' in '{0}' conflicts with the namespace '{3}' in '{2}'
                                    object arg0;

                                    if (best.IsFromSourceModule)
                                    {
                                        arg0 = first.Locations.First().SourceTree.FilePath;
                                    }
                                    else
                                    {
                                        Debug.Assert(best.IsFromAddedModule);
                                        arg0 = first.ContainingModule;
                                    }

                                    ModuleSymbol arg2 = second.ContainingModule;

                                    // Merged namespaces that span multiple modules don't have a containing module,
                                    // so just use module with the smallest ordinal from the containing assembly.
                                    if ((object)arg2 == null)
                                    {
                                        foreach (NamespaceSymbol ns in ((NamespaceSymbol)second).ConstituentNamespaces)
                                        {
                                            if (ns.ContainingAssembly == Compilation.Assembly)
                                            {
                                                ModuleSymbol module = ns.ContainingModule;

                                                if ((object)arg2 == null || arg2.Ordinal > module.Ordinal)
                                                {
                                                    arg2 = module;
                                                }
                                            }
                                        }
                                    }

                                    Debug.Assert(arg2.ContainingAssembly == Compilation.Assembly);

                                    info = new CSDiagnosticInfo(ErrorCode.ERR_SameFullNameThisAggThisNs, originalSymbols,
                                        new object[] { arg0, first, arg2, second });
                                }
                            }
                            else if (first.Kind == SymbolKind.RangeVariable && second.Kind == SymbolKind.RangeVariable)
                            {
                                // We will already have reported a conflicting range variable declaration.
                                info = new CSDiagnosticInfo(ErrorCode.ERR_AmbigMember, originalSymbols,
                                    new object[] { first, second });
                            }
                            else
                            {
                                // TODO: this is not an appropriate error message here, but used as a fallback until the
                                // appropriate diagnostics are implemented.
                                // '{0}' is an ambiguous reference between '{1}' and '{2}'
                                //info = diagnostics.Add(ErrorCode.ERR_AmbigContext, location, readOnlySymbols,
                                //    whereText,
                                //    first,
                                //    second);

                                // CS0229: Ambiguity between '{0}' and '{1}'
                                info = new CSDiagnosticInfo(ErrorCode.ERR_AmbigMember, originalSymbols,
                                    new object[] { first, second });

                                reportError = true;
                            }
                        }
                        else
                        {
                            Debug.Assert(originalSymbols[best.Index].Name != originalSymbols[secondBest.Index].Name ||
                                         !Symbol.Equals(originalSymbols[best.Index], originalSymbols[secondBest.Index], TypeCompareKind.ConsiderEverything),
                                "Why was the lookup result viable if it contained non-equal symbols with the same name?");

                            reportError = true;

                            if (first is NamespaceOrTypeSymbol && second is NamespaceOrTypeSymbol)
                            {
                                if (options.IsAttributeTypeLookup() &&
                                    first.Kind == SymbolKind.NamedType &&
                                    second.Kind == SymbolKind.NamedType &&
                                    originalSymbols[best.Index].Name != originalSymbols[secondBest.Index].Name && // Use alias names, if available.
                                    Compilation.IsAttributeType((NamedTypeSymbol)first) &&
                                    Compilation.IsAttributeType((NamedTypeSymbol)second))
                                {
                                    //  SPEC:   If an attribute class is found both with and without Attribute suffix, an ambiguity 
                                    //  SPEC:   is present, and a compile-time error results.

                                    info = new CSDiagnosticInfo(ErrorCode.ERR_AmbiguousAttribute, originalSymbols,
                                        new object[] { (where as NameSyntax)?.ErrorDisplayName() ?? simpleName, first, second });
                                }
                                else
                                {
                                    // '{0}' is an ambiguous reference between '{1}' and '{2}'
                                    info = new CSDiagnosticInfo(ErrorCode.ERR_AmbigContext, originalSymbols,
                                        new object[] {
                                        (where as NameSyntax)?.ErrorDisplayName() ?? simpleName,
                                        new FormattedSymbol(first, SymbolDisplayFormat.CSharpErrorMessageFormat),
                                        new FormattedSymbol(second, SymbolDisplayFormat.CSharpErrorMessageFormat) });
                                }
                            }
                            else
                            {
                                // CS0229: Ambiguity between '{0}' and '{1}'
                                info = new CSDiagnosticInfo(ErrorCode.ERR_AmbigMember, originalSymbols,
                                    new object[] { first, second });
                            }
                        }

                        wasError = true;

                        if (reportError)
                        {
                            diagnostics.Add(info, where.Location);
                        }

                        return new ExtendedErrorTypeSymbol(
                            GetContainingNamespaceOrType(originalSymbols[0]),
                            originalSymbols,
                            LookupResultKind.Ambiguous,
                            info,
                            arity);
                    }
                    else
                    {
                        // Single viable result.
                        var singleResult = symbols[0];

                        // Cannot reference System.Void directly.
                        var singleType = singleResult as TypeSymbol;
                        if ((object)singleType != null && singleType.PrimitiveTypeCode == Cci.PrimitiveTypeCode.Void && simpleName == "Void")
                        {
                            wasError = true;
                            var errorInfo = new CSDiagnosticInfo(ErrorCode.ERR_SystemVoid);
                            diagnostics.Add(errorInfo, where.Location);
                            singleResult = new ExtendedErrorTypeSymbol(GetContainingNamespaceOrType(singleResult), singleResult, LookupResultKind.NotReferencable, errorInfo); // UNDONE: Review resultkind.
                        }
                        // Check for bad symbol.
                        else
                        {
                            if (singleResult.Kind == SymbolKind.NamedType &&
                                ((SourceModuleSymbol)this.Compilation.SourceModule).AnyReferencedAssembliesAreLinked)
                            {
                                // Complain about unembeddable types from linked assemblies.
                                if (diagnostics.DiagnosticBag is object)
                                {
                                    Emit.NoPia.EmbeddedTypesManager.IsValidEmbeddableType((NamedTypeSymbol)singleResult, where, diagnostics.DiagnosticBag);
                                }
                            }

                            if (!suppressUseSiteDiagnostics)
                            {
                                wasError = ReportUseSite(singleResult, diagnostics, where);
                            }
                            else if (singleResult.Kind == SymbolKind.ErrorType)
                            {
                                // We want to report ERR_CircularBase error on the spot to make sure 
                                // that the right location is used for it.
                                var errorType = (ErrorTypeSymbol)singleResult;

                                if (errorType.Unreported)
                                {
                                    DiagnosticInfo errorInfo = errorType.ErrorInfo;

                                    if (errorInfo != null && errorInfo.Code == (int)ErrorCode.ERR_CircularBase)
                                    {
                                        wasError = true;
                                        diagnostics.Add(errorInfo, where.Location);
                                        singleResult = new ExtendedErrorTypeSymbol(GetContainingNamespaceOrType(errorType), errorType.Name, errorType.Arity, errorInfo, unreported: false);
                                    }
                                }
                            }
                        }

                        return singleResult;
                    }
                }

                // Below here is the error case; no viable symbols found (but maybe one or more non-viable.)
                wasError = true;

                if (result.Kind == LookupResultKind.Empty)
                {
                    string aliasOpt = null;
                    SyntaxNode node = where;
                    while (node is ExpressionSyntax)
                    {
                        if (node.Kind() == SyntaxKind.AliasQualifiedName)
                        {
                            aliasOpt = ((AliasQualifiedNameSyntax)node).Alias.Identifier.ValueText;
                            break;
                        }
                        node = node.Parent;
                    }

                    CSDiagnosticInfo info = NotFound(where, simpleName, arity, (where as NameSyntax)?.ErrorDisplayName() ?? simpleName, diagnostics, aliasOpt, qualifierOpt, options);
                    return new ExtendedErrorTypeSymbol(qualifierOpt ?? Compilation.Assembly.GlobalNamespace, simpleName, arity, info);
                }

                Debug.Assert(symbols.Count > 0);

                // Report any errors we encountered with the symbol we looked up.
                if (!suppressUseSiteDiagnostics)
                {
                    for (int i = 0; i < symbols.Count; i++)
                    {
                        ReportUseSite(symbols[i], diagnostics, where);
                    }
                }

                // result.Error might be null if we have already generated parser errors,
                // e.g. when generic name is used for attribute name.
                if (result.Error != null &&
                    ((object)qualifierOpt == null || qualifierOpt.Kind != SymbolKind.ErrorType)) // Suppress cascading.
                {
                    diagnostics.Add(new CSDiagnostic(result.Error, where.Location));
                }

                if ((symbols.Count > 1) || (symbols[0] is NamespaceOrTypeSymbol || symbols[0] is AliasSymbol) ||
                    result.Kind == LookupResultKind.NotATypeOrNamespace || result.Kind == LookupResultKind.NotAnAttributeType)
                {
                    // Bad type or namespace (or things expected as types/namespaces) are packaged up as error types, preserving the symbols and the result kind.
                    // We do this if there are multiple symbols too, because just returning one would be losing important information, and they might
                    // be of different kinds.
                    return new ExtendedErrorTypeSymbol(GetContainingNamespaceOrType(symbols[0]), symbols.ToImmutable(), result.Kind, result.Error, arity);
                }
                else
                {
                    // It's a single non-type-or-namespace; error was already reported, so just return it.
                    return symbols[0];
                }
            }
        }

        private static AssemblySymbol GetContainingAssembly(Symbol symbol)
        {
            // Merged namespaces that span multiple assemblies don't have a containing assembly,
            // so just use the containing assembly of the first constituent.
            return symbol.ContainingAssembly ?? ((NamespaceSymbol)symbol).ConstituentNamespaces.First().ContainingAssembly;
        }

        [Flags]
        private enum BestSymbolLocation
        {
            None,
            FromSourceModule,
            FromAddedModule,
            FromReferencedAssembly,
            FromCorLibrary,
        }

        [DebuggerDisplay("Location = {_location}, Index = {_index}")]
        private struct BestSymbolInfo
        {
            private readonly BestSymbolLocation _location;
            private readonly int _index;

            /// <summary>
            /// Returns -1 if None.
            /// </summary>
            public int Index
            {
                get
                {
                    return IsNone ? -1 : _index;
                }
            }

            public bool IsFromSourceModule
            {
                get
                {
                    return _location == BestSymbolLocation.FromSourceModule;
                }
            }

            public bool IsFromAddedModule
            {
                get
                {
                    return _location == BestSymbolLocation.FromAddedModule;
                }
            }

            public bool IsFromCompilation
            {
                get
                {
                    return (_location == BestSymbolLocation.FromSourceModule) || (_location == BestSymbolLocation.FromAddedModule);
                }
            }

            public bool IsNone
            {
                get
                {
                    return _location == BestSymbolLocation.None;
                }
            }

            public bool IsFromCorLibrary
            {
                get
                {
                    return _location == BestSymbolLocation.FromCorLibrary;
                }
            }

            public BestSymbolInfo(BestSymbolLocation location, int index)
            {
                Debug.Assert(location != BestSymbolLocation.None);
                _location = location;
                _index = index;
            }

            /// <summary>
            /// Prefers symbols from source module, then from added modules, then from referenced assemblies.
            /// Returns true if values were swapped.
            /// </summary>
            public static bool Sort(ref BestSymbolInfo first, ref BestSymbolInfo second)
            {
                if (IsSecondLocationBetter(first._location, second._location))
                {
                    BestSymbolInfo temp = first;
                    first = second;
                    second = temp;
                    return true;
                }

                return false;
            }

            /// <summary>
            /// Returns true if the second is a better location than the first.
            /// </summary>
            public static bool IsSecondLocationBetter(BestSymbolLocation firstLocation, BestSymbolLocation secondLocation)
            {
                Debug.Assert(secondLocation != 0);
                return (firstLocation == BestSymbolLocation.None) || (firstLocation > secondLocation);
            }
        }

        /// <summary>
        /// Prefer symbols from source module, then from added modules, then from referenced assemblies.
        /// </summary>
        private BestSymbolInfo GetBestSymbolInfo(ArrayBuilder<Symbol> symbols, out BestSymbolInfo secondBest)
        {
            BestSymbolInfo first = default(BestSymbolInfo);
            BestSymbolInfo second = default(BestSymbolInfo);
            var compilation = this.Compilation;

            for (int i = 0; i < symbols.Count; i++)
            {
                var symbol = symbols[i];
                BestSymbolLocation location;

                if (symbol.Kind == SymbolKind.Namespace)
                {
                    location = BestSymbolLocation.None;
                    foreach (var ns in ((NamespaceSymbol)symbol).ConstituentNamespaces)
                    {
                        var current = GetLocation(compilation, ns);
                        if (BestSymbolInfo.IsSecondLocationBetter(location, current))
                        {
                            location = current;
                            if (location == BestSymbolLocation.FromSourceModule)
                            {
                                break;
                            }
                        }
                    }
                }
                else
                {
                    location = GetLocation(compilation, symbol);
                }

                var third = new BestSymbolInfo(location, i);
                if (BestSymbolInfo.Sort(ref second, ref third))
                {
                    BestSymbolInfo.Sort(ref first, ref second);
                }
            }

            Debug.Assert(!first.IsNone);
            Debug.Assert(!second.IsNone);

            secondBest = second;
            return first;
        }

        private static BestSymbolLocation GetLocation(CSharpCompilation compilation, Symbol symbol)
        {
            var containingAssembly = symbol.ContainingAssembly;
            if (containingAssembly == compilation.SourceAssembly)
            {
                return (symbol.ContainingModule == compilation.SourceModule) ?
                    BestSymbolLocation.FromSourceModule :
                    BestSymbolLocation.FromAddedModule;
            }
            else
            {
                return (containingAssembly == containingAssembly.CorLibrary) ?
                    BestSymbolLocation.FromCorLibrary :
                    BestSymbolLocation.FromReferencedAssembly;
            }
        }

        /// <remarks>
        /// This is only intended to be called when the type isn't found (i.e. not when it is found but is inaccessible, has the wrong arity, etc).
        /// </remarks>
        private CSDiagnosticInfo NotFound(SyntaxNode where, string simpleName, int arity, string whereText, BindingDiagnosticBag diagnostics, string aliasOpt, NamespaceOrTypeSymbol qualifierOpt, LookupOptions options)
        {
            var location = where.Location;
            // Lookup totally ignores type forwarders, but we want the type lookup diagnostics
            // to distinguish between a type that can't be found and a type that is only present
            // as a type forwarder.  We'll look for type forwarders in the containing and
            // referenced assemblies and report more specific diagnostics if they are found.
            AssemblySymbol forwardedToAssembly;

            // for attributes, suggest both, but not for verbatim name
            if (options.IsAttributeTypeLookup() && !options.IsVerbatimNameAttributeTypeLookup())
            {
                // just recurse one level, so cheat and OR verbatim name option :)
                NotFound(where, simpleName, arity, whereText + "Attribute", diagnostics, aliasOpt, qualifierOpt, options | LookupOptions.VerbatimNameAttributeTypeOnly);
            }

            if ((object)qualifierOpt != null)
            {
                if (qualifierOpt.IsType)
                {
                    var errorQualifier = qualifierOpt as ErrorTypeSymbol;
                    if ((object)errorQualifier != null && errorQualifier.ErrorInfo != null)
                    {
                        return (CSDiagnosticInfo)errorQualifier.ErrorInfo;
                    }

                    return diagnostics.Add(ErrorCode.ERR_DottedTypeNameNotFoundInAgg, location, whereText, qualifierOpt);
                }
                else
                {
                    Debug.Assert(qualifierOpt.IsNamespace);

                    forwardedToAssembly = GetForwardedToAssembly(simpleName, arity, ref qualifierOpt, diagnostics, location);

                    if (ReferenceEquals(qualifierOpt, Compilation.GlobalNamespace))
                    {
                        Debug.Assert(aliasOpt == null || aliasOpt == SyntaxFacts.GetText(SyntaxKind.GlobalKeyword));
                        return (object)forwardedToAssembly == null
                            ? diagnostics.Add(ErrorCode.ERR_GlobalSingleTypeNameNotFound, location, whereText, qualifierOpt)
                            : diagnostics.Add(ErrorCode.ERR_GlobalSingleTypeNameNotFoundFwd, location, whereText, forwardedToAssembly);
                    }
                    else
                    {
                        object container = qualifierOpt;

                        // If there was an alias (e.g. A::C) and the given qualifier is the global namespace of the alias,
                        // then use the alias name in the error message, since it's more helpful than "<global namespace>".
                        if (aliasOpt != null && qualifierOpt.IsNamespace && ((NamespaceSymbol)qualifierOpt).IsGlobalNamespace)
                        {
                            container = aliasOpt;
                        }

                        return (object)forwardedToAssembly == null
                            ? diagnostics.Add(ErrorCode.ERR_DottedTypeNameNotFoundInNS, location, whereText, container)
                            : diagnostics.Add(ErrorCode.ERR_DottedTypeNameNotFoundInNSFwd, location, whereText, container, forwardedToAssembly);
                    }
                }
            }

            if (options == LookupOptions.NamespaceAliasesOnly)
            {
                return diagnostics.Add(ErrorCode.ERR_AliasNotFound, location, whereText);
            }

            if ((where as IdentifierNameSyntax)?.Identifier.Text == "var" && !options.IsAttributeTypeLookup())
            {
                var code = (where.Parent is QueryClauseSyntax) ? ErrorCode.ERR_TypeVarNotFoundRangeVariable : ErrorCode.ERR_TypeVarNotFound;
                return diagnostics.Add(code, location);
            }

            forwardedToAssembly = GetForwardedToAssembly(simpleName, arity, ref qualifierOpt, diagnostics, location);

            if ((object)forwardedToAssembly != null)
            {
                return qualifierOpt == null
                    ? diagnostics.Add(ErrorCode.ERR_SingleTypeNameNotFoundFwd, location, whereText, forwardedToAssembly)
                    : diagnostics.Add(ErrorCode.ERR_DottedTypeNameNotFoundInNSFwd, location, whereText, qualifierOpt, forwardedToAssembly);
            }

            return diagnostics.Add(ErrorCode.ERR_SingleTypeNameNotFound, location, whereText);
        }

        protected virtual AssemblySymbol GetForwardedToAssemblyInUsingNamespaces(string metadataName, ref NamespaceOrTypeSymbol qualifierOpt, BindingDiagnosticBag diagnostics, Location location)
        {
            return Next?.GetForwardedToAssemblyInUsingNamespaces(metadataName, ref qualifierOpt, diagnostics, location);
        }

        protected AssemblySymbol GetForwardedToAssembly(string fullName, BindingDiagnosticBag diagnostics, Location location)
        {
            var metadataName = MetadataTypeName.FromFullName(fullName);
            foreach (var referencedAssembly in
                Compilation.Assembly.Modules[0].GetReferencedAssemblySymbols())
            {
                var forwardedType =
                    referencedAssembly.TryLookupForwardedMetadataType(ref metadataName);
                if ((object)forwardedType != null)
                {
                    if (forwardedType.Kind == SymbolKind.ErrorType)
                    {
                        DiagnosticInfo diagInfo = ((ErrorTypeSymbol)forwardedType).ErrorInfo;

                        if (diagInfo.Code == (int)ErrorCode.ERR_CycleInTypeForwarder)
                        {
                            Debug.Assert((object)forwardedType.ContainingAssembly != null, "How did we find a cycle if there was no forwarding?");
                            diagnostics.Add(ErrorCode.ERR_CycleInTypeForwarder, location, fullName, forwardedType.ContainingAssembly.Name);
                        }
                        else if (diagInfo.Code == (int)ErrorCode.ERR_TypeForwardedToMultipleAssemblies)
                        {
                            diagnostics.Add(diagInfo, location);
                            return null; // Cannot determine a suitable forwarding assembly
                        }
                    }

                    return forwardedType.ContainingAssembly;
                }
            }

            return null;
        }

        /// <summary>
        /// Look for a type forwarder for the given type in the containing assembly and any referenced assemblies.
        /// </summary>
        /// <param name="name">The name of the (potentially) forwarded type.</param>
        /// <param name="arity">The arity of the forwarded type.</param>
        /// <param name="qualifierOpt">The namespace of the potentially forwarded type. If none is provided, will
        /// try Usings of the current import for eligible namespaces and return the namespace of the found forwarder, 
        /// if any.</param>
        /// <param name="diagnostics">Will be used to report non-fatal errors during look up.</param>
        /// <param name="location">Location to report errors on.</param>
        /// <returns>Returns the Assembly to which the type is forwarded, or null if none is found.</returns>
        /// <remarks>
        /// Since this method is intended to be used for error reporting, it stops as soon as it finds
        /// any type forwarder (or an error to report). It does not check other assemblies for consistency or better results.
        /// </remarks>
        protected AssemblySymbol GetForwardedToAssembly(string name, int arity, ref NamespaceOrTypeSymbol qualifierOpt, BindingDiagnosticBag diagnostics, Location location)
        {
            // If we are in the process of binding assembly level attributes, we might get into an infinite cycle
            // if any of the referenced assemblies forwards type to this assembly. Since forwarded types
            // are specified through assembly level attributes, an attempt to resolve the forwarded type
            // might require us to examine types forwarded by this assembly, thus binding assembly level 
            // attributes again. And the cycle continues. 
            // So, we won't do the analysis in this case, at the expense of better diagnostics.
            if ((this.Flags & BinderFlags.InContextualAttributeBinder) != 0)
            {
                var current = this;

                do
                {
                    var contextualAttributeBinder = current as ContextualAttributeBinder;

                    if (contextualAttributeBinder != null)
                    {
                        if ((object)contextualAttributeBinder.AttributeTarget != null &&
                            contextualAttributeBinder.AttributeTarget.Kind == SymbolKind.Assembly)
                        {
                            return null;
                        }

                        break;
                    }

                    current = current.Next;
                }
                while (current != null);
            }

            // NOTE: This won't work if the type isn't using CLS-style generic naming (i.e. `arity), but this code is
            // only intended to improve diagnostic messages, so false negatives in corner cases aren't a big deal.
            var metadataName = MetadataHelpers.ComposeAritySuffixedMetadataName(name, arity);
            var fullMetadataName = MetadataHelpers.BuildQualifiedName(qualifierOpt?.ToDisplayString(SymbolDisplayFormat.QualifiedNameOnlyFormat), metadataName);
            var result = GetForwardedToAssembly(fullMetadataName, diagnostics, location);
            if ((object)result != null)
            {
                return result;
            }

            if ((object)qualifierOpt == null)
            {
                return GetForwardedToAssemblyInUsingNamespaces(metadataName, ref qualifierOpt, diagnostics, location);
            }

            return null;
        }

#nullable enable
        internal static bool CheckFeatureAvailability(SyntaxNode syntax, MessageID feature, BindingDiagnosticBag diagnostics, Location? location = null)
        {
            return CheckFeatureAvailability(syntax, feature, diagnostics.DiagnosticBag, location);
        }

        internal static bool CheckFeatureAvailability(SyntaxNode syntax, MessageID feature, DiagnosticBag? diagnostics, Location? location = null)
        {
            return CheckFeatureAvailability(syntax.SyntaxTree, feature, diagnostics, location ?? syntax.GetLocation());
        }

        internal static bool CheckFeatureAvailability(SyntaxTree tree, MessageID feature, BindingDiagnosticBag diagnostics, Location location)
        {
            return CheckFeatureAvailability(tree, feature, diagnostics.DiagnosticBag, location);
        }

        internal static bool CheckFeatureAvailability(SyntaxTree tree, MessageID feature, DiagnosticBag? diagnostics, Location location)
        {
            if (feature.GetFeatureAvailabilityDiagnosticInfo((CSharpParseOptions)tree.Options) is { } diagInfo)
            {
                diagnostics?.Add(diagInfo, location);
                return false;
            }
            return true;
        }
    }
}<|MERGE_RESOLUTION|>--- conflicted
+++ resolved
@@ -72,11 +72,7 @@
         /// Bound type if syntax binds to a type in the current context and
         /// null if syntax binds to "var" keyword in the current context.
         /// </returns>
-<<<<<<< HEAD
         internal TypeWithAnnotations BindTypeOrVarKeyword(TypeSyntax syntax, BindingDiagnosticBag diagnostics, out bool isVar, out AliasSymbol alias)
-=======
-        internal TypeWithAnnotations BindTypeOrVarKeyword(TypeSyntax syntax, DiagnosticBag diagnostics, out bool isVar, out AliasSymbol alias)
->>>>>>> 37429b83
         {
             var symbol = BindTypeOrAliasOrVarKeyword(syntax, diagnostics, out isVar);
             Debug.Assert(isVar == symbol.IsDefault);
@@ -866,9 +862,6 @@
             return NamespaceOrTypeOrAliasSymbolWithAnnotations.CreateUnannotated(AreNullableAnnotationsEnabled(node.Identifier), bindingResult);
         }
 
-<<<<<<< HEAD
-        private void ReportUseSiteDiagnosticForDynamic(BindingDiagnosticBag diagnostics, IdentifierNameSyntax node)
-=======
         /// <summary>
         /// If the node is "nint" or "nuint", return the corresponding native integer symbol.
         /// Otherwise return null.
@@ -891,8 +884,7 @@
             return this.GetSpecialType(specialType, diagnostics, node).AsNativeInteger();
         }
 
-        private void ReportUseSiteDiagnosticForDynamic(DiagnosticBag diagnostics, IdentifierNameSyntax node)
->>>>>>> 37429b83
+        private void ReportUseSiteDiagnosticForDynamic(BindingDiagnosticBag diagnostics, IdentifierNameSyntax node)
         {
             // Dynamic type might be bound in a declaration context where we need to synthesize the DynamicAttribute.
             // Here we report the use site error (ERR_DynamicAttributeMissing) for missing DynamicAttribute type or it's constructors.
