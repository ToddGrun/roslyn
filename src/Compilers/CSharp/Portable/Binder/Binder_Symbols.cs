﻿// Copyright (c) Microsoft.  All Rights Reserved.  Licensed under the Apache License, Version 2.0.  See License.txt in the project root for license information.

using System;
using System.Collections.Generic;
using System.Collections.Immutable;
using System.Diagnostics;
using System.Linq;
using Microsoft.CodeAnalysis.CSharp.Symbols;
using Microsoft.CodeAnalysis.CSharp.Syntax;
using Microsoft.CodeAnalysis.PooledObjects;
using Microsoft.CodeAnalysis.RuntimeMembers;
using Roslyn.Utilities;

namespace Microsoft.CodeAnalysis.CSharp
{
    internal partial class Binder
    {
        /// <summary>
        /// Binds the type for the syntax taking into account possibility of "var" type.
        /// </summary>
        /// <param name="syntax">Type syntax to bind.</param>
        /// <param name="diagnostics">Diagnostics.</param>
        /// <param name="isVar">
        /// Set to false if syntax binds to a type in the current context and true if
        /// syntax is "var" and it binds to "var" keyword in the current context.
        /// </param>
        /// <returns>
        /// Bound type if syntax binds to a type in the current context and
        /// null if syntax binds to "var" keyword in the current context.
        /// </returns>
        internal TypeSymbolWithAnnotations BindTypeOrVarKeyword(TypeSyntax syntax, DiagnosticBag diagnostics, out bool isVar)
        {
            var symbol = BindTypeOrAliasOrVarKeyword(syntax, diagnostics, out isVar);
            Debug.Assert(isVar == symbol.IsDefault);
            return isVar ? default : UnwrapAlias(symbol, diagnostics, syntax).Type;
        }

        /// <summary>
        /// Binds the type for the syntax taking into account possibility of "unmanaged" type.
        /// </summary>
        /// <param name="syntax">Type syntax to bind.</param>
        /// <param name="diagnostics">Diagnostics.</param>
        /// <param name="isUnmanaged">
        /// Set to false if syntax binds to a type in the current context and true if
        /// syntax is "unmanaged" and it binds to "unmanaged" keyword in the current context.
        /// </param>
        /// <returns>
        /// Bound type if syntax binds to a type in the current context and
        /// null if syntax binds to "unmanaged" keyword in the current context.
        /// </returns>
        internal TypeSymbolWithAnnotations BindTypeOrUnmanagedKeyword(TypeSyntax syntax, DiagnosticBag diagnostics, out bool isUnmanaged)
        {
            var symbol = BindTypeOrAliasOrUnmanagedKeyword(syntax, diagnostics, out isUnmanaged);
            Debug.Assert(isUnmanaged == symbol.IsDefault);
            return isUnmanaged ? default : UnwrapAlias(symbol, diagnostics, syntax).Type;
        }

        /// <summary>
        /// Binds the type for the syntax taking into account possibility of "var" type.
        /// </summary>
        /// <param name="syntax">Type syntax to bind.</param>
        /// <param name="diagnostics">Diagnostics.</param>
        /// <param name="isVar">
        /// Set to false if syntax binds to a type in the current context and true if
        /// syntax is "var" and it binds to "var" keyword in the current context.
        /// </param>
        /// <param name="alias">Alias symbol if syntax binds to an alias.</param>
        /// <returns>
        /// Bound type if syntax binds to a type in the current context and
        /// null if syntax binds to "var" keyword in the current context.
        /// </returns>
        internal TypeSymbolWithAnnotations BindTypeOrVarKeyword(TypeSyntax syntax, DiagnosticBag diagnostics, out bool isVar, out AliasSymbol alias)
        {
            var symbol = BindTypeOrAliasOrVarKeyword(syntax, diagnostics, out isVar);
            Debug.Assert(isVar == symbol.IsDefault);
            if (isVar)
            {
                alias = null;
                return default;
            }
            else
            {
                return UnwrapAlias(symbol, out alias, diagnostics, syntax).Type;
            }
        }

        /// <summary>
        /// Binds the type for the syntax taking into account possibility of "var" type.
        /// If the syntax binds to an alias symbol to a type, it returns the alias symbol.
        /// </summary>
        /// <param name="syntax">Type syntax to bind.</param>
        /// <param name="diagnostics">Diagnostics.</param>
        /// <param name="isVar">
        /// Set to false if syntax binds to a type or alias to a type in the current context and true if
        /// syntax is "var" and it binds to "var" keyword in the current context.
        /// </param>
        /// <returns>
        /// Bound type or alias if syntax binds to a type or alias to a type in the current context and
        /// null if syntax binds to "var" keyword in the current context.
        /// </returns>
        private NamespaceOrTypeOrAliasSymbolWithAnnotations BindTypeOrAliasOrVarKeyword(TypeSyntax syntax, DiagnosticBag diagnostics, out bool isVar)
        {
            if (syntax.IsVar)
            {
                var symbol = BindTypeOrAliasOrKeyword((IdentifierNameSyntax)syntax, diagnostics, out isVar);

                if (isVar)
                {
                    CheckFeatureAvailability(syntax, MessageID.IDS_FeatureImplicitLocal, diagnostics);
                }

                return symbol;
            }
            else
            {
                isVar = false;
                return BindTypeOrAlias(syntax, diagnostics, basesBeingResolved: null);
            }
        }

        private NamespaceOrTypeOrAliasSymbolWithAnnotations BindTypeOrAliasOrUnmanagedKeyword(TypeSyntax syntax, DiagnosticBag diagnostics, out bool isUnmanaged)
        {
            if (syntax.IsUnmanaged)
            {
                var symbol = BindTypeOrAliasOrKeyword((IdentifierNameSyntax)syntax, diagnostics, out isUnmanaged);

                if (isUnmanaged)
                {
                    CheckFeatureAvailability(syntax, MessageID.IDS_FeatureUnmanagedGenericTypeConstraint, diagnostics);
                }

                return symbol;
            }
            else
            {
                isUnmanaged = false;
                return BindTypeOrAlias(syntax, diagnostics, basesBeingResolved: null);
            }
        }

        /// <summary>
        /// Binds the type for the syntax taking into account possibility of the type being a keyword.
        /// If the syntax binds to an alias symbol to a type, it returns the alias symbol.
        /// PREREQUISITE: syntax should be checked to match the keyword, like <see cref="TypeSyntax.IsVar"/> or <see cref="TypeSyntax.IsUnmanaged"/>.
        /// Otherwise, call <see cref="Binder.BindTypeOrAlias(ExpressionSyntax, DiagnosticBag, ConsList{TypeSymbol})"/> instead.
        /// </summary>
        private NamespaceOrTypeOrAliasSymbolWithAnnotations BindTypeOrAliasOrKeyword(IdentifierNameSyntax syntax, DiagnosticBag diagnostics, out bool isKeyword)
        {
            return BindTypeOrAliasOrKeyword(((IdentifierNameSyntax)syntax).Identifier, syntax, diagnostics, out isKeyword);
        }

        private NamespaceOrTypeOrAliasSymbolWithAnnotations BindTypeOrAliasOrKeyword(SyntaxToken identifier, SyntaxNode syntax, DiagnosticBag diagnostics, out bool isKeyword)
        {
            // Keywords can only be IdentifierNameSyntax
            var identifierValueText = identifier.ValueText;
            Symbol symbol = null;

            // Perform name lookup without generating diagnostics as it could possibly be a keyword in the current context.
            var lookupResult = LookupResult.GetInstance();
            HashSet<DiagnosticInfo> useSiteDiagnostics = null;
            this.LookupSymbolsInternal(lookupResult, identifierValueText, arity: 0, useSiteDiagnostics: ref useSiteDiagnostics, basesBeingResolved: null, options: LookupOptions.NamespacesOrTypesOnly, diagnose: false);

            // We have following possible cases for lookup:

            //  1) LookupResultKind.Empty: must be a keyword

            //  2) LookupResultKind.Viable:
            //      a) Single viable result that corresponds to 1) a non-error type: cannot be a keyword
            //                                                  2) an error type: must be a keyword
            //      b) Single viable result that corresponds to namespace: must be a keyword
            //      c) Multi viable result (ambiguous result), we must return an error type: cannot be a keyword

            // 3) Non viable, non empty lookup result: must be a keyword

            // BREAKING CHANGE:     Case (2)(c) is a breaking change from the native compiler.
            // BREAKING CHANGE:     Native compiler interprets lookup with ambiguous result to correspond to bind
            // BREAKING CHANGE:     to "var" keyword (isVar = true), rather than reporting an error.
            // BREAKING CHANGE:     See test SemanticErrorTests.ErrorMeansSuccess_var() for an example.

            switch (lookupResult.Kind)
            {
                case LookupResultKind.Empty:
                    // Case (1)
                    isKeyword = true;
                    symbol = null;
                    break;

                case LookupResultKind.Viable:
                    // Case (2)
                    DiagnosticBag resultDiagnostics = DiagnosticBag.GetInstance();
                    bool wasError;
                    symbol = ResultSymbol(
                        lookupResult,
                        identifierValueText,
                        arity: 0,
                        where: syntax,
                        diagnostics: resultDiagnostics,
                        suppressUseSiteDiagnostics: false,
                        wasError: out wasError);

                    // Here, we're mimicking behavior of dev10.  If the identifier fails to bind
                    // as a type, even if the reason is (e.g.) a type/alias conflict, then treat
                    // it as the contextual keyword.
                    if (wasError && lookupResult.IsSingleViable)
                    {
                        // NOTE: don't report diagnostics - we're not going to use the lookup result.
                        resultDiagnostics.Free();
                        // Case (2)(a)(2)
                        goto default;
                    }

                    diagnostics.AddRange(resultDiagnostics);
                    resultDiagnostics.Free();

                    if (lookupResult.IsSingleViable)
                    {
                        var type = UnwrapAlias(symbol, diagnostics, syntax) as TypeSymbol;

                        if ((object)type != null)
                        {
                            // Case (2)(a)(1)
                            isKeyword = false;
                        }
                        else
                        {
                            // Case (2)(b)
                            Debug.Assert(UnwrapAliasNoDiagnostics(symbol) is NamespaceSymbol);
                            isKeyword = true;
                            symbol = null;
                        }
                    }
                    else
                    {
                        // Case (2)(c)
                        isKeyword = false;
                    }

                    break;

                default:
                    // Case (3)
                    isKeyword = true;
                    symbol = null;
                    break;
            }

            lookupResult.Free();

            return NamespaceOrTypeOrAliasSymbolWithAnnotations.CreateUnannotated(IsNullableEnabled(identifier), symbol);
        }

        // Binds the given expression syntax as Type.
        // If the resulting symbol is an Alias to a Type, it unwraps the alias
        // and returns it's target type.
        internal TypeSymbolWithAnnotations BindType(ExpressionSyntax syntax, DiagnosticBag diagnostics, ConsList<TypeSymbol> basesBeingResolved = null)
        {
            var symbol = BindTypeOrAlias(syntax, diagnostics, basesBeingResolved);
            return UnwrapAlias(symbol, diagnostics, syntax, basesBeingResolved).Type;
        }

        // Binds the given expression syntax as Type.
        // If the resulting symbol is an Alias to a Type, it stores the AliasSymbol in
        // the alias parameter, unwraps the alias and returns it's target type.
        internal TypeSymbolWithAnnotations BindType(ExpressionSyntax syntax, DiagnosticBag diagnostics, out AliasSymbol alias, ConsList<TypeSymbol> basesBeingResolved = null)
        {
            var symbol = BindTypeOrAlias(syntax, diagnostics, basesBeingResolved);
            return UnwrapAlias(symbol, out alias, diagnostics, syntax, basesBeingResolved).Type;
        }

        // Binds the given expression syntax as Type or an Alias to Type
        // and returns the resultant symbol.
        // NOTE: This method doesn't unwrap aliases.
        internal NamespaceOrTypeOrAliasSymbolWithAnnotations BindTypeOrAlias(ExpressionSyntax syntax, DiagnosticBag diagnostics, ConsList<TypeSymbol> basesBeingResolved = null)
        {
            Debug.Assert(diagnostics != null);

            var symbol = BindNamespaceOrTypeOrAliasSymbol(syntax, diagnostics, basesBeingResolved, basesBeingResolved != null);

            // symbol must be a TypeSymbol or an Alias to a TypeSymbol
            if (symbol.IsType ||
                (symbol.IsAlias && UnwrapAliasNoDiagnostics(symbol.Symbol, basesBeingResolved) is TypeSymbol))
            {
                if (symbol.IsType)
                {
                    // Obsolete alias targets are reported in UnwrapAlias, but if it was a type (not an
                    // alias to a type) we report the obsolete type here.
                    symbol.Type.ReportDiagnosticsIfObsolete(this, syntax, diagnostics);
                }

                return symbol;
            }

            var diagnosticInfo = diagnostics.Add(ErrorCode.ERR_BadSKknown, syntax.Location, syntax, symbol.Symbol.GetKindText(), MessageID.IDS_SK_TYPE.Localize());
            return TypeSymbolWithAnnotations.Create(new ExtendedErrorTypeSymbol(GetContainingNamespaceOrType(symbol.Symbol), symbol.Symbol, LookupResultKind.NotATypeOrNamespace, diagnosticInfo));
        }

        /// <summary>
        /// The immediately containing namespace or named type, or the global
        /// namespace if containing symbol is neither a namespace or named type.
        /// </summary>
        private NamespaceOrTypeSymbol GetContainingNamespaceOrType(Symbol symbol)
        {
            return symbol.ContainingNamespaceOrType() ?? this.Compilation.Assembly.GlobalNamespace;
        }

        internal Symbol BindNamespaceAliasSymbol(IdentifierNameSyntax node, DiagnosticBag diagnostics)
        {
            if (node.Identifier.Kind() == SyntaxKind.GlobalKeyword)
            {
                return this.Compilation.GlobalNamespaceAlias;
            }
            else
            {
                bool wasError;
                var plainName = node.Identifier.ValueText;
                var result = LookupResult.GetInstance();
                HashSet<DiagnosticInfo> useSiteDiagnostics = null;
                this.LookupSymbolsWithFallback(result, plainName, 0, ref useSiteDiagnostics, null, LookupOptions.NamespaceAliasesOnly);
                diagnostics.Add(node, useSiteDiagnostics);

                Symbol bindingResult = ResultSymbol(result, plainName, 0, node, diagnostics, false, out wasError, options: LookupOptions.NamespaceAliasesOnly);
                result.Free();

                return bindingResult;
            }
        }

        internal NamespaceOrTypeOrAliasSymbolWithAnnotations BindNamespaceOrTypeSymbol(ExpressionSyntax syntax, DiagnosticBag diagnostics, ConsList<TypeSymbol> basesBeingResolved = null)
        {
            return BindNamespaceOrTypeSymbol(syntax, diagnostics, basesBeingResolved, basesBeingResolved != null);
        }

        internal NamespaceOrTypeOrAliasSymbolWithAnnotations BindNamespaceOrTypeSymbol(ExpressionSyntax syntax, DiagnosticBag diagnostics, ConsList<TypeSymbol> basesBeingResolved, bool suppressUseSiteDiagnostics)
        {
            var result = BindNamespaceOrTypeOrAliasSymbol(syntax, diagnostics, basesBeingResolved, suppressUseSiteDiagnostics);
            Debug.Assert(!result.IsDefault);

            return UnwrapAlias(result, diagnostics, syntax, basesBeingResolved);
        }

        internal NamespaceOrTypeOrAliasSymbolWithAnnotations BindNamespaceOrTypeOrAliasSymbol(ExpressionSyntax syntax, DiagnosticBag diagnostics, ConsList<TypeSymbol> basesBeingResolved, bool suppressUseSiteDiagnostics)
        {
            switch (syntax.Kind())
            {
                case SyntaxKind.NullableType:
                    {
                        var nullableSyntax = (NullableTypeSyntax)syntax;
                        TypeSyntax typeArgumentSyntax = nullableSyntax.ElementType;
                        TypeSymbolWithAnnotations typeArgument = BindType(typeArgumentSyntax, diagnostics, basesBeingResolved);
                        TypeSymbolWithAnnotations constructedType = typeArgument.SetIsAnnotated(Compilation);

                        reportNullableReferenceTypesIfNeeded(nullableSyntax.QuestionToken, typeArgument);

                        if (!ShouldCheckConstraints)
                        {
                            diagnostics.Add(new LazyUseSiteDiagnosticsInfoForNullableType(constructedType), syntax.GetLocation());
                        }
                        else if (constructedType.IsNullableType())
                        {
                            ReportUseSiteDiagnostics(constructedType.TypeSymbol.OriginalDefinition, diagnostics, syntax);
                            var type = (NamedTypeSymbol)constructedType.TypeSymbol;
                            var location = syntax.Location;
                            var conversions = this.Conversions.WithNullability(includeNullability: true);
                            type.CheckConstraints(this.Compilation, conversions, location, diagnostics);
                        }
                        else if (constructedType.TypeSymbol.IsTypeParameterDisallowingAnnotation())
                        {
                            diagnostics.Add(ErrorCode.ERR_NullableUnconstrainedTypeParameter, syntax.Location);
                        }

                        return constructedType;
                    }

                case SyntaxKind.PredefinedType:
                    {
                        var predefinedType = (PredefinedTypeSyntax)syntax;
                        var type = BindPredefinedTypeSymbol(predefinedType, diagnostics);
                        return TypeSymbolWithAnnotations.Create(IsNullableEnabled(predefinedType.Keyword), type);
                    }

                case SyntaxKind.IdentifierName:
                    return BindNonGenericSimpleNamespaceOrTypeOrAliasSymbol((IdentifierNameSyntax)syntax, diagnostics, basesBeingResolved, suppressUseSiteDiagnostics, qualifierOpt: null);

                case SyntaxKind.GenericName:
                    return BindGenericSimpleNamespaceOrTypeOrAliasSymbol((GenericNameSyntax)syntax, diagnostics, basesBeingResolved, qualifierOpt: null);

                case SyntaxKind.AliasQualifiedName:
                    {
                        var node = (AliasQualifiedNameSyntax)syntax;
                        var bindingResult = BindNamespaceAliasSymbol(node.Alias, diagnostics);
                        var alias = bindingResult as AliasSymbol;
                        NamespaceOrTypeSymbol left = ((object)alias != null) ? alias.Target : (NamespaceOrTypeSymbol)bindingResult;

                        if (left.Kind == SymbolKind.NamedType)
                        {
                            return TypeSymbolWithAnnotations.Create(new ExtendedErrorTypeSymbol(left, LookupResultKind.NotATypeOrNamespace, diagnostics.Add(ErrorCode.ERR_ColColWithTypeAlias, node.Alias.Location, node.Alias.Identifier.Text)));
                        }

                        return this.BindSimpleNamespaceOrTypeOrAliasSymbol(node.Name, diagnostics, basesBeingResolved, suppressUseSiteDiagnostics, left);
                    }

                case SyntaxKind.QualifiedName:
                    {
                        var node = (QualifiedNameSyntax)syntax;
                        return BindQualifiedName(node.Left, node.Right, diagnostics, basesBeingResolved, suppressUseSiteDiagnostics);
                    }

                case SyntaxKind.SimpleMemberAccessExpression:
                    {
                        var node = (MemberAccessExpressionSyntax)syntax;
                        return BindQualifiedName(node.Expression, node.Name, diagnostics, basesBeingResolved, suppressUseSiteDiagnostics);
                    }

                case SyntaxKind.ArrayType:
                    {
                        return BindArrayType((ArrayTypeSyntax)syntax, diagnostics, permitDimensions: false, basesBeingResolved);
                    }

                case SyntaxKind.PointerType:
                    {
                        var node = (PointerTypeSyntax)syntax;
                        var elementType = BindType(node.ElementType, diagnostics, basesBeingResolved);
                        ReportUnsafeIfNotAllowed(node, diagnostics);

                        // Checking BinderFlags.GenericConstraintsClause to prevent cycles in binding
                        if (Flags.HasFlag(BinderFlags.GenericConstraintsClause) && elementType.TypeKind == TypeKind.TypeParameter)
                        {
                            // Invalid constraint type. A type used as a constraint must be an interface, a non-sealed class or a type parameter.
                            Error(diagnostics, ErrorCode.ERR_BadConstraintType, node);
                        }
                        else
                        {
                            CheckManagedAddr(elementType.TypeSymbol, node, diagnostics);
                        }

                        return TypeSymbolWithAnnotations.Create(new PointerTypeSymbol(elementType));
                    }

                case SyntaxKind.OmittedTypeArgument:
                    {
                        return BindTypeArgument((TypeSyntax)syntax, diagnostics, basesBeingResolved);
                    }

                case SyntaxKind.TupleType:
                    {
                        var tupleTypeSyntax = (TupleTypeSyntax)syntax;
                        return TypeSymbolWithAnnotations.Create(IsNullableEnabled(tupleTypeSyntax.CloseParenToken), BindTupleType(tupleTypeSyntax, diagnostics));
                    }

                case SyntaxKind.RefType:
                    {
                        // ref needs to be handled by the caller
                        var refTypeSyntax = (RefTypeSyntax)syntax;
                        var refToken = refTypeSyntax.RefKeyword;
                        if (!syntax.HasErrors)
                        {
                            diagnostics.Add(ErrorCode.ERR_UnexpectedToken, refToken.GetLocation(), refToken.ToString());
                        }

                        return BindNamespaceOrTypeOrAliasSymbol(refTypeSyntax.Type, diagnostics, basesBeingResolved, suppressUseSiteDiagnostics);
                    }

                default:
                    throw ExceptionUtilities.UnexpectedValue(syntax.Kind());
            }

            void reportNullableReferenceTypesIfNeeded(SyntaxToken questionToken, TypeSymbolWithAnnotations typeArgument = default)
            {
                bool isNullableEnabled = IsNullableEnabled(questionToken);
                var location = questionToken.GetLocation();

                // Inside a method body or other executable code, we can question IsValueType without causing cycles.
                if (!typeArgument.IsNull && !ShouldCheckConstraints)
                {
                    LazyMissingNonNullTypesContextDiagnosticInfo.AddAll(isNullableEnabled, typeArgument, location, diagnostics);
                }
                else
                {
                    LazyMissingNonNullTypesContextDiagnosticInfo.ReportNullableReferenceTypesIfNeeded(isNullableEnabled, typeArgument, location, diagnostics);
                }
            }
        }

        private TypeSymbolWithAnnotations BindArrayType(
            ArrayTypeSyntax node,
            DiagnosticBag diagnostics,
            bool permitDimensions,
            ConsList<TypeSymbol> basesBeingResolved)
        {
            TypeSymbolWithAnnotations type = BindType(node.ElementType, diagnostics, basesBeingResolved);
            if (type.IsStatic)
            {
                // CS0719: '{0}': array elements cannot be of static type
                Error(diagnostics, ErrorCode.ERR_ArrayOfStaticClass, node.ElementType, type.TypeSymbol);
            }

            if (ShouldCheckConstraints)
            {
                if (type.IsRestrictedType())
                {
                    // CS0611: Array elements cannot be of type '{0}'
                    Error(diagnostics, ErrorCode.ERR_ArrayElementCantBeRefAny, node.ElementType, type.TypeSymbol);
                }
            }
            else
            {
                diagnostics.Add(new LazyArrayElementCantBeRefAnyDiagnosticInfo(type), node.ElementType.GetLocation());
            }

            for (int i = node.RankSpecifiers.Count - 1; i >= 0; i--)
            {
                var rankSpecifier = node.RankSpecifiers[i];
                var dimension = rankSpecifier.Sizes;
                if (!permitDimensions && dimension.Count != 0 && dimension[0].Kind() != SyntaxKind.OmittedArraySizeExpression)
                {
                    // https://github.com/dotnet/roslyn/issues/32464
                    // Should capture invalid dimensions for use in `SemanticModel` and `IOperation`.
                    Error(diagnostics, ErrorCode.ERR_ArraySizeInDeclaration, rankSpecifier);
                }

                var array = ArrayTypeSymbol.CreateCSharpArray(this.Compilation.Assembly, type, rankSpecifier.Rank);
                type = TypeSymbolWithAnnotations.Create(IsNullableEnabled(rankSpecifier.CloseBracketToken), array);
            }

            return type;
        }

        private TypeSymbol BindTupleType(TupleTypeSyntax syntax, DiagnosticBag diagnostics)
        {
            int numElements = syntax.Elements.Count;
            var types = ArrayBuilder<TypeSymbolWithAnnotations>.GetInstance(numElements);
            var locations = ArrayBuilder<Location>.GetInstance(numElements);
            ArrayBuilder<string> elementNames = null;

            // set of names already used
            var uniqueFieldNames = PooledHashSet<string>.GetInstance();
            bool hasExplicitNames = false;

            for (int i = 0; i < numElements; i++)
            {
                var argumentSyntax = syntax.Elements[i];

                var argumentType = BindType(argumentSyntax.Type, diagnostics);
                types.Add(argumentType);

                string name = null;
                SyntaxToken nameToken = argumentSyntax.Identifier;

                if (nameToken.Kind() == SyntaxKind.IdentifierToken)
                {
                    name = nameToken.ValueText;

                    // validate name if we have one
                    hasExplicitNames = true;
                    CheckTupleMemberName(name, i, nameToken, diagnostics, uniqueFieldNames);
                    locations.Add(nameToken.GetLocation());
                }
                else
                {
                    locations.Add(argumentSyntax.Location);
                }

                CollectTupleFieldMemberName(name, i, numElements, ref elementNames);
            }

            uniqueFieldNames.Free();

            if (hasExplicitNames)
            {
                // If the tuple type with names is bound we must have the TupleElementNamesAttribute to emit
                // it is typically there though, if we have ValueTuple at all
                // and we need System.String as well

                // Report diagnostics if System.String doesn't exist
                this.GetSpecialType(SpecialType.System_String, diagnostics, syntax);

                if (!Compilation.HasTupleNamesAttributes)
                {
                    var info = new CSDiagnosticInfo(ErrorCode.ERR_TupleElementNamesAttributeMissing,
                        AttributeDescription.TupleElementNamesAttribute.FullName);
                    Error(diagnostics, info, syntax);
                }
            }

            var typesArray = types.ToImmutableAndFree();
            var locationsArray = locations.ToImmutableAndFree();

            if (typesArray.Length < 2)
            {
                throw ExceptionUtilities.UnexpectedValue(typesArray.Length);
            }

            return TupleTypeSymbol.Create(syntax.Location,
                                            typesArray,
                                            locationsArray,
                                            elementNames == null ?
                                                default(ImmutableArray<string>) :
                                                elementNames.ToImmutableAndFree(),
                                            this.Compilation,
                                            this.ShouldCheckConstraints,
                                            errorPositions: default(ImmutableArray<bool>),
                                            syntax: syntax,
                                            diagnostics: diagnostics);
        }

        private static void CollectTupleFieldMemberName(string name, int elementIndex, int tupleSize, ref ArrayBuilder<string> elementNames)
        {
            // add the name to the list
            // names would typically all be there or none at all
            // but in case we need to handle this in error cases
            if (elementNames != null)
            {
                elementNames.Add(name);
            }
            else
            {
                if (name != null)
                {
                    elementNames = ArrayBuilder<string>.GetInstance(tupleSize);
                    for (int j = 0; j < elementIndex; j++)
                    {
                        elementNames.Add(null);
                    }
                    elementNames.Add(name);
                }
            }
        }

        private static bool CheckTupleMemberName(string name, int index, SyntaxNodeOrToken syntax, DiagnosticBag diagnostics, PooledHashSet<string> uniqueFieldNames)
        {
            int reserved = TupleTypeSymbol.IsElementNameReserved(name);
            if (reserved == 0)
            {
                Error(diagnostics, ErrorCode.ERR_TupleReservedElementNameAnyPosition, syntax, name);
                return false;
            }
            else if (reserved > 0 && reserved != index + 1)
            {
                Error(diagnostics, ErrorCode.ERR_TupleReservedElementName, syntax, name, reserved);
                return false;
            }
            else if (!uniqueFieldNames.Add(name))
            {
                Error(diagnostics, ErrorCode.ERR_TupleDuplicateElementName, syntax);
                return false;
            }
            return true;
        }

        private NamedTypeSymbol BindPredefinedTypeSymbol(PredefinedTypeSyntax node, DiagnosticBag diagnostics)
        {
            return GetSpecialType(node.Keyword.Kind().GetSpecialType(), diagnostics, node);
        }

        /// <summary>
        /// Binds a simple name or the simple name portion of a qualified name. 
        /// </summary>
        private NamespaceOrTypeOrAliasSymbolWithAnnotations BindSimpleNamespaceOrTypeOrAliasSymbol(
            SimpleNameSyntax syntax,
            DiagnosticBag diagnostics,
            ConsList<TypeSymbol> basesBeingResolved,
            bool suppressUseSiteDiagnostics,
            NamespaceOrTypeSymbol qualifierOpt = null)
        {
            // Note that the comment above is a small lie; there is no such thing as the "simple name portion" of 
            // a qualified alias member expression. A qualified alias member expression has the form
            // "identifier :: identifier optional-type-arguments" -- the right hand side of which
            // happens to match  the syntactic form of a simple name. As a convenience, we analyze the 
            // right hand side of the "::" here because it is so similar to a simple name; the left hand
            // side is in qualifierOpt.

            switch (syntax.Kind())
            {
                default:
                    return TypeSymbolWithAnnotations.Create(new ExtendedErrorTypeSymbol(qualifierOpt ?? this.Compilation.Assembly.GlobalNamespace, string.Empty, arity: 0, errorInfo: null));

                case SyntaxKind.IdentifierName:
                    return BindNonGenericSimpleNamespaceOrTypeOrAliasSymbol((IdentifierNameSyntax)syntax, diagnostics, basesBeingResolved, suppressUseSiteDiagnostics, qualifierOpt);

                case SyntaxKind.GenericName:
                    return BindGenericSimpleNamespaceOrTypeOrAliasSymbol((GenericNameSyntax)syntax, diagnostics, basesBeingResolved, qualifierOpt);
            }
        }

        private static bool IsViableType(LookupResult result)
        {
            if (!result.IsMultiViable)
            {
                return false;
            }

            foreach (var s in result.Symbols)
            {
                switch (s.Kind)
                {
                    case SymbolKind.Alias:
                        if (((AliasSymbol)s).Target.Kind == SymbolKind.NamedType) return true;
                        break;
                    case SymbolKind.NamedType:
                    case SymbolKind.TypeParameter:
                        return true;
                }
            }

            return false;
        }

        protected NamespaceOrTypeOrAliasSymbolWithAnnotations BindNonGenericSimpleNamespaceOrTypeOrAliasSymbol(
            IdentifierNameSyntax node,
            DiagnosticBag diagnostics,
            ConsList<TypeSymbol> basesBeingResolved,
            bool suppressUseSiteDiagnostics,
            NamespaceOrTypeSymbol qualifierOpt)
        {
            var identifierValueText = node.Identifier.ValueText;

            // If we are here in an error-recovery scenario, say, "goo<int, >(123);" then
            // we might have an 'empty' simple name. In that case do not report an 
            // 'unable to find ""' error; we've already reported an error in the parser so
            // just bail out with an error symbol.

            if (string.IsNullOrWhiteSpace(identifierValueText))
            {
                return TypeSymbolWithAnnotations.Create(new ExtendedErrorTypeSymbol(
                    Compilation.Assembly.GlobalNamespace, identifierValueText, 0,
                    new CSDiagnosticInfo(ErrorCode.ERR_SingleTypeNameNotFound)));
            }

            var errorResult = CreateErrorIfLookupOnTypeParameter(node.Parent, qualifierOpt, identifierValueText, 0, diagnostics);
            if ((object)errorResult != null)
            {
                return TypeSymbolWithAnnotations.Create(errorResult);
            }

            var result = LookupResult.GetInstance();
            LookupOptions options = GetSimpleNameLookupOptions(node, node.Identifier.IsVerbatimIdentifier());

            HashSet<DiagnosticInfo> useSiteDiagnostics = null;
            this.LookupSymbolsSimpleName(result, qualifierOpt, identifierValueText, 0, basesBeingResolved, options, diagnose: true, useSiteDiagnostics: ref useSiteDiagnostics);
            diagnostics.Add(node, useSiteDiagnostics);

            Symbol bindingResult;
            // If we were looking up the identifier "dynamic" at the topmost level and didn't find anything good,
            // we actually have the type dynamic (assuming /langversion is at least 4).
            if ((object)qualifierOpt == null &&
                (node.Parent == null ||
                 node.Parent.Kind() != SyntaxKind.Attribute && // dynamic not allowed as an attribute type
                 SyntaxFacts.IsInTypeOnlyContext(node)) &&
                node.Identifier.ValueText == "dynamic" &&
                !IsViableType(result) &&
                ((CSharpParseOptions)node.SyntaxTree.Options).LanguageVersion >= MessageID.IDS_FeatureDynamic.RequiredVersion())
            {
                bindingResult = Compilation.DynamicType;
                ReportUseSiteDiagnosticForDynamic(diagnostics, node);
            }
            else
            {
                bool wasError;

                bindingResult = ResultSymbol(result, identifierValueText, 0, node, diagnostics, suppressUseSiteDiagnostics, out wasError, qualifierOpt, options);
                if (bindingResult.Kind == SymbolKind.Alias)
                {
                    var aliasTarget = ((AliasSymbol)bindingResult).GetAliasTarget(basesBeingResolved);
                    if (aliasTarget.Kind == SymbolKind.NamedType && ((NamedTypeSymbol)aliasTarget).ContainsDynamic())
                    {
                        ReportUseSiteDiagnosticForDynamic(diagnostics, node);
                    }
                }
            }

            result.Free();
            return NamespaceOrTypeOrAliasSymbolWithAnnotations.CreateUnannotated(IsNullableEnabled(node.Identifier), bindingResult);
        }

        private void ReportUseSiteDiagnosticForDynamic(DiagnosticBag diagnostics, IdentifierNameSyntax node)
        {
            // Dynamic type might be bound in a declaration context where we need to synthesize the DynamicAttribute.
            // Here we report the use site error (ERR_DynamicAttributeMissing) for missing DynamicAttribute type or it's constructors.
            //                  
            // BREAKING CHANGE: Native compiler reports ERR_DynamicAttributeMissing at emit time when synthesizing DynamicAttribute.
            //                  Currently, in Roslyn we don't support reporting diagnostics while synthesizing attributes, these diagnostics are reported at bind time.
            //                  Hence, we report this diagnostic here. Note that DynamicAttribute has two constructors, and either of them may be used while
            //                  synthesizing the DynamicAttribute (see DynamicAttributeEncoder.Encode method for details).
            //                  However, unlike the native compiler which reports use site diagnostic only for the specific DynamicAttribute constructor which is going to be used,
            //                  we report it for both the constructors and also for boolean type (used by the second constructor).
            //                  This is a breaking change for the case where only one of the two constructor of DynamicAttribute is missing, but we never use it for any of the synthesized DynamicAttributes.
            //                  However, this seems like a very unlikely scenario and an acceptable break.

            if (node.IsTypeInContextWhichNeedsDynamicAttribute())
            {
                if (!Compilation.HasDynamicEmitAttributes())
                {
                    // CONSIDER:    Native compiler reports error CS1980 for each syntax node which binds to dynamic type, we do the same by reporting a diagnostic here.
                    //              However, this means we generate multiple duplicate diagnostics, when a single one would suffice.
                    //              We may want to consider adding an "Unreported" flag to the DynamicTypeSymbol to suppress duplicate CS1980.

                    // CS1980: Cannot define a class or member that utilizes 'dynamic' because the compiler required type '{0}' cannot be found. Are you missing a reference?
                    var info = new CSDiagnosticInfo(ErrorCode.ERR_DynamicAttributeMissing, AttributeDescription.DynamicAttribute.FullName);
                    Symbol.ReportUseSiteDiagnostic(info, diagnostics, node.Location);
                }

                this.GetSpecialType(SpecialType.System_Boolean, diagnostics, node);
            }
        }

        // Gets the name lookup options for simple generic or non-generic name.
        private static LookupOptions GetSimpleNameLookupOptions(NameSyntax node, bool isVerbatimIdentifier)
        {
            if (SyntaxFacts.IsAttributeName(node))
            {
                //  SPEC:   By convention, attribute classes are named with a suffix of Attribute. 
                //  SPEC:   An attribute-name of the form type-name may either include or omit this suffix.
                //  SPEC:   If an attribute class is found both with and without this suffix, an ambiguity 
                //  SPEC:   is present, and a compile-time error results. If the attribute-name is spelled
                //  SPEC:   such that its right-most identifier is a verbatim identifier (§2.4.2), then only
                //  SPEC:   an attribute without a suffix is matched, thus enabling such an ambiguity to be resolved.

                return isVerbatimIdentifier ? LookupOptions.VerbatimNameAttributeTypeOnly : LookupOptions.AttributeTypeOnly;
            }
            else
            {
                return LookupOptions.NamespacesOrTypesOnly;
            }
        }

        private static Symbol UnwrapAliasNoDiagnostics(Symbol symbol, ConsList<TypeSymbol> basesBeingResolved = null)
        {
            if (symbol.Kind == SymbolKind.Alias)
            {
                return ((AliasSymbol)symbol).GetAliasTarget(basesBeingResolved);
            }

            return symbol;
        }

        private NamespaceOrTypeOrAliasSymbolWithAnnotations UnwrapAlias(NamespaceOrTypeOrAliasSymbolWithAnnotations symbol, DiagnosticBag diagnostics, SyntaxNode syntax, ConsList<TypeSymbol> basesBeingResolved = null)
        {
            if (symbol.IsAlias)
            {
                AliasSymbol discarded;
                return NamespaceOrTypeOrAliasSymbolWithAnnotations.CreateUnannotated(symbol.IsNullableEnabled, (NamespaceOrTypeSymbol)UnwrapAlias(symbol.Symbol, out discarded, diagnostics, syntax, basesBeingResolved));
            }

            return symbol;
        }

        private NamespaceOrTypeOrAliasSymbolWithAnnotations UnwrapAlias(NamespaceOrTypeOrAliasSymbolWithAnnotations symbol, out AliasSymbol alias, DiagnosticBag diagnostics, SyntaxNode syntax, ConsList<TypeSymbol> basesBeingResolved = null)
        {
            if (symbol.IsAlias)
            {
                return NamespaceOrTypeOrAliasSymbolWithAnnotations.CreateUnannotated(symbol.IsNullableEnabled, (NamespaceOrTypeSymbol)UnwrapAlias(symbol.Symbol, out alias, diagnostics, syntax, basesBeingResolved));
            }

            alias = null;
            return symbol;
        }

        private Symbol UnwrapAlias(Symbol symbol, DiagnosticBag diagnostics, SyntaxNode syntax, ConsList<TypeSymbol> basesBeingResolved = null)
        {
            AliasSymbol discarded;
            return UnwrapAlias(symbol, out discarded, diagnostics, syntax, basesBeingResolved);
        }

        private Symbol UnwrapAlias(Symbol symbol, out AliasSymbol alias, DiagnosticBag diagnostics, SyntaxNode syntax, ConsList<TypeSymbol> basesBeingResolved = null)
        {
            Debug.Assert(syntax != null);
            Debug.Assert(diagnostics != null);

            if (symbol.Kind == SymbolKind.Alias)
            {
                alias = (AliasSymbol)symbol;
                var result = alias.GetAliasTarget(basesBeingResolved);
                var type = result as TypeSymbol;
                if ((object)type != null)
                {
                    // pass args in a value tuple to avoid allocating a closure
                    var args = (this, diagnostics, syntax);
                    type.VisitType((typePart, argTuple, isNested) =>
                    {
                        argTuple.Item1.ReportDiagnosticsIfObsolete(argTuple.diagnostics, typePart, argTuple.syntax, hasBaseReceiver: false);
                        return false;
                    }, args);
                }

                return result;
            }

            alias = null;
            return symbol;
        }

        private TypeSymbolWithAnnotations BindGenericSimpleNamespaceOrTypeOrAliasSymbol(
            GenericNameSyntax node,
            DiagnosticBag diagnostics,
            ConsList<TypeSymbol> basesBeingResolved,
            NamespaceOrTypeSymbol qualifierOpt)
        {
            // We are looking for a namespace, alias or type name and the user has given
            // us an identifier followed by a type argument list. Therefore they
            // must expect the result to be a generic type, and not a namespace or alias.

            // The result of this method will therefore always be a type symbol of the 
            // correct arity, though it might have to be an error type.

            // We might be asked to bind a generic simple name of the form "T<,,,>", 
            // which is only legal in the context of "typeof(T<,,,>)". If we are given
            // no type arguments and we are not in such a context, we'll give an error.

            // If we do have type arguments, then the result of this method will always
            // be a generic type symbol constructed with the given type arguments.

            // There are a number of possible error conditions. First, errors involving lookup:
            //
            // * Lookup could fail to find anything at all.
            // * Lookup could find a type of the wrong arity
            // * Lookup could find something but it is not a type.
            // 
            // Second, we could be asked to resolve an unbound type T<,,,> when
            // not in a context where it is legal to do so. Note that this is 
            // intended an improvement over the analysis performed by the 
            // native compiler; in the native compiler we catch bad uses of unbound 
            // types at parse time, not at semantic analysis time. That means that
            // we end up giving confusing "unexpected comma" or "expected type"
            // errors when it would be more informative to the user to simply
            // tell them that an unbound type is not legal in this position. 
            //
            // This also means that we can get semantic analysis of the open
            // type in the IDE even in what would have been a syntax error case
            // in the native compiler.
            //
            // We need a heuristic to deal with the situation where both kinds of errors
            // are potentially in play: what if someone says "typeof(Bogus<>.Blah<int>)"?
            // There are two errors there: first, that Bogus is not found, not a type,
            // or not of the appropriate arity, and second, that it is illegal to make
            // a partially unbound type.
            //
            // The heuristic we will use is that the former kind of error takes priority
            // over the latter; if the meaning of "Bogus<>" cannot be successfully 
            // determined then there is no point telling the user that in addition,
            // it is syntactically wrong. Moreover, at this point we do not know what they
            // mean by the remainder ".Blah<int>" of the expression and so it seems wrong to 
            // deduce more errors from it. 

            var plainName = node.Identifier.ValueText;

            SeparatedSyntaxList<TypeSyntax> typeArguments = node.TypeArgumentList.Arguments;

            bool isUnboundTypeExpr = node.IsUnboundGenericName;
            LookupOptions options = GetSimpleNameLookupOptions(node, isVerbatimIdentifier: false);

            NamedTypeSymbol unconstructedType = LookupGenericTypeName(
                diagnostics, basesBeingResolved, qualifierOpt, node, plainName, node.Arity, options);
            NamedTypeSymbol resultType;

            if (isUnboundTypeExpr)
            {
                if (!IsUnboundTypeAllowed(node))
                {
                    // If we already have an error type then skip reporting that the unbound type is illegal.
                    if (!unconstructedType.IsErrorType())
                    {
                        // error CS7003: Unexpected use of an unbound generic name
                        diagnostics.Add(ErrorCode.ERR_UnexpectedUnboundGenericName, node.Location);
                    }

                    resultType = unconstructedType.Construct(
                        UnboundArgumentErrorTypeSymbol.CreateTypeArguments(
                            unconstructedType.TypeParameters,
                            node.Arity,
                            errorInfo: null),
                        unbound: false);
                }
                else
                {
                    resultType = unconstructedType.AsUnboundGenericType();
                }
            }
            else
            {
                // It's not an unbound type expression, so we must have type arguments, and we have a 
                // generic type of the correct arity in hand (possibly an error type). Bind the type 
                // arguments and construct the final result. 
                resultType = ConstructNamedType(
                    unconstructedType,
                    node,
                    typeArguments,
                    BindTypeArguments(typeArguments, diagnostics, basesBeingResolved),
                    basesBeingResolved,
                    diagnostics);
            }

            if (options.IsAttributeTypeLookup())
            {
                // Generic type cannot be an attribute type.
                // Parser error has already been reported, just wrap the result type with error type symbol.
                Debug.Assert(unconstructedType.IsErrorType());
                Debug.Assert(resultType.IsErrorType());
                resultType = new ExtendedErrorTypeSymbol(GetContainingNamespaceOrType(resultType), resultType,
                    LookupResultKind.NotAnAttributeType, errorInfo: null);
            }

            return TypeSymbolWithAnnotations.Create(IsNullableEnabled(node.TypeArgumentList.GreaterThanToken), resultType);
        }

        private NamedTypeSymbol LookupGenericTypeName(
            DiagnosticBag diagnostics,
            ConsList<TypeSymbol> basesBeingResolved,
            NamespaceOrTypeSymbol qualifierOpt,
            GenericNameSyntax node,
            string plainName,
            int arity,
            LookupOptions options)
        {
            var errorResult = CreateErrorIfLookupOnTypeParameter(node.Parent, qualifierOpt, plainName, arity, diagnostics);
            if ((object)errorResult != null)
            {
                return errorResult;
            }

            var lookupResult = LookupResult.GetInstance();
            HashSet<DiagnosticInfo> useSiteDiagnostics = null;
            this.LookupSymbolsSimpleName(lookupResult, qualifierOpt, plainName, arity, basesBeingResolved, options, diagnose: true, useSiteDiagnostics: ref useSiteDiagnostics);
            diagnostics.Add(node, useSiteDiagnostics);

            bool wasError;
            Symbol lookupResultSymbol = ResultSymbol(lookupResult, plainName, arity, node, diagnostics, (basesBeingResolved != null), out wasError, qualifierOpt, options);

            // As we said in the method above, there are three cases here:
            //
            // * Lookup could fail to find anything at all.
            // * Lookup could find a type of the wrong arity
            // * Lookup could find something but it is not a type.
            //
            // In the first two cases we will be given back an error type symbol of the appropriate arity.
            // In the third case we will be given back the symbol -- say, a local variable symbol.
            //
            // In all three cases the appropriate error has already been reported. (That the
            // type was not found, that the generic type found does not have that arity, that 
            // the non-generic type found cannot be used with a type argument list, or that
            // the symbol found is not something that takes type arguments. )

            // The first thing to do is to make sure that we have some sort of generic type in hand.
            // (Note that an error type symbol is always a generic type.) 

            NamedTypeSymbol type = lookupResultSymbol as NamedTypeSymbol;

            if ((object)type == null)
            {
                // We did a lookup with a generic arity, filtered to types and namespaces. If
                // we got back something other than a type, there had better be an error info
                // for us.
                Debug.Assert(lookupResult.Error != null);
                type = new ExtendedErrorTypeSymbol(
                    GetContainingNamespaceOrType(lookupResultSymbol),
                    ImmutableArray.Create<Symbol>(lookupResultSymbol),
                    lookupResult.Kind,
                    lookupResult.Error,
                    arity);
            }

            lookupResult.Free();

            return type;
        }

        private ExtendedErrorTypeSymbol CreateErrorIfLookupOnTypeParameter(
            CSharpSyntaxNode node,
            NamespaceOrTypeSymbol qualifierOpt,
            string name,
            int arity,
            DiagnosticBag diagnostics)
        {
            if (((object)qualifierOpt != null) && (qualifierOpt.Kind == SymbolKind.TypeParameter))
            {
                var diagnosticInfo = new CSDiagnosticInfo(ErrorCode.ERR_LookupInTypeVariable, qualifierOpt);
                diagnostics.Add(diagnosticInfo, node.Location);
                return new ExtendedErrorTypeSymbol(this.Compilation, name, arity, diagnosticInfo, unreported: false);
            }

            return null;
        }

        private ImmutableArray<TypeSymbolWithAnnotations> BindTypeArguments(SeparatedSyntaxList<TypeSyntax> typeArguments, DiagnosticBag diagnostics, ConsList<TypeSymbol> basesBeingResolved = null)
        {
            Debug.Assert(typeArguments.Count > 0);
            var args = ArrayBuilder<TypeSymbolWithAnnotations>.GetInstance();
            foreach (var argSyntax in typeArguments)
            {
                args.Add(BindTypeArgument(argSyntax, diagnostics, basesBeingResolved));
            }

            return args.ToImmutableAndFree();
        }

        private TypeSymbolWithAnnotations BindTypeArgument(TypeSyntax typeArgument, DiagnosticBag diagnostics, ConsList<TypeSymbol> basesBeingResolved = null)
        {
            // Unsafe types can never be type arguments, but there's a special error code for that.
            var binder = this.WithAdditionalFlags(BinderFlags.SuppressUnsafeDiagnostics);

            var arg = typeArgument.Kind() == SyntaxKind.OmittedTypeArgument
                ? TypeSymbolWithAnnotations.Create(UnboundArgumentErrorTypeSymbol.Instance)
                : binder.BindType(typeArgument, diagnostics, basesBeingResolved);

            return arg;
        }

        /// <remarks>
        /// Keep check and error in sync with ConstructBoundMethodGroupAndReportOmittedTypeArguments.
        /// </remarks>
        private NamedTypeSymbol ConstructNamedTypeUnlessTypeArgumentOmitted(SyntaxNode typeSyntax, NamedTypeSymbol type, SeparatedSyntaxList<TypeSyntax> typeArgumentsSyntax, ImmutableArray<TypeSymbolWithAnnotations> typeArguments, DiagnosticBag diagnostics)
        {
            if (typeArgumentsSyntax.Any(SyntaxKind.OmittedTypeArgument))
            {
                // Note: lookup won't have reported this, since the arity was correct.
                // CONSIDER: the text of this error message makes sense, but we might want to add a separate code.
                Error(diagnostics, ErrorCode.ERR_BadArity, typeSyntax, type, MessageID.IDS_SK_TYPE.Localize(), typeArgumentsSyntax.Count);

                // If the syntax looks like an unbound generic type, then they probably wanted the definition.
                // Give an error indicating that the syntax is incorrect and then use the definition.
                // CONSIDER: we could construct an unbound generic type symbol, but that would probably be confusing
                // outside a typeof.
                return type;
            }
            else
            {
                // we pass an empty basesBeingResolved here because this invocation is not on any possible path of
                // infinite recursion in binding base clauses.
                return ConstructNamedType(type, typeSyntax, typeArgumentsSyntax, typeArguments, basesBeingResolved: null, diagnostics: diagnostics);
            }
        }

        /// <remarks>
        /// Keep check and error in sync with ConstructNamedTypeUnlessTypeArgumentOmitted.
        /// </remarks>
        private static BoundMethodOrPropertyGroup ConstructBoundMemberGroupAndReportOmittedTypeArguments(
            SyntaxNode syntax,
            SeparatedSyntaxList<TypeSyntax> typeArgumentsSyntax,
            ImmutableArray<TypeSymbolWithAnnotations> typeArguments,
            BoundExpression receiver,
            string plainName,
            ArrayBuilder<Symbol> members,
            LookupResult lookupResult,
            BoundMethodGroupFlags methodGroupFlags,
            bool hasErrors,
            DiagnosticBag diagnostics)
        {
            if (!hasErrors && lookupResult.IsMultiViable && typeArgumentsSyntax.Any(SyntaxKind.OmittedTypeArgument))
            {
                // Note: lookup won't have reported this, since the arity was correct.
                // CONSIDER: the text of this error message makes sense, but we might want to add a separate code.
                Error(diagnostics, ErrorCode.ERR_BadArity, syntax, plainName, MessageID.IDS_MethodGroup.Localize(), typeArgumentsSyntax.Count);
                hasErrors = true;
            }

            Debug.Assert(members.Count > 0);

            switch (members[0].Kind)
            {
                case SymbolKind.Method:
                    return new BoundMethodGroup(
                        syntax,
                        typeArguments,
                        receiver,
                        plainName,
                        members.SelectAsArray(s_toMethodSymbolFunc),
                        lookupResult,
                        methodGroupFlags,
                        hasErrors);

                case SymbolKind.Property:
                    return new BoundPropertyGroup(
                        syntax,
                        members.SelectAsArray(s_toPropertySymbolFunc),
                        receiver,
                        lookupResult.Kind,
                        hasErrors);

                default:
                    throw ExceptionUtilities.UnexpectedValue(members[0].Kind);
            }
        }

        private static readonly Func<Symbol, MethodSymbol> s_toMethodSymbolFunc = s => (MethodSymbol)s;
        private static readonly Func<Symbol, PropertySymbol> s_toPropertySymbolFunc = s => (PropertySymbol)s;

        private NamedTypeSymbol ConstructNamedType(
            NamedTypeSymbol type,
            SyntaxNode typeSyntax,
            SeparatedSyntaxList<TypeSyntax> typeArgumentsSyntax,
            ImmutableArray<TypeSymbolWithAnnotations> typeArguments,
            ConsList<TypeSymbol> basesBeingResolved,
            DiagnosticBag diagnostics)
        {
            Debug.Assert(!typeArguments.IsEmpty);
            type = type.Construct(typeArguments);

            if (ShouldCheckConstraints && ConstraintsHelper.RequiresChecking(type))
            {
                bool includeNullability = Compilation.IsFeatureEnabled(MessageID.IDS_FeatureNullableReferenceTypes);
                var conversions = this.Conversions.WithNullability(includeNullability);
                type.CheckConstraintsForNonTuple(conversions, typeSyntax, typeArgumentsSyntax, this.Compilation, basesBeingResolved, diagnostics);
            }

            type = (NamedTypeSymbol)TupleTypeSymbol.TransformToTupleIfCompatible(type);

            return type;
        }

        /// <summary>
        /// Check generic type constraints unless the type is used as part of a type or method
        /// declaration. In those cases, constraints checking is handled by the caller.
        /// </summary>
        private bool ShouldCheckConstraints
        {
            get
            {
                return !this.Flags.Includes(BinderFlags.SuppressConstraintChecks);
            }
        }

        private NamespaceOrTypeOrAliasSymbolWithAnnotations BindQualifiedName(
            ExpressionSyntax leftName,
            SimpleNameSyntax rightName,
            DiagnosticBag diagnostics,
            ConsList<TypeSymbol> basesBeingResolved,
            bool suppressUseSiteDiagnostics)
        {
            var left = BindNamespaceOrTypeSymbol(leftName, diagnostics, basesBeingResolved, suppressUseSiteDiagnostics: false).NamespaceOrTypeSymbol;
            ReportDiagnosticsIfObsolete(diagnostics, left, leftName, hasBaseReceiver: false);

            bool isLeftUnboundGenericType = left.Kind == SymbolKind.NamedType &&
                ((NamedTypeSymbol)left).IsUnboundGenericType;

            if (isLeftUnboundGenericType)
            {
                // If left name bound to an unbound generic type,
                // we want to perform right name lookup within
                // left's original named type definition.
                left = ((NamedTypeSymbol)left).OriginalDefinition;
            }

            // since the name is qualified, it cannot result in a using alias symbol, only a type or namespace
            var right = this.BindSimpleNamespaceOrTypeOrAliasSymbol(rightName, diagnostics, basesBeingResolved, suppressUseSiteDiagnostics, left);

            // If left name bound to an unbound generic type
            // and right name bound to a generic type, we must
            // convert right to an unbound generic type.
            if (isLeftUnboundGenericType)
            {
                var namedTypeRight = right.Symbol as NamedTypeSymbol;
                if ((object)namedTypeRight != null && namedTypeRight.IsGenericType)
                {
                    TypeSymbolWithAnnotations type = right.Type;
                    right = type.WithTypeAndModifiers(namedTypeRight.AsUnboundGenericType(), type.CustomModifiers);
                }
            }

            return right;
        }

        internal NamedTypeSymbol GetSpecialType(SpecialType typeId, DiagnosticBag diagnostics, SyntaxNode node)
        {
            return GetSpecialType(this.Compilation, typeId, node, diagnostics);
        }

        internal static NamedTypeSymbol GetSpecialType(CSharpCompilation compilation, SpecialType typeId, SyntaxNode node, DiagnosticBag diagnostics)
        {
            NamedTypeSymbol typeSymbol = compilation.GetSpecialType(typeId);
            Debug.Assert((object)typeSymbol != null, "Expect an error type if special type isn't found");
            ReportUseSiteDiagnostics(typeSymbol, diagnostics, node);
            return typeSymbol;
        }

        /// <summary>
        /// This is a layer on top of the Compilation version that generates a diagnostic if the special
        /// member isn't found.
        /// </summary>
        internal Symbol GetSpecialTypeMember(SpecialMember member, DiagnosticBag diagnostics, SyntaxNode syntax)
        {
            Symbol memberSymbol;
            return TryGetSpecialTypeMember(this.Compilation, member, syntax, diagnostics, out memberSymbol)
                ? memberSymbol
                : null;
        }

        internal static bool TryGetSpecialTypeMember<TSymbol>(CSharpCompilation compilation, SpecialMember specialMember, SyntaxNode syntax, DiagnosticBag diagnostics, out TSymbol symbol)
            where TSymbol : Symbol
        {
            symbol = (TSymbol)compilation.GetSpecialTypeMember(specialMember);
            if ((object)symbol == null)
            {
                MemberDescriptor descriptor = SpecialMembers.GetDescriptor(specialMember);
                diagnostics.Add(ErrorCode.ERR_MissingPredefinedMember, syntax.Location, descriptor.DeclaringTypeMetadataName, descriptor.Name);
                return false;
            }

            var useSiteDiagnostic = symbol.GetUseSiteDiagnosticForSymbolOrContainingType();
            if (useSiteDiagnostic != null)
            {
                Symbol.ReportUseSiteDiagnostic(useSiteDiagnostic, diagnostics, new SourceLocation(syntax));
            }

            return true;
        }

        /// <summary>
        /// Reports use-site diagnostics for the specified symbol.
        /// </summary>
        /// <returns>
        /// True if there was an error among the reported diagnostics
        /// </returns>
        internal static bool ReportUseSiteDiagnostics(Symbol symbol, DiagnosticBag diagnostics, SyntaxNode node)
        {
            DiagnosticInfo info = symbol.GetUseSiteDiagnostic();
            return info != null && Symbol.ReportUseSiteDiagnostic(info, diagnostics, node.Location);
        }

        internal static bool ReportUseSiteDiagnostics(Symbol symbol, DiagnosticBag diagnostics, SyntaxToken token)
        {
            DiagnosticInfo info = symbol.GetUseSiteDiagnostic();
            return info != null && Symbol.ReportUseSiteDiagnostic(info, diagnostics, token.GetLocation());
        }

        /// <summary>
        /// Reports use-site diagnostics for the specified symbol.
        /// </summary>
        /// <returns>
        /// True if there was an error among the reported diagnostics
        /// </returns>
        internal static bool ReportUseSiteDiagnostics(Symbol symbol, DiagnosticBag diagnostics, Location location)
        {
            DiagnosticInfo info = symbol.GetUseSiteDiagnostic();
            return info != null && Symbol.ReportUseSiteDiagnostic(info, diagnostics, location);
        }

        /// <summary>
        /// This is a layer on top of the Compilation version that generates a diagnostic if the well-known
        /// type isn't found.
        /// </summary>
        internal NamedTypeSymbol GetWellKnownType(WellKnownType type, DiagnosticBag diagnostics, SyntaxNode node)
        {
            NamedTypeSymbol typeSymbol = this.Compilation.GetWellKnownType(type);
            Debug.Assert((object)typeSymbol != null, "Expect an error type if well-known type isn't found");
            ReportUseSiteDiagnostics(typeSymbol, diagnostics, node);
            return typeSymbol;
        }

        /// <summary>
        /// This is a layer on top of the Compilation version that generates a diagnostic if the well-known
        /// type isn't found.
        /// </summary>
        internal NamedTypeSymbol GetWellKnownType(WellKnownType type, ref HashSet<DiagnosticInfo> useSiteDiagnostics)
        {
            NamedTypeSymbol typeSymbol = this.Compilation.GetWellKnownType(type);
            Debug.Assert((object)typeSymbol != null, "Expect an error type if well-known type isn't found");
            HashSetExtensions.InitializeAndAdd(ref useSiteDiagnostics, typeSymbol.GetUseSiteDiagnostic());
            return typeSymbol;
        }

        /// <summary>
        /// Retrieves a well-known type member and reports diagnostics.
        /// </summary>
        /// <returns>Null if the symbol is missing.</returns>
        internal static Symbol GetWellKnownTypeMember(CSharpCompilation compilation, WellKnownMember member, DiagnosticBag diagnostics, Location location = null, SyntaxNode syntax = null, bool isOptional = false)
        {
            Debug.Assert((syntax != null) ^ (location != null));

            DiagnosticInfo useSiteDiagnostic;
            Symbol memberSymbol = GetWellKnownTypeMember(compilation, member, out useSiteDiagnostic, isOptional);

            if (useSiteDiagnostic != null)
            {
                // report the diagnostic only for non-optional members:
                Symbol.ReportUseSiteDiagnostic(useSiteDiagnostic, diagnostics, location ?? syntax.Location);
            }

            return memberSymbol;
        }

        internal static Symbol GetWellKnownTypeMember(CSharpCompilation compilation, WellKnownMember member, out DiagnosticInfo diagnosticInfo, bool isOptional = false)
        {
            Symbol memberSymbol = compilation.GetWellKnownTypeMember(member);

            if ((object)memberSymbol != null)
            {
                diagnosticInfo = memberSymbol.GetUseSiteDiagnosticForSymbolOrContainingType();
                if (diagnosticInfo != null)
                {
                    // Dev11 reports use-site diagnostics even for optional symbols that are found.
                    // We decided to silently ignore bad optional symbols.

                    // Report errors only for non-optional members:
                    if (isOptional)
                    {
                        var severity = diagnosticInfo.Severity;

                        // ignore warnings:
                        diagnosticInfo = null;

                        // if the member is optional and bad for whatever reason ignore it:
                        if (severity == DiagnosticSeverity.Error)
                        {
                            return null;
                        }
                    }
                }
            }
            else if (!isOptional)
            {
                // member is missing
                MemberDescriptor memberDescriptor = WellKnownMembers.GetDescriptor(member);
                diagnosticInfo = new CSDiagnosticInfo(ErrorCode.ERR_MissingPredefinedMember, memberDescriptor.DeclaringTypeMetadataName, memberDescriptor.Name);
            }
            else
            {
                diagnosticInfo = null;
            }

            return memberSymbol;
        }

        private class ConsistentSymbolOrder : IComparer<Symbol>
        {
            public static readonly ConsistentSymbolOrder Instance = new ConsistentSymbolOrder();
            public int Compare(Symbol fst, Symbol snd)
            {
                if (snd == fst) return 0;
                if ((object)fst == null) return -1;
                if ((object)snd == null) return 1;
                if (snd.Name != fst.Name) return string.CompareOrdinal(fst.Name, snd.Name);
                if (snd.Kind != fst.Kind) return (int)fst.Kind - (int)snd.Kind;
                int aLocationsCount = !snd.Locations.IsDefault ? snd.Locations.Length : 0;
                int bLocationsCount = fst.Locations.Length;
                if (aLocationsCount != bLocationsCount) return aLocationsCount - bLocationsCount;
                if (aLocationsCount == 0 && bLocationsCount == 0) return Compare(fst.ContainingSymbol, snd.ContainingSymbol);
                Location la = snd.Locations[0];
                Location lb = fst.Locations[0];
                if (la.IsInSource != lb.IsInSource) return la.IsInSource ? 1 : -1;
                int containerResult = Compare(fst.ContainingSymbol, snd.ContainingSymbol);
                if (!la.IsInSource) return containerResult;
                if (containerResult == 0 && la.SourceTree == lb.SourceTree) return lb.SourceSpan.Start - la.SourceSpan.Start;
                return containerResult;
            }
        }

        // return the type or namespace symbol in a lookup result, or report an error.
        internal Symbol ResultSymbol(
            LookupResult result,
            string simpleName,
            int arity,
            SyntaxNode where,
            DiagnosticBag diagnostics,
            bool suppressUseSiteDiagnostics,
            out bool wasError,
            NamespaceOrTypeSymbol qualifierOpt = null,
            LookupOptions options = default(LookupOptions))
        {
            Debug.Assert(where != null);
            Debug.Assert(diagnostics != null);

            var symbols = result.Symbols;
            wasError = false;

            if (result.IsMultiViable)
            {
                if (symbols.Count > 1)
                {
                    // gracefully handle symbols.Count > 2
                    symbols.Sort(ConsistentSymbolOrder.Instance);

                    var originalSymbols = symbols.ToImmutable();

                    for (int i = 0; i < symbols.Count; i++)
                    {
                        symbols[i] = UnwrapAlias(symbols[i], diagnostics, where);
                    }

                    BestSymbolInfo secondBest;
                    BestSymbolInfo best = GetBestSymbolInfo(symbols, out secondBest);

                    Debug.Assert(!best.IsNone);
                    Debug.Assert(!secondBest.IsNone);

                    if (best.IsFromCompilation && !secondBest.IsFromCompilation)
                    {
                        var srcSymbol = symbols[best.Index];
                        var mdSymbol = symbols[secondBest.Index];

                        object arg0;

                        if (best.IsFromSourceModule)
                        {
                            arg0 = srcSymbol.Locations.First().SourceTree.FilePath;
                        }
                        else
                        {
                            Debug.Assert(best.IsFromAddedModule);
                            arg0 = srcSymbol.ContainingModule;
                        }

                        //if names match, arities match, and containing symbols match (recursively), ...
                        if (srcSymbol.ToDisplayString(SymbolDisplayFormat.QualifiedNameArityFormat) ==
                            mdSymbol.ToDisplayString(SymbolDisplayFormat.QualifiedNameArityFormat))
                        {
                            if (srcSymbol.Kind == SymbolKind.Namespace && mdSymbol.Kind == SymbolKind.NamedType)
                            {
                                // ErrorCode.WRN_SameFullNameThisNsAgg: The namespace '{1}' in '{0}' conflicts with the imported type '{3}' in '{2}'. Using the namespace defined in '{0}'.
                                diagnostics.Add(ErrorCode.WRN_SameFullNameThisNsAgg, where.Location, originalSymbols,
                                    arg0,
                                    srcSymbol,
                                    mdSymbol.ContainingAssembly,
                                    mdSymbol);

                                return originalSymbols[best.Index];
                            }
                            else if (srcSymbol.Kind == SymbolKind.NamedType && mdSymbol.Kind == SymbolKind.Namespace)
                            {
                                // ErrorCode.WRN_SameFullNameThisAggNs: The type '{1}' in '{0}' conflicts with the imported namespace '{3}' in '{2}'. Using the type defined in '{0}'.
                                diagnostics.Add(ErrorCode.WRN_SameFullNameThisAggNs, where.Location, originalSymbols,
                                    arg0,
                                    srcSymbol,
                                    GetContainingAssembly(mdSymbol),
                                    mdSymbol);

                                return originalSymbols[best.Index];
                            }
                            else if (srcSymbol.Kind == SymbolKind.NamedType && mdSymbol.Kind == SymbolKind.NamedType)
                            {
                                // WRN_SameFullNameThisAggAgg: The type '{1}' in '{0}' conflicts with the imported type '{3}' in '{2}'. Using the type defined in '{0}'.
                                diagnostics.Add(ErrorCode.WRN_SameFullNameThisAggAgg, where.Location, originalSymbols,
                                    arg0,
                                    srcSymbol,
                                    mdSymbol.ContainingAssembly,
                                    mdSymbol);

                                return originalSymbols[best.Index];
                            }
                            else
                            {
                                // namespace would be merged with the source namespace:
                                Debug.Assert(!(srcSymbol.Kind == SymbolKind.Namespace && mdSymbol.Kind == SymbolKind.Namespace));
                            }
                        }
                    }

                    var first = symbols[best.Index];
                    var second = symbols[secondBest.Index];

                    Debug.Assert(originalSymbols[best.Index] != originalSymbols[secondBest.Index] || options.IsAttributeTypeLookup(),
                        "This kind of ambiguity is only possible for attributes.");

                    Debug.Assert(first != second || originalSymbols[best.Index] != originalSymbols[secondBest.Index],
                        "Why does the LookupResult contain the same symbol twice?");

                    CSDiagnosticInfo info;
                    bool reportError;

                    //if names match, arities match, and containing symbols match (recursively), ...
                    if (first != second &&
                        first.ToDisplayString(SymbolDisplayFormat.QualifiedNameArityFormat) ==
                            second.ToDisplayString(SymbolDisplayFormat.QualifiedNameArityFormat))
                    {
                        // suppress reporting the error if we found multiple symbols from source module
                        // since an error has already been reported from the declaration
                        reportError = !(best.IsFromSourceModule && secondBest.IsFromSourceModule);

                        if (first.Kind == SymbolKind.NamedType && second.Kind == SymbolKind.NamedType)
                        {
                            if (first.OriginalDefinition == second.OriginalDefinition)
                            {
                                // We imported different generic instantiations of the same generic type
                                // and have an ambiguous reference to a type nested in it
                                reportError = true;

                                // '{0}' is an ambiguous reference between '{1}' and '{2}'
                                info = new CSDiagnosticInfo(ErrorCode.ERR_AmbigContext, originalSymbols,
                                    new object[] {
                                        (where as NameSyntax)?.ErrorDisplayName() ?? simpleName,
                                        new FormattedSymbol(first, SymbolDisplayFormat.CSharpErrorMessageFormat),
                                        new FormattedSymbol(second, SymbolDisplayFormat.CSharpErrorMessageFormat) });
                            }
                            else
                            {
                                Debug.Assert(!best.IsFromCorLibrary);

                                // ErrorCode.ERR_SameFullNameAggAgg: The type '{1}' exists in both '{0}' and '{2}'
                                info = new CSDiagnosticInfo(ErrorCode.ERR_SameFullNameAggAgg, originalSymbols,
                                    new object[] { first.ContainingAssembly, first, second.ContainingAssembly });

                                // Do not report this error if the first is declared in source and the second is declared in added module,
                                // we already reported declaration error about this name collision.
                                // Do not report this error if both are declared in added modules,
                                // we will report assembly level declaration error about this name collision.
                                if (secondBest.IsFromAddedModule)
                                {
                                    Debug.Assert(best.IsFromCompilation);
                                    reportError = false;
                                }
                                else if (this.Flags.Includes(BinderFlags.IgnoreCorLibraryDuplicatedTypes) &&
                                    secondBest.IsFromCorLibrary)
                                {
                                    // Ignore duplicate types from the cor library if necessary.
                                    // (Specifically the framework assemblies loaded at runtime in
                                    // the EE may contain types also available from mscorlib.dll.)
                                    return first;
                                }
                            }
                        }
                        else if (first.Kind == SymbolKind.Namespace && second.Kind == SymbolKind.NamedType)
                        {
                            // ErrorCode.ERR_SameFullNameNsAgg: The namespace '{1}' in '{0}' conflicts with the type '{3}' in '{2}'
                            info = new CSDiagnosticInfo(ErrorCode.ERR_SameFullNameNsAgg, originalSymbols,
                                new object[] { GetContainingAssembly(first), first, second.ContainingAssembly, second });

                            // Do not report this error if namespace is declared in source and the type is declared in added module,
                            // we already reported declaration error about this name collision.
                            if (best.IsFromSourceModule && secondBest.IsFromAddedModule)
                            {
                                reportError = false;
                            }
                        }
                        else if (first.Kind == SymbolKind.NamedType && second.Kind == SymbolKind.Namespace)
                        {
                            if (!secondBest.IsFromCompilation || secondBest.IsFromSourceModule)
                            {
                                // ErrorCode.ERR_SameFullNameNsAgg: The namespace '{1}' in '{0}' conflicts with the type '{3}' in '{2}'
                                info = new CSDiagnosticInfo(ErrorCode.ERR_SameFullNameNsAgg, originalSymbols,
                                    new object[] { GetContainingAssembly(second), second, first.ContainingAssembly, first });
                            }
                            else
                            {
                                Debug.Assert(secondBest.IsFromAddedModule);

                                // ErrorCode.ERR_SameFullNameThisAggThisNs: The type '{1}' in '{0}' conflicts with the namespace '{3}' in '{2}'
                                object arg0;

                                if (best.IsFromSourceModule)
                                {
                                    arg0 = first.Locations.First().SourceTree.FilePath;
                                }
                                else
                                {
                                    Debug.Assert(best.IsFromAddedModule);
                                    arg0 = first.ContainingModule;
                                }

                                ModuleSymbol arg2 = second.ContainingModule;

                                // Merged namespaces that span multiple modules don't have a containing module,
                                // so just use module with the smallest ordinal from the containing assembly.
                                if ((object)arg2 == null)
                                {
                                    foreach (NamespaceSymbol ns in ((NamespaceSymbol)second).ConstituentNamespaces)
                                    {
                                        if (ns.ContainingAssembly == Compilation.Assembly)
                                        {
                                            ModuleSymbol module = ns.ContainingModule;

                                            if ((object)arg2 == null || arg2.Ordinal > module.Ordinal)
                                            {
                                                arg2 = module;
                                            }
                                        }
                                    }
                                }

                                Debug.Assert(arg2.ContainingAssembly == Compilation.Assembly);

                                info = new CSDiagnosticInfo(ErrorCode.ERR_SameFullNameThisAggThisNs, originalSymbols,
                                    new object[] { arg0, first, arg2, second });
                            }
                        }
                        else if (first.Kind == SymbolKind.RangeVariable && second.Kind == SymbolKind.RangeVariable)
                        {
                            // We will already have reported a conflicting range variable declaration.
                            info = new CSDiagnosticInfo(ErrorCode.ERR_AmbigMember, originalSymbols,
                                new object[] { first, second });
                        }
                        else
                        {
                            // TODO: this is not an appropriate error message here, but used as a fallback until the
                            // appropriate diagnostics are implemented.
                            // '{0}' is an ambiguous reference between '{1}' and '{2}'
                            //info = diagnostics.Add(ErrorCode.ERR_AmbigContext, location, readOnlySymbols,
                            //    whereText,
                            //    first,
                            //    second);

                            // CS0229: Ambiguity between '{0}' and '{1}'
                            info = new CSDiagnosticInfo(ErrorCode.ERR_AmbigMember, originalSymbols,
                                new object[] { first, second });

                            reportError = true;
                        }
                    }
                    else
                    {
                        Debug.Assert(originalSymbols[best.Index].Name != originalSymbols[secondBest.Index].Name ||
                                     originalSymbols[best.Index] != originalSymbols[secondBest.Index],
                            "Why was the lookup result viable if it contained non-equal symbols with the same name?");

                        reportError = true;

                        if (first is NamespaceOrTypeSymbol && second is NamespaceOrTypeSymbol)
                        {
                            if (options.IsAttributeTypeLookup() &&
                                first.Kind == SymbolKind.NamedType &&
                                second.Kind == SymbolKind.NamedType &&
                                originalSymbols[best.Index].Name != originalSymbols[secondBest.Index].Name && // Use alias names, if available.
                                Compilation.IsAttributeType((NamedTypeSymbol)first) &&
                                Compilation.IsAttributeType((NamedTypeSymbol)second))
                            {
                                //  SPEC:   If an attribute class is found both with and without Attribute suffix, an ambiguity 
                                //  SPEC:   is present, and a compile-time error results.

                                info = new CSDiagnosticInfo(ErrorCode.ERR_AmbiguousAttribute, originalSymbols,
                                    new object[] { (where as NameSyntax)?.ErrorDisplayName() ?? simpleName, first, second });
                            }
                            else
                            {
                                // '{0}' is an ambiguous reference between '{1}' and '{2}'
                                info = new CSDiagnosticInfo(ErrorCode.ERR_AmbigContext, originalSymbols,
                                    new object[] {
                                        (where as NameSyntax)?.ErrorDisplayName() ?? simpleName,
                                        new FormattedSymbol(first, SymbolDisplayFormat.CSharpErrorMessageFormat),
                                        new FormattedSymbol(second, SymbolDisplayFormat.CSharpErrorMessageFormat) });
                            }
                        }
                        else
                        {
                            // CS0229: Ambiguity between '{0}' and '{1}'
                            info = new CSDiagnosticInfo(ErrorCode.ERR_AmbigMember, originalSymbols,
                                new object[] { first, second });
                        }
                    }

                    wasError = true;

                    if (reportError)
                    {
                        diagnostics.Add(info, where.Location);
                    }

                    return new ExtendedErrorTypeSymbol(
                        GetContainingNamespaceOrType(originalSymbols[0]),
                        originalSymbols,
                        LookupResultKind.Ambiguous,
                        info,
                        arity);
                }
                else
                {
                    // Single viable result.
                    var singleResult = symbols[0];

                    // Cannot reference System.Void directly.
                    var singleType = singleResult as TypeSymbol;
                    if ((object)singleType != null && singleType.PrimitiveTypeCode == Cci.PrimitiveTypeCode.Void && simpleName == "Void")
                    {
                        wasError = true;
                        var errorInfo = new CSDiagnosticInfo(ErrorCode.ERR_SystemVoid);
                        diagnostics.Add(errorInfo, where.Location);
                        singleResult = new ExtendedErrorTypeSymbol(GetContainingNamespaceOrType(singleResult), singleResult, LookupResultKind.NotReferencable, errorInfo); // UNDONE: Review resultkind.
                    }
                    // Check for bad symbol.
                    else
                    {
                        if (singleResult.Kind == SymbolKind.NamedType &&
                            ((SourceModuleSymbol)this.Compilation.SourceModule).AnyReferencedAssembliesAreLinked)
                        {
                            // Complain about unembeddable types from linked assemblies.
                            Emit.NoPia.EmbeddedTypesManager.IsValidEmbeddableType((NamedTypeSymbol)singleResult, where, diagnostics);
                        }

                        if (!suppressUseSiteDiagnostics)
                        {
                            wasError = ReportUseSiteDiagnostics(singleResult, diagnostics, where);
                        }
                        else if (singleResult.Kind == SymbolKind.ErrorType)
                        {
                            // We want to report ERR_CircularBase error on the spot to make sure 
                            // that the right location is used for it.
                            var errorType = (ErrorTypeSymbol)singleResult;

                            if (errorType.Unreported)
                            {
                                DiagnosticInfo errorInfo = errorType.ErrorInfo;

                                if (errorInfo != null && errorInfo.Code == (int)ErrorCode.ERR_CircularBase)
                                {
                                    wasError = true;
                                    diagnostics.Add(errorInfo, where.Location);
                                    singleResult = new ExtendedErrorTypeSymbol(GetContainingNamespaceOrType(errorType), errorType.Name, errorType.Arity, errorInfo, unreported: false);
                                }
                            }
                        }
                    }

                    return singleResult;
                }
            }

            // Below here is the error case; no viable symbols found (but maybe one or more non-viable.)
            wasError = true;

            if (result.Kind == LookupResultKind.Empty)
            {
                string aliasOpt = null;
                SyntaxNode node = where;
                while (node is ExpressionSyntax)
                {
                    if (node.Kind() == SyntaxKind.AliasQualifiedName)
                    {
                        aliasOpt = ((AliasQualifiedNameSyntax)node).Alias.Identifier.ValueText;
                        break;
                    }
                    node = node.Parent;
                }

                CSDiagnosticInfo info = NotFound(where, simpleName, arity, (where as NameSyntax)?.ErrorDisplayName() ?? simpleName, diagnostics, aliasOpt, qualifierOpt, options);
                return new ExtendedErrorTypeSymbol(qualifierOpt ?? Compilation.Assembly.GlobalNamespace, simpleName, arity, info);
            }

            Debug.Assert(symbols.Count > 0);

            // Report any errors we encountered with the symbol we looked up.
            if (!suppressUseSiteDiagnostics)
            {
                for (int i = 0; i < symbols.Count; i++)
                {
                    ReportUseSiteDiagnostics(symbols[i], diagnostics, where);
                }
            }

            // result.Error might be null if we have already generated parser errors,
            // e.g. when generic name is used for attribute name.
            if (result.Error != null &&
                ((object)qualifierOpt == null || qualifierOpt.Kind != SymbolKind.ErrorType)) // Suppress cascading.
            {
                diagnostics.Add(new CSDiagnostic(result.Error, where.Location));
            }

            if ((symbols.Count > 1) || (symbols[0] is NamespaceOrTypeSymbol || symbols[0] is AliasSymbol) ||
                result.Kind == LookupResultKind.NotATypeOrNamespace || result.Kind == LookupResultKind.NotAnAttributeType)
            {
                // Bad type or namespace (or things expected as types/namespaces) are packaged up as error types, preserving the symbols and the result kind.
                // We do this if there are multiple symbols too, because just returning one would be losing important information, and they might
                // be of different kinds.
                return new ExtendedErrorTypeSymbol(GetContainingNamespaceOrType(symbols[0]), symbols.ToImmutable(), result.Kind, result.Error, arity);
            }
            else
            {
                // It's a single non-type-or-namespace; error was already reported, so just return it.
                return symbols[0];
            }
        }

        private static AssemblySymbol GetContainingAssembly(Symbol symbol)
        {
            // Merged namespaces that span multiple assemblies don't have a containing assembly,
            // so just use the containing assembly of the first constituent.
            return symbol.ContainingAssembly ?? ((NamespaceSymbol)symbol).ConstituentNamespaces.First().ContainingAssembly;
        }

        [Flags]
        private enum BestSymbolLocation
        {
            None,
            FromSourceModule,
            FromAddedModule,
            FromReferencedAssembly,
            FromCorLibrary,
        }

        [DebuggerDisplay("Location = {_location}, Index = {_index}")]
        private struct BestSymbolInfo
        {
            private readonly BestSymbolLocation _location;
            private readonly int _index;

            /// <summary>
            /// Returns -1 if None.
            /// </summary>
            public int Index
            {
                get
                {
                    return IsNone ? -1 : _index;
                }
            }

            public bool IsFromSourceModule
            {
                get
                {
                    return _location == BestSymbolLocation.FromSourceModule;
                }
            }

            public bool IsFromAddedModule
            {
                get
                {
                    return _location == BestSymbolLocation.FromAddedModule;
                }
            }

            public bool IsFromCompilation
            {
                get
                {
                    return (_location == BestSymbolLocation.FromSourceModule) || (_location == BestSymbolLocation.FromAddedModule);
                }
            }

            public bool IsNone
            {
                get
                {
                    return _location == BestSymbolLocation.None;
                }
            }

            public bool IsFromCorLibrary
            {
                get
                {
                    return _location == BestSymbolLocation.FromCorLibrary;
                }
            }

            public BestSymbolInfo(BestSymbolLocation location, int index)
            {
                Debug.Assert(location != BestSymbolLocation.None);
                _location = location;
                _index = index;
            }

            /// <summary>
            /// Prefers symbols from source module, then from added modules, then from referenced assemblies.
            /// Returns true if values were swapped.
            /// </summary>
            public static bool Sort(ref BestSymbolInfo first, ref BestSymbolInfo second)
            {
                if (IsSecondLocationBetter(first._location, second._location))
                {
                    BestSymbolInfo temp = first;
                    first = second;
                    second = temp;
                    return true;
                }

                return false;
            }

            /// <summary>
            /// Returns true if the second is a better location than the first.
            /// </summary>
            public static bool IsSecondLocationBetter(BestSymbolLocation firstLocation, BestSymbolLocation secondLocation)
            {
                Debug.Assert(secondLocation != 0);
                return (firstLocation == BestSymbolLocation.None) || (firstLocation > secondLocation);
            }
        }

        /// <summary>
        /// Prefer symbols from source module, then from added modules, then from referenced assemblies.
        /// </summary>
        private BestSymbolInfo GetBestSymbolInfo(ArrayBuilder<Symbol> symbols, out BestSymbolInfo secondBest)
        {
            BestSymbolInfo first = default(BestSymbolInfo);
            BestSymbolInfo second = default(BestSymbolInfo);
            var compilation = this.Compilation;

            for (int i = 0; i < symbols.Count; i++)
            {
                var symbol = symbols[i];
                BestSymbolLocation location;

                if (symbol.Kind == SymbolKind.Namespace)
                {
                    location = BestSymbolLocation.None;
                    foreach (var ns in ((NamespaceSymbol)symbol).ConstituentNamespaces)
                    {
                        var current = GetLocation(compilation, ns);
                        if (BestSymbolInfo.IsSecondLocationBetter(location, current))
                        {
                            location = current;
                            if (location == BestSymbolLocation.FromSourceModule)
                            {
                                break;
                            }
                        }
                    }
                }
                else
                {
                    location = GetLocation(compilation, symbol);
                }

                var third = new BestSymbolInfo(location, i);
                if (BestSymbolInfo.Sort(ref second, ref third))
                {
                    BestSymbolInfo.Sort(ref first, ref second);
                }
            }

            Debug.Assert(!first.IsNone);
            Debug.Assert(!second.IsNone);

            secondBest = second;
            return first;
        }

        private static BestSymbolLocation GetLocation(CSharpCompilation compilation, Symbol symbol)
        {
            var containingAssembly = symbol.ContainingAssembly;
            if (containingAssembly == compilation.SourceAssembly)
            {
                return (symbol.ContainingModule == compilation.SourceModule) ?
                    BestSymbolLocation.FromSourceModule :
                    BestSymbolLocation.FromAddedModule;
            }
            else
            {
                return (containingAssembly == containingAssembly.CorLibrary) ?
                    BestSymbolLocation.FromCorLibrary :
                    BestSymbolLocation.FromReferencedAssembly;
            }
        }

        /// <remarks>
        /// This is only intended to be called when the type isn't found (i.e. not when it is found but is inaccessible, has the wrong arity, etc).
        /// </remarks>
        private CSDiagnosticInfo NotFound(SyntaxNode where, string simpleName, int arity, string whereText, DiagnosticBag diagnostics, string aliasOpt, NamespaceOrTypeSymbol qualifierOpt, LookupOptions options)
        {
            var location = where.Location;
            // Lookup totally ignores type forwarders, but we want the type lookup diagnostics
            // to distinguish between a type that can't be found and a type that is only present
            // as a type forwarder.  We'll look for type forwarders in the containing and
            // referenced assemblies and report more specific diagnostics if they are found.
            AssemblySymbol forwardedToAssembly;

            // for attributes, suggest both, but not for verbatim name
            if (options.IsAttributeTypeLookup() && !options.IsVerbatimNameAttributeTypeLookup())
            {
                // just recurse one level, so cheat and OR verbatim name option :)
                NotFound(where, simpleName, arity, whereText + "Attribute", diagnostics, aliasOpt, qualifierOpt, options | LookupOptions.VerbatimNameAttributeTypeOnly);
            }

            if ((object)qualifierOpt != null)
            {
                if (qualifierOpt.IsType)
                {
                    var errorQualifier = qualifierOpt as ErrorTypeSymbol;
                    if ((object)errorQualifier != null && errorQualifier.ErrorInfo != null)
                    {
                        return (CSDiagnosticInfo)errorQualifier.ErrorInfo;
                    }

                    return diagnostics.Add(ErrorCode.ERR_DottedTypeNameNotFoundInAgg, location, whereText, qualifierOpt);
                }
                else
                {
                    Debug.Assert(qualifierOpt.IsNamespace);

                    forwardedToAssembly = GetForwardedToAssembly(simpleName, arity, ref qualifierOpt, diagnostics, location);

                    if (ReferenceEquals(qualifierOpt, Compilation.GlobalNamespace))
                    {
                        Debug.Assert(aliasOpt == null || aliasOpt == SyntaxFacts.GetText(SyntaxKind.GlobalKeyword));
                        return (object)forwardedToAssembly == null
                            ? diagnostics.Add(ErrorCode.ERR_GlobalSingleTypeNameNotFound, location, whereText, qualifierOpt)
                            : diagnostics.Add(ErrorCode.ERR_GlobalSingleTypeNameNotFoundFwd, location, whereText, forwardedToAssembly);
                    }
                    else
                    {
                        object container = qualifierOpt;

                        // If there was an alias (e.g. A::C) and the given qualifier is the global namespace of the alias,
                        // then use the alias name in the error message, since it's more helpful than "<global namespace>".
                        if (aliasOpt != null && qualifierOpt.IsNamespace && ((NamespaceSymbol)qualifierOpt).IsGlobalNamespace)
                        {
                            container = aliasOpt;
                        }

                        return (object)forwardedToAssembly == null
                            ? diagnostics.Add(ErrorCode.ERR_DottedTypeNameNotFoundInNS, location, whereText, container)
                            : diagnostics.Add(ErrorCode.ERR_DottedTypeNameNotFoundInNSFwd, location, whereText, container, forwardedToAssembly);
                    }
                }
            }

            if (options == LookupOptions.NamespaceAliasesOnly)
            {
                return diagnostics.Add(ErrorCode.ERR_AliasNotFound, location, whereText);
            }

            if ((where as IdentifierNameSyntax)?.Identifier.Text == "var" && !options.IsAttributeTypeLookup())
            {
                var code = (where.Parent is QueryClauseSyntax) ? ErrorCode.ERR_TypeVarNotFoundRangeVariable : ErrorCode.ERR_TypeVarNotFound;
                return diagnostics.Add(code, location);
            }

            forwardedToAssembly = GetForwardedToAssembly(simpleName, arity, ref qualifierOpt, diagnostics, location);

            if ((object)forwardedToAssembly != null)
            {
                return qualifierOpt == null
                    ? diagnostics.Add(ErrorCode.ERR_SingleTypeNameNotFoundFwd, location, whereText, forwardedToAssembly)
                    : diagnostics.Add(ErrorCode.ERR_DottedTypeNameNotFoundInNSFwd, location, whereText, qualifierOpt, forwardedToAssembly);
            }

            return diagnostics.Add(ErrorCode.ERR_SingleTypeNameNotFound, location, whereText);
        }

        protected virtual AssemblySymbol GetForwardedToAssemblyInUsingNamespaces(string metadataName, ref NamespaceOrTypeSymbol qualifierOpt, DiagnosticBag diagnostics, Location location)
        {
            return Next?.GetForwardedToAssemblyInUsingNamespaces(metadataName, ref qualifierOpt, diagnostics, location);
        }

        protected AssemblySymbol GetForwardedToAssembly(string fullName, DiagnosticBag diagnostics, Location location)
        {
            var metadataName = MetadataTypeName.FromFullName(fullName);
            foreach (var referencedAssembly in
                Compilation.Assembly.Modules[0].GetReferencedAssemblySymbols())
            {
                var forwardedType =
                    referencedAssembly.TryLookupForwardedMetadataType(ref metadataName);
                if ((object)forwardedType != null)
                {
                    if (forwardedType.Kind == SymbolKind.ErrorType)
                    {
                        DiagnosticInfo diagInfo = ((ErrorTypeSymbol)forwardedType).ErrorInfo;

                        if (diagInfo.Code == (int)ErrorCode.ERR_CycleInTypeForwarder)
                        {
                            Debug.Assert((object)forwardedType.ContainingAssembly != null, "How did we find a cycle if there was no forwarding?");
                            diagnostics.Add(ErrorCode.ERR_CycleInTypeForwarder, location, fullName, forwardedType.ContainingAssembly.Name);
                        }
                        else if (diagInfo.Code == (int)ErrorCode.ERR_TypeForwardedToMultipleAssemblies)
                        {
                            diagnostics.Add(diagInfo, location);
                            return null; // Cannot determine a suitable forwarding assembly
                        }
                    }

                    return forwardedType.ContainingAssembly;
                }
            }

            return null;
        }

        /// <summary>
        /// Look for a type forwarder for the given type in the containing assembly and any referenced assemblies.
        /// </summary>
        /// <param name="name">The name of the (potentially) forwarded type.</param>
        /// <param name="arity">The arity of the forwarded type.</param>
        /// <param name="qualifierOpt">The namespace of the potentially forwarded type. If none is provided, will
        /// try Usings of the current import for eligible namespaces and return the namespace of the found forwarder, 
        /// if any.</param>
        /// <param name="diagnostics">Will be used to report non-fatal errors during look up.</param>
        /// <param name="location">Location to report errors on.</param>
        /// <returns>Returns the Assembly to which the type is forwarded, or null if none is found.</returns>
        /// <remarks>
        /// Since this method is intended to be used for error reporting, it stops as soon as it finds
        /// any type forwarder (or an error to report). It does not check other assemblies for consistency or better results.
        /// </remarks>
        protected AssemblySymbol GetForwardedToAssembly(string name, int arity, ref NamespaceOrTypeSymbol qualifierOpt, DiagnosticBag diagnostics, Location location)
        {
            // If we are in the process of binding assembly level attributes, we might get into an infinite cycle
            // if any of the referenced assemblies forwards type to this assembly. Since forwarded types
            // are specified through assembly level attributes, an attempt to resolve the forwarded type
            // might require us to examine types forwarded by this assembly, thus binding assembly level 
            // attributes again. And the cycle continues. 
            // So, we won't do the analysis in this case, at the expense of better diagnostics.
            if ((this.Flags & BinderFlags.InContextualAttributeBinder) != 0)
            {
                var current = this;

                do
                {
                    var contextualAttributeBinder = current as ContextualAttributeBinder;

                    if (contextualAttributeBinder != null)
                    {
                        if ((object)contextualAttributeBinder.AttributeTarget != null &&
                            contextualAttributeBinder.AttributeTarget.Kind == SymbolKind.Assembly)
                        {
                            return null;
                        }

                        break;
                    }

                    current = current.Next;
                }
                while (current != null);
            }

            // NOTE: This won't work if the type isn't using CLS-style generic naming (i.e. `arity), but this code is
            // only intended to improve diagnostic messages, so false negatives in corner cases aren't a big deal.
            var metadataName = MetadataHelpers.ComposeAritySuffixedMetadataName(name, arity);
            var fullMetadataName = MetadataHelpers.BuildQualifiedName(qualifierOpt?.ToDisplayString(SymbolDisplayFormat.QualifiedNameOnlyFormat), metadataName);
            var result = GetForwardedToAssembly(fullMetadataName, diagnostics, location);
            if ((object)result != null)
            {
                return result;
            }

            if ((object)qualifierOpt == null)
            {
                return GetForwardedToAssemblyInUsingNamespaces(metadataName, ref qualifierOpt, diagnostics, location);
            }

            return null;
        }

        internal static bool CheckFeatureAvailability(SyntaxNode syntax, MessageID feature, DiagnosticBag diagnostics, Location locationOpt = null)
        {
            return CheckFeatureAvailability(syntax.SyntaxTree, feature, diagnostics, locationOpt ?? syntax.GetLocation());
        }

        internal static bool CheckFeatureAvailability(SyntaxTree tree, MessageID feature, DiagnosticBag diagnostics, Location location)
<<<<<<< HEAD
        {
            CSDiagnosticInfo error = GetFeatureAvailabilityDiagnosticInfo(tree, feature);

            if (error is null)
            {
                return true;
            }

            diagnostics.Add(new CSDiagnostic(error, location));
            return false;
        }

        internal static CSDiagnosticInfo GetLanguageVersionDiagnosticInfo(LanguageVersion availableVersion, MessageID feature)
        {
            LanguageVersion requiredVersion = feature.RequiredVersion();
            if (requiredVersion > availableVersion)
            {
                return new CSDiagnosticInfo(availableVersion.GetErrorCode(), feature.Localize(), new CSharpRequiredLanguageVersion(requiredVersion));
            }

            return null;
        }

        private static CSDiagnosticInfo GetFeatureAvailabilityDiagnosticInfo(SyntaxTree tree, MessageID feature)
        {
            CSharpParseOptions options = (CSharpParseOptions)tree.Options;

            if (options.IsFeatureEnabled(feature))
            {
                return null;
            }

            string requiredFeature = feature.RequiredFeature();
            if (requiredFeature != null)
            {
                return new CSDiagnosticInfo(ErrorCode.ERR_FeatureIsExperimental, feature.Localize(), requiredFeature);
            }

            return GetLanguageVersionDiagnosticInfo(options.LanguageVersion, feature);
        }
=======
            => feature.CheckFeatureAvailability(diagnostics, location);
>>>>>>> 5571adff
    }
}<|MERGE_RESOLUTION|>--- conflicted
+++ resolved
@@ -2223,49 +2223,6 @@
         }
 
         internal static bool CheckFeatureAvailability(SyntaxTree tree, MessageID feature, DiagnosticBag diagnostics, Location location)
-<<<<<<< HEAD
-        {
-            CSDiagnosticInfo error = GetFeatureAvailabilityDiagnosticInfo(tree, feature);
-
-            if (error is null)
-            {
-                return true;
-            }
-
-            diagnostics.Add(new CSDiagnostic(error, location));
-            return false;
-        }
-
-        internal static CSDiagnosticInfo GetLanguageVersionDiagnosticInfo(LanguageVersion availableVersion, MessageID feature)
-        {
-            LanguageVersion requiredVersion = feature.RequiredVersion();
-            if (requiredVersion > availableVersion)
-            {
-                return new CSDiagnosticInfo(availableVersion.GetErrorCode(), feature.Localize(), new CSharpRequiredLanguageVersion(requiredVersion));
-            }
-
-            return null;
-        }
-
-        private static CSDiagnosticInfo GetFeatureAvailabilityDiagnosticInfo(SyntaxTree tree, MessageID feature)
-        {
-            CSharpParseOptions options = (CSharpParseOptions)tree.Options;
-
-            if (options.IsFeatureEnabled(feature))
-            {
-                return null;
-            }
-
-            string requiredFeature = feature.RequiredFeature();
-            if (requiredFeature != null)
-            {
-                return new CSDiagnosticInfo(ErrorCode.ERR_FeatureIsExperimental, feature.Localize(), requiredFeature);
-            }
-
-            return GetLanguageVersionDiagnosticInfo(options.LanguageVersion, feature);
-        }
-=======
             => feature.CheckFeatureAvailability(diagnostics, location);
->>>>>>> 5571adff
     }
 }