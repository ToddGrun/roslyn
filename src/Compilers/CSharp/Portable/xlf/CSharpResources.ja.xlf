﻿<?xml version="1.0" encoding="utf-8"?>
<xliff xmlns="urn:oasis:names:tc:xliff:document:1.2" xmlns:xsi="http://www.w3.org/2001/XMLSchema-instance" version="1.2" xsi:schemaLocation="urn:oasis:names:tc:xliff:document:1.2 xliff-core-1.2-transitional.xsd">
  <file datatype="xml" source-language="en" target-language="ja" original="../CSharpResources.resx">
    <body>
      <trans-unit id="IDS_NULL">
        <source>&lt;null&gt;</source>
        <target state="translated">&lt;null&gt;</target>
        <note />
      </trans-unit>
      <trans-unit id="IDS_ThrowExpression">
        <source>&lt;throw expression&gt;</source>
        <target state="translated">&lt;スロー式&gt;</target>
        <note />
      </trans-unit>
      <trans-unit id="IDS_RELATEDERROR">
        <source>(Location of symbol related to previous error)</source>
        <target state="translated">(以前のエラーに関連するシンボルの位置)</target>
        <note />
      </trans-unit>
      <trans-unit id="IDS_RELATEDWARNING">
        <source>(Location of symbol related to previous warning)</source>
        <target state="translated">(以前のエラーに関連する警告の位置)</target>
        <note />
      </trans-unit>
      <trans-unit id="IDS_XMLIGNORED">
        <source>&lt;!-- Badly formed XML comment ignored for member "{0}" --&gt;</source>
        <target state="translated">&lt;!-- 正しくない形式の XML コメントがメンバー "{0}" で無視されました --&gt;</target>
        <note />
      </trans-unit>
      <trans-unit id="IDS_XMLIGNORED2">
        <source> Badly formed XML file "{0}" cannot be included </source>
        <target state="translated">XML ファイル "{0}" の形式が正しくないため、含めることができません。</target>
        <note />
      </trans-unit>
      <trans-unit id="IDS_XMLFAILEDINCLUDE">
        <source> Failed to insert some or all of included XML </source>
        <target state="translated"> 含められている XML のいくつか、またはすべてを挿入できませんでした。</target>
        <note />
      </trans-unit>
      <trans-unit id="IDS_XMLBADINCLUDE">
        <source> Include tag is invalid </source>
        <target state="translated"> インクルード タグが無効です。</target>
        <note />
      </trans-unit>
      <trans-unit id="IDS_XMLNOINCLUDE">
        <source> No matching elements were found for the following include tag </source>
        <target state="translated"> 次のインクルード タグで一致する要素が見つかりませんでした。</target>
        <note />
      </trans-unit>
      <trans-unit id="IDS_XMLMISSINGINCLUDEFILE">
        <source>Missing file attribute</source>
        <target state="translated">ファイル属性がありません。</target>
        <note />
      </trans-unit>
      <trans-unit id="IDS_XMLMISSINGINCLUDEPATH">
        <source>Missing path attribute</source>
        <target state="translated">パス属性がありません。</target>
        <note />
      </trans-unit>
      <trans-unit id="IDS_GlobalNamespace">
        <source>&lt;global namespace&gt;</source>
        <target state="translated">&lt;グローバル名前空間&gt;</target>
        <note />
      </trans-unit>
      <trans-unit id="IDS_FeatureGenerics">
        <source>generics</source>
        <target state="translated">ジェネリック</target>
        <note />
      </trans-unit>
      <trans-unit id="IDS_FeatureAnonDelegates">
        <source>anonymous methods</source>
        <target state="translated">匿名メソッド</target>
        <note />
      </trans-unit>
      <trans-unit id="IDS_FeatureModuleAttrLoc">
        <source>module as an attribute target specifier</source>
        <target state="translated">属性ターゲット指定子としてのモジュール</target>
        <note />
      </trans-unit>
      <trans-unit id="IDS_FeatureGlobalNamespace">
        <source>namespace alias qualifier</source>
        <target state="translated">名前空間のエイリアス修飾子</target>
        <note />
      </trans-unit>
      <trans-unit id="IDS_FeatureFixedBuffer">
        <source>fixed size buffers</source>
        <target state="translated">固定サイズ バッファー</target>
        <note />
      </trans-unit>
      <trans-unit id="IDS_FeaturePragma">
        <source>#pragma</source>
        <target state="translated">#pragma</target>
        <note />
      </trans-unit>
      <trans-unit id="IDS_FeatureStaticClasses">
        <source>static classes</source>
        <target state="translated">静的クラス</target>
        <note />
      </trans-unit>
      <trans-unit id="IDS_FeatureReadOnlyStructs">
        <source>readonly structs</source>
        <target state="translated">読み取り専用の構造体</target>
        <note />
      </trans-unit>
      <trans-unit id="IDS_FeaturePartialTypes">
        <source>partial types</source>
        <target state="translated">partial 型</target>
        <note />
      </trans-unit>
      <trans-unit id="IDS_FeatureAsync">
        <source>async function</source>
        <target state="translated">非同期関数</target>
        <note />
      </trans-unit>
      <trans-unit id="IDS_FeatureSwitchOnBool">
        <source>switch on boolean type</source>
        <target state="translated">ブール型の switch</target>
        <note />
      </trans-unit>
      <trans-unit id="IDS_MethodGroup">
        <source>method group</source>
        <target state="translated">メソッド グループ</target>
        <note />
      </trans-unit>
      <trans-unit id="IDS_AnonMethod">
        <source>anonymous method</source>
        <target state="translated">匿名メソッド</target>
        <note />
      </trans-unit>
      <trans-unit id="IDS_Lambda">
        <source>lambda expression</source>
        <target state="translated">ラムダ式</target>
        <note />
      </trans-unit>
      <trans-unit id="IDS_Collection">
        <source>collection</source>
        <target state="translated">(コレクション)</target>
        <note />
      </trans-unit>
      <trans-unit id="IDS_FeaturePropertyAccessorMods">
        <source>access modifiers on properties</source>
        <target state="translated">プロパティのアクセス修飾子</target>
        <note />
      </trans-unit>
      <trans-unit id="IDS_FeatureExternAlias">
        <source>extern alias</source>
        <target state="translated">extern エイリアス</target>
        <note />
      </trans-unit>
      <trans-unit id="IDS_FeatureIterators">
        <source>iterators</source>
        <target state="translated">反復子</target>
        <note />
      </trans-unit>
      <trans-unit id="IDS_FeatureDefault">
        <source>default operator</source>
        <target state="translated">既定の演算子</target>
        <note />
      </trans-unit>
      <trans-unit id="IDS_FeatureDefaultLiteral">
        <source>default literal</source>
        <target state="translated">既定のリテラル</target>
        <note />
      </trans-unit>
      <trans-unit id="IDS_FeaturePrivateProtected">
        <source>private protected</source>
        <target state="translated">private protected</target>
        <note />
      </trans-unit>
      <trans-unit id="IDS_FeatureNullable">
        <source>nullable types</source>
        <target state="translated">Null 許容型</target>
        <note />
      </trans-unit>
      <trans-unit id="IDS_FeaturePatternMatching">
        <source>pattern matching</source>
        <target state="translated">パターン マッチング</target>
        <note />
      </trans-unit>
      <trans-unit id="IDS_FeatureExpressionBodiedAccessor">
        <source>expression body property accessor</source>
        <target state="translated">式本体のプロパティ アクセサー</target>
        <note />
      </trans-unit>
      <trans-unit id="IDS_FeatureExpressionBodiedDeOrConstructor">
        <source>expression body constructor and destructor</source>
        <target state="translated">式本体のコンストラクターとデストラクター</target>
        <note />
      </trans-unit>
      <trans-unit id="IDS_FeatureThrowExpression">
        <source>throw expression</source>
        <target state="translated">スロー式</target>
        <note />
      </trans-unit>
      <trans-unit id="IDS_FeatureImplicitArray">
        <source>implicitly typed array</source>
        <target state="translated">暗黙的に型指定された配列</target>
        <note />
      </trans-unit>
      <trans-unit id="IDS_FeatureImplicitLocal">
        <source>implicitly typed local variable</source>
        <target state="translated">暗黙的に型指定されたローカル変数</target>
        <note />
      </trans-unit>
      <trans-unit id="IDS_FeatureAnonymousTypes">
        <source>anonymous types</source>
        <target state="translated">匿名型</target>
        <note />
      </trans-unit>
      <trans-unit id="IDS_FeatureAutoImplementedProperties">
        <source>automatically implemented properties</source>
        <target state="translated">自動的に実装されたプロパティ</target>
        <note />
      </trans-unit>
      <trans-unit id="IDS_FeatureReadonlyAutoImplementedProperties">
        <source>readonly automatically implemented properties</source>
        <target state="translated">読み取り専用の自動実装プロパティ</target>
        <note />
      </trans-unit>
      <trans-unit id="IDS_FeatureObjectInitializer">
        <source>object initializer</source>
        <target state="translated">オブジェクト初期化子</target>
        <note />
      </trans-unit>
      <trans-unit id="IDS_FeatureCollectionInitializer">
        <source>collection initializer</source>
        <target state="translated">コレクション初期化子</target>
        <note />
      </trans-unit>
      <trans-unit id="IDS_FeatureQueryExpression">
        <source>query expression</source>
        <target state="translated">クエリ式</target>
        <note />
      </trans-unit>
      <trans-unit id="IDS_FeatureExtensionMethod">
        <source>extension method</source>
        <target state="translated">拡張メソッド</target>
        <note />
      </trans-unit>
      <trans-unit id="IDS_FeaturePartialMethod">
        <source>partial method</source>
        <target state="translated">部分メソッド</target>
        <note />
      </trans-unit>
      <trans-unit id="IDS_SK_METHOD">
        <source>method</source>
        <target state="translated">メソッド</target>
        <note />
      </trans-unit>
      <trans-unit id="IDS_SK_TYPE">
        <source>type</source>
        <target state="translated">種類</target>
        <note />
      </trans-unit>
      <trans-unit id="IDS_SK_NAMESPACE">
        <source>namespace</source>
        <target state="translated">名前空間</target>
        <note />
      </trans-unit>
      <trans-unit id="IDS_SK_FIELD">
        <source>field</source>
        <target state="translated">フィールド</target>
        <note />
      </trans-unit>
      <trans-unit id="IDS_SK_PROPERTY">
        <source>property</source>
        <target state="translated">プロパティ</target>
        <note />
      </trans-unit>
      <trans-unit id="IDS_SK_UNKNOWN">
        <source>element</source>
        <target state="translated">要素</target>
        <note />
      </trans-unit>
      <trans-unit id="IDS_SK_VARIABLE">
        <source>variable</source>
        <target state="translated">変数</target>
        <note />
      </trans-unit>
      <trans-unit id="IDS_SK_LABEL">
        <source>label</source>
        <target state="translated">ラベル</target>
        <note />
      </trans-unit>
      <trans-unit id="IDS_SK_EVENT">
        <source>event</source>
        <target state="translated">イベント</target>
        <note />
      </trans-unit>
      <trans-unit id="IDS_SK_TYVAR">
        <source>type parameter</source>
        <target state="translated">型パラメーター</target>
        <note />
      </trans-unit>
      <trans-unit id="IDS_SK_ALIAS">
        <source>using alias</source>
        <target state="translated">using エイリアス</target>
        <note />
      </trans-unit>
      <trans-unit id="IDS_SK_EXTERNALIAS">
        <source>extern alias</source>
        <target state="translated">extern エイリアス</target>
        <note />
      </trans-unit>
      <trans-unit id="IDS_SK_CONSTRUCTOR">
        <source>constructor</source>
        <target state="translated">コンストラクター</target>
        <note />
      </trans-unit>
      <trans-unit id="IDS_FOREACHLOCAL">
        <source>foreach iteration variable</source>
        <target state="translated">foreach 繰り返し変数</target>
        <note />
      </trans-unit>
      <trans-unit id="IDS_FIXEDLOCAL">
        <source>fixed variable</source>
        <target state="translated">固定変数</target>
        <note />
      </trans-unit>
      <trans-unit id="IDS_USINGLOCAL">
        <source>using variable</source>
        <target state="translated">using 変数</target>
        <note />
      </trans-unit>
      <trans-unit id="IDS_Contravariant">
        <source>contravariant</source>
        <target state="translated">反変</target>
        <note />
      </trans-unit>
      <trans-unit id="IDS_Contravariantly">
        <source>contravariantly</source>
        <target state="translated">反変</target>
        <note />
      </trans-unit>
      <trans-unit id="IDS_Covariant">
        <source>covariant</source>
        <target state="translated">共変</target>
        <note />
      </trans-unit>
      <trans-unit id="IDS_Covariantly">
        <source>covariantly</source>
        <target state="translated">共変</target>
        <note />
      </trans-unit>
      <trans-unit id="IDS_Invariantly">
        <source>invariantly</source>
        <target state="translated">不変</target>
        <note />
      </trans-unit>
      <trans-unit id="IDS_FeatureDynamic">
        <source>dynamic</source>
        <target state="translated">ダイナミック</target>
        <note />
      </trans-unit>
      <trans-unit id="IDS_FeatureNamedArgument">
        <source>named argument</source>
        <target state="translated">名前付き引数</target>
        <note />
      </trans-unit>
      <trans-unit id="IDS_FeatureOptionalParameter">
        <source>optional parameter</source>
        <target state="translated">省略可能なパラメーター</target>
        <note />
      </trans-unit>
      <trans-unit id="IDS_FeatureExceptionFilter">
        <source>exception filter</source>
        <target state="translated">例外フィルター</target>
        <note />
      </trans-unit>
      <trans-unit id="IDS_FeatureTypeVariance">
        <source>type variance</source>
        <target state="translated">型分散</target>
        <note />
      </trans-unit>
      <trans-unit id="XML_InvalidToken">
        <source>The character(s) '{0}' cannot be used at this location.</source>
        <target state="translated">文字 '{0}' はこの位置では使用できません。</target>
        <note />
      </trans-unit>
      <trans-unit id="XML_IncorrectComment">
        <source>Incorrect syntax was used in a comment.</source>
        <target state="translated">コメントで正しくない構文が使用されました。</target>
        <note />
      </trans-unit>
      <trans-unit id="XML_InvalidCharEntity">
        <source>An invalid character was found inside an entity reference.</source>
        <target state="translated">エンティティ参照内に無効な文字が見つかりました。</target>
        <note />
      </trans-unit>
      <trans-unit id="XML_ExpectedEndOfTag">
        <source>Expected '&gt;' or '/&gt;' to close tag '{0}'.</source>
        <target state="translated">タグ '{0}' を閉じるには、'&gt;' または '/&gt;' が必要です。</target>
        <note />
      </trans-unit>
      <trans-unit id="XML_ExpectedIdentifier">
        <source>An identifier was expected.</source>
        <target state="translated">識別子が必要でした。</target>
        <note />
      </trans-unit>
      <trans-unit id="XML_InvalidUnicodeChar">
        <source>Invalid unicode character.</source>
        <target state="translated">無効な Unicode 文字です。</target>
        <note />
      </trans-unit>
      <trans-unit id="XML_InvalidWhitespace">
        <source>Whitespace is not allowed at this location.</source>
        <target state="translated">この位置では空白は許可されていません。</target>
        <note />
      </trans-unit>
      <trans-unit id="XML_LessThanInAttributeValue">
        <source>The character '&lt;' cannot be used in an attribute value.</source>
        <target state="translated">属性値に文字 '&lt;' は使用できません。</target>
        <note />
      </trans-unit>
      <trans-unit id="XML_MissingEqualsAttribute">
        <source>Missing equals sign between attribute and attribute value.</source>
        <target state="translated">属性と属性値の間に等号がありません。</target>
        <note />
      </trans-unit>
      <trans-unit id="XML_RefUndefinedEntity_1">
        <source>Reference to undefined entity '{0}'.</source>
        <target state="translated">未定義のエンティティ '{0}' への参照です。</target>
        <note />
      </trans-unit>
      <trans-unit id="XML_StringLiteralNoStartQuote">
        <source>A string literal was expected, but no opening quotation mark was found.</source>
        <target state="translated">文字列リテラルが必要でしたが、始まりの引用符が見つかりませんでした。</target>
        <note />
      </trans-unit>
      <trans-unit id="XML_StringLiteralNoEndQuote">
        <source>Missing closing quotation mark for string literal.</source>
        <target state="translated">文字列リテラルに終わりの引用符がありません。</target>
        <note />
      </trans-unit>
      <trans-unit id="XML_StringLiteralNonAsciiQuote">
        <source>Non-ASCII quotations marks may not be used around string literals.</source>
        <target state="translated">ASCII 以外の引用符は、文字列リテラルを囲むために使用できません。</target>
        <note />
      </trans-unit>
      <trans-unit id="XML_EndTagNotExpected">
        <source>End tag was not expected at this location.</source>
        <target state="translated">この位置では、終了タグは不要でした。</target>
        <note />
      </trans-unit>
      <trans-unit id="XML_ElementTypeMatch">
        <source>End tag '{0}' does not match the start tag '{1}'.</source>
        <target state="translated">終了タグ '{0}' が開始タグ '{1}' と一致しません。</target>
        <note />
      </trans-unit>
      <trans-unit id="XML_EndTagExpected">
        <source>Expected an end tag for element '{0}'.</source>
        <target state="translated">要素 '{0}' に終了タグが必要です。</target>
        <note />
      </trans-unit>
      <trans-unit id="XML_WhitespaceMissing">
        <source>Required white space was missing.</source>
        <target state="translated">必要な空白がありませんでした。</target>
        <note />
      </trans-unit>
      <trans-unit id="XML_ExpectedEndOfXml">
        <source>Unexpected character at this location.</source>
        <target state="translated">この位置には予期しない文字です。</target>
        <note />
      </trans-unit>
      <trans-unit id="XML_CDataEndTagNotAllowed">
        <source>The literal string ']]&gt;' is not allowed in element content.</source>
        <target state="translated">リテラル文字列 ']]&gt;' は要素コンテンツでは許可されていません。</target>
        <note />
      </trans-unit>
      <trans-unit id="XML_DuplicateAttribute">
        <source>Duplicate '{0}' attribute</source>
        <target state="translated">{0}' 属性が重複しています。</target>
        <note />
      </trans-unit>
      <trans-unit id="ERR_NoMetadataFile">
        <source>Metadata file '{0}' could not be found</source>
        <target state="translated">メタデータ ファイル '{0}' が見つかりませんでした。</target>
        <note />
      </trans-unit>
      <trans-unit id="ERR_MetadataReferencesNotSupported">
        <source>Metadata references are not supported.</source>
        <target state="translated">メタデータ参照はサポートされていません。</target>
        <note />
      </trans-unit>
      <trans-unit id="FTL_MetadataCantOpenFile">
        <source>Metadata file '{0}' could not be opened -- {1}</source>
        <target state="translated">メタデータ ファイル '{0}' を開けませんでした -- {1}</target>
        <note />
      </trans-unit>
      <trans-unit id="ERR_NoTypeDef">
        <source>The type '{0}' is defined in an assembly that is not referenced. You must add a reference to assembly '{1}'.</source>
        <target state="translated">型 '{0}' は、参照されていないアセンブリに定義されています。アセンブリ '{1}' に参照を追加する必要があります。</target>
        <note />
      </trans-unit>
      <trans-unit id="ERR_NoTypeDefFromModule">
        <source>The type '{0}' is defined in a module that has not been added. You must add the module '{1}'.</source>
        <target state="translated">型 '{0}' は、追加されていないモジュールに定義されています。モジュール '{1}' を追加する必要があります。</target>
        <note />
      </trans-unit>
      <trans-unit id="ERR_OutputWriteFailed">
        <source>Could not write to output file '{0}' -- '{1}'</source>
        <target state="translated">出力ファイル '{0}' に書き込めませんでした -- '{1}'</target>
        <note />
      </trans-unit>
      <trans-unit id="ERR_MultipleEntryPoints">
        <source>Program has more than one entry point defined. Compile with /main to specify the type that contains the entry point.</source>
        <target state="translated">プログラムで複数のエントリ ポイントが定義されています。エントリ ポイントを含む型を指定するには、/main でコンパイルしてください。</target>
        <note />
      </trans-unit>
      <trans-unit id="ERR_BadBinaryOps">
        <source>Operator '{0}' cannot be applied to operands of type '{1}' and '{2}'</source>
        <target state="translated">演算子 '{0}' を '{1}' と '{2}' 型のオペランドに適用することはできません</target>
        <note />
      </trans-unit>
      <trans-unit id="ERR_IntDivByZero">
        <source>Division by constant zero</source>
        <target state="translated">定数 0 による除算です。</target>
        <note />
      </trans-unit>
      <trans-unit id="ERR_BadIndexLHS">
        <source>Cannot apply indexing with [] to an expression of type '{0}'</source>
        <target state="translated">角かっこ [] 付きインデックスを '{0}' 型の式に適用することはできません</target>
        <note />
      </trans-unit>
      <trans-unit id="ERR_BadIndexCount">
        <source>Wrong number of indices inside []; expected {0}</source>
        <target state="translated">角かっこ [] 内のインデックス数が正しくありません。正しい数は {0} です。</target>
        <note />
      </trans-unit>
      <trans-unit id="ERR_BadUnaryOp">
        <source>Operator '{0}' cannot be applied to operand of type '{1}'</source>
        <target state="translated">演算子 '{0}' は '{1}' 型のオペランドに適用できません</target>
        <note />
      </trans-unit>
      <trans-unit id="ERR_BadOpOnNullOrDefault">
        <source>Operator '{0}' cannot be applied to operand '{1}'</source>
        <target state="translated">演算子 '{0}' はオペランド '{1}' に適用できません</target>
        <note />
      </trans-unit>
      <trans-unit id="ERR_ThisInStaticMeth">
        <source>Keyword 'this' is not valid in a static property, static method, or static field initializer</source>
        <target state="translated">キーワード 'this' は、静的プロパティ、静的メソッド、または静的フィールド初期化子では無効です</target>
        <note />
      </trans-unit>
      <trans-unit id="ERR_ThisInBadContext">
        <source>Keyword 'this' is not available in the current context</source>
        <target state="translated">キーワード 'this' は現在のコンテキストでは使用できません。</target>
        <note />
      </trans-unit>
      <trans-unit id="WRN_InvalidMainSig">
        <source>'{0}' has the wrong signature to be an entry point</source>
        <target state="translated">'{0}' で間違った認証が使われています。エントリ ポイントとして使用することはできません。</target>
        <note />
      </trans-unit>
      <trans-unit id="WRN_InvalidMainSig_Title">
        <source>Method has the wrong signature to be an entry point</source>
        <target state="translated">メソッドに、エントリ ポイントになる不適切な署名があります</target>
        <note />
      </trans-unit>
      <trans-unit id="ERR_NoImplicitConv">
        <source>Cannot implicitly convert type '{0}' to '{1}'</source>
        <target state="translated">型 '{0}' を '{1}' に暗黙的に変換できません</target>
        <note />
      </trans-unit>
      <trans-unit id="ERR_NoExplicitConv">
        <source>Cannot convert type '{0}' to '{1}'</source>
        <target state="translated">型 '{0}' を '{1}' に変換できません</target>
        <note />
      </trans-unit>
      <trans-unit id="ERR_ConstOutOfRange">
        <source>Constant value '{0}' cannot be converted to a '{1}'</source>
        <target state="translated">定数値 '{0}' を '{1}' に変換できません</target>
        <note />
      </trans-unit>
      <trans-unit id="ERR_AmbigBinaryOps">
        <source>Operator '{0}' is ambiguous on operands of type '{1}' and '{2}'</source>
        <target state="translated">型 '{1}' および '{2}' のオペランドの演算子 '{0}' があいまいです</target>
        <note />
      </trans-unit>
      <trans-unit id="ERR_AmbigBinaryOpsOnDefault">
        <source>Operator '{0}' is ambiguous on operands 'default' and 'default'</source>
        <target state="translated">演算子 '{0}' は、オペランド 'default' および 'default' であいまいです</target>
        <note />
      </trans-unit>
      <trans-unit id="ERR_AmbigUnaryOp">
        <source>Operator '{0}' is ambiguous on an operand of type '{1}'</source>
        <target state="translated">演算子 '{0}' は型 '{1}' のオペランドに対してあいまいです</target>
        <note />
      </trans-unit>
      <trans-unit id="ERR_InAttrOnOutParam">
        <source>An out parameter cannot have the In attribute</source>
        <target state="translated">out パラメーターに in 属性を指定することはできません。</target>
        <note />
      </trans-unit>
      <trans-unit id="ERR_ValueCantBeNull">
        <source>Cannot convert null to '{0}' because it is a non-nullable value type</source>
        <target state="translated">Null 非許容の値型であるため、Null を '{0}' に変換できません</target>
        <note />
      </trans-unit>
      <trans-unit id="ERR_NoExplicitBuiltinConv">
        <source>Cannot convert type '{0}' to '{1}' via a reference conversion, boxing conversion, unboxing conversion, wrapping conversion, or null type conversion</source>
        <target state="translated">参照の変換、ボックス変換、アンボックス変換、折り返しの変換、または null 型の変換で、型 '{0}' を '{1}' に変換できません。</target>
        <note />
      </trans-unit>
      <trans-unit id="FTL_DebugEmitFailure">
        <source>Unexpected error writing debug information -- '{0}'</source>
        <target state="translated">デバッグ情報の書き込み中に予期しないエラーが発生しました -- '{0}'</target>
        <note />
      </trans-unit>
      <trans-unit id="ERR_BadVisReturnType">
        <source>Inconsistent accessibility: return type '{1}' is less accessible than method '{0}'</source>
        <target state="translated">アクセシビリティに一貫性がありません。戻り値の型 '{1}' のアクセシビリティはメソッド '{0}' よりも低く設定されています。</target>
        <note />
      </trans-unit>
      <trans-unit id="ERR_BadVisParamType">
        <source>Inconsistent accessibility: parameter type '{1}' is less accessible than method '{0}'</source>
        <target state="translated">アクセシビリティに一貫性がありません。パラメーター型 '{1}' のアクセシビリティはメソッド '{0}' よりも低く設定されています。</target>
        <note />
      </trans-unit>
      <trans-unit id="ERR_BadVisFieldType">
        <source>Inconsistent accessibility: field type '{1}' is less accessible than field '{0}'</source>
        <target state="translated">アクセシビリティに一貫性がありません。フィールド型 '{1}' のアクセシビリティはフィールド '{0}' よりも低く設定されています。</target>
        <note />
      </trans-unit>
      <trans-unit id="ERR_BadVisPropertyType">
        <source>Inconsistent accessibility: property type '{1}' is less accessible than property '{0}'</source>
        <target state="translated">アクセシビリティに一貫性がありません。プロパティ型 '{1}' のアクセシビリティはプロパティ '{0}' よりも低く設定されています。</target>
        <note />
      </trans-unit>
      <trans-unit id="ERR_BadVisIndexerReturn">
        <source>Inconsistent accessibility: indexer return type '{1}' is less accessible than indexer '{0}'</source>
        <target state="translated">アクセシビリティに一貫性がありません。インデクサーの戻り値の型 '{1}' のアクセシビリティはインデクサー '{0}' よりも低く設定されています。</target>
        <note />
      </trans-unit>
      <trans-unit id="ERR_BadVisIndexerParam">
        <source>Inconsistent accessibility: parameter type '{1}' is less accessible than indexer '{0}'</source>
        <target state="translated">アクセシビリティに一貫性がありません。パラメーター型 '{1}' のアクセシビリティはインデクサー '{0}' よりも低く設定されています。</target>
        <note />
      </trans-unit>
      <trans-unit id="ERR_BadVisOpReturn">
        <source>Inconsistent accessibility: return type '{1}' is less accessible than operator '{0}'</source>
        <target state="translated">アクセシビリティに一貫性がありません。戻り値の型 '{1}' のアクセシビリティは演算子 '{0}' よりも低く設定されています。</target>
        <note />
      </trans-unit>
      <trans-unit id="ERR_BadVisOpParam">
        <source>Inconsistent accessibility: parameter type '{1}' is less accessible than operator '{0}'</source>
        <target state="translated">アクセシビリティに一貫性がありません。パラメーター型 '{1}' のアクセシビリティは演算子 '{0}' よりも低く設定されています。</target>
        <note />
      </trans-unit>
      <trans-unit id="ERR_BadVisDelegateReturn">
        <source>Inconsistent accessibility: return type '{1}' is less accessible than delegate '{0}'</source>
        <target state="translated">アクセシビリティに一貫性がありません。戻り値の型 '{1}' のアクセシビリティはデリゲート '{0}' よりも低く設定されています。</target>
        <note />
      </trans-unit>
      <trans-unit id="ERR_BadVisDelegateParam">
        <source>Inconsistent accessibility: parameter type '{1}' is less accessible than delegate '{0}'</source>
        <target state="translated">アクセシビリティに一貫性がありません。パラメーター型 '{1}' のアクセシビリティはデリゲート '{0}' よりも低く設定されています。</target>
        <note />
      </trans-unit>
      <trans-unit id="ERR_BadVisBaseClass">
        <source>Inconsistent accessibility: base class '{1}' is less accessible than class '{0}'</source>
        <target state="translated">アクセシビリティに一貫性がありません。基底クラス '{1}' のアクセシビリティはクラス '{0}' よりも低く設定されています。</target>
        <note />
      </trans-unit>
      <trans-unit id="ERR_BadVisBaseInterface">
        <source>Inconsistent accessibility: base interface '{1}' is less accessible than interface '{0}'</source>
        <target state="translated">アクセシビリティに一貫性がありません。基底インターフェイス '{1}' のアクセシビリティはインターフェイス '{0}' よりも低く設定されています</target>
        <note />
      </trans-unit>
      <trans-unit id="ERR_EventNeedsBothAccessors">
        <source>'{0}': event property must have both add and remove accessors</source>
        <target state="translated">'{0}': イベント プロパティには、add および remove アクセサーの両方を指定する必要があります。</target>
        <note />
      </trans-unit>
      <trans-unit id="ERR_EventNotDelegate">
        <source>'{0}': event must be of a delegate type</source>
        <target state="translated">'{0}': イベントはデリゲート型である必要があります。</target>
        <note />
      </trans-unit>
      <trans-unit id="WRN_UnreferencedEvent">
        <source>The event '{0}' is never used</source>
        <target state="translated">イベント '{0}' は使用されていません。</target>
        <note />
      </trans-unit>
      <trans-unit id="WRN_UnreferencedEvent_Title">
        <source>Event is never used</source>
        <target state="translated">イベントは使用されていません</target>
        <note />
      </trans-unit>
      <trans-unit id="ERR_InterfaceEventInitializer">
        <source>'{0}': event in interface cannot have initializer</source>
        <target state="translated">'{0}': インターフェイスのイベントは初期化子を持つことができません。</target>
        <note />
      </trans-unit>
      <trans-unit id="ERR_EventPropertyInInterface">
        <source>An event in an interface cannot have add or remove accessors</source>
        <target state="translated">インターフェイスのイベントに、add または remove アクセサーを指定することはできません。</target>
        <note />
      </trans-unit>
      <trans-unit id="ERR_BadEventUsage">
        <source>The event '{0}' can only appear on the left hand side of += or -= (except when used from within the type '{1}')</source>
        <target state="translated">イベント '{0}' は、+= または -= の左側にのみ表示されます (型 '{1}' 内で使用する場合を除きます)</target>
        <note />
      </trans-unit>
      <trans-unit id="ERR_ExplicitEventFieldImpl">
        <source>An explicit interface implementation of an event must use event accessor syntax</source>
        <target state="translated">イベントのインターフェイスを明示的に実装するには、イベント アクセサーの構文を使用する必要があります。</target>
        <note />
      </trans-unit>
      <trans-unit id="ERR_CantOverrideNonEvent">
        <source>'{0}': cannot override; '{1}' is not an event</source>
        <target state="translated">'{0}': '{1}' はイベントではないためオーバーライドできません。</target>
        <note />
      </trans-unit>
      <trans-unit id="ERR_AddRemoveMustHaveBody">
        <source>An add or remove accessor must have a body</source>
        <target state="translated">add または remove アクセサーには本体が必要です</target>
        <note />
      </trans-unit>
      <trans-unit id="ERR_AbstractEventInitializer">
        <source>'{0}': abstract event cannot have initializer</source>
        <target state="translated">'{0}': 抽象イベントは初期化子を持つことができません。</target>
        <note />
      </trans-unit>
      <trans-unit id="ERR_ReservedAssemblyName">
        <source>The assembly name '{0}' is reserved and cannot be used as a reference in an interactive session</source>
        <target state="translated">アセンブリ名 '{0}' は予約されており、対話形式のセッションで参照として使用することはできません。</target>
        <note />
      </trans-unit>
      <trans-unit id="ERR_ReservedEnumerator">
        <source>The enumerator name '{0}' is reserved and cannot be used</source>
        <target state="translated">列挙子名 '{0}' は予約されているため、使用できません。</target>
        <note />
      </trans-unit>
      <trans-unit id="ERR_AsMustHaveReferenceType">
        <source>The as operator must be used with a reference type or nullable type ('{0}' is a non-nullable value type)</source>
        <target state="translated">as 演算子は参照型または Null 許容型で使用してください ('{0}' は Null 非許容の値型です)</target>
        <note />
      </trans-unit>
      <trans-unit id="WRN_LowercaseEllSuffix">
        <source>The 'l' suffix is easily confused with the digit '1' -- use 'L' for clarity</source>
        <target state="translated">l' と 数字の '1' との混同を避けるため、'L' を使用してください。</target>
        <note />
      </trans-unit>
      <trans-unit id="WRN_LowercaseEllSuffix_Title">
        <source>The 'l' suffix is easily confused with the digit '1'</source>
        <target state="translated">l' という接尾辞は、数字の '1' と混同されることがあります</target>
        <note />
      </trans-unit>
      <trans-unit id="ERR_BadEventUsageNoField">
        <source>The event '{0}' can only appear on the left hand side of += or -=</source>
        <target state="translated">イベント '{0}' は += または -= の左側にのみ使用できます</target>
        <note />
      </trans-unit>
      <trans-unit id="ERR_ConstraintOnlyAllowedOnGenericDecl">
        <source>Constraints are not allowed on non-generic declarations</source>
        <target state="translated">制約は非ジェネリック宣言では許可されません。</target>
        <note />
      </trans-unit>
      <trans-unit id="ERR_TypeParamMustBeIdentifier">
        <source>Type parameter declaration must be an identifier not a type</source>
        <target state="translated">型パラメーターの宣言は型ではなく識別子でなければなりません。</target>
        <note />
      </trans-unit>
      <trans-unit id="ERR_MemberReserved">
        <source>Type '{1}' already reserves a member called '{0}' with the same parameter types</source>
        <target state="translated">型 '{1}' は、'{0}' と呼ばれるメンバーを同じパラメーターの型で既に予約しています。</target>
        <note />
      </trans-unit>
      <trans-unit id="ERR_DuplicateParamName">
        <source>The parameter name '{0}' is a duplicate</source>
        <target state="translated">パラメーター名 '{0}' が重複しています。</target>
        <note />
      </trans-unit>
      <trans-unit id="ERR_DuplicateNameInNS">
        <source>The namespace '{1}' already contains a definition for '{0}'</source>
        <target state="translated">名前空間 '{1}' は既に '{0}' の定義を含んでいます。</target>
        <note />
      </trans-unit>
      <trans-unit id="ERR_DuplicateNameInClass">
        <source>The type '{0}' already contains a definition for '{1}'</source>
        <target state="translated">型 '{0}' は既に '{1}' の定義を含んでいます。</target>
        <note />
      </trans-unit>
      <trans-unit id="ERR_NameNotInContext">
        <source>The name '{0}' does not exist in the current context</source>
        <target state="translated">現在のコンテキストに '{0}' という名前は存在しません。</target>
        <note />
      </trans-unit>
      <trans-unit id="ERR_NameNotInContextPossibleMissingReference">
        <source>The name '{0}' does not exist in the current context (are you missing a reference to assembly '{1}'?)</source>
        <target state="translated">現在のコンテキストに '{0}' という名前は存在しません (アセンブリ '{1}' に対する参照が指定されていることを確認してください)。</target>
        <note />
      </trans-unit>
      <trans-unit id="ERR_AmbigContext">
        <source>'{0}' is an ambiguous reference between '{1}' and '{2}'</source>
        <target state="translated">'{0}' は、'{1}' と '{2}' 間のあいまいな参照です。</target>
        <note />
      </trans-unit>
      <trans-unit id="WRN_DuplicateUsing">
        <source>The using directive for '{0}' appeared previously in this namespace</source>
        <target state="translated">{0}' の using ディレクティブは、この名前空間で既に使用されています。</target>
        <note />
      </trans-unit>
      <trans-unit id="WRN_DuplicateUsing_Title">
        <source>Using directive appeared previously in this namespace</source>
        <target state="translated">使用中のディレクティブは、以前この名前空間に使用されています</target>
        <note />
      </trans-unit>
      <trans-unit id="ERR_BadMemberFlag">
        <source>The modifier '{0}' is not valid for this item</source>
        <target state="translated">修飾子 '{0}' がこの項目に対して有効ではありません。</target>
        <note />
      </trans-unit>
      <trans-unit id="ERR_BadMemberProtection">
        <source>More than one protection modifier</source>
        <target state="translated">複数の保護修飾子があります。</target>
        <note />
      </trans-unit>
      <trans-unit id="WRN_NewRequired">
        <source>'{0}' hides inherited member '{1}'. Use the new keyword if hiding was intended.</source>
        <target state="translated">'{0}' は継承されたメンバー '{1}' を非表示にします。非表示にする場合は、キーワード new を使用してください。</target>
        <note />
      </trans-unit>
      <trans-unit id="WRN_NewRequired_Title">
        <source>Member hides inherited member; missing new keyword</source>
        <target state="translated">メンバーは継承されたメンバーを非表示にします。キーワード new がありません</target>
        <note />
      </trans-unit>
      <trans-unit id="WRN_NewRequired_Description">
        <source>A variable was declared with the same name as a variable in a base class. However, the new keyword was not used. This warning informs you that you should use new; the variable is declared as if new had been used in the declaration.</source>
        <target state="translated">変数は、基本クラスの変数と同じ名前で宣言されましたが、キーワード new は使用されませんでした。この警告は、new を使用することを通知するものです。変数は、あたかも宣言で new が使用されたかのように宣言されます。</target>
        <note />
      </trans-unit>
      <trans-unit id="WRN_NewNotRequired">
        <source>The member '{0}' does not hide an accessible member. The new keyword is not required.</source>
        <target state="translated">メンバー '{0}' はアクセス可能なメンバーを非表示にしません。新しいキーワードは不要です。</target>
        <note />
      </trans-unit>
      <trans-unit id="WRN_NewNotRequired_Title">
        <source>Member does not hide an inherited member; new keyword is not required</source>
        <target state="translated">メンバーは継承されたメンバーを非表示にしません。new キーワードは不要です</target>
        <note />
      </trans-unit>
      <trans-unit id="ERR_CircConstValue">
        <source>The evaluation of the constant value for '{0}' involves a circular definition</source>
        <target state="translated">{0}' の定数値の評価により、循環定義が発生します。</target>
        <note />
      </trans-unit>
      <trans-unit id="ERR_MemberAlreadyExists">
        <source>Type '{1}' already defines a member called '{0}' with the same parameter types</source>
        <target state="translated">型 '{1}' は、'{0}' と呼ばれるメンバーを同じパラメーターの型で既に定義しています。</target>
        <note />
      </trans-unit>
      <trans-unit id="ERR_StaticNotVirtual">
        <source>A static member '{0}' cannot be marked as override, virtual, or abstract</source>
        <target state="translated">静的メンバー '{0}' を override、virtual、または abstract とすることはできません。</target>
        <note />
      </trans-unit>
      <trans-unit id="ERR_OverrideNotNew">
        <source>A member '{0}' marked as override cannot be marked as new or virtual</source>
        <target state="translated">override 型のメンバー '{0}' を、new または virtual にすることはできません。</target>
        <note />
      </trans-unit>
      <trans-unit id="WRN_NewOrOverrideExpected">
        <source>'{0}' hides inherited member '{1}'. To make the current member override that implementation, add the override keyword. Otherwise add the new keyword.</source>
        <target state="translated">'{0}' は継承されたメンバー '{1}' を非表示にします。現在のメンバーでその実装をオーバーライドするには、override キーワードを追加してください。オーバーライドしない場合は、new キーワードを追加してください。</target>
        <note />
      </trans-unit>
      <trans-unit id="WRN_NewOrOverrideExpected_Title">
        <source>Member hides inherited member; missing override keyword</source>
        <target state="translated">メンバーは継承されたメンバーを非表示にします。override キーワードがありません</target>
        <note />
      </trans-unit>
      <trans-unit id="ERR_OverrideNotExpected">
        <source>'{0}': no suitable method found to override</source>
        <target state="translated">'{0}': オーバーライドする適切なメソッドが見つかりませんでした。</target>
        <note />
      </trans-unit>
      <trans-unit id="ERR_NamespaceUnexpected">
        <source>A namespace cannot directly contain members such as fields or methods</source>
        <target state="translated">名前空間にフィールドやメソッドのようなメンバーを直接含めることはできません</target>
        <note />
      </trans-unit>
      <trans-unit id="ERR_NoSuchMember">
        <source>'{0}' does not contain a definition for '{1}'</source>
        <target state="translated">'{0}' に '{1}' の定義がありません</target>
        <note />
      </trans-unit>
      <trans-unit id="ERR_BadSKknown">
        <source>'{0}' is a {1} but is used like a {2}</source>
        <target state="translated">'{0}' は {1} ですが、{2} のように使用されています。</target>
        <note />
      </trans-unit>
      <trans-unit id="ERR_BadSKunknown">
        <source>'{0}' is a {1}, which is not valid in the given context</source>
        <target state="translated">'{0}' は {1} です。これは特定のコンテンツでは無効になります。</target>
        <note />
      </trans-unit>
      <trans-unit id="ERR_ObjectRequired">
        <source>An object reference is required for the non-static field, method, or property '{0}'</source>
        <target state="translated">静的でないフィールド、メソッド、またはプロパティ '{0}' で、オブジェクト参照が必要です</target>
        <note />
      </trans-unit>
      <trans-unit id="ERR_AmbigCall">
        <source>The call is ambiguous between the following methods or properties: '{0}' and '{1}'</source>
        <target state="translated">次のメソッドまたはプロパティ間で呼び出しが不適切です: '{0}' と '{1}'</target>
        <note />
      </trans-unit>
      <trans-unit id="ERR_BadAccess">
        <source>'{0}' is inaccessible due to its protection level</source>
        <target state="translated">'{0}' はアクセスできない保護レベルになっています</target>
        <note />
      </trans-unit>
      <trans-unit id="ERR_MethDelegateMismatch">
        <source>No overload for '{0}' matches delegate '{1}'</source>
        <target state="translated">デリゲート '{1}' に一致する '{0}' のオーバーロードはありません</target>
        <note />
      </trans-unit>
      <trans-unit id="ERR_RetObjectRequired">
        <source>An object of a type convertible to '{0}' is required</source>
        <target state="translated">{0}' に変換可能な型のオブジェクトが必要です。</target>
        <note />
      </trans-unit>
      <trans-unit id="ERR_RetNoObjectRequired">
        <source>Since '{0}' returns void, a return keyword must not be followed by an object expression</source>
        <target state="translated">{0}' は void 型を返すため、キーワード return の後にオブジェクト式を指定することはできません。</target>
        <note />
      </trans-unit>
      <trans-unit id="ERR_LocalDuplicate">
        <source>A local variable or function named '{0}' is already defined in this scope</source>
        <target state="translated">{0}' という名前のローカル変数または関数はこのスコープで既に定義されています</target>
        <note />
      </trans-unit>
      <trans-unit id="ERR_AssgLvalueExpected">
        <source>The left-hand side of an assignment must be a variable, property or indexer</source>
        <target state="translated">代入式の左辺には変数、プロパティ、またはインデクサーを指定してください。</target>
        <note />
      </trans-unit>
      <trans-unit id="ERR_StaticConstParam">
        <source>'{0}': a static constructor must be parameterless</source>
        <target state="translated">'{0}': 静的コンストラクターにパラメーターがあってはなりません。</target>
        <note />
      </trans-unit>
      <trans-unit id="ERR_NotConstantExpression">
        <source>The expression being assigned to '{0}' must be constant</source>
        <target state="translated">{0}' に割り当てられた式は定数でなければなりません。</target>
        <note />
      </trans-unit>
      <trans-unit id="ERR_NotNullConstRefField">
        <source>'{0}' is of type '{1}'. A const field of a reference type other than string can only be initialized with null.</source>
        <target state="translated">'{0}' の型は '{1}' です。文字列以外の参照型の const フィールドは null でのみ初期化できます。</target>
        <note />
      </trans-unit>
      <trans-unit id="ERR_LocalIllegallyOverrides">
        <source>A local or parameter named '{0}' cannot be declared in this scope because that name is used in an enclosing local scope to define a local or parameter</source>
        <target state="translated">ローカルまたはパラメーター '{0}' は、その名前が外側のローカルのスコープでローカルやパラメーターの定義に使用されているため、このスコープでは宣言できません。</target>
        <note />
      </trans-unit>
      <trans-unit id="ERR_BadUsingNamespace">
        <source>A 'using namespace' directive can only be applied to namespaces; '{0}' is a type not a namespace. Consider a 'using static' directive instead</source>
        <target state="translated">using namespace' ディレクティブは名前空間に対してのみ適用できます。'{0}' は名前空間ではなく型です。代わりに 'using static' ディレクティブを使用することを検討してください。</target>
        <note />
      </trans-unit>
      <trans-unit id="ERR_BadUsingType">
        <source>A 'using static' directive can only be applied to types; '{0}' is a namespace not a type. Consider a 'using namespace' directive instead</source>
        <target state="translated">using static' ディレクティブは型に対してのみ適用できます。'{0}' は型ではなく名前空間です。代わりに 'using namespace' ディレクティブを使用することを検討してください。</target>
        <note />
      </trans-unit>
      <trans-unit id="ERR_NoAliasHere">
        <source>A 'using static' directive cannot be used to declare an alias</source>
        <target state="translated">using static' ディレクティブはエイリアスの宣言には使用できません</target>
        <note />
      </trans-unit>
      <trans-unit id="ERR_NoBreakOrCont">
        <source>No enclosing loop out of which to break or continue</source>
        <target state="translated">break または continue に対応するループがありません。</target>
        <note />
      </trans-unit>
      <trans-unit id="ERR_DuplicateLabel">
        <source>The label '{0}' is a duplicate</source>
        <target state="translated">ラベル '{0}' が重複しています。</target>
        <note />
      </trans-unit>
      <trans-unit id="ERR_NoConstructors">
        <source>The type '{0}' has no constructors defined</source>
        <target state="translated">型 '{0}' のコンストラクターが定義されていません</target>
        <note />
      </trans-unit>
      <trans-unit id="ERR_NoNewAbstract">
        <source>Cannot create an instance of the abstract class or interface '{0}'</source>
        <target state="translated">抽象クラスまたはインターフェイス '{0}' のインスタンスを作成できません。</target>
        <note />
      </trans-unit>
      <trans-unit id="ERR_ConstValueRequired">
        <source>A const field requires a value to be provided</source>
        <target state="translated">const フィールドに値を指定する必要があります。</target>
        <note />
      </trans-unit>
      <trans-unit id="ERR_CircularBase">
        <source>Circular base class dependency involving '{0}' and '{1}'</source>
        <target state="translated">{0}' と '{1}' を含む、循環する基底クラスの依存関係です。</target>
        <note />
      </trans-unit>
      <trans-unit id="ERR_BadDelegateConstructor">
        <source>The delegate '{0}' does not have a valid constructor</source>
        <target state="translated">デリゲート '{0}' には有効なコンストラクターがありません</target>
        <note />
      </trans-unit>
      <trans-unit id="ERR_MethodNameExpected">
        <source>Method name expected</source>
        <target state="translated">メソッド名が必要です。</target>
        <note />
      </trans-unit>
      <trans-unit id="ERR_ConstantExpected">
        <source>A constant value is expected</source>
        <target state="translated">定数値が必要です。</target>
        <note />
      </trans-unit>
      <trans-unit id="ERR_V6SwitchGoverningTypeValueExpected">
        <source>A switch expression or case label must be a bool, char, string, integral, enum, or corresponding nullable type in C# 6 and earlier.</source>
        <target state="translated">C# 6 以前のものにおいて、switch 式または case ラベルには、bool、char、string、integral、enum、または対応する null 許容型を使用する必要があります。</target>
        <note />
      </trans-unit>
      <trans-unit id="ERR_IntegralTypeValueExpected">
        <source>A value of an integral type expected</source>
        <target state="translated">整数型の値が必要です。</target>
        <note />
      </trans-unit>
      <trans-unit id="ERR_DuplicateCaseLabel">
        <source>The switch statement contains multiple cases with the label value '{0}'</source>
        <target state="translated">switch ステートメントに、ラベル値が '{0}' の case が複数含まれています。</target>
        <note />
      </trans-unit>
      <trans-unit id="ERR_InvalidGotoCase">
        <source>A goto case is only valid inside a switch statement</source>
        <target state="translated">goto は switch ステートメント内でのみ有効です。</target>
        <note />
      </trans-unit>
      <trans-unit id="ERR_PropertyLacksGet">
        <source>The property or indexer '{0}' cannot be used in this context because it lacks the get accessor</source>
        <target state="translated">get アクセサーがないため、プロパティまたはインデクサー '{0}' をこのコンテキストで使用することはできません</target>
        <note />
      </trans-unit>
      <trans-unit id="ERR_BadExceptionType">
        <source>The type caught or thrown must be derived from System.Exception</source>
        <target state="translated">キャッチ、または スローされた型は System.Exception から派生したものでなければなりません。</target>
        <note />
      </trans-unit>
      <trans-unit id="ERR_BadEmptyThrow">
        <source>A throw statement with no arguments is not allowed outside of a catch clause</source>
        <target state="translated">引数なしの throw ステートメントは catch 句以外では使えません。</target>
        <note />
      </trans-unit>
      <trans-unit id="ERR_BadFinallyLeave">
        <source>Control cannot leave the body of a finally clause</source>
        <target state="translated">コントロールが finally 句の本体から出られません。</target>
        <note />
      </trans-unit>
      <trans-unit id="ERR_LabelShadow">
        <source>The label '{0}' shadows another label by the same name in a contained scope</source>
        <target state="translated">スコープ内に、ラベル '{0}' と同じ名前のラベルが存在しますが、無視されます。</target>
        <note />
      </trans-unit>
      <trans-unit id="ERR_LabelNotFound">
        <source>No such label '{0}' within the scope of the goto statement</source>
        <target state="translated">goto ステートメントのスコープに '{0}' というラベルはありません。</target>
        <note />
      </trans-unit>
      <trans-unit id="ERR_UnreachableCatch">
        <source>A previous catch clause already catches all exceptions of this or of a super type ('{0}')</source>
        <target state="translated">前の catch 句はこれ、またはスーパー型 ('{0}') の例外のすべてを既にキャッチしました。</target>
        <note />
      </trans-unit>
      <trans-unit id="WRN_FilterIsConstantTrue">
        <source>Filter expression is a constant 'true', consider removing the filter</source>
        <target state="translated">フィルター式は定数 'true' です。フィルターの削除を検討してください</target>
        <note />
      </trans-unit>
      <trans-unit id="WRN_FilterIsConstantTrue_Title">
        <source>Filter expression is a constant 'true'</source>
        <target state="translated">フィルター式は定数 'true' です</target>
        <note />
      </trans-unit>
      <trans-unit id="ERR_ReturnExpected">
        <source>'{0}': not all code paths return a value</source>
        <target state="translated">'{0}': 値を返さないコード パスがあります。</target>
        <note />
      </trans-unit>
      <trans-unit id="WRN_UnreachableCode">
        <source>Unreachable code detected</source>
        <target state="translated">到達できないコードが検出されました</target>
        <note />
      </trans-unit>
      <trans-unit id="WRN_UnreachableCode_Title">
        <source>Unreachable code detected</source>
        <target state="translated">到達できないコードが検出されました</target>
        <note />
      </trans-unit>
      <trans-unit id="ERR_SwitchFallThrough">
        <source>Control cannot fall through from one case label ('{0}') to another</source>
        <target state="translated">コントロールはひとつの case ラベル ('{0}') から別のラベルへ流れ落ちることはできません。</target>
        <note />
      </trans-unit>
      <trans-unit id="WRN_UnreferencedLabel">
        <source>This label has not been referenced</source>
        <target state="translated">このラベルは参照されていません</target>
        <note />
      </trans-unit>
      <trans-unit id="WRN_UnreferencedLabel_Title">
        <source>This label has not been referenced</source>
        <target state="translated">このラベルは参照されていません</target>
        <note />
      </trans-unit>
      <trans-unit id="ERR_UseDefViolation">
        <source>Use of unassigned local variable '{0}'</source>
        <target state="translated">未割り当てのローカル変数 '{0}' が使用されました。</target>
        <note />
      </trans-unit>
      <trans-unit id="WRN_UnreferencedVar">
        <source>The variable '{0}' is declared but never used</source>
        <target state="translated">変数 '{0}' は宣言されていますが、使用されていません。</target>
        <note />
      </trans-unit>
      <trans-unit id="WRN_UnreferencedVar_Title">
        <source>Variable is declared but never used</source>
        <target state="translated">変数は宣言されていますが、使用されていません</target>
        <note />
      </trans-unit>
      <trans-unit id="WRN_UnreferencedField">
        <source>The field '{0}' is never used</source>
        <target state="translated">フィールド '{0}' は使用されていません。</target>
        <note />
      </trans-unit>
      <trans-unit id="WRN_UnreferencedField_Title">
        <source>Field is never used</source>
        <target state="translated">フィールドは使用されていません</target>
        <note />
      </trans-unit>
      <trans-unit id="ERR_UseDefViolationField">
        <source>Use of possibly unassigned field '{0}'</source>
        <target state="translated">フィールド '{0}' は、割り当てられていない可能性があります。</target>
        <note />
      </trans-unit>
      <trans-unit id="ERR_UseDefViolationProperty">
        <source>Use of possibly unassigned auto-implemented property '{0}'</source>
        <target state="translated">割り当てられていない可能性のある自動実装プロパティ '{0}' の使用</target>
        <note />
      </trans-unit>
      <trans-unit id="ERR_UnassignedThis">
        <source>Field '{0}' must be fully assigned before control is returned to the caller</source>
        <target state="translated">フィールド '{0}' は、コントロールが呼び出し元に返される前に割り当てられている必要があります。</target>
        <note />
      </trans-unit>
      <trans-unit id="ERR_AmbigQM">
        <source>Type of conditional expression cannot be determined because '{0}' and '{1}' implicitly convert to one another</source>
        <target state="translated">{0}' と '{1}' が暗黙的に変換し合うため、条件式の型がわかりません。</target>
        <note />
      </trans-unit>
      <trans-unit id="ERR_InvalidQM">
        <source>Type of conditional expression cannot be determined because there is no implicit conversion between '{0}' and '{1}'</source>
        <target state="translated">{0}' と '{1}' の間に暗黙的な変換がないため、条件式の型がわかりません。</target>
        <note />
      </trans-unit>
      <trans-unit id="ERR_NoBaseClass">
        <source>A base class is required for a 'base' reference</source>
        <target state="translated">base' 参照には基底クラスが必要です。</target>
        <note />
      </trans-unit>
      <trans-unit id="ERR_BaseIllegal">
        <source>Use of keyword 'base' is not valid in this context</source>
        <target state="translated">キーワード 'base' の使用はこのコンテキストでは有効ではありません。</target>
        <note />
      </trans-unit>
      <trans-unit id="ERR_ObjectProhibited">
        <source>Member '{0}' cannot be accessed with an instance reference; qualify it with a type name instead</source>
        <target state="translated">インスタンス参照でメンバー '{0}' にアクセスできません。代わりに型名を使用してください</target>
        <note />
      </trans-unit>
      <trans-unit id="ERR_ParamUnassigned">
        <source>The out parameter '{0}' must be assigned to before control leaves the current method</source>
        <target state="translated">out パラメーター '{0}' はコントロールが現在のメソッドを抜ける前に割り当てられる必要があります。</target>
        <note />
      </trans-unit>
      <trans-unit id="ERR_InvalidArray">
        <source>Invalid rank specifier: expected ',' or ']'</source>
        <target state="translated">無効な次元指定子です: ',' または ']' を指定してください</target>
        <note />
      </trans-unit>
      <trans-unit id="ERR_ExternHasBody">
        <source>'{0}' cannot be extern and declare a body</source>
        <target state="translated">'{0}' を extern にして、本体を宣言することはできません。</target>
        <note />
      </trans-unit>
      <trans-unit id="ERR_ExternHasConstructorInitializer">
        <source>'{0}' cannot be extern and have a constructor initializer</source>
        <target state="translated">'{0}' を extern にして、コンストラクター初期化子を含めることはできません</target>
        <note />
      </trans-unit>
      <trans-unit id="ERR_AbstractAndExtern">
        <source>'{0}' cannot be both extern and abstract</source>
        <target state="translated">'{0}' に extern と abstract の両方を指定することはできません。</target>
        <note />
      </trans-unit>
      <trans-unit id="ERR_BadAttributeParamType">
        <source>Attribute constructor parameter '{0}' has type '{1}', which is not a valid attribute parameter type</source>
        <target state="translated">属性コンストラクターのパラメーター '{0}' には型 '{1}' がありますが、これは無効な属性パラメーター型です。</target>
        <note />
      </trans-unit>
      <trans-unit id="ERR_BadAttributeArgument">
        <source>An attribute argument must be a constant expression, typeof expression or array creation expression of an attribute parameter type</source>
        <target state="translated">属性引数は、定数式、typeof 式、または属性パラメーター型の配列の作成式でなければなりません。</target>
        <note />
      </trans-unit>
      <trans-unit id="ERR_BadAttributeParamDefaultArgument">
        <source>Attribute constructor parameter '{0}' is optional, but no default parameter value was specified.</source>
        <target state="translated">属性コンストラクターのパラメーター '{0}' は省略可能ですが、既定のパラメーター値が指定されていませんでした。</target>
        <note />
      </trans-unit>
      <trans-unit id="WRN_IsAlwaysTrue">
        <source>The given expression is always of the provided ('{0}') type</source>
        <target state="translated">式は常に指定された型 ('{0}') です。</target>
        <note />
      </trans-unit>
      <trans-unit id="WRN_IsAlwaysTrue_Title">
        <source>'is' expression's given expression is always of the provided type</source>
        <target state="translated">'is' 式の指定された式は常に指定された型です</target>
        <note />
      </trans-unit>
      <trans-unit id="WRN_IsAlwaysFalse">
        <source>The given expression is never of the provided ('{0}') type</source>
        <target state="translated">式は指定された型 ('{0}') ではありません。</target>
        <note />
      </trans-unit>
      <trans-unit id="WRN_IsAlwaysFalse_Title">
        <source>'is' expression's given expression is never of the provided type</source>
        <target state="translated">'is' 式の指定された式は指定された型ではありません</target>
        <note />
      </trans-unit>
      <trans-unit id="ERR_LockNeedsReference">
        <source>'{0}' is not a reference type as required by the lock statement</source>
        <target state="translated">'{0}' は lock ステートメントによって要求された参照型ではありません。</target>
        <note />
      </trans-unit>
      <trans-unit id="ERR_NullNotValid">
        <source>Use of null is not valid in this context</source>
        <target state="translated">null はこのコンテキストでは使用できません。</target>
        <note />
      </trans-unit>
      <trans-unit id="ERR_DefaultLiteralNotValid">
        <source>Use of default literal is not valid in this context</source>
        <target state="translated">このコンテキストでの既定のリテラルの使用は無効です</target>
        <note />
      </trans-unit>
      <trans-unit id="ERR_UseDefViolationThis">
        <source>The 'this' object cannot be used before all of its fields are assigned to</source>
        <target state="translated">すべてのフィールドが割り当てられるまでは、'this' オブジェクトは使用できません。</target>
        <note />
      </trans-unit>
      <trans-unit id="ERR_ArgsInvalid">
        <source>The __arglist construct is valid only within a variable argument method</source>
        <target state="translated">__arglist 構文は可変個の引数メソッド内でのみ有効です。</target>
        <note />
      </trans-unit>
      <trans-unit id="ERR_PtrExpected">
        <source>The * or -&gt; operator must be applied to a pointer</source>
        <target state="translated">* または -&gt; 演算子はポインターに対して使用してください。</target>
        <note />
      </trans-unit>
      <trans-unit id="ERR_PtrIndexSingle">
        <source>A pointer must be indexed by only one value</source>
        <target state="translated">ポインターのインデックスを複数指定しないでください。</target>
        <note />
      </trans-unit>
      <trans-unit id="WRN_ByRefNonAgileField">
        <source>Using '{0}' as a ref or out value or taking its address may cause a runtime exception because it is a field of a marshal-by-reference class</source>
        <target state="translated">参照マーシャリング クラスのフィールドであるため、'{0}' を ref 値または out 値として使用したり、そのアドレスを取得したりすると、ランタイム例外が発生する可能性があります</target>
        <note />
      </trans-unit>
      <trans-unit id="WRN_ByRefNonAgileField_Title">
        <source>Using a field of a marshal-by-reference class as a ref or out value or taking its address may cause a runtime exception</source>
        <target state="translated">参照マーシャリング クラスのフィールドを ref 値または out 値として使用するか、そのフィールドのアドレスを取得すると、ランタイム例外が発生する可能性があります</target>
        <note />
      </trans-unit>
      <trans-unit id="ERR_AssgReadonlyStatic">
        <source>A static readonly field cannot be assigned to (except in a static constructor or a variable initializer)</source>
        <target state="translated">静的読み取り専用フィールドへの割り当てはできません (静的コンストラクターまたは変数初期化子では可)。</target>
        <note />
      </trans-unit>
      <trans-unit id="ERR_RefReadonlyStatic">
        <source>A static readonly field cannot be used as a ref or out value (except in a static constructor)</source>
        <target state="translated">静的な読み取り専用フィールドを ref 値または out 値として使用することはできません (静的コンストラクターでは可)</target>
        <note />
      </trans-unit>
      <trans-unit id="ERR_AssgReadonlyProp">
        <source>Property or indexer '{0}' cannot be assigned to -- it is read only</source>
        <target state="translated">プロパティまたはインデクサー '{0}' は読み取り専用であるため、割り当てることはできません</target>
        <note />
      </trans-unit>
      <trans-unit id="ERR_IllegalStatement">
        <source>Only assignment, call, increment, decrement, and new object expressions can be used as a statement</source>
        <target state="translated">割り当て、呼び出し、インクリメント、デクリメント、新しいオブジェクトの式のみがステートメントとして使用できます。</target>
        <note />
      </trans-unit>
      <trans-unit id="ERR_BadGetEnumerator">
        <source>foreach requires that the return type '{0}' of '{1}' must have a suitable public MoveNext method and public Current property</source>
        <target state="translated">foreach では、戻り値の型 '{1}' の '{0}' に適切なパブリック MoveNext メソッドおよびパブリック Current プロパティが含まれている必要があります。</target>
        <note />
      </trans-unit>
      <trans-unit id="ERR_TooManyLocals">
        <source>Only 65534 locals, including those generated by the compiler, are allowed</source>
        <target state="translated">コンパイラが生成するものを含む 65534 のローカルのみが許可されています。</target>
        <note />
      </trans-unit>
      <trans-unit id="ERR_AbstractBaseCall">
        <source>Cannot call an abstract base member: '{0}'</source>
        <target state="translated">抽象基本メンバーを呼び出すことはできません:'{0}'</target>
        <note />
      </trans-unit>
      <trans-unit id="ERR_RefProperty">
        <source>A property or indexer may not be passed as an out or ref parameter</source>
        <target state="translated">プロパティまたはインデクサーを out か ref のパラメーターとして渡すことはできません。</target>
        <note />
      </trans-unit>
      <trans-unit id="ERR_ManagedAddr">
        <source>Cannot take the address of, get the size of, or declare a pointer to a managed type ('{0}')</source>
        <target state="translated">マネージ型 ('{0}') のアドレスの取得、サイズの取得、またはそのマネージ型へのポインターの宣言が実行できません</target>
        <note />
      </trans-unit>
      <trans-unit id="ERR_BadFixedInitType">
        <source>The type of a local declared in a fixed statement must be a pointer type</source>
        <target state="translated">fixed ステートメントで宣言されたローカルの型は、ポインター型でなければなりません</target>
        <note />
      </trans-unit>
      <trans-unit id="ERR_FixedMustInit">
        <source>You must provide an initializer in a fixed or using statement declaration</source>
        <target state="translated">fixed または using ステートメントの宣言の中に、初期化子を指定してください。</target>
        <note />
      </trans-unit>
      <trans-unit id="ERR_InvalidAddrOp">
        <source>Cannot take the address of the given expression</source>
        <target state="translated">式のアドレスを取得できません。</target>
        <note />
      </trans-unit>
      <trans-unit id="ERR_FixedNeeded">
        <source>You can only take the address of an unfixed expression inside of a fixed statement initializer</source>
        <target state="translated">fixed ステートメントの初期化子内の fixed でない式のアドレスのみを取得できます。</target>
        <note />
      </trans-unit>
      <trans-unit id="ERR_FixedNotNeeded">
        <source>You cannot use the fixed statement to take the address of an already fixed expression</source>
        <target state="translated">既に fixed が使用されている式のアドレスを取得するために、fixed ステートメントを使用することはできません。</target>
        <note />
      </trans-unit>
      <trans-unit id="ERR_UnsafeNeeded">
        <source>Pointers and fixed size buffers may only be used in an unsafe context</source>
        <target state="translated">ポインターおよび固定サイズ バッファーは、unsafe コンテキストでのみ使用することができます。</target>
        <note />
      </trans-unit>
      <trans-unit id="ERR_OpTFRetType">
        <source>The return type of operator True or False must be bool</source>
        <target state="translated">演算子 true または false の戻り値の型はブール型でなければなりません</target>
        <note />
      </trans-unit>
      <trans-unit id="ERR_OperatorNeedsMatch">
        <source>The operator '{0}' requires a matching operator '{1}' to also be defined</source>
        <target state="translated">演算子 '{0}' を定義するには、合致する演算子 '{1}' が必要です。</target>
        <note />
      </trans-unit>
      <trans-unit id="ERR_BadBoolOp">
        <source>In order to be applicable as a short circuit operator a user-defined logical operator ('{0}') must have the same return type and parameter types</source>
        <target state="translated">short circuit 演算子として適用するためには、ユーザー定義の論理演算子 ('{0}') が同じ戻り値の型とパラメーター型を持つ必要があります。</target>
        <note />
      </trans-unit>
      <trans-unit id="ERR_MustHaveOpTF">
        <source>In order for '{0}' to be applicable as a short circuit operator, its declaring type '{1}' must define operator true and operator false</source>
        <target state="translated">{0}' が short circuit 演算子として適用されるためには、宣言する型 '{1}' で true 演算子と false 演算子を定義する必要があります</target>
        <note />
      </trans-unit>
      <trans-unit id="WRN_UnreferencedVarAssg">
        <source>The variable '{0}' is assigned but its value is never used</source>
        <target state="translated">変数 '{0}' は割り当てられていますが、その値は使用されていません。</target>
        <note />
      </trans-unit>
      <trans-unit id="WRN_UnreferencedVarAssg_Title">
        <source>Variable is assigned but its value is never used</source>
        <target state="translated">変数は割り当てられていますが、その値は使用されていません</target>
        <note />
      </trans-unit>
      <trans-unit id="ERR_CheckedOverflow">
        <source>The operation overflows at compile time in checked mode</source>
        <target state="translated">この操作はチェック モードでコンパイルしたときにオーバーフローします。</target>
        <note />
      </trans-unit>
      <trans-unit id="ERR_ConstOutOfRangeChecked">
        <source>Constant value '{0}' cannot be converted to a '{1}' (use 'unchecked' syntax to override)</source>
        <target state="translated">定数値 '{0}' は '{1}' に変換できません (unchecked 構文を使ってオーバーライドしてください)</target>
        <note />
      </trans-unit>
      <trans-unit id="ERR_BadVarargs">
        <source>A method with vararg cannot be generic, be in a generic type, or have a params parameter</source>
        <target state="translated">vararg を使用するメソッドは、ジェネリックにしたり、ジェネリック型に含めたりできません。また、params パラメーターを持つこともできません。</target>
        <note />
      </trans-unit>
      <trans-unit id="ERR_ParamsMustBeArray">
        <source>The params parameter must be a single dimensional array</source>
        <target state="translated">params パラメーターは 1 次元配列でなければなりません。</target>
        <note />
      </trans-unit>
      <trans-unit id="ERR_IllegalArglist">
        <source>An __arglist expression may only appear inside of a call or new expression</source>
        <target state="translated">__arglist 式は呼び出し、または new 式の中でのみ有効です。</target>
        <note />
      </trans-unit>
      <trans-unit id="ERR_IllegalUnsafe">
        <source>Unsafe code may only appear if compiling with /unsafe</source>
        <target state="translated">アンセーフ コードは /unsafe でコンパイルした場合のみ有効です。</target>
        <note />
      </trans-unit>
      <trans-unit id="ERR_AmbigMember">
        <source>Ambiguity between '{0}' and '{1}'</source>
        <target state="translated">{0}' と '{1}' 間があいまいです</target>
        <note />
      </trans-unit>
      <trans-unit id="ERR_BadForeachDecl">
        <source>Type and identifier are both required in a foreach statement</source>
        <target state="translated">foreach ステートメントには、型と識別子の両方が必要です。</target>
        <note />
      </trans-unit>
      <trans-unit id="ERR_ParamsLast">
        <source>A params parameter must be the last parameter in a formal parameter list</source>
        <target state="translated">params パラメーターは、仮パラメーター リストの最後のパラメーターでなければなりません。</target>
        <note />
      </trans-unit>
      <trans-unit id="ERR_SizeofUnsafe">
        <source>'{0}' does not have a predefined size, therefore sizeof can only be used in an unsafe context (consider using System.Runtime.InteropServices.Marshal.SizeOf)</source>
        <target state="translated">'{0}' には定義済みのサイズが指定されていないため、sizeof は unsafe コンテキストでのみ使用できます (System.Runtime.InteropServices.Marshal.SizeOf の使用をお勧めします)</target>
        <note />
      </trans-unit>
      <trans-unit id="ERR_DottedTypeNameNotFoundInNS">
        <source>The type or namespace name '{0}' does not exist in the namespace '{1}' (are you missing an assembly reference?)</source>
        <target state="translated">型または名前空間の名前 '{0}' が名前空間 '{1}' に存在しません (アセンブリ参照があることを確認してください)。</target>
        <note />
      </trans-unit>
      <trans-unit id="ERR_FieldInitRefNonstatic">
        <source>A field initializer cannot reference the non-static field, method, or property '{0}'</source>
        <target state="translated">フィールド初期化子は、静的でないフィールド、メソッド、またはプロパティ '{0}' を参照できません</target>
        <note />
      </trans-unit>
      <trans-unit id="ERR_SealedNonOverride">
        <source>'{0}' cannot be sealed because it is not an override</source>
        <target state="translated">'override ではないため、'{0}' をシールドにすることはできません。</target>
        <note />
      </trans-unit>
      <trans-unit id="ERR_CantOverrideSealed">
        <source>'{0}': cannot override inherited member '{1}' because it is sealed</source>
        <target state="translated">'{0}': 継承されたメンバー '{1}' はシールドであるため、オーバーライドできません。</target>
        <note />
      </trans-unit>
      <trans-unit id="ERR_VoidError">
        <source>The operation in question is undefined on void pointers</source>
        <target state="translated">問題の操作は void ポインターで定義されていません。</target>
        <note />
      </trans-unit>
      <trans-unit id="ERR_ConditionalOnOverride">
        <source>The Conditional attribute is not valid on '{0}' because it is an override method</source>
        <target state="translated">条件付き属性はオーバーライド メソッドであるため、 '{0}' では無効です</target>
        <note />
      </trans-unit>
      <trans-unit id="ERR_PointerInAsOrIs">
        <source>Neither 'is' nor 'as' is valid on pointer types</source>
        <target state="translated">is' と 'as' のどちらもポインター型では無効です</target>
        <note />
      </trans-unit>
      <trans-unit id="ERR_CallingFinalizeDeprecated">
        <source>Destructors and object.Finalize cannot be called directly. Consider calling IDisposable.Dispose if available.</source>
        <target state="translated">デストラクター と object.Finalize を直接呼び出すことはできません。使用可能であれば IDisposable.Dispose を呼び出してください。</target>
        <note />
      </trans-unit>
      <trans-unit id="ERR_SingleTypeNameNotFound">
        <source>The type or namespace name '{0}' could not be found (are you missing a using directive or an assembly reference?)</source>
        <target state="translated">型または名前空間の名前 '{0}' が見つかりませんでした (using ディレクティブまたはアセンブリ参照が指定されていることを確認してください)。</target>
        <note />
      </trans-unit>
      <trans-unit id="ERR_NegativeStackAllocSize">
        <source>Cannot use a negative size with stackalloc</source>
        <target state="translated">stackalloc で負のサイズを使うことはできません。</target>
        <note />
      </trans-unit>
      <trans-unit id="ERR_NegativeArraySize">
        <source>Cannot create an array with a negative size</source>
        <target state="translated">負のサイズで配列を作成することはできません。</target>
        <note />
      </trans-unit>
      <trans-unit id="ERR_OverrideFinalizeDeprecated">
        <source>Do not override object.Finalize. Instead, provide a destructor.</source>
        <target state="translated">object.Finalize をオーバーライドしないでください。代わりにデストラクターを提供してください。</target>
        <note />
      </trans-unit>
      <trans-unit id="ERR_CallingBaseFinalizeDeprecated">
        <source>Do not directly call your base class Finalize method. It is called automatically from your destructor.</source>
        <target state="translated">基底クラスの Finalize メソッドを直接呼び出さないでください。デストラクターから自動的に呼び出されます。</target>
        <note />
      </trans-unit>
      <trans-unit id="WRN_NegativeArrayIndex">
        <source>Indexing an array with a negative index (array indices always start at zero)</source>
        <target state="translated">負のインデックスで配列します。配列は常にゼロからの開始を示します。</target>
        <note />
      </trans-unit>
      <trans-unit id="WRN_NegativeArrayIndex_Title">
        <source>Indexing an array with a negative index</source>
        <target state="translated">負のインデックスで配列をインデックス付けしています</target>
        <note />
      </trans-unit>
      <trans-unit id="WRN_BadRefCompareLeft">
        <source>Possible unintended reference comparison; to get a value comparison, cast the left hand side to type '{0}'</source>
        <target state="translated">予期しない参照比較です。比較値を取得するには型 '{0}' に左辺をキャストしてください。</target>
        <note />
      </trans-unit>
      <trans-unit id="WRN_BadRefCompareLeft_Title">
        <source>Possible unintended reference comparison; left hand side needs cast</source>
        <target state="translated">予期しない参照比較です。左辺をキャストする必要があります</target>
        <note />
      </trans-unit>
      <trans-unit id="WRN_BadRefCompareRight">
        <source>Possible unintended reference comparison; to get a value comparison, cast the right hand side to type '{0}'</source>
        <target state="translated">予期しない参照比較です。比較値を取得するには型 '{0}' に右辺をキャストしてください。</target>
        <note />
      </trans-unit>
      <trans-unit id="WRN_BadRefCompareRight_Title">
        <source>Possible unintended reference comparison; right hand side needs cast</source>
        <target state="translated">予期しない参照比較です。右辺をキャストする必要があります</target>
        <note />
      </trans-unit>
      <trans-unit id="ERR_BadCastInFixed">
        <source>The right hand side of a fixed statement assignment may not be a cast expression</source>
        <target state="translated">固定ステートメントの代入式の右辺はキャスト式ではない可能性があります。</target>
        <note />
      </trans-unit>
      <trans-unit id="ERR_StackallocInCatchFinally">
        <source>stackalloc may not be used in a catch or finally block</source>
        <target state="translated">stackalloc は catch または finally ブロックで使用されない可能性があります。</target>
        <note />
      </trans-unit>
      <trans-unit id="ERR_VarargsLast">
        <source>An __arglist parameter must be the last parameter in a formal parameter list</source>
        <target state="translated">__arglist パラメーターは、仮パラメーター リストの最後のパラメーターでなければなりません</target>
        <note />
      </trans-unit>
      <trans-unit id="ERR_MissingPartial">
        <source>Missing partial modifier on declaration of type '{0}'; another partial declaration of this type exists</source>
        <target state="translated">partial 識別子が型 '{0}' にありません。この型の別の部分宣言が存在します。</target>
        <note />
      </trans-unit>
      <trans-unit id="ERR_PartialTypeKindConflict">
        <source>Partial declarations of '{0}' must be all classes, all structs, or all interfaces</source>
        <target state="translated">{0}' の partial 宣言は、すべてのクラス、すべての構造体、またはすべてのインターフェイスにする必要があります。</target>
        <note />
      </trans-unit>
      <trans-unit id="ERR_PartialModifierConflict">
        <source>Partial declarations of '{0}' have conflicting accessibility modifiers</source>
        <target state="translated">{0}' の partial 宣言には競合するアクセシビリティ修飾子が含まれています。</target>
        <note />
      </trans-unit>
      <trans-unit id="ERR_PartialMultipleBases">
        <source>Partial declarations of '{0}' must not specify different base classes</source>
        <target state="translated">{0}' の partial 宣言では、異なる基底クラスを指定してはいけません。</target>
        <note />
      </trans-unit>
      <trans-unit id="ERR_PartialWrongTypeParams">
        <source>Partial declarations of '{0}' must have the same type parameter names in the same order</source>
        <target state="translated">{0}' の partial 宣言では、同じ型パラメーター名を同じ順序で指定しなければなりません。</target>
        <note />
      </trans-unit>
      <trans-unit id="ERR_PartialWrongConstraints">
        <source>Partial declarations of '{0}' have inconsistent constraints for type parameter '{1}'</source>
        <target state="translated">{0}' の partial 宣言には、型パラメーター '{1}' に対して矛盾する制約が含まれています。</target>
        <note />
      </trans-unit>
      <trans-unit id="ERR_NoImplicitConvCast">
        <source>Cannot implicitly convert type '{0}' to '{1}'. An explicit conversion exists (are you missing a cast?)</source>
        <target state="translated">型 '{0}' を '{1}' に暗黙的に変換できません。明示的な変換が存在します (cast が不足していないかどうかを確認してください)</target>
        <note />
      </trans-unit>
      <trans-unit id="ERR_PartialMisplaced">
        <source>The 'partial' modifier can only appear immediately before 'class', 'struct', 'interface', or 'void'</source>
        <target state="translated">partial' 識別子は、'class'、'struct'、'interface'、または 'void' の直前にのみ指定できます</target>
        <note />
      </trans-unit>
      <trans-unit id="ERR_ImportedCircularBase">
        <source>Imported type '{0}' is invalid. It contains a circular base class dependency.</source>
        <target state="translated">インポートされた型 '{0}' は無効です。この型には循環する基底クラスの依存関係が含まれています。</target>
        <note />
      </trans-unit>
      <trans-unit id="ERR_UseDefViolationOut">
        <source>Use of unassigned out parameter '{0}'</source>
        <target state="translated">未割り当ての out パラメーター '{0}' が使用されました。</target>
        <note />
      </trans-unit>
      <trans-unit id="ERR_ArraySizeInDeclaration">
        <source>Array size cannot be specified in a variable declaration (try initializing with a 'new' expression)</source>
        <target state="translated">配列のサイズは変数宣言の中で指定できません ('new' を使用して初期化してください)</target>
        <note />
      </trans-unit>
      <trans-unit id="ERR_InaccessibleGetter">
        <source>The property or indexer '{0}' cannot be used in this context because the get accessor is inaccessible</source>
        <target state="translated">get アクセサーにアクセスできないため、プロパティまたはインデクサー '{0}' はこのコンテキストでは使用できません。</target>
        <note />
      </trans-unit>
      <trans-unit id="ERR_InaccessibleSetter">
        <source>The property or indexer '{0}' cannot be used in this context because the set accessor is inaccessible</source>
        <target state="translated">set アクセサーにアクセスできないため、プロパティまたはインデクサー '{0}' はこのコンテキストでは使用できません。</target>
        <note />
      </trans-unit>
      <trans-unit id="ERR_InvalidPropertyAccessMod">
        <source>The accessibility modifier of the '{0}' accessor must be more restrictive than the property or indexer '{1}'</source>
        <target state="translated">{0}' アクセサーのアクセシビリティ修飾子は、プロパティまたはインデクサー '{1}' よりも制限されていなければなりません。</target>
        <note />
      </trans-unit>
      <trans-unit id="ERR_DuplicatePropertyAccessMods">
        <source>Cannot specify accessibility modifiers for both accessors of the property or indexer '{0}'</source>
        <target state="translated">アクセシビリティ修飾子は、プロパティまたはインデクサー '{0}' の両方のアクセサーに指定できません。</target>
        <note />
      </trans-unit>
      <trans-unit id="ERR_PropertyAccessModInInterface">
        <source>'{0}': accessibility modifiers may not be used on accessors in an interface</source>
        <target state="translated">'{0}': アクセシビリティ修飾子をインターフェイスのアクセサーで使用することはできません。</target>
        <note />
      </trans-unit>
      <trans-unit id="ERR_AccessModMissingAccessor">
        <source>'{0}': accessibility modifiers on accessors may only be used if the property or indexer has both a get and a set accessor</source>
        <target state="translated">'{0}': アクセサーのアクセシビリティ修飾子は、プロパティまたはインデクサーが get アクセサーおよび set アクセサーの両方を含む場合にのみ、使用されます。</target>
        <note />
      </trans-unit>
      <trans-unit id="ERR_UnimplementedInterfaceAccessor">
        <source>'{0}' does not implement interface member '{1}'. '{2}' is not public.</source>
        <target state="translated">'{0}' はインターフェイス メンバー '{1}' を実装しません。'{2}' は public ではありません。</target>
        <note />
      </trans-unit>
      <trans-unit id="WRN_PatternIsAmbiguous">
        <source>'{0}' does not implement the '{1}' pattern. '{2}' is ambiguous with '{3}'.</source>
        <target state="translated">'{0}' は、パターン '{1}' を実装しません。'{2}' は、'{3}' で不適切です。</target>
        <note />
      </trans-unit>
      <trans-unit id="WRN_PatternIsAmbiguous_Title">
        <source>Type does not implement the collection pattern; members are ambiguous</source>
        <target state="translated">型は、コレクション パターンを実装しません。メンバーがあいまいです</target>
        <note />
      </trans-unit>
      <trans-unit id="WRN_PatternStaticOrInaccessible">
        <source>'{0}' does not implement the '{1}' pattern. '{2}' is either static or not public.</source>
        <target state="translated">'{0}' は、パターン '{1}' を実装しません。'{2}' は、スタティックであるか、またはパブリックではありません。</target>
        <note />
      </trans-unit>
      <trans-unit id="WRN_PatternStaticOrInaccessible_Title">
        <source>Type does not implement the collection pattern; member is either static or not public</source>
        <target state="translated">型は、コレクション パターンを実装しません。メンバーは、スタティックであるか、またはパブリックではありません</target>
        <note />
      </trans-unit>
      <trans-unit id="WRN_PatternBadSignature">
        <source>'{0}' does not implement the '{1}' pattern. '{2}' has the wrong signature.</source>
        <target state="translated">'{0}' は、パターン '{1}' を実装しません。'{2}' には正しくないシグネチャが含まれます。</target>
        <note />
      </trans-unit>
      <trans-unit id="WRN_PatternBadSignature_Title">
        <source>Type does not implement the collection pattern; member has the wrong signature</source>
        <target state="translated">型は、コレクション パターンを実装しません。メンバーには正しくないシグネチャが含まれます</target>
        <note />
      </trans-unit>
      <trans-unit id="ERR_FriendRefNotEqualToThis">
        <source>Friend access was granted by '{0}', but the public key of the output assembly does not match that specified by the attribute in the granting assembly.</source>
        <target state="translated">フレンド アクセスのアクセス権は '{0}' によって付与されますが、出力アセンブリの公開キーは、付与するアセンブリで属性によって指定される公開キーと一致しません。</target>
        <note />
      </trans-unit>
      <trans-unit id="ERR_FriendRefSigningMismatch">
        <source>Friend access was granted by '{0}', but the strong name signing state of the output assembly does not match that of the granting assembly.</source>
        <target state="translated">フレンド アクセスのアクセス権は '{0}' によって付与されますが、出力アセンブリにおける厳密な名前の署名の状態が付与するアセンブリと一致しません。</target>
        <note />
      </trans-unit>
      <trans-unit id="WRN_SequentialOnPartialClass">
        <source>There is no defined ordering between fields in multiple declarations of partial struct '{0}'. To specify an ordering, all instance fields must be in the same declaration.</source>
        <target state="translated">部分的な構造体 '{0}' の複数の宣言内にあるフィールド間に、定義された順序がありません。順序を指定するには、すべてのインスタンス フィールドが同じ宣言内になければなりません。</target>
        <note />
      </trans-unit>
      <trans-unit id="WRN_SequentialOnPartialClass_Title">
        <source>There is no defined ordering between fields in multiple declarations of partial struct</source>
        <target state="translated">部分的な構造体の複数の宣言内にあるフィールド間に定義された順序がありません</target>
        <note />
      </trans-unit>
      <trans-unit id="ERR_BadConstType">
        <source>The type '{0}' cannot be declared const</source>
        <target state="translated">型 '{0}' を const 宣言することはできません。</target>
        <note />
      </trans-unit>
      <trans-unit id="ERR_NoNewTyvar">
        <source>Cannot create an instance of the variable type '{0}' because it does not have the new() constraint</source>
        <target state="translated">変数型 '{0}' のインスタンスは、new() 制約を含まないため、作成できません。</target>
        <note />
      </trans-unit>
      <trans-unit id="ERR_BadArity">
        <source>Using the generic {1} '{0}' requires {2} type arguments</source>
        <target state="translated">ジェネリック {1} '{0}' を使用するには、{2} 型引数が必要です。</target>
        <note />
      </trans-unit>
      <trans-unit id="ERR_BadTypeArgument">
        <source>The type '{0}' may not be used as a type argument</source>
        <target state="translated">型 '{0}' は型引数として使用できません</target>
        <note />
      </trans-unit>
      <trans-unit id="ERR_TypeArgsNotAllowed">
        <source>The {1} '{0}' cannot be used with type arguments</source>
        <target state="translated">{1} '{0}' は型引数と一緒には使用できません</target>
        <note />
      </trans-unit>
      <trans-unit id="ERR_HasNoTypeVars">
        <source>The non-generic {1} '{0}' cannot be used with type arguments</source>
        <target state="translated">非ジェネリック {1} '{0}' は型引数と一緒には使用できません。</target>
        <note />
      </trans-unit>
      <trans-unit id="ERR_NewConstraintNotSatisfied">
        <source>'{2}' must be a non-abstract type with a public parameterless constructor in order to use it as parameter '{1}' in the generic type or method '{0}'</source>
        <target state="translated">'{2}' は、ジェネリック型またはメソッド '{0}' 内でパラメーター '{1}' として使用するために、パブリック パラメーターなしのコンストラクターを持つ非抽象型でなければなりません</target>
        <note />
      </trans-unit>
      <trans-unit id="ERR_GenericConstraintNotSatisfiedRefType">
        <source>The type '{3}' cannot be used as type parameter '{2}' in the generic type or method '{0}'. There is no implicit reference conversion from '{3}' to '{1}'.</source>
        <target state="translated">型 '{3}' はジェネリック型またはメソッド '{0}' 内で型パラメーター '{2}' として使用できません。'{3}' から '{1}' への暗黙的な参照変換がありません。</target>
        <note />
      </trans-unit>
      <trans-unit id="ERR_GenericConstraintNotSatisfiedNullableEnum">
        <source>The type '{3}' cannot be used as type parameter '{2}' in the generic type or method '{0}'. The nullable type '{3}' does not satisfy the constraint of '{1}'.</source>
        <target state="translated">型 '{3}' はジェネリック型またはメソッド '{0}' 内で型パラメーター '{2}' として使用できません。Null 許容型 '{3}' は、'{1}' の制約を満たしていません。</target>
        <note />
      </trans-unit>
      <trans-unit id="ERR_GenericConstraintNotSatisfiedNullableInterface">
        <source>The type '{3}' cannot be used as type parameter '{2}' in the generic type or method '{0}'. The nullable type '{3}' does not satisfy the constraint of '{1}'. Nullable types can not satisfy any interface constraints.</source>
        <target state="translated">型 '{3}' はジェネリック型またはメソッド '{0}' 内で型パラメーター '{2}' として使用できません。Null 許容型 '{3}' は、'{1}' の制約を満たしていません。Null 許容型はインターフェイス制約を満たすことはできません。</target>
        <note />
      </trans-unit>
      <trans-unit id="ERR_GenericConstraintNotSatisfiedTyVar">
        <source>The type '{3}' cannot be used as type parameter '{2}' in the generic type or method '{0}'. There is no boxing conversion or type parameter conversion from '{3}' to '{1}'.</source>
        <target state="translated">型 '{3}' はジェネリック型またはメソッド '{0}' 内で型パラメーター '{2}' として使用できません。'{3}' から '{1}' へのボックス変換または型パラメーター変換がありません。</target>
        <note />
      </trans-unit>
      <trans-unit id="ERR_GenericConstraintNotSatisfiedValType">
        <source>The type '{3}' cannot be used as type parameter '{2}' in the generic type or method '{0}'. There is no boxing conversion from '{3}' to '{1}'.</source>
        <target state="translated">型 '{3}' はジェネリック型またはメソッド '{0}' 内で型パラメーター '{2}' として使用できません。'{3}' から '{1}' へのボックス変換がありません。</target>
        <note />
      </trans-unit>
      <trans-unit id="ERR_DuplicateGeneratedName">
        <source>The parameter name '{0}' conflicts with an automatically-generated parameter name</source>
        <target state="translated">パラメーター名 '{0}' が自動生成されたパラメーター名と競合しています。</target>
        <note />
      </trans-unit>
      <trans-unit id="ERR_GlobalSingleTypeNameNotFound">
        <source>The type or namespace name '{0}' could not be found in the global namespace (are you missing an assembly reference?)</source>
        <target state="translated">型名または名前空間名 '{0}' がグローバル名前空間に見つかりませんでした (アセンブリ参照が存在することを確認してください)。</target>
        <note />
      </trans-unit>
      <trans-unit id="ERR_NewBoundMustBeLast">
        <source>The new() constraint must be the last constraint specified</source>
        <target state="translated">new() 制約は最後に指定する制約でなければなりません。</target>
        <note />
      </trans-unit>
      <trans-unit id="WRN_MainCantBeGeneric">
        <source>'{0}': an entry point cannot be generic or in a generic type</source>
        <target state="translated">'{0}': エントリ ポイントがジェネリックになったり、ジェネリック型の中に存在したりすることはできません。</target>
        <note />
      </trans-unit>
      <trans-unit id="WRN_MainCantBeGeneric_Title">
        <source>An entry point cannot be generic or in a generic type</source>
        <target state="translated">エントリ ポイントがジェネリックになったり、ジェネリック型の中に存在したりすることはできません</target>
        <note />
      </trans-unit>
      <trans-unit id="ERR_TypeVarCantBeNull">
        <source>Cannot convert null to type parameter '{0}' because it could be a non-nullable value type. Consider using 'default({0})' instead.</source>
        <target state="translated">Null 非許容の値型である可能性があるため、Null を型パラメーター '{0}' に変換できません。'default({0})' を使用してください。</target>
        <note />
      </trans-unit>
      <trans-unit id="ERR_AttributeCantBeGeneric">
        <source>Cannot apply attribute class '{0}' because it is generic</source>
        <target state="translated">ジェネリックであるため属性クラス '{0}' を適用できません</target>
        <note />
      </trans-unit>
      <trans-unit id="ERR_DuplicateBound">
        <source>Duplicate constraint '{0}' for type parameter '{1}'</source>
        <target state="translated">型パラメーター '{1}' に対する制約 '{0}' が重複しています。</target>
        <note />
      </trans-unit>
      <trans-unit id="ERR_ClassBoundNotFirst">
        <source>The class type constraint '{0}' must come before any other constraints</source>
        <target state="translated">クラス型制約 '{0}' は、他の制約の前に指定されなければなりません。</target>
        <note />
      </trans-unit>
      <trans-unit id="ERR_BadRetType">
        <source>'{1} {0}' has the wrong return type</source>
        <target state="translated">'{1} {0}' には、不適切な戻り値の型が指定されています</target>
        <note />
      </trans-unit>
      <trans-unit id="ERR_DelegateRefMismatch">
        <source>Ref mismatch between '{0}' and delegate '{1}'</source>
        <target state="translated">{0}' とデリゲート '{1}' で参照が一致しません</target>
        <note />
      </trans-unit>
      <trans-unit id="ERR_DuplicateConstraintClause">
        <source>A constraint clause has already been specified for type parameter '{0}'. All of the constraints for a type parameter must be specified in a single where clause.</source>
        <target state="translated">制約句が、型パラメーター '{0}' に既に指定されています。型パラメーターの制約のすべてが、単一の WHERE 句で指定されなければなりません。</target>
        <note />
      </trans-unit>
      <trans-unit id="ERR_CantInferMethTypeArgs">
        <source>The type arguments for method '{0}' cannot be inferred from the usage. Try specifying the type arguments explicitly.</source>
        <target state="translated">メソッド '{0}' の型引数を使い方から推論することはできません。型引数を明示的に指定してください。</target>
        <note />
      </trans-unit>
      <trans-unit id="ERR_LocalSameNameAsTypeParam">
        <source>'{0}': a parameter, local variable, or local function cannot have the same name as a method type parameter</source>
        <target state="translated">'{0}': パラメーター、ローカル変数またはローカル関数は、メソッド型のパラメーターと同じ名前を持つことができません</target>
        <note />
      </trans-unit>
      <trans-unit id="ERR_AsWithTypeVar">
        <source>The type parameter '{0}' cannot be used with the 'as' operator because it does not have a class type constraint nor a 'class' constraint</source>
        <target state="translated">型パラメーター '{0}' にはクラス型制約も 'class' 制約も含まれないため、'as' 演算子で使用できません</target>
        <note />
      </trans-unit>
      <trans-unit id="WRN_UnreferencedFieldAssg">
        <source>The field '{0}' is assigned but its value is never used</source>
        <target state="translated">フィールド '{0}' が割り当てられていますが、値は使用されていません。</target>
        <note />
      </trans-unit>
      <trans-unit id="WRN_UnreferencedFieldAssg_Title">
        <source>Field is assigned but its value is never used</source>
        <target state="translated">フィールドが割り当てられていますが、値は使用されていません</target>
        <note />
      </trans-unit>
      <trans-unit id="ERR_BadIndexerNameAttr">
        <source>The '{0}' attribute is valid only on an indexer that is not an explicit interface member declaration</source>
        <target state="translated">{0}' 属性は、明示的なインターフェイス メンバー宣言ではないインデクサー上でのみ有効です。</target>
        <note />
      </trans-unit>
      <trans-unit id="ERR_AttrArgWithTypeVars">
        <source>'{0}': an attribute argument cannot use type parameters</source>
        <target state="translated">'{0}': 属性の引数は型パラメーターを使用することができません</target>
        <note />
      </trans-unit>
      <trans-unit id="ERR_NewTyvarWithArgs">
        <source>'{0}': cannot provide arguments when creating an instance of a variable type</source>
        <target state="translated">'{0}': 変数型のインスタンスを作成するときに、引数を指定することはできません</target>
        <note />
      </trans-unit>
      <trans-unit id="ERR_AbstractSealedStatic">
        <source>'{0}': an abstract class cannot be sealed or static</source>
        <target state="translated">'{0}': 抽象クラスを sealed または static に指定することはできません。</target>
        <note />
      </trans-unit>
      <trans-unit id="WRN_AmbiguousXMLReference">
        <source>Ambiguous reference in cref attribute: '{0}'. Assuming '{1}', but could have also matched other overloads including '{2}'.</source>
        <target state="translated">{0}' は cref 属性内のあいまいな参照です。'{1}' を仮定しますが、'{2}' を含む別のオーバーロードに一致した可能性もあります。</target>
        <note />
      </trans-unit>
      <trans-unit id="WRN_AmbiguousXMLReference_Title">
        <source>Ambiguous reference in cref attribute</source>
        <target state="translated">Cref 属性の参照があいまいです</target>
        <note />
      </trans-unit>
      <trans-unit id="WRN_VolatileByRef">
        <source>'{0}': a reference to a volatile field will not be treated as volatile</source>
        <target state="translated">'{0}': volatile フィールドへの参照は、volatile として扱われません。</target>
        <note />
      </trans-unit>
      <trans-unit id="WRN_VolatileByRef_Title">
        <source>A reference to a volatile field will not be treated as volatile</source>
        <target state="translated">volatile フィールドへの参照は、volatile として扱われません</target>
        <note />
      </trans-unit>
      <trans-unit id="WRN_VolatileByRef_Description">
        <source>A volatile field should not normally be used as a ref or out value, since it will not be treated as volatile. There are exceptions to this, such as when calling an interlocked API.</source>
        <target state="translated">volatile フィールドは、通常は ref 値または out 値として使用しないでください。このフィールドは、volatile として扱われないためです。ただしこれには、インタロック API の呼び出しのときなど、例外もあります。</target>
        <note />
      </trans-unit>
      <trans-unit id="ERR_ComImportWithImpl">
        <source>Since '{1}' has the ComImport attribute, '{0}' must be extern or abstract</source>
        <target state="translated">{1}' は ComImport 属性を含むため、'{0}' は extern または abstract にする必要があります。</target>
        <note />
      </trans-unit>
      <trans-unit id="ERR_ComImportWithBase">
        <source>'{0}': a class with the ComImport attribute cannot specify a base class</source>
        <target state="translated">'{0}': ComImport 属性を含むクラスは、基底クラスを指定できません。</target>
        <note />
      </trans-unit>
      <trans-unit id="ERR_ImplBadConstraints">
        <source>The constraints for type parameter '{0}' of method '{1}' must match the constraints for type parameter '{2}' of interface method '{3}'. Consider using an explicit interface implementation instead.</source>
        <target state="translated">メソッド '{1}' の型パラメーター '{0}' に対する制約は、インターフェイス メソッド '{3}' の型パラメーター '{2}' に対する制約と一致しなければなりません。明示的なインターフェイスの実装を使用することをお勧めします。</target>
        <note />
      </trans-unit>
      <trans-unit id="ERR_ImplBadTupleNames">
        <source>The tuple element names in the signature of method '{0}' must match the tuple element names of interface method '{1}' (including on the return type).</source>
        <target state="translated">メソッド '{0}' のシグネチャにあるタプル要素名は、インターフェイス メソッド '{1}' のタプル要素名と (戻り値の型を含めて) 一致している必要があります。</target>
        <note />
      </trans-unit>
      <trans-unit id="ERR_DottedTypeNameNotFoundInAgg">
        <source>The type name '{0}' does not exist in the type '{1}'</source>
        <target state="translated">型名 '{0}' が型 '{1}' に存在しません。</target>
        <note />
      </trans-unit>
      <trans-unit id="ERR_MethGrpToNonDel">
        <source>Cannot convert method group '{0}' to non-delegate type '{1}'. Did you intend to invoke the method?</source>
        <target state="translated">メソッド グループ '{0}' を非デリゲート型 '{1}' に変換することはできません。このメソッドを呼び出しますか?</target>
        <note />
      </trans-unit>
      <trans-unit id="ERR_BadExternAlias">
        <source>The extern alias '{0}' was not specified in a /reference option</source>
        <target state="translated">extern エイリアス '{0}' は、/reference オプションで指定されませんでした。</target>
        <note />
      </trans-unit>
      <trans-unit id="ERR_ColColWithTypeAlias">
        <source>Cannot use alias '{0}' with '::' since the alias references a type. Use '.' instead.</source>
        <target state="translated">エイリアスが型を参照しているため、エイリアス '{0}' を '::' と使用できません。'.' を使用してください。</target>
        <note />
      </trans-unit>
      <trans-unit id="ERR_AliasNotFound">
        <source>Alias '{0}' not found</source>
        <target state="translated">エイリアス '{0}' が見つかりません。</target>
        <note />
      </trans-unit>
      <trans-unit id="ERR_SameFullNameAggAgg">
        <source>The type '{1}' exists in both '{0}' and '{2}'</source>
        <target state="translated">型 '{1}' が '{0}' と '{2}' の両方に存在します。</target>
        <note />
      </trans-unit>
      <trans-unit id="ERR_SameFullNameNsAgg">
        <source>The namespace '{1}' in '{0}' conflicts with the type '{3}' in '{2}'</source>
        <target state="translated">{0}' の名前空間 '{1}' が '{2}' の型 '{3}' と競合しています。</target>
        <note />
      </trans-unit>
      <trans-unit id="WRN_SameFullNameThisNsAgg">
        <source>The namespace '{1}' in '{0}' conflicts with the imported type '{3}' in '{2}'. Using the namespace defined in '{0}'.</source>
        <target state="translated">{0}' の名前空間 '{1}' は、'{2}' のインポートされた型 '{3}' と競合しています。'{0}' で定義された名前空間を使用しています。</target>
        <note />
      </trans-unit>
      <trans-unit id="WRN_SameFullNameThisNsAgg_Title">
        <source>Namespace conflicts with imported type</source>
        <target state="translated">名前空間がインポートされた型と競合しています</target>
        <note />
      </trans-unit>
      <trans-unit id="WRN_SameFullNameThisAggAgg">
        <source>The type '{1}' in '{0}' conflicts with the imported type '{3}' in '{2}'. Using the type defined in '{0}'.</source>
        <target state="translated">{0}' の型 '{1}' は、'{2}' のインポートされた型 '{3}' と競合しています。'{0}' で定義された型を使用しています。</target>
        <note />
      </trans-unit>
      <trans-unit id="WRN_SameFullNameThisAggAgg_Title">
        <source>Type conflicts with imported type</source>
        <target state="translated">型がインポートされた型と競合しています</target>
        <note />
      </trans-unit>
      <trans-unit id="WRN_SameFullNameThisAggNs">
        <source>The type '{1}' in '{0}' conflicts with the imported namespace '{3}' in '{2}'. Using the type defined in '{0}'.</source>
        <target state="translated">{0}' の型 '{1}' は、'{2}' のインポートされた名前空間 '{3}' と競合しています。'{0}' で定義された型を使用しています。</target>
        <note />
      </trans-unit>
      <trans-unit id="WRN_SameFullNameThisAggNs_Title">
        <source>Type conflicts with imported namespace</source>
        <target state="translated">型がインポートされた名前空間と競合しています</target>
        <note />
      </trans-unit>
      <trans-unit id="ERR_SameFullNameThisAggThisNs">
        <source>The type '{1}' in '{0}' conflicts with the namespace '{3}' in '{2}'</source>
        <target state="translated">{0}' の型 '{1}' が '{2}' の名前空間 '{3}' と競合しています。</target>
        <note />
      </trans-unit>
      <trans-unit id="ERR_ExternAfterElements">
        <source>An extern alias declaration must precede all other elements defined in the namespace</source>
        <target state="translated">extern エイリアス宣言は、名前空間で定義された他のすべての要素の前に指定しなければなりません。</target>
        <note />
      </trans-unit>
      <trans-unit id="WRN_GlobalAliasDefn">
        <source>Defining an alias named 'global' is ill-advised since 'global::' always references the global namespace and not an alias</source>
        <target state="translated">global::' はエイリアスではなく常にグローバル名前空間を参照するため、'global' という名前のエイリアスを定義することはお勧めしません。</target>
        <note />
      </trans-unit>
      <trans-unit id="WRN_GlobalAliasDefn_Title">
        <source>Defining an alias named 'global' is ill-advised</source>
        <target state="translated">global' という名前のエイリアスを定義することはお勧めしません</target>
        <note />
      </trans-unit>
      <trans-unit id="ERR_SealedStaticClass">
        <source>'{0}': a class cannot be both static and sealed</source>
        <target state="translated">'{0}': クラスに static と sealed の両方を指定することはできません。</target>
        <note />
      </trans-unit>
      <trans-unit id="ERR_PrivateAbstractAccessor">
        <source>'{0}': abstract properties cannot have private accessors</source>
        <target state="translated">'{0}': 抽象プロパティにプライベート アクセサーは指定できません。</target>
        <note />
      </trans-unit>
      <trans-unit id="ERR_ValueExpected">
        <source>Syntax error; value expected</source>
        <target state="translated">構文エラーです。値が必要です</target>
        <note />
      </trans-unit>
      <trans-unit id="ERR_UnboxNotLValue">
        <source>Cannot modify the result of an unboxing conversion</source>
        <target state="translated">アンボックス変換の結果を変更できません。</target>
        <note />
      </trans-unit>
      <trans-unit id="ERR_AnonMethGrpInForEach">
        <source>Foreach cannot operate on a '{0}'. Did you intend to invoke the '{0}'?</source>
        <target state="translated">Foreach は '{0}' 上で使用できません。'{0}' を呼び出しますか?</target>
        <note />
      </trans-unit>
      <trans-unit id="ERR_BadIncDecRetType">
        <source>The return type for ++ or -- operator must match the parameter type or be derived from the parameter type</source>
        <target state="translated">++ または -- 演算子の戻り値の型は、パラメーター型と一致するか、パラメーター型から派生する必要があります。</target>
        <note />
      </trans-unit>
      <trans-unit id="ERR_RefValBoundMustBeFirst">
        <source>The 'class' or 'struct' constraint must come before any other constraints</source>
        <target state="translated">class' または 'struct' 制約は、他の制約の前に指定されなければなりません。</target>
        <note />
      </trans-unit>
      <trans-unit id="ERR_RefValBoundWithClass">
        <source>'{0}': cannot specify both a constraint class and the 'class' or 'struct' constraint</source>
        <target state="translated">'{0}': 制約クラスと 'class' または 'struct' 制約の両方を指定することはできません。</target>
        <note />
      </trans-unit>
      <trans-unit id="ERR_NewBoundWithVal">
        <source>The 'new()' constraint cannot be used with the 'struct' constraint</source>
        <target state="translated">new()' 制約は 'struct' 制約と一緒には使用できません。</target>
        <note />
      </trans-unit>
      <trans-unit id="ERR_RefConstraintNotSatisfied">
        <source>The type '{2}' must be a reference type in order to use it as parameter '{1}' in the generic type or method '{0}'</source>
        <target state="translated">型 '{2}' は、ジェネリック型のパラメーター '{1}'、またはメソッド '{0}' として使用するために、参照型でなければなりません</target>
        <note />
      </trans-unit>
      <trans-unit id="ERR_ValConstraintNotSatisfied">
        <source>The type '{2}' must be a non-nullable value type in order to use it as parameter '{1}' in the generic type or method '{0}'</source>
        <target state="translated">型 '{2}' は、ジェネリック型のパラメーター '{1}'、またはメソッド '{0}' として使用するために、Null 非許容の値型でなければなりません</target>
        <note />
      </trans-unit>
      <trans-unit id="ERR_CircularConstraint">
        <source>Circular constraint dependency involving '{0}' and '{1}'</source>
        <target state="translated">{0}' と '{1}' を含む、循環制約の依存関係です。</target>
        <note />
      </trans-unit>
      <trans-unit id="ERR_BaseConstraintConflict">
        <source>Type parameter '{0}' inherits conflicting constraints '{1}' and '{2}'</source>
        <target state="translated">型パラメーター '{0}' は、競合する制約 '{1}' および '{2}' を継承します</target>
        <note />
      </trans-unit>
      <trans-unit id="ERR_ConWithValCon">
        <source>Type parameter '{1}' has the 'struct' constraint so '{1}' cannot be used as a constraint for '{0}'</source>
        <target state="translated">型パラメーター '{1}' は 'struct' 制約を含むので、'{0}' の制約として '{1}' を使用することはできません</target>
        <note />
      </trans-unit>
      <trans-unit id="ERR_AmbigUDConv">
        <source>Ambiguous user defined conversions '{0}' and '{1}' when converting from '{2}' to '{3}'</source>
        <target state="translated">{2}' から '{3}' へ変換するときの、あいまいなユーザー定義の変換 '{0}' および '{1}' です</target>
        <note />
      </trans-unit>
      <trans-unit id="WRN_AlwaysNull">
        <source>The result of the expression is always 'null' of type '{0}'</source>
        <target state="translated">式の結果は常に型 '{0}' の 'null' になります。</target>
        <note />
      </trans-unit>
      <trans-unit id="WRN_AlwaysNull_Title">
        <source>The result of the expression is always 'null'</source>
        <target state="translated">式の結果が常に 'null' です</target>
        <note />
      </trans-unit>
      <trans-unit id="ERR_RefReturnThis">
        <source>Cannot return 'this' by reference.</source>
        <target state="translated">参照渡しで 'this' を返すことはできません。</target>
        <note />
      </trans-unit>
      <trans-unit id="ERR_AttributeCtorInParameter">
        <source>Cannot use attribute constructor '{0}' because it is has 'in' parameters.</source>
        <target state="translated">'in' パラメーターがあるため、属性のコンストラクター '{0}' を使用できません。</target>
        <note />
      </trans-unit>
      <trans-unit id="ERR_OverrideWithConstraints">
        <source>Constraints for override and explicit interface implementation methods are inherited from the base method, so they cannot be specified directly</source>
        <target state="translated">オーバーライドおよび明示的なインターフェイスの実装メソッドの制約は、基本メソッドから継承されるので、直接指定できません</target>
        <note />
      </trans-unit>
      <trans-unit id="ERR_AmbigOverride">
        <source>The inherited members '{0}' and '{1}' have the same signature in type '{2}', so they cannot be overridden</source>
        <target state="translated">継承したメンバー '{0}' と '{1}' に '{2}' 型の同じ署名があるためオーバーライドできません。</target>
        <note />
      </trans-unit>
      <trans-unit id="ERR_DecConstError">
        <source>Evaluation of the decimal constant expression failed</source>
        <target state="translated">10 進数の定数式の評価に失敗しました。</target>
        <note />
      </trans-unit>
      <trans-unit id="WRN_CmpAlwaysFalse">
        <source>Comparing with null of type '{0}' always produces 'false'</source>
        <target state="translated">型 '{0}' の null と比較すると、いつも 'false' を生成します。</target>
        <note />
      </trans-unit>
      <trans-unit id="WRN_CmpAlwaysFalse_Title">
        <source>Comparing with null of struct type always produces 'false'</source>
        <target state="translated">構造体型の null と比較するといつも 'false' を生成します</target>
        <note />
      </trans-unit>
      <trans-unit id="WRN_FinalizeMethod">
        <source>Introducing a 'Finalize' method can interfere with destructor invocation. Did you intend to declare a destructor?</source>
        <target state="translated">Finalize' メソッドを導入すると、デストラクターの呼び出しに影響する可能性があります。デストラクターを宣言しようとしましたか?</target>
        <note />
      </trans-unit>
      <trans-unit id="WRN_FinalizeMethod_Title">
        <source>Introducing a 'Finalize' method can interfere with destructor invocation</source>
        <target state="translated">Finalize' メソッドを導入すると、デストラクターの呼び出しに影響する可能性があります</target>
        <note />
      </trans-unit>
      <trans-unit id="WRN_FinalizeMethod_Description">
        <source>This warning occurs when you create a class with a method whose signature is public virtual void Finalize.

If such a class is used as a base class and if the deriving class defines a destructor, the destructor will override the base class Finalize method, not Finalize.</source>
        <target state="translated">この警告は、シグネチャが public virtual void Finalize であるメソッドを持つクラスを作成したときに発生します。

このようなクラスが基本クラスとして使用され、派生クラスがデストラクターを定義している場合、デストラクターは Finalize ではなく、基本クラスの Finalize メソッドをオーバーライドします。</target>
        <note />
      </trans-unit>
      <trans-unit id="ERR_ExplicitImplParams">
        <source>'{0}' should not have a params parameter since '{1}' does not</source>
        <target state="translated">'{1}' には params パラメーターがないため、'{0}' は params パラメーターを持つことができません。</target>
        <note />
      </trans-unit>
      <trans-unit id="WRN_GotoCaseShouldConvert">
        <source>The 'goto case' value is not implicitly convertible to type '{0}'</source>
        <target state="translated">goto case' 値は型 '{0}' に暗黙的に変換できません。</target>
        <note />
      </trans-unit>
      <trans-unit id="WRN_GotoCaseShouldConvert_Title">
        <source>The 'goto case' value is not implicitly convertible to the switch type</source>
        <target state="translated">goto case' 値はスイッチ型に暗黙的に変換できません</target>
        <note />
      </trans-unit>
      <trans-unit id="ERR_MethodImplementingAccessor">
        <source>Method '{0}' cannot implement interface accessor '{1}' for type '{2}'. Use an explicit interface implementation.</source>
        <target state="translated">メソッド '{0}' は、型 '{2}' のインターフェイス アクセサー '{1}' を実装できません。明示的なインターフェイス実装を使用してください。</target>
        <note />
      </trans-unit>
      <trans-unit id="WRN_NubExprIsConstBool">
        <source>The result of the expression is always '{0}' since a value of type '{1}' is never equal to 'null' of type '{2}'</source>
        <target state="translated">型 '{1}' の値が型 '{2}' の 'null' に等しくなることはないので、式の結果は常に '{0}' になります。</target>
        <note />
      </trans-unit>
      <trans-unit id="WRN_NubExprIsConstBool_Title">
        <source>The result of the expression is always the same since a value of this type is never equal to 'null'</source>
        <target state="translated">この型の値が 'null' に等しくなることはないので、式の結果は常に同じです</target>
        <note />
      </trans-unit>
      <trans-unit id="WRN_NubExprIsConstBool2">
        <source>The result of the expression is always '{0}' since a value of type '{1}' is never equal to 'null' of type '{2}'</source>
        <target state="translated">型 '{1}' の値が型 '{2}' の 'null' に等しくなることはないので、式の結果は常に '{0}' になります。</target>
        <note />
      </trans-unit>
      <trans-unit id="WRN_NubExprIsConstBool2_Title">
        <source>The result of the expression is always the same since a value of this type is never equal to 'null'</source>
        <target state="translated">この型の値が 'null' に等しくなることはないので、式の結果は常に同じです</target>
        <note />
      </trans-unit>
      <trans-unit id="WRN_ExplicitImplCollision">
        <source>Explicit interface implementation '{0}' matches more than one interface member. Which interface member is actually chosen is implementation-dependent. Consider using a non-explicit implementation instead.</source>
        <target state="translated">明示的なインターフェイスの実装 '{0}' に一致するインターフェイス メンバーが 2 つ以上あります。どのインターフェイスが実際選択されるかは実装に依存しています。代わりに、明示的ではない実装の使用をお勧めします。</target>
        <note />
      </trans-unit>
      <trans-unit id="WRN_ExplicitImplCollision_Title">
        <source>Explicit interface implementation matches more than one interface member</source>
        <target state="translated">明示的なインターフェイスの実装に一致するインターフェイス メンバーが複数あります</target>
        <note />
      </trans-unit>
      <trans-unit id="ERR_AbstractHasBody">
        <source>'{0}' cannot declare a body because it is marked abstract</source>
        <target state="translated">'{0}' は abstract に指定されているため本体を宣言できません。</target>
        <note />
      </trans-unit>
      <trans-unit id="ERR_ConcreteMissingBody">
        <source>'{0}' must declare a body because it is not marked abstract, extern, or partial</source>
        <target state="translated">'{0}' は abstract、extern、または partial に指定されていないため、本体を宣言する必要があります。</target>
        <note />
      </trans-unit>
      <trans-unit id="ERR_AbstractAndSealed">
        <source>'{0}' cannot be both abstract and sealed</source>
        <target state="translated">'{0}' を abstract および sealed に同時に指定することはできません。</target>
        <note />
      </trans-unit>
      <trans-unit id="ERR_AbstractNotVirtual">
        <source>The abstract {0} '{1}' cannot be marked virtual</source>
        <target state="translated">抽象 {0} '{1}' を virtual に指定することはできません</target>
        <note />
      </trans-unit>
      <trans-unit id="ERR_StaticConstant">
        <source>The constant '{0}' cannot be marked static</source>
        <target state="translated">定数 '{0}' を static に設定することはできません。</target>
        <note />
      </trans-unit>
      <trans-unit id="ERR_CantOverrideNonFunction">
        <source>'{0}': cannot override because '{1}' is not a function</source>
        <target state="translated">'{0}': '{1}' は関数ではないためオーバーライドできません。</target>
        <note />
      </trans-unit>
      <trans-unit id="ERR_CantOverrideNonVirtual">
        <source>'{0}': cannot override inherited member '{1}' because it is not marked virtual, abstract, or override</source>
        <target state="translated">'{0}': 継承されたメンバー '{1}' は virtual、abstract または override に設定されていないためオーバーライドできません。</target>
        <note />
      </trans-unit>
      <trans-unit id="ERR_CantChangeAccessOnOverride">
        <source>'{0}': cannot change access modifiers when overriding '{1}' inherited member '{2}'</source>
        <target state="translated">'{0}': '{1}' の継承メンバー '{2}' をオーバーライドするときに、アクセス修飾子を変更できません。</target>
        <note />
      </trans-unit>
      <trans-unit id="ERR_CantChangeTupleNamesOnOverride">
        <source>'{0}': cannot change tuple element names when overriding inherited member '{1}'</source>
        <target state="translated">'{0}': 継承されたメンバー '{1}' を上書きするときにタプル要素名を変更することはできません</target>
        <note />
      </trans-unit>
      <trans-unit id="ERR_CantChangeReturnTypeOnOverride">
        <source>'{0}': return type must be '{2}' to match overridden member '{1}'</source>
        <target state="translated">'{0}': オーバーライドされたメンバー '{1}' に対応するために戻り値の型は '{2}' でなければなりません。</target>
        <note />
      </trans-unit>
      <trans-unit id="ERR_CantDeriveFromSealedType">
        <source>'{0}': cannot derive from sealed type '{1}'</source>
        <target state="translated">'{0}': シールド型 '{1}' から派生することはできません。</target>
        <note />
      </trans-unit>
      <trans-unit id="ERR_AbstractInConcreteClass">
        <source>'{0}' is abstract but it is contained in non-abstract class '{1}'</source>
        <target state="translated">'{0}' は抽象ですが、非抽象クラスの '{1}' に含まれています。</target>
        <note />
      </trans-unit>
      <trans-unit id="ERR_StaticConstructorWithExplicitConstructorCall">
        <source>'{0}': static constructor cannot have an explicit 'this' or 'base' constructor call</source>
        <target state="translated">'{0}': 静的コンストラクターは、明示的な 'this' または 'base' コンストラクターの呼び出しを含むことはできません。</target>
        <note />
      </trans-unit>
      <trans-unit id="ERR_StaticConstructorWithAccessModifiers">
        <source>'{0}': access modifiers are not allowed on static constructors</source>
        <target state="translated">'{0}': アクセス修飾子は静的コンストラクターでは許可されていません。</target>
        <note />
      </trans-unit>
      <trans-unit id="ERR_RecursiveConstructorCall">
        <source>Constructor '{0}' cannot call itself</source>
        <target state="translated">コンストラクター '{0}' で、それ自体を呼び出すことはできません:</target>
        <note />
      </trans-unit>
      <trans-unit id="ERR_IndirectRecursiveConstructorCall">
        <source>Constructor '{0}' cannot call itself through another constructor</source>
        <target state="translated">コンストラクター '{0}' で、それ自体を別のコンストラクターを通して呼び出すことはできません</target>
        <note />
      </trans-unit>
      <trans-unit id="ERR_ObjectCallingBaseConstructor">
        <source>'{0}' has no base class and cannot call a base constructor</source>
        <target state="translated">'{0}' には基底クラスがないため、基底コンストラクターを呼び出せません。</target>
        <note />
      </trans-unit>
      <trans-unit id="ERR_PredefinedTypeNotFound">
        <source>Predefined type '{0}' is not defined or imported</source>
        <target state="translated">定義済みの型 '{0}' は定義、またはインポートされていません</target>
        <note />
      </trans-unit>
      <trans-unit id="ERR_PredefinedValueTupleTypeNotFound">
        <source>Predefined type '{0}' is not defined or imported</source>
        <target state="translated">定義済みの型 '{0}' は定義、またはインポートされていません</target>
        <note />
      </trans-unit>
      <trans-unit id="ERR_PredefinedValueTupleTypeAmbiguous3">
        <source>Predefined type '{0}' is declared in multiple referenced assemblies: '{1}' and '{2}'</source>
        <target state="translated">定義済みの型 '{0}' が複数の参照先アセンブリで宣言されています: '{1}' と '{2}'</target>
        <note />
      </trans-unit>
      <trans-unit id="ERR_StructWithBaseConstructorCall">
        <source>'{0}': structs cannot call base class constructors</source>
        <target state="translated">'{0}': 構造体は、基底クラスのコンストラクターを呼び出すことができません。</target>
        <note />
      </trans-unit>
      <trans-unit id="ERR_StructLayoutCycle">
        <source>Struct member '{0}' of type '{1}' causes a cycle in the struct layout</source>
        <target state="translated">型 '{1}' の構造体メンバー '{0}' により、構造体レイアウトで循環参照が発生します。</target>
        <note />
      </trans-unit>
      <trans-unit id="ERR_InterfacesCannotContainTypes">
        <source>'{0}': interfaces cannot declare types</source>
        <target state="translated">'{0}': インターフェイスは型を宣言できません。</target>
        <note />
      </trans-unit>
      <trans-unit id="ERR_InterfacesCantContainFields">
        <source>Interfaces cannot contain fields</source>
        <target state="translated">インターフェイスにフィールドを含めることはできません。</target>
        <note />
      </trans-unit>
      <trans-unit id="ERR_InterfacesCantContainConstructors">
        <source>Interfaces cannot contain constructors</source>
        <target state="translated">インターフェイスにコンストラクターを含めることはできません。</target>
        <note />
      </trans-unit>
      <trans-unit id="ERR_NonInterfaceInInterfaceList">
        <source>Type '{0}' in interface list is not an interface</source>
        <target state="translated">インターフェイス リストの型 '{0}' はインターフェイスではありません。</target>
        <note />
      </trans-unit>
      <trans-unit id="ERR_DuplicateInterfaceInBaseList">
        <source>'{0}' is already listed in interface list</source>
        <target state="translated">'{0}' は既にインターフェイス リストに存在します。</target>
        <note />
      </trans-unit>
      <trans-unit id="ERR_DuplicateInterfaceWithTupleNamesInBaseList">
        <source>'{0}' is already listed in the interface list on type '{2}' with different tuple element names, as '{1}'.</source>
        <target state="translated">'{0}' は、型 '{2}' のインターフェイス リストに、異なるタプル要素名 '{1}' として既に指定されています。</target>
        <note />
      </trans-unit>
      <trans-unit id="ERR_CycleInInterfaceInheritance">
        <source>Inherited interface '{1}' causes a cycle in the interface hierarchy of '{0}'</source>
        <target state="translated">継承インターフェイス '{1}' により、'{0}' のインターフェイス階層内で循環参照が発生します。</target>
        <note />
      </trans-unit>
      <trans-unit id="ERR_InterfaceMemberHasBody">
        <source>'{0}': interface members cannot have a definition</source>
        <target state="translated">'{0}': インターフェイス メンバーは定義を持つことができません。</target>
        <note />
      </trans-unit>
      <trans-unit id="ERR_HidingAbstractMethod">
        <source>'{0}' hides inherited abstract member '{1}'</source>
        <target state="translated">'{0}' は継承抽象メンバー '{1}' を隠します。</target>
        <note />
      </trans-unit>
      <trans-unit id="ERR_UnimplementedAbstractMethod">
        <source>'{0}' does not implement inherited abstract member '{1}'</source>
        <target state="translated">'{0}' は継承抽象メンバー '{1}' を実装しません。</target>
        <note />
      </trans-unit>
      <trans-unit id="ERR_UnimplementedInterfaceMember">
        <source>'{0}' does not implement interface member '{1}'</source>
        <target state="translated">'{0}' はインターフェイス メンバー '{1}' を実装しません。</target>
        <note />
      </trans-unit>
      <trans-unit id="ERR_ObjectCantHaveBases">
        <source>The class System.Object cannot have a base class or implement an interface</source>
        <target state="translated">クラス System.Object は基底クラスを含んだり、インターフェイスを実装したりできません。</target>
        <note />
      </trans-unit>
      <trans-unit id="ERR_ExplicitInterfaceImplementationNotInterface">
        <source>'{0}' in explicit interface declaration is not an interface</source>
        <target state="translated">'明示的インターフェイス宣言の中の '{0}' はインターフェイスではありません。</target>
        <note />
      </trans-unit>
      <trans-unit id="ERR_InterfaceMemberNotFound">
        <source>'{0}' in explicit interface declaration is not a member of interface</source>
        <target state="translated">'明示的インターフェイス宣言の中の '{0}' はインターフェイスのメンバーではありません。</target>
        <note />
      </trans-unit>
      <trans-unit id="ERR_ClassDoesntImplementInterface">
        <source>'{0}': containing type does not implement interface '{1}'</source>
        <target state="translated">'{0}': 含む型は、インターフェイス '{1}' を実装しません。</target>
        <note />
      </trans-unit>
      <trans-unit id="ERR_ExplicitInterfaceImplementationInNonClassOrStruct">
        <source>'{0}': explicit interface declaration can only be declared in a class or struct</source>
        <target state="translated">'{0}': 明示的インターフェイスはクラス、または構造体の中でのみ宣言できます。</target>
        <note />
      </trans-unit>
      <trans-unit id="ERR_MemberNameSameAsType">
        <source>'{0}': member names cannot be the same as their enclosing type</source>
        <target state="translated">'{0}': メンバー名をそれを囲む型の名前と同じにすることはできません。</target>
        <note />
      </trans-unit>
      <trans-unit id="ERR_EnumeratorOverflow">
        <source>'{0}': the enumerator value is too large to fit in its type</source>
        <target state="translated">'{0}': 列挙子の値は、型に対して大きすぎます。</target>
        <note />
      </trans-unit>
      <trans-unit id="ERR_CantOverrideNonProperty">
        <source>'{0}': cannot override because '{1}' is not a property</source>
        <target state="translated">'{0}': '{1}' はプロパティではないためオーバーライドできません。</target>
        <note />
      </trans-unit>
      <trans-unit id="ERR_NoGetToOverride">
        <source>'{0}': cannot override because '{1}' does not have an overridable get accessor</source>
        <target state="translated">'{0}': '{1}' に、オーバーライド可能な get アクセサーがないため、オーバーライドできません。</target>
        <note />
      </trans-unit>
      <trans-unit id="ERR_NoSetToOverride">
        <source>'{0}': cannot override because '{1}' does not have an overridable set accessor</source>
        <target state="translated">'{0}': '{1}' に、オーバーライド可能な set アクセサーがないため、オーバーライドできません。</target>
        <note />
      </trans-unit>
      <trans-unit id="ERR_PropertyCantHaveVoidType">
        <source>'{0}': property or indexer cannot have void type</source>
        <target state="translated">'{0}': プロパティまたはインデクサーに void 型を指定することはできません。</target>
        <note />
      </trans-unit>
      <trans-unit id="ERR_PropertyWithNoAccessors">
        <source>'{0}': property or indexer must have at least one accessor</source>
        <target state="translated">'{0}': プロパティまたはインデクサーには少なくとも 1 つのアクセサーを指定する必要があります。</target>
        <note />
      </trans-unit>
      <trans-unit id="ERR_NewVirtualInSealed">
        <source>'{0}' is a new virtual member in sealed class '{1}'</source>
        <target state="translated">'{0}' はシールド クラス '{1}' の新しい仮想メンバーです。</target>
        <note />
      </trans-unit>
      <trans-unit id="ERR_ExplicitPropertyAddingAccessor">
        <source>'{0}' adds an accessor not found in interface member '{1}'</source>
        <target state="translated">'{0}' はインターフェイス メンバー '{1}' にないアクセサーを追加します。</target>
        <note />
      </trans-unit>
      <trans-unit id="ERR_ExplicitPropertyMissingAccessor">
        <source>Explicit interface implementation '{0}' is missing accessor '{1}'</source>
        <target state="translated">明示的なインターフェイスの実装 '{0}' にアクセサー '{1}' はありません。</target>
        <note />
      </trans-unit>
      <trans-unit id="ERR_ConversionWithInterface">
        <source>'{0}': user-defined conversions to or from an interface are not allowed</source>
        <target state="translated">'{0}': インターフェイスとの間におけるユーザー定義の変換は許可されていません。</target>
        <note />
      </trans-unit>
      <trans-unit id="ERR_ConversionWithBase">
        <source>'{0}': user-defined conversions to or from a base class are not allowed</source>
        <target state="translated">'{0}': 基底クラスとの間におけるユーザー定義の変換は許可されていません。</target>
        <note />
      </trans-unit>
      <trans-unit id="ERR_ConversionWithDerived">
        <source>'{0}': user-defined conversions to or from a derived class are not allowed</source>
        <target state="translated">'{0}': 派生クラスとの間におけるユーザー定義の変換は許可されていません。</target>
        <note />
      </trans-unit>
      <trans-unit id="ERR_IdentityConversion">
        <source>User-defined operator cannot take an object of the enclosing type and convert to an object of the enclosing type</source>
        <target state="translated">ユーザー定義の演算子は、それを囲む型のオブジェクトの取得、およびそれを囲む型のオブジェクトへの変換を行えません。</target>
        <note />
      </trans-unit>
      <trans-unit id="ERR_ConversionNotInvolvingContainedType">
        <source>User-defined conversion must convert to or from the enclosing type</source>
        <target state="translated">ユーザー定義の変換では、それを囲む型に/から変換しなければなりません</target>
        <note />
      </trans-unit>
      <trans-unit id="ERR_DuplicateConversionInClass">
        <source>Duplicate user-defined conversion in type '{0}'</source>
        <target state="translated">型 '{0}' で重複するユーザー定義の変換です。</target>
        <note />
      </trans-unit>
      <trans-unit id="ERR_OperatorsMustBeStatic">
        <source>User-defined operator '{0}' must be declared static and public</source>
        <target state="translated">ユーザー定義の演算子 '{0}' は static および public として宣言されなければなりません。</target>
        <note />
      </trans-unit>
      <trans-unit id="ERR_BadIncDecSignature">
        <source>The parameter type for ++ or -- operator must be the containing type</source>
        <target state="translated">++ または -- 演算子のパラメーターの型は、それを含む型でなければなりません</target>
        <note />
      </trans-unit>
      <trans-unit id="ERR_BadUnaryOperatorSignature">
        <source>The parameter of a unary operator must be the containing type</source>
        <target state="translated">単項演算子のパラメーターは、それを含む型でなければなりません。</target>
        <note />
      </trans-unit>
      <trans-unit id="ERR_BadBinaryOperatorSignature">
        <source>One of the parameters of a binary operator must be the containing type</source>
        <target state="translated">バイナリ演算子のパラメーターの 1 つはそれを含む型でなければなりません。</target>
        <note />
      </trans-unit>
      <trans-unit id="ERR_BadShiftOperatorSignature">
        <source>The first operand of an overloaded shift operator must have the same type as the containing type, and the type of the second operand must be int</source>
        <target state="translated">オーバーロードされた shift 演算子の最初のオペランドはそれを含む型と同じ型、2 番目のオペランドの型は int でなければなりません</target>
        <note />
      </trans-unit>
      <trans-unit id="ERR_InterfacesCantContainOperators">
        <source>Interfaces cannot contain operators</source>
        <target state="translated">インターフェイスに演算子を含めることはできません。</target>
        <note />
      </trans-unit>
      <trans-unit id="ERR_StructsCantContainDefaultConstructor">
        <source>Structs cannot contain explicit parameterless constructors</source>
        <target state="translated">構造体に明示的なパラメーターのないコンストラクターを含めることはできません。</target>
        <note />
      </trans-unit>
      <trans-unit id="ERR_EnumsCantContainDefaultConstructor">
        <source>Enums cannot contain explicit parameterless constructors</source>
        <target state="translated">列挙型は明示的なパラメーターなしのコンストラクターを含めることはできません</target>
        <note />
      </trans-unit>
      <trans-unit id="ERR_CantOverrideBogusMethod">
        <source>'{0}': cannot override '{1}' because it is not supported by the language</source>
        <target state="translated">'{0}': '{1}' はこの言語でサポートされていないため、オーバーライドできません。</target>
        <note />
      </trans-unit>
      <trans-unit id="ERR_BindToBogus">
        <source>'{0}' is not supported by the language</source>
        <target state="translated">'{0}' はこの言語でサポートされていません</target>
        <note />
      </trans-unit>
      <trans-unit id="ERR_CantCallSpecialMethod">
        <source>'{0}': cannot explicitly call operator or accessor</source>
        <target state="translated">'{0}': 演算子またはアクセサーを明示的に呼び出すことはできません</target>
        <note />
      </trans-unit>
      <trans-unit id="ERR_BadTypeReference">
        <source>'{0}': cannot reference a type through an expression; try '{1}' instead</source>
        <target state="translated">'{0}': 式から型を参照することはできません。'{1}' を使用してください。</target>
        <note />
      </trans-unit>
      <trans-unit id="ERR_FieldInitializerInStruct">
        <source>'{0}': cannot have instance property or field initializers in structs</source>
        <target state="translated">'{0}': 構造体にインスタンス プロパティまたはフィールド初期化子を含めることはできません。</target>
        <note />
      </trans-unit>
      <trans-unit id="ERR_BadDestructorName">
        <source>Name of destructor must match name of class</source>
        <target state="translated">デストラクターの名前をクラスの名前と同じにしてください。</target>
        <note />
      </trans-unit>
      <trans-unit id="ERR_OnlyClassesCanContainDestructors">
        <source>Only class types can contain destructors</source>
        <target state="translated">クラスのみがデストラクターを含むことができます。</target>
        <note />
      </trans-unit>
      <trans-unit id="ERR_ConflictAliasAndMember">
        <source>Namespace '{1}' contains a definition conflicting with alias '{0}'</source>
        <target state="translated">名前空間 '{1}' は、エイリアス '{0}' と競合する定義を含んでいます。</target>
        <note />
      </trans-unit>
      <trans-unit id="ERR_ConflictingAliasAndDefinition">
        <source>Alias '{0}' conflicts with {1} definition</source>
        <target state="translated">エイリアス '{0}' は定義 {1} と競合しています。</target>
        <note />
      </trans-unit>
      <trans-unit id="ERR_ConditionalOnSpecialMethod">
        <source>The Conditional attribute is not valid on '{0}' because it is a constructor, destructor, operator, or explicit interface implementation</source>
        <target state="translated">条件付き属性は、コンストラクター、デストラクター、演算子または明示的インターフェイスの実装であるため、'{0}' では無効です。</target>
        <note />
      </trans-unit>
      <trans-unit id="ERR_ConditionalMustReturnVoid">
        <source>The Conditional attribute is not valid on '{0}' because its return type is not void</source>
        <target state="translated">戻り値の型が void でないため、条件付き属性は '{0}' では無効です。</target>
        <note />
      </trans-unit>
      <trans-unit id="ERR_DuplicateAttribute">
        <source>Duplicate '{0}' attribute</source>
        <target state="translated">{0}' 属性が重複しています。</target>
        <note />
      </trans-unit>
      <trans-unit id="ERR_DuplicateAttributeInNetModule">
        <source>Duplicate '{0}' attribute in '{1}'</source>
        <target state="translated">{0}' 属性が '{1}' で重複しています。</target>
        <note />
      </trans-unit>
      <trans-unit id="ERR_ConditionalOnInterfaceMethod">
        <source>The Conditional attribute is not valid on interface members</source>
        <target state="translated">インターフェイス メンバーに対して、条件付き属性は使用できません。</target>
        <note />
      </trans-unit>
      <trans-unit id="ERR_OperatorCantReturnVoid">
        <source>User-defined operators cannot return void</source>
        <target state="translated">ユーザー定義の演算子は void を返すことはできません。</target>
        <note />
      </trans-unit>
      <trans-unit id="ERR_BadDynamicConversion">
        <source>'{0}': user-defined conversions to or from the dynamic type are not allowed</source>
        <target state="translated">'{0}': 動的な型との間でユーザー定義の変換を行うことはできません。</target>
        <note />
      </trans-unit>
      <trans-unit id="ERR_InvalidAttributeArgument">
        <source>Invalid value for argument to '{0}' attribute</source>
        <target state="translated">{0}' 属性の引数の値が無効です。</target>
        <note />
      </trans-unit>
      <trans-unit id="ERR_ParameterNotValidForType">
        <source>Parameter not valid for the specified unmanaged type.</source>
        <target state="translated">パラメーターは指定されたアンマネージ型に対して無効です。</target>
        <note />
      </trans-unit>
      <trans-unit id="ERR_AttributeParameterRequired1">
        <source>Attribute parameter '{0}' must be specified.</source>
        <target state="translated">属性パラメーター '{0}' を指定する必要があります。</target>
        <note />
      </trans-unit>
      <trans-unit id="ERR_AttributeParameterRequired2">
        <source>Attribute parameter '{0}' or '{1}' must be specified.</source>
        <target state="translated">属性パラメーター '{0}' または '{1}' を指定する必要があります。</target>
        <note />
      </trans-unit>
      <trans-unit id="ERR_MarshalUnmanagedTypeNotValidForFields">
        <source>Unmanaged type '{0}' not valid for fields.</source>
        <target state="translated">アンマネージ型 '{0}' はフィールドに対して無効です。</target>
        <note />
      </trans-unit>
      <trans-unit id="ERR_MarshalUnmanagedTypeOnlyValidForFields">
        <source>Unmanaged type '{0}' is only valid for fields.</source>
        <target state="translated">アンマネージ型 '{0}' はフィールドに対してのみ有効です。</target>
        <note />
      </trans-unit>
      <trans-unit id="ERR_AttributeOnBadSymbolType">
        <source>Attribute '{0}' is not valid on this declaration type. It is only valid on '{1}' declarations.</source>
        <target state="translated">属性 '{0}' はこの宣言型では無効です。'{1}' 宣言でのみ有効です。</target>
        <note />
      </trans-unit>
      <trans-unit id="ERR_FloatOverflow">
        <source>Floating-point constant is outside the range of type '{0}'</source>
        <target state="translated">浮動小数点定数が型 '{0}' の範囲外です。</target>
        <note />
      </trans-unit>
      <trans-unit id="ERR_ComImportWithoutUuidAttribute">
        <source>The Guid attribute must be specified with the ComImport attribute</source>
        <target state="translated">Guid 属性は Comimport 属性を使って指定する必要があります。</target>
        <note />
      </trans-unit>
      <trans-unit id="ERR_InvalidNamedArgument">
        <source>Invalid value for named attribute argument '{0}'</source>
        <target state="translated">名前付き属性の引数 '{0}' の値が無効です。</target>
        <note />
      </trans-unit>
      <trans-unit id="ERR_DllImportOnInvalidMethod">
        <source>The DllImport attribute must be specified on a method marked 'static' and 'extern'</source>
        <target state="translated">static または extern に指定されているメソッドでは、DllImport 属性を指定する必要があります</target>
        <note />
      </trans-unit>
      <trans-unit id="ERR_EncUpdateFailedMissingAttribute">
        <source>Cannot update '{0}'; attribute '{1}' is missing.</source>
        <target state="translated">{0}' を更新できません。属性 '{1}' がありません。</target>
        <note />
      </trans-unit>
      <trans-unit id="ERR_DllImportOnGenericMethod">
        <source>The DllImport attribute cannot be applied to a method that is generic or contained in a generic type.</source>
        <target state="translated">DllImport 属性は、ジェネリックであるメソッド、またはジェネリック型に含まれるメソッドには適用できません。</target>
        <note />
      </trans-unit>
      <trans-unit id="ERR_FieldCantBeRefAny">
        <source>Field or property cannot be of type '{0}'</source>
        <target state="translated">フィールドまたはプロパティに型 '{0}' を指定することはできません。</target>
        <note />
      </trans-unit>
      <trans-unit id="ERR_FieldAutoPropCantBeByRefLike">
        <source>Field or auto-implemented property cannot be of type '{0}' unless it is an instance member of a ref struct.</source>
        <target state="translated">フィールドまたは自動実装プロパティは、それが ref 構造体のインスタンス メンバーである場合を除いて、型 '{0}' にすることができません。</target>
        <note />
      </trans-unit>
      <trans-unit id="ERR_ArrayElementCantBeRefAny">
        <source>Array elements cannot be of type '{0}'</source>
        <target state="translated">配列要素を '{0}' 型にすることはできません。</target>
        <note />
      </trans-unit>
      <trans-unit id="WRN_DeprecatedSymbol">
        <source>'{0}' is obsolete</source>
        <target state="translated">'{0}' は古い形式です。</target>
        <note />
      </trans-unit>
      <trans-unit id="WRN_DeprecatedSymbol_Title">
        <source>Type or member is obsolete</source>
        <target state="translated">型またはメンバーが旧型式です</target>
        <note />
      </trans-unit>
      <trans-unit id="ERR_NotAnAttributeClass">
        <source>'{0}' is not an attribute class</source>
        <target state="translated">'{0}' は属性クラスではありません。</target>
        <note />
      </trans-unit>
      <trans-unit id="ERR_BadNamedAttributeArgument">
        <source>'{0}' is not a valid named attribute argument. Named attribute arguments must be fields which are not readonly, static, or const, or read-write properties which are public and not static.</source>
        <target state="translated">'{0}' は有効な名前付き属性引数ではありません。名前付き属性引数は、読み取り専用、static、const、または公開され、静的でない読み書き可能なプロパティ以外のフィールドである必要があります。</target>
        <note />
      </trans-unit>
      <trans-unit id="WRN_DeprecatedSymbolStr">
        <source>'{0}' is obsolete: '{1}'</source>
        <target state="translated">'{0}' は旧形式です ('{1}')</target>
        <note />
      </trans-unit>
      <trans-unit id="WRN_DeprecatedSymbolStr_Title">
        <source>Type or member is obsolete</source>
        <target state="translated">型またはメンバーが旧型式です</target>
        <note />
      </trans-unit>
      <trans-unit id="ERR_DeprecatedSymbolStr">
        <source>'{0}' is obsolete: '{1}'</source>
        <target state="translated">'{0}' は旧形式です ('{1}')</target>
        <note />
      </trans-unit>
      <trans-unit id="ERR_IndexerCantHaveVoidType">
        <source>Indexers cannot have void type</source>
        <target state="translated">インデクサーに void 型を指定できません。</target>
        <note />
      </trans-unit>
      <trans-unit id="ERR_VirtualPrivate">
        <source>'{0}': virtual or abstract members cannot be private</source>
        <target state="translated">'{0}': 仮想または抽象メンバーには、private を指定できません。</target>
        <note />
      </trans-unit>
      <trans-unit id="ERR_ArrayInitToNonArrayType">
        <source>Can only use array initializer expressions to assign to array types. Try using a new expression instead.</source>
        <target state="translated">配列型を割り当てるには配列初期化子式だけを使用してください。new 式を使用してください。</target>
        <note />
      </trans-unit>
      <trans-unit id="ERR_ArrayInitInBadPlace">
        <source>Array initializers can only be used in a variable or field initializer. Try using a new expression instead.</source>
        <target state="translated">配列初期化子は変数かフィールド初期化子の中でのみ使用できます。new 式を使用してください。</target>
        <note />
      </trans-unit>
      <trans-unit id="ERR_MissingStructOffset">
        <source>'{0}': instance field in types marked with StructLayout(LayoutKind.Explicit) must have a FieldOffset attribute</source>
        <target state="needs-review-translation">'{0}': StructLayout(LayoutKind.Explicit) でマークされたインスタンス フィールドの型には、FieldOffset 属性を指定する必要があります。</target>
        <note />
      </trans-unit>
      <trans-unit id="WRN_ExternMethodNoImplementation">
        <source>Method, operator, or accessor '{0}' is marked external and has no attributes on it. Consider adding a DllImport attribute to specify the external implementation.</source>
        <target state="translated">メソッド、演算子、またはアクセサー '{0}' は external に設定されていて属性を持っていません。外部の実装を指定するには、DllImport 属性の追加を検討してください。</target>
        <note />
      </trans-unit>
      <trans-unit id="WRN_ExternMethodNoImplementation_Title">
        <source>Method, operator, or accessor is marked external and has no attributes on it</source>
        <target state="translated">メソッド、演算子、またはアクセサーは external に設定されていて属性を持っていません</target>
        <note />
      </trans-unit>
      <trans-unit id="WRN_ProtectedInSealed">
        <source>'{0}': new protected member declared in sealed class</source>
        <target state="translated">'{0}': 新規のプロテクト メンバーがシールド クラスで宣言されました。</target>
        <note />
      </trans-unit>
      <trans-unit id="WRN_ProtectedInSealed_Title">
        <source>New protected member declared in sealed class</source>
        <target state="translated">新規のプロテクト メンバーがシールド クラスで宣言されました</target>
        <note />
      </trans-unit>
      <trans-unit id="ERR_InterfaceImplementedByConditional">
        <source>Conditional member '{0}' cannot implement interface member '{1}' in type '{2}'</source>
        <target state="translated">条件付きメンバー '{0}' はインターフェイス メンバー '{1}' を型 '{2}' で実装できません。</target>
        <note />
      </trans-unit>
      <trans-unit id="ERR_IllegalRefParam">
        <source>ref and out are not valid in this context</source>
        <target state="translated">ref および out はこのコンテキストでは有効ではありません。</target>
        <note />
      </trans-unit>
      <trans-unit id="ERR_BadArgumentToAttribute">
        <source>The argument to the '{0}' attribute must be a valid identifier</source>
        <target state="translated">属性 '{0}' に対する引数は、有効な識別子である必要があります。</target>
        <note />
      </trans-unit>
      <trans-unit id="ERR_StructOffsetOnBadStruct">
        <source>The FieldOffset attribute can only be placed on members of types marked with the StructLayout(LayoutKind.Explicit)</source>
        <target state="translated">FieldOffset 属性は、StructLayout(LayoutKind.Explicit) でマークされた型のメンバーでのみ使用できます</target>
        <note />
      </trans-unit>
      <trans-unit id="ERR_StructOffsetOnBadField">
        <source>The FieldOffset attribute is not allowed on static or const fields</source>
        <target state="translated">FieldOffset 属性は、static または const フィールドで使用できません。</target>
        <note />
      </trans-unit>
      <trans-unit id="ERR_AttributeUsageOnNonAttributeClass">
        <source>Attribute '{0}' is only valid on classes derived from System.Attribute</source>
        <target state="translated">属性 '{0}' は、System.Attribute から派生したクラスでのみ有効です。</target>
        <note />
      </trans-unit>
      <trans-unit id="WRN_PossibleMistakenNullStatement">
        <source>Possible mistaken empty statement</source>
        <target state="translated">empty ステートメントが間違っている可能性があります</target>
        <note />
      </trans-unit>
      <trans-unit id="WRN_PossibleMistakenNullStatement_Title">
        <source>Possible mistaken empty statement</source>
        <target state="translated">empty ステートメントが間違っている可能性があります</target>
        <note />
      </trans-unit>
      <trans-unit id="ERR_DuplicateNamedAttributeArgument">
        <source>'{0}' duplicate named attribute argument</source>
        <target state="translated">'{0}' 属性引数の名前が重複しています。</target>
        <note />
      </trans-unit>
      <trans-unit id="ERR_DeriveFromEnumOrValueType">
        <source>'{0}' cannot derive from special class '{1}'</source>
        <target state="translated">'{0}' は特殊クラス '{1}' から派生することはできません。</target>
        <note />
      </trans-unit>
      <trans-unit id="ERR_DefaultMemberOnIndexedType">
        <source>Cannot specify the DefaultMember attribute on a type containing an indexer</source>
        <target state="translated">インデクサーを含む型に対して DefaultMember 属性を指定できません。</target>
        <note />
      </trans-unit>
      <trans-unit id="ERR_BogusType">
        <source>'{0}' is a type not supported by the language</source>
        <target state="translated">'{0}' はこの言語でサポートされていない型です</target>
        <note />
      </trans-unit>
      <trans-unit id="WRN_UnassignedInternalField">
        <source>Field '{0}' is never assigned to, and will always have its default value {1}</source>
        <target state="translated">フィールド '{0}' は割り当てられません。常に既定値 {1} を使用します。</target>
        <note />
      </trans-unit>
      <trans-unit id="WRN_UnassignedInternalField_Title">
        <source>Field is never assigned to, and will always have its default value</source>
        <target state="translated">フィールドは割り当てられません。常に既定値を使用します</target>
        <note />
      </trans-unit>
      <trans-unit id="ERR_CStyleArray">
        <source>Bad array declarator: To declare a managed array the rank specifier precedes the variable's identifier. To declare a fixed size buffer field, use the fixed keyword before the field type.</source>
        <target state="translated">不適切な配列の宣言子: マネージ配列を宣言するには、次元指定子を変数の識別子の前に指定します。固定サイズ バッファー フィールドを宣言するには、フィールド型の前に fixed キーワードを使用します。</target>
        <note />
      </trans-unit>
      <trans-unit id="WRN_VacuousIntegralComp">
        <source>Comparison to integral constant is useless; the constant is outside the range of type '{0}'</source>
        <target state="translated">整数定数への比較ができません。定数が型 '{0}' の範囲外です。</target>
        <note />
      </trans-unit>
      <trans-unit id="WRN_VacuousIntegralComp_Title">
        <source>Comparison to integral constant is useless; the constant is outside the range of the type</source>
        <target state="translated">整数定数への比較は無意味です。定数が型の範囲外です</target>
        <note />
      </trans-unit>
      <trans-unit id="ERR_AbstractAttributeClass">
        <source>Cannot apply attribute class '{0}' because it is abstract</source>
        <target state="translated">抽象であるため属性クラス '{0}' を適用できません。</target>
        <note />
      </trans-unit>
      <trans-unit id="ERR_BadNamedAttributeArgumentType">
        <source>'{0}' is not a valid named attribute argument because it is not a valid attribute parameter type</source>
        <target state="translated">'{0}' は有効な名前付き属性引数ではありません。属性パラメーター型が有効ではありません。</target>
        <note />
      </trans-unit>
      <trans-unit id="ERR_MissingPredefinedMember">
        <source>Missing compiler required member '{0}.{1}'</source>
        <target state="translated">コンパイラが必要とするメンバー '{0}.{1}' がありません</target>
        <note />
      </trans-unit>
      <trans-unit id="WRN_AttributeLocationOnBadDeclaration">
        <source>'{0}' is not a valid attribute location for this declaration. Valid attribute locations for this declaration are '{1}'. All attributes in this block will be ignored.</source>
        <target state="translated">'{0}' は、この宣言の有効な属性ではありません。宣言の有効な属性の場所は '{1}' です。このブロックの属性はすべて無視されます。</target>
        <note />
      </trans-unit>
      <trans-unit id="WRN_AttributeLocationOnBadDeclaration_Title">
        <source>Not a valid attribute location for this declaration</source>
        <target state="translated">属性の場所はこの宣言に対して無効です</target>
        <note />
      </trans-unit>
      <trans-unit id="WRN_InvalidAttributeLocation">
        <source>'{0}' is not a recognized attribute location. Valid attribute locations for this declaration are '{1}'. All attributes in this block will be ignored.</source>
        <target state="translated">'{0}' は認識できる属性の場所ではありません。この宣言の属性の場所として使用できるのは '{1}' です。このブロック内の属性はすべて無視されます。</target>
        <note />
      </trans-unit>
      <trans-unit id="WRN_InvalidAttributeLocation_Title">
        <source>Not a recognized attribute location</source>
        <target state="translated">認識できる属性の場所ではありません</target>
        <note />
      </trans-unit>
      <trans-unit id="WRN_EqualsWithoutGetHashCode">
        <source>'{0}' overrides Object.Equals(object o) but does not override Object.GetHashCode()</source>
        <target state="translated">'{0}' は Object.Equals(object o) をオーバーライドしますが、Object.GetHashCode() をオーバーライドしません。</target>
        <note />
      </trans-unit>
      <trans-unit id="WRN_EqualsWithoutGetHashCode_Title">
        <source>Type overrides Object.Equals(object o) but does not override Object.GetHashCode()</source>
        <target state="translated">型は Object.Equals(object o) をオーバーライドしますが、Object.GetHashCode() をオーバーライドしません</target>
        <note />
      </trans-unit>
      <trans-unit id="WRN_EqualityOpWithoutEquals">
        <source>'{0}' defines operator == or operator != but does not override Object.Equals(object o)</source>
        <target state="translated">'{0}' は演算子 == または演算子 != を定義しますが、Object.Equals(object o) をオーバーライドしません。</target>
        <note />
      </trans-unit>
      <trans-unit id="WRN_EqualityOpWithoutEquals_Title">
        <source>Type defines operator == or operator != but does not override Object.Equals(object o)</source>
        <target state="translated">型は演算子 == または演算子 != を定義しますが、Object.Equals(object o) をオーバーライドしません</target>
        <note />
      </trans-unit>
      <trans-unit id="WRN_EqualityOpWithoutGetHashCode">
        <source>'{0}' defines operator == or operator != but does not override Object.GetHashCode()</source>
        <target state="translated">'{0}' は演算子 == または演算子 != を定義しますが、Object.GetHashCode() をオーバーライドしません。</target>
        <note />
      </trans-unit>
      <trans-unit id="WRN_EqualityOpWithoutGetHashCode_Title">
        <source>Type defines operator == or operator != but does not override Object.GetHashCode()</source>
        <target state="translated">型は演算子 == または演算子 != を定義しますが、Object.GetHashCode() をオーバーライドしません</target>
        <note />
      </trans-unit>
      <trans-unit id="ERR_OutAttrOnRefParam">
        <source>Cannot specify the Out attribute on a ref parameter without also specifying the In attribute.</source>
        <target state="translated">ref パラメーターで Out 属性を指定するには、In 属性も指定する必要があります。</target>
        <note />
      </trans-unit>
      <trans-unit id="ERR_OverloadRefKind">
        <source>'{0}' cannot define an overloaded {1} that differs only on parameter modifiers '{2}' and '{3}'</source>
        <target state="translated">'{0}' は、パラメーター修飾子 '{2}' と '{3}' だけが異なるオーバーロードされた {1} を定義できません</target>
        <note />
      </trans-unit>
      <trans-unit id="ERR_LiteralDoubleCast">
        <source>Literal of type double cannot be implicitly converted to type '{1}'; use an '{0}' suffix to create a literal of this type</source>
        <target state="translated">型 double のリテラルを暗黙的に型 '{1}' に変換することはできません。'{0}' サフィックスを使用して、この型のリテラルを作成してください</target>
        <note />
      </trans-unit>
      <trans-unit id="WRN_IncorrectBooleanAssg">
        <source>Assignment in conditional expression is always constant; did you mean to use == instead of = ?</source>
        <target state="translated">条件式の割り当ては常に定数です。== を使用するつもりで = を使用しましたか?</target>
        <note />
      </trans-unit>
      <trans-unit id="WRN_IncorrectBooleanAssg_Title">
        <source>Assignment in conditional expression is always constant</source>
        <target state="translated">条件式の割り当ては常に定数です</target>
        <note />
      </trans-unit>
      <trans-unit id="ERR_ProtectedInStruct">
        <source>'{0}': new protected member declared in struct</source>
        <target state="translated">'{0}': 新規のプロテクト メンバーが構造体で宣言されました。</target>
        <note />
      </trans-unit>
      <trans-unit id="ERR_InconsistentIndexerNames">
        <source>Two indexers have different names; the IndexerName attribute must be used with the same name on every indexer within a type</source>
        <target state="translated">2 つのインデクサーの名前が違います。1 つの型の中のそれぞれのインデクサーの IndexerName 属性は、同じでなければなりません。</target>
        <note />
      </trans-unit>
      <trans-unit id="ERR_ComImportWithUserCtor">
        <source>A class with the ComImport attribute cannot have a user-defined constructor</source>
        <target state="translated">ComImport 属性を持つクラスはユーザー定義のコンストラクターを持てません。</target>
        <note />
      </trans-unit>
      <trans-unit id="ERR_FieldCantHaveVoidType">
        <source>Field cannot have void type</source>
        <target state="translated">フィールドは void 型を持てません。</target>
        <note />
      </trans-unit>
      <trans-unit id="WRN_NonObsoleteOverridingObsolete">
        <source>Member '{0}' overrides obsolete member '{1}'. Add the Obsolete attribute to '{0}'.</source>
        <target state="translated">メンバー '{0}' は古い形式のメンバー '{1}' をオーバーライドします。Obsolete 属性を '{0}' に追加してください。</target>
        <note />
      </trans-unit>
      <trans-unit id="WRN_NonObsoleteOverridingObsolete_Title">
        <source>Member overrides obsolete member</source>
        <target state="translated">メンバーは古い形式のメンバーをオーバーライドします</target>
        <note />
      </trans-unit>
      <trans-unit id="ERR_SystemVoid">
        <source>System.Void cannot be used from C# -- use typeof(void) to get the void type object</source>
        <target state="translated">System.Void は C# から使用できません。void 型オブジェクトを取得するには typeof(void) を使用してください</target>
        <note />
      </trans-unit>
      <trans-unit id="ERR_ExplicitParamArray">
        <source>Do not use 'System.ParamArrayAttribute'. Use the 'params' keyword instead.</source>
        <target state="translated">System.ParamArrayAttribute' を使用しないでください。代わりに 'params' キーワードを使用してください。</target>
        <note />
      </trans-unit>
      <trans-unit id="WRN_BitwiseOrSignExtend">
        <source>Bitwise-or operator used on a sign-extended operand; consider casting to a smaller unsigned type first</source>
        <target state="translated">Bitwise-or 演算子が sign-extended オペランドで使用されています。まず、小さい符号なしの型をキャストしてみてください。</target>
        <note />
      </trans-unit>
      <trans-unit id="WRN_BitwiseOrSignExtend_Title">
        <source>Bitwise-or operator used on a sign-extended operand</source>
        <target state="translated">符号拡張されたオペランドでビットごとの or 演算子が使用されました</target>
        <note />
      </trans-unit>
      <trans-unit id="WRN_BitwiseOrSignExtend_Description">
        <source>The compiler implicitly widened and sign-extended a variable, and then used the resulting value in a bitwise OR operation. This can result in unexpected behavior.</source>
        <target state="translated">コンパイラは、変数を暗黙に拡張し、符号拡張してから、ビットごとの OR 演算の結果の値を使用しました。これにより、予期しない動作が発生することがあります。</target>
        <note />
      </trans-unit>
      <trans-unit id="ERR_VolatileStruct">
        <source>'{0}': a volatile field cannot be of the type '{1}'</source>
        <target state="translated">'{0}': volatile フィールドの型を '{1}' にすることはできません。</target>
        <note />
      </trans-unit>
      <trans-unit id="ERR_VolatileAndReadonly">
        <source>'{0}': a field cannot be both volatile and readonly</source>
        <target state="translated">'{0}': フィールドに volatile と readonly の両方を指定することはできません。</target>
        <note />
      </trans-unit>
      <trans-unit id="ERR_AbstractField">
        <source>The modifier 'abstract' is not valid on fields. Try using a property instead.</source>
        <target state="translated">修飾子 'abstract' はフィールドで有効ではありません。プロパティを使用してください。</target>
        <note />
      </trans-unit>
      <trans-unit id="ERR_BogusExplicitImpl">
        <source>'{0}' cannot implement '{1}' because it is not supported by the language</source>
        <target state="translated">'{0}' はこの言語でサポートされていないため、'{1}' で実装できません。</target>
        <note />
      </trans-unit>
      <trans-unit id="ERR_ExplicitMethodImplAccessor">
        <source>'{0}' explicit method implementation cannot implement '{1}' because it is an accessor</source>
        <target state="translated">'{0}' 明示的なメソッドの実装で、アクセサーである '{1}' を実装することはできません。</target>
        <note />
      </trans-unit>
      <trans-unit id="WRN_CoClassWithoutComImport">
        <source>'{0}' interface marked with 'CoClassAttribute' not marked with 'ComImportAttribute'</source>
        <target state="translated">'{0}' インターフェイスは、'CoClassAttribute' でマークされていますが、'ComImportAttribute' ではマークされていません。</target>
        <note />
      </trans-unit>
      <trans-unit id="WRN_CoClassWithoutComImport_Title">
        <source>Interface marked with 'CoClassAttribute' not marked with 'ComImportAttribute'</source>
        <target state="translated">インターフェイスは、'ComImportAttribute' ではなく、'CoClassAttribute' に設定されました</target>
        <note />
      </trans-unit>
      <trans-unit id="ERR_ConditionalWithOutParam">
        <source>Conditional member '{0}' cannot have an out parameter</source>
        <target state="translated">条件付きメンバー '{0}' には out パラメーターを指定できません。</target>
        <note />
      </trans-unit>
      <trans-unit id="ERR_AccessorImplementingMethod">
        <source>Accessor '{0}' cannot implement interface member '{1}' for type '{2}'. Use an explicit interface implementation.</source>
        <target state="translated">アクセサー '{0}' は、インターフェイス メンバー '{1}' を型 '{2}' に対して実装できません。明示的なインターフェイスの実装を使用してください。</target>
        <note />
      </trans-unit>
      <trans-unit id="ERR_AliasQualAsExpression">
        <source>The namespace alias qualifier '::' always resolves to a type or namespace so is illegal here. Consider using '.' instead.</source>
        <target state="translated">名前空間エイリアス修飾子 '::' は、常に型または名前空間を解決するので、ここでは無効です。'.' を使用してください。</target>
        <note />
      </trans-unit>
      <trans-unit id="ERR_DerivingFromATyVar">
        <source>Cannot derive from '{0}' because it is a type parameter</source>
        <target state="translated">{0}' は型パラメーターであるため、派生させることはできません。</target>
        <note />
      </trans-unit>
      <trans-unit id="ERR_DuplicateTypeParameter">
        <source>Duplicate type parameter '{0}'</source>
        <target state="translated">型パラメーター '{0}' が重複しています。</target>
        <note />
      </trans-unit>
      <trans-unit id="WRN_TypeParameterSameAsOuterTypeParameter">
        <source>Type parameter '{0}' has the same name as the type parameter from outer type '{1}'</source>
        <target state="translated">型パラメーター '{0}' は、外の型からの型パラメーター '{1}' と同じ名前です。</target>
        <note />
      </trans-unit>
      <trans-unit id="WRN_TypeParameterSameAsOuterTypeParameter_Title">
        <source>Type parameter has the same name as the type parameter from outer type</source>
        <target state="translated">型パラメーターの名前は、外の型からの型パラメーターと同じ名前です</target>
        <note />
      </trans-unit>
      <trans-unit id="ERR_TypeVariableSameAsParent">
        <source>Type parameter '{0}' has the same name as the containing type, or method</source>
        <target state="translated">型のパラメーター '{0}' は、含む型またはメソッドと同じ名前を持っています。</target>
        <note />
      </trans-unit>
      <trans-unit id="ERR_UnifyingInterfaceInstantiations">
        <source>'{0}' cannot implement both '{1}' and '{2}' because they may unify for some type parameter substitutions</source>
        <target state="translated">'型パラメーターの代用に対して統合している可能性があるため、'{0}' は '{1}' と '{2}' の両方を実装することはできません</target>
        <note />
      </trans-unit>
      <trans-unit id="ERR_GenericDerivingFromAttribute">
        <source>A generic type cannot derive from '{0}' because it is an attribute class</source>
        <target state="translated">ジェネリック型は属性クラスであるため、 '{0}' から派生できません。</target>
        <note />
      </trans-unit>
      <trans-unit id="ERR_TyVarNotFoundInConstraint">
        <source>'{1}' does not define type parameter '{0}'</source>
        <target state="translated">'{1}' は、型のパラメーター '{0}' を定義しません。</target>
        <note />
      </trans-unit>
      <trans-unit id="ERR_BadBoundType">
        <source>'{0}' is not a valid constraint. A type used as a constraint must be an interface, a non-sealed class or a type parameter.</source>
        <target state="translated">'{0}' は有効な制約ではありません。制約として使用された型はインターフェイス、非シールド クラス、または型パラメーターでなければなりません。</target>
        <note />
      </trans-unit>
      <trans-unit id="ERR_SpecialTypeAsBound">
        <source>Constraint cannot be special class '{0}'</source>
        <target state="translated">制約は特殊クラス '{0}' にすることはできません。</target>
        <note />
      </trans-unit>
      <trans-unit id="ERR_BadVisBound">
        <source>Inconsistent accessibility: constraint type '{1}' is less accessible than '{0}'</source>
        <target state="translated">アクセシビリティに一貫性がありません。制約型 '{1}' のアクセシビリティは '{0}' よりも低く設定されています。</target>
        <note />
      </trans-unit>
      <trans-unit id="ERR_LookupInTypeVariable">
        <source>Cannot do member lookup in '{0}' because it is a type parameter</source>
        <target state="translated">型パラメーターであるため、'{0}' でメンバーの照合を行えません。</target>
        <note />
      </trans-unit>
      <trans-unit id="ERR_BadConstraintType">
        <source>Invalid constraint type. A type used as a constraint must be an interface, a non-sealed class or a type parameter.</source>
        <target state="translated">無効な制約型です。制約として使用された型はインターフェイス、非シールド クラス、または型パラメーターでなければなりません。</target>
        <note />
      </trans-unit>
      <trans-unit id="ERR_InstanceMemberInStaticClass">
        <source>'{0}': cannot declare instance members in a static class</source>
        <target state="translated">'{0}': 静的クラスでインスタンスのメンバーを宣言することはできません。</target>
        <note />
      </trans-unit>
      <trans-unit id="ERR_StaticBaseClass">
        <source>'{1}': cannot derive from static class '{0}'</source>
        <target state="translated">'{1}': 静的クラス '{0}' から派生することはできません。</target>
        <note />
      </trans-unit>
      <trans-unit id="ERR_ConstructorInStaticClass">
        <source>Static classes cannot have instance constructors</source>
        <target state="translated">静的クラスにはコンストラクターを指定できません。</target>
        <note />
      </trans-unit>
      <trans-unit id="ERR_DestructorInStaticClass">
        <source>Static classes cannot contain destructors</source>
        <target state="translated">静的クラスにデストラクターを含めることはできません。</target>
        <note />
      </trans-unit>
      <trans-unit id="ERR_InstantiatingStaticClass">
        <source>Cannot create an instance of the static class '{0}'</source>
        <target state="translated">静的クラス '{0}' のインスタンスを作成することはできません。</target>
        <note />
      </trans-unit>
      <trans-unit id="ERR_StaticDerivedFromNonObject">
        <source>Static class '{0}' cannot derive from type '{1}'. Static classes must derive from object.</source>
        <target state="translated">静的クラス '{0}' は型 '{1}' から派生することはできません。静的クラスはオブジェクトから派生する必要があります。</target>
        <note />
      </trans-unit>
      <trans-unit id="ERR_StaticClassInterfaceImpl">
        <source>'{0}': static classes cannot implement interfaces</source>
        <target state="translated">'{0}': 静的クラスはインターフェイスを実装することができません。</target>
        <note />
      </trans-unit>
      <trans-unit id="ERR_RefStructInterfaceImpl">
        <source>'{0}': ref structs cannot implement interfaces</source>
        <target state="translated">'{0}': ref 構造体はインターフェイスを実装できません</target>
        <note />
      </trans-unit>
      <trans-unit id="ERR_OperatorInStaticClass">
        <source>'{0}': static classes cannot contain user-defined operators</source>
        <target state="translated">'{0}': 静的クラスにユーザー定義の演算子を含めることはできません。</target>
        <note />
      </trans-unit>
      <trans-unit id="ERR_ConvertToStaticClass">
        <source>Cannot convert to static type '{0}'</source>
        <target state="translated">スタティック型 '{0}' へ変換できません</target>
        <note />
      </trans-unit>
      <trans-unit id="ERR_ConstraintIsStaticClass">
        <source>'{0}': static classes cannot be used as constraints</source>
        <target state="translated">'{0}': 静的クラスは、制約として使用することはできません</target>
        <note />
      </trans-unit>
      <trans-unit id="ERR_GenericArgIsStaticClass">
        <source>'{0}': static types cannot be used as type arguments</source>
        <target state="translated">'{0}': スタティック型を型引数として使用することはできません</target>
        <note />
      </trans-unit>
      <trans-unit id="ERR_ArrayOfStaticClass">
        <source>'{0}': array elements cannot be of static type</source>
        <target state="translated">'{0}': 配列要素をスタティック型にすることはできません。</target>
        <note />
      </trans-unit>
      <trans-unit id="ERR_IndexerInStaticClass">
        <source>'{0}': cannot declare indexers in a static class</source>
        <target state="translated">'{0}': 静的クラスでインデクサーを宣言することはできません。</target>
        <note />
      </trans-unit>
      <trans-unit id="ERR_ParameterIsStaticClass">
        <source>'{0}': static types cannot be used as parameters</source>
        <target state="translated">'{0}': スタティック型はパラメーターとして使用することはできません。</target>
        <note />
      </trans-unit>
      <trans-unit id="ERR_ReturnTypeIsStaticClass">
        <source>'{0}': static types cannot be used as return types</source>
        <target state="translated">'{0}': スタティック型を戻り値の型として使用することはできません。</target>
        <note />
      </trans-unit>
      <trans-unit id="ERR_VarDeclIsStaticClass">
        <source>Cannot declare a variable of static type '{0}'</source>
        <target state="translated">スタティック型 '{0}' の変数を宣言することはできません。</target>
        <note />
      </trans-unit>
      <trans-unit id="ERR_BadEmptyThrowInFinally">
        <source>A throw statement with no arguments is not allowed in a finally clause that is nested inside the nearest enclosing catch clause</source>
        <target state="translated">引数のない throw ステートメントは、すぐ外側にある catch 句の中に入れ子にされた finally 句の中で使用することはできません。</target>
        <note />
      </trans-unit>
      <trans-unit id="ERR_InvalidSpecifier">
        <source>'{0}' is not a valid format specifier</source>
        <target state="translated">'{0}' は有効な形式指定子ではありません。</target>
        <note />
      </trans-unit>
      <trans-unit id="WRN_AssignmentToLockOrDispose">
        <source>Possibly incorrect assignment to local '{0}' which is the argument to a using or lock statement. The Dispose call or unlocking will happen on the original value of the local.</source>
        <target state="translated">using または lock ステートメントの引数であるローカルの '{0}' への割り当てが間違っている可能性があります。Dispose の呼び出しまたはロック解除がローカルの元の値で実行されます。</target>
        <note />
      </trans-unit>
      <trans-unit id="WRN_AssignmentToLockOrDispose_Title">
        <source>Possibly incorrect assignment to local which is the argument to a using or lock statement</source>
        <target state="translated">using または lock ステートメントの引数であるローカルへの割り当てが正しくない可能性があります</target>
        <note />
      </trans-unit>
      <trans-unit id="ERR_ForwardedTypeInThisAssembly">
        <source>Type '{0}' is defined in this assembly, but a type forwarder is specified for it</source>
        <target state="translated">型 '{0}' はこのアセンブリ内で定義されていますが、これには型フォワーダーが指定されています。</target>
        <note />
      </trans-unit>
      <trans-unit id="ERR_ForwardedTypeIsNested">
        <source>Cannot forward type '{0}' because it is a nested type of '{1}'</source>
        <target state="translated">型 '{0}' は、'{1}' の入れ子にされた型なので、転送できません。</target>
        <note />
      </trans-unit>
      <trans-unit id="ERR_CycleInTypeForwarder">
        <source>The type forwarder for type '{0}' in assembly '{1}' causes a cycle</source>
        <target state="translated">アセンブリ '{1}' にある '{0}' の型フォワーダーで循環が発生します。</target>
        <note />
      </trans-unit>
      <trans-unit id="ERR_AssemblyNameOnNonModule">
        <source>The /moduleassemblyname option may only be specified when building a target type of 'module'</source>
        <target state="translated">/moduleassemblyname オプションは 'module' のターゲット型をビルドするときのみ指定できます。</target>
        <note />
      </trans-unit>
      <trans-unit id="ERR_InvalidAssemblyName">
        <source>Assembly reference '{0}' is invalid and cannot be resolved</source>
        <target state="translated">アセンブリ参照 '{0}' は無効であり、解決できません。</target>
        <note />
      </trans-unit>
      <trans-unit id="ERR_InvalidFwdType">
        <source>Invalid type specified as an argument for TypeForwardedTo attribute</source>
        <target state="translated">無効な型が TypeForwardedTo 属性の引数として指定されました。</target>
        <note />
      </trans-unit>
      <trans-unit id="ERR_CloseUnimplementedInterfaceMemberStatic">
        <source>'{0}' does not implement interface member '{1}'. '{2}' cannot implement an interface member because it is static.</source>
        <target state="translated">'{0}' は、インターフェイス メンバー '{1}' を実装していません。'{2}' は static のため、インターフェイス メンバーを実装できません。</target>
        <note />
      </trans-unit>
      <trans-unit id="ERR_CloseUnimplementedInterfaceMemberNotPublic">
        <source>'{0}' does not implement interface member '{1}'. '{2}' cannot implement an interface member because it is not public.</source>
        <target state="translated">'{0}' は、インターフェイス メンバー '{1}' を実装していません。'{2}' は public ではないため、インターフェイス メンバーを実装できません。</target>
        <note />
      </trans-unit>
      <trans-unit id="ERR_CloseUnimplementedInterfaceMemberWrongReturnType">
        <source>'{0}' does not implement interface member '{1}'. '{2}' cannot implement '{1}' because it does not have the matching return type of '{3}'.</source>
        <target state="translated">'{0}' は、インターフェイス メンバー '{1}' を実装していません。'{2}' は一致する '{3}' の戻り値の型を持たないため、'{1}' を実装できません。</target>
        <note />
      </trans-unit>
      <trans-unit id="ERR_DuplicateTypeForwarder">
        <source>'{0}' duplicate TypeForwardedToAttribute</source>
        <target state="translated">'{0}' TypeForwardedToAttribute が重複しています。</target>
        <note />
      </trans-unit>
      <trans-unit id="ERR_ExpectedSelectOrGroup">
        <source>A query body must end with a select clause or a group clause</source>
        <target state="translated">クエリ本体の後には select 句または group 句が必要です</target>
        <note />
      </trans-unit>
      <trans-unit id="ERR_ExpectedContextualKeywordOn">
        <source>Expected contextual keyword 'on'</source>
        <target state="translated">コンテキスト キーワード 'on' が必要です。</target>
        <note />
      </trans-unit>
      <trans-unit id="ERR_ExpectedContextualKeywordEquals">
        <source>Expected contextual keyword 'equals'</source>
        <target state="translated">コンテキスト キーワード 'equals' が必要です。</target>
        <note />
      </trans-unit>
      <trans-unit id="ERR_ExpectedContextualKeywordBy">
        <source>Expected contextual keyword 'by'</source>
        <target state="translated">コンテキスト キーワード 'by' が必要です。</target>
        <note />
      </trans-unit>
      <trans-unit id="ERR_InvalidAnonymousTypeMemberDeclarator">
        <source>Invalid anonymous type member declarator. Anonymous type members must be declared with a member assignment, simple name or member access.</source>
        <target state="translated">匿名型のメンバー宣言子が無効です。メンバー割り当て、簡易名、またはメンバー アクセスを使用して、匿名型メンバーを宣言する必要があります。</target>
        <note />
      </trans-unit>
      <trans-unit id="ERR_InvalidInitializerElementInitializer">
        <source>Invalid initializer member declarator</source>
        <target state="translated">初期化子のメンバー宣言子が無効です。</target>
        <note />
      </trans-unit>
      <trans-unit id="ERR_InconsistentLambdaParameterUsage">
        <source>Inconsistent lambda parameter usage; parameter types must be all explicit or all implicit</source>
        <target state="translated">ラムダ パラメーターの使用方法に一貫性がありません。パラメーター型はすべて明示的であるか、またはすべて暗黙的である必要があります</target>
        <note />
      </trans-unit>
      <trans-unit id="ERR_PartialMethodInvalidModifier">
        <source>A partial method cannot have access modifiers or the virtual, abstract, override, new, sealed, or extern modifiers</source>
        <target state="translated">部分メソッドには、アクセス修飾子、あるいは virtual、abstract、override、new、sealed、または extern 修飾子を指定できません</target>
        <note />
      </trans-unit>
      <trans-unit id="ERR_PartialMethodOnlyInPartialClass">
        <source>A partial method must be declared within a partial class or partial struct</source>
        <target state="translated">部分メソッドは、部分クラスまたは部分構造体内で宣言される必要があります</target>
        <note />
      </trans-unit>
      <trans-unit id="ERR_PartialMethodCannotHaveOutParameters">
        <source>A partial method cannot have out parameters</source>
        <target state="translated">部分メソッドは、out パラメーターを含むことはできません</target>
        <note />
      </trans-unit>
      <trans-unit id="ERR_PartialMethodNotExplicit">
        <source>A partial method may not explicitly implement an interface method</source>
        <target state="translated">部分メソッドは、インターフェイス メソッドを明示的に実装できないことがあります</target>
        <note />
      </trans-unit>
      <trans-unit id="ERR_PartialMethodExtensionDifference">
        <source>Both partial method declarations must be extension methods or neither may be an extension method</source>
        <target state="translated">部分メソッド宣言は、両方とも拡張メソッドであるか、両方とも拡張メソッドでないかのいずれかである必要があります</target>
        <note />
      </trans-unit>
      <trans-unit id="ERR_PartialMethodOnlyOneLatent">
        <source>A partial method may not have multiple defining declarations</source>
        <target state="translated">部分メソッドには、複数の定義宣言を指定することはできません</target>
        <note />
      </trans-unit>
      <trans-unit id="ERR_PartialMethodOnlyOneActual">
        <source>A partial method may not have multiple implementing declarations</source>
        <target state="translated">部分メソッドでは、複数の実装宣言を含むことができない場合があります</target>
        <note />
      </trans-unit>
      <trans-unit id="ERR_PartialMethodParamsDifference">
        <source>Both partial method declarations must use a params parameter or neither may use a params parameter</source>
        <target state="translated">部分メソッド宣言は、両方とも params パラメーターを使用するか、両方とも params パラメーターを使用しないかのいずれかである必要があります。</target>
        <note />
      </trans-unit>
      <trans-unit id="ERR_PartialMethodMustHaveLatent">
        <source>No defining declaration found for implementing declaration of partial method '{0}'</source>
        <target state="translated">部分メソッド '{0}' の実装宣言に対する定義宣言が見つかりませんでした。</target>
        <note />
      </trans-unit>
      <trans-unit id="ERR_PartialMethodInconsistentTupleNames">
        <source>Both partial method declarations, '{0}' and '{1}', must use the same tuple element names.</source>
        <target state="translated">部分メソッド宣言 '{0}' および '{1}' は、どちらも同じタプル要素名を使用する必要があります。</target>
        <note />
      </trans-unit>
      <trans-unit id="ERR_PartialMethodInconsistentConstraints">
        <source>Partial method declarations of '{0}' have inconsistent type parameter constraints</source>
        <target state="translated">{0}' の部分メソッド宣言には、矛盾する型パラメーター制約が含まれています。</target>
        <note />
      </trans-unit>
      <trans-unit id="ERR_PartialMethodToDelegate">
        <source>Cannot create delegate from method '{0}' because it is a partial method without an implementing declaration</source>
        <target state="translated">メソッド '{0}' は実装宣言がない部分メソッドであるため、このメソッドからデリゲートを作成できません</target>
        <note />
      </trans-unit>
      <trans-unit id="ERR_PartialMethodStaticDifference">
        <source>Both partial method declarations must be static or neither may be static</source>
        <target state="translated">部分メソッド宣言は、両方とも static であるか、両方とも static でないかのいずれかである必要があります</target>
        <note />
      </trans-unit>
      <trans-unit id="ERR_PartialMethodUnsafeDifference">
        <source>Both partial method declarations must be unsafe or neither may be unsafe</source>
        <target state="translated">部分メソッド宣言は、両方とも unsafe であるか、両方とも unsafe でないかのいずれかである必要があります</target>
        <note />
      </trans-unit>
      <trans-unit id="ERR_PartialMethodInExpressionTree">
        <source>Partial methods with only a defining declaration or removed conditional methods cannot be used in expression trees</source>
        <target state="translated">定義宣言だけを含む部分メソッドまたは削除された条件付きメソッドは、式ツリーで使用できません</target>
        <note />
      </trans-unit>
      <trans-unit id="ERR_PartialMethodMustReturnVoid">
        <source>Partial methods must have a void return type</source>
        <target state="translated">部分メソッドには、void である戻り値の型が含まれている必要があります</target>
        <note />
      </trans-unit>
      <trans-unit id="WRN_ObsoleteOverridingNonObsolete">
        <source>Obsolete member '{0}' overrides non-obsolete member '{1}'</source>
        <target state="translated">旧形式のメンバー '{0}' は、旧形式でないメンバー '{1}' をオーバーライドします。</target>
        <note />
      </trans-unit>
      <trans-unit id="WRN_ObsoleteOverridingNonObsolete_Title">
        <source>Obsolete member overrides non-obsolete member</source>
        <target state="translated">旧形式のメンバーが、旧形式でないメンバーをオーバーライドします</target>
        <note />
      </trans-unit>
      <trans-unit id="WRN_DebugFullNameTooLong">
        <source>The fully qualified name for '{0}' is too long for debug information. Compile without '/debug' option.</source>
        <target state="translated">{0}' の完全修飾名は、デバッグ情報に対して長すぎます。'/debug' オプションなしでコンパイルしてください。</target>
        <note />
      </trans-unit>
      <trans-unit id="WRN_DebugFullNameTooLong_Title">
        <source>Fully qualified name is too long for debug information</source>
        <target state="translated">完全修飾名が、デバッグ情報に対して長すぎます</target>
        <note />
      </trans-unit>
      <trans-unit id="ERR_ImplicitlyTypedVariableAssignedBadValue">
        <source>Cannot assign {0} to an implicitly-typed variable</source>
        <target state="translated">{0} を暗黙的に型指定された変数に割り当てることはできません。</target>
        <note />
      </trans-unit>
      <trans-unit id="ERR_ImplicitlyTypedVariableWithNoInitializer">
        <source>Implicitly-typed variables must be initialized</source>
        <target state="translated">暗黙的に型指定された変数は初期化される必要があります。</target>
        <note />
      </trans-unit>
      <trans-unit id="ERR_ImplicitlyTypedVariableMultipleDeclarator">
        <source>Implicitly-typed variables cannot have multiple declarators</source>
        <target state="translated">暗黙的に型指定された変数は、複数の宣言子を持つことができません。</target>
        <note />
      </trans-unit>
      <trans-unit id="ERR_ImplicitlyTypedVariableAssignedArrayInitializer">
        <source>Cannot initialize an implicitly-typed variable with an array initializer</source>
        <target state="translated">配列初期化子で暗黙的に型指定された変数を初期化することはできません。</target>
        <note />
      </trans-unit>
      <trans-unit id="ERR_ImplicitlyTypedLocalCannotBeFixed">
        <source>Implicitly-typed local variables cannot be fixed</source>
        <target state="translated">暗黙的に型指定されたローカル変数は修正できません</target>
        <note />
      </trans-unit>
      <trans-unit id="ERR_ImplicitlyTypedVariableCannotBeConst">
        <source>Implicitly-typed variables cannot be constant</source>
        <target state="translated">暗黙的に型指定された変数を定数にすることはできません。</target>
        <note />
      </trans-unit>
      <trans-unit id="WRN_ExternCtorNoImplementation">
        <source>Constructor '{0}' is marked external</source>
        <target state="translated">コンストラクター '{0}' は external に設定されています。</target>
        <note />
      </trans-unit>
      <trans-unit id="WRN_ExternCtorNoImplementation_Title">
        <source>Constructor is marked external</source>
        <target state="translated">コンストラクターは external に設定されています</target>
        <note />
      </trans-unit>
      <trans-unit id="ERR_TypeVarNotFound">
        <source>The contextual keyword 'var' may only appear within a local variable declaration or in script code</source>
        <target state="translated">コンテキスト キーワード 'var' は、ローカル変数宣言内またはスクリプト コード内でのみ有効です。</target>
        <note />
      </trans-unit>
      <trans-unit id="ERR_ImplicitlyTypedArrayNoBestType">
        <source>No best type found for implicitly-typed array</source>
        <target state="translated">暗黙的に型指定された配列の最適な型が見つかりませんでした</target>
        <note />
      </trans-unit>
      <trans-unit id="ERR_AnonymousTypePropertyAssignedBadValue">
        <source>Cannot assign '{0}' to anonymous type property</source>
        <target state="translated">{0}' を匿名型のプロパティに割り当てることはできません</target>
        <note />
      </trans-unit>
      <trans-unit id="ERR_ExpressionTreeContainsBaseAccess">
        <source>An expression tree may not contain a base access</source>
        <target state="translated">式ツリーは、ベース アクセスを含むことはできません</target>
        <note />
      </trans-unit>
      <trans-unit id="ERR_ExpressionTreeContainsAssignment">
        <source>An expression tree may not contain an assignment operator</source>
        <target state="translated">式ツリーは、代入演算子を含むことはできません</target>
        <note />
      </trans-unit>
      <trans-unit id="ERR_AnonymousTypeDuplicatePropertyName">
        <source>An anonymous type cannot have multiple properties with the same name</source>
        <target state="translated">匿名型では、同じ名前を持つ複数のプロパティを含むことはできません</target>
        <note />
      </trans-unit>
      <trans-unit id="ERR_StatementLambdaToExpressionTree">
        <source>A lambda expression with a statement body cannot be converted to an expression tree</source>
        <target state="translated">ステートメント本体を含むラムダ式は、式ツリーに変換できません</target>
        <note />
      </trans-unit>
      <trans-unit id="ERR_ExpressionTreeMustHaveDelegate">
        <source>Cannot convert lambda to an expression tree whose type argument '{0}' is not a delegate type</source>
        <target state="translated">ラムダ式を、型引数 '{0}' がデリゲート型ではない式ツリーに変換できません。</target>
        <note />
      </trans-unit>
      <trans-unit id="ERR_AnonymousTypeNotAvailable">
        <source>Cannot use anonymous type in a constant expression</source>
        <target state="translated">定数の式では匿名型を使用できません</target>
        <note />
      </trans-unit>
      <trans-unit id="ERR_LambdaInIsAs">
        <source>The first operand of an 'is' or 'as' operator may not be a lambda expression, anonymous method, or method group.</source>
        <target state="translated">演算子 'is' または 'as' の最初のオペランドを、ラムダ式、匿名メソッド、またはメソッドのグループにすることはできません。</target>
        <note />
      </trans-unit>
      <trans-unit id="ERR_TypelessTupleInAs">
        <source>The first operand of an 'as' operator may not be a tuple literal without a natural type.</source>
        <target state="translated">as' 演算子の最初のオペランドは、自然な型のないタプル リテラルにすることはできません。</target>
        <note />
      </trans-unit>
      <trans-unit id="ERR_ExpressionTreeContainsMultiDimensionalArrayInitializer">
        <source>An expression tree may not contain a multidimensional array initializer</source>
        <target state="translated">式ツリーは、多次元配列初期化子を含むことはできません。</target>
        <note />
      </trans-unit>
      <trans-unit id="ERR_MissingArgument">
        <source>Argument missing</source>
        <target state="translated">引数がありません。</target>
        <note />
      </trans-unit>
      <trans-unit id="ERR_VariableUsedBeforeDeclaration">
        <source>Cannot use local variable '{0}' before it is declared</source>
        <target state="translated">宣言する前にローカル変数 '{0}' を使用できません。</target>
        <note />
      </trans-unit>
      <trans-unit id="ERR_RecursivelyTypedVariable">
        <source>Type of '{0}' cannot be inferred since its initializer directly or indirectly refers to the definition.</source>
        <target state="translated">初期化子が直接的または間接的に定義を参照しているため、'{0}' の型を推論することはできません。</target>
        <note />
      </trans-unit>
      <trans-unit id="ERR_UnassignedThisAutoProperty">
        <source>Auto-implemented property '{0}' must be fully assigned before control is returned to the caller.</source>
        <target state="translated">自動実装プロパティ '{0}' は、制御が呼び出し元に返される前に完全に割り当てられる必要があります。</target>
        <note />
      </trans-unit>
      <trans-unit id="ERR_VariableUsedBeforeDeclarationAndHidesField">
        <source>Cannot use local variable '{0}' before it is declared. The declaration of the local variable hides the field '{1}'.</source>
        <target state="translated">宣言する前にローカル変数 '{0}' を使用できません。このローカル変数の宣言は、フィールド '{1}' を非表示にします。</target>
        <note />
      </trans-unit>
      <trans-unit id="ERR_ExpressionTreeContainsBadCoalesce">
        <source>An expression tree lambda may not contain a coalescing operator with a null or default literal left-hand side</source>
        <target state="translated">式ツリーのラムダには、左側に null リテラルまたは既定のリテラルのある合体演算子を含めることはできません</target>
        <note />
      </trans-unit>
      <trans-unit id="ERR_IdentifierExpected">
        <source>Identifier expected</source>
        <target state="translated">識別子がありません</target>
        <note />
      </trans-unit>
      <trans-unit id="ERR_SemicolonExpected">
        <source>; expected</source>
        <target state="translated">; が必要です。</target>
        <note />
      </trans-unit>
      <trans-unit id="ERR_SyntaxError">
        <source>Syntax error, '{0}' expected</source>
        <target state="translated">構文エラーです。'{0}' が必要です。</target>
        <note />
      </trans-unit>
      <trans-unit id="ERR_DuplicateModifier">
        <source>Duplicate '{0}' modifier</source>
        <target state="translated">修飾子 '{0}' が重複しています。</target>
        <note />
      </trans-unit>
      <trans-unit id="ERR_DuplicateAccessor">
        <source>Property accessor already defined</source>
        <target state="translated">プロパティ アクセサーは既に定義されています。</target>
        <note />
      </trans-unit>
      <trans-unit id="ERR_IntegralTypeExpected">
        <source>Type byte, sbyte, short, ushort, int, uint, long, or ulong expected</source>
        <target state="translated">byte、sbyte、short、ushort、int、uint、long または ulong のいずれかの型を使用してください。</target>
        <note />
      </trans-unit>
      <trans-unit id="ERR_IllegalEscape">
        <source>Unrecognized escape sequence</source>
        <target state="translated">認識できないエスケープ シーケンスです。</target>
        <note />
      </trans-unit>
      <trans-unit id="ERR_NewlineInConst">
        <source>Newline in constant</source>
        <target state="translated">定数の 新しい行です。</target>
        <note />
      </trans-unit>
      <trans-unit id="ERR_EmptyCharConst">
        <source>Empty character literal</source>
        <target state="translated">空の文字リテラルです。</target>
        <note />
      </trans-unit>
      <trans-unit id="ERR_TooManyCharsInConst">
        <source>Too many characters in character literal</source>
        <target state="translated">文字リテラルに文字が多すぎます。</target>
        <note />
      </trans-unit>
      <trans-unit id="ERR_InvalidNumber">
        <source>Invalid number</source>
        <target state="translated">無効な数字です</target>
        <note />
      </trans-unit>
      <trans-unit id="ERR_GetOrSetExpected">
        <source>A get or set accessor expected</source>
        <target state="translated">get または set アクセサーが必要です。</target>
        <note />
      </trans-unit>
      <trans-unit id="ERR_ClassTypeExpected">
        <source>An object, string, or class type expected</source>
        <target state="translated">オブジェクト、文字列、またはクラス型が必要です。</target>
        <note />
      </trans-unit>
      <trans-unit id="ERR_NamedArgumentExpected">
        <source>Named attribute argument expected</source>
        <target state="translated">名前付き属性引数が必要です。</target>
        <note />
      </trans-unit>
      <trans-unit id="ERR_TooManyCatches">
        <source>Catch clauses cannot follow the general catch clause of a try statement</source>
        <target state="translated">catch 句を、try ステートメントの一般的な catch 句の後に置くことはできません。</target>
        <note />
      </trans-unit>
      <trans-unit id="ERR_ThisOrBaseExpected">
        <source>Keyword 'this' or 'base' expected</source>
        <target state="translated">キーワード 'this' または 'base' が必要です。</target>
        <note />
      </trans-unit>
      <trans-unit id="ERR_OvlUnaryOperatorExpected">
        <source>Overloadable unary operator expected</source>
        <target state="translated">オーバーロード可能な単項演算子が必要です。</target>
        <note />
      </trans-unit>
      <trans-unit id="ERR_OvlBinaryOperatorExpected">
        <source>Overloadable binary operator expected</source>
        <target state="translated">オーバーロード可能な 2 項演算子が必要です。</target>
        <note />
      </trans-unit>
      <trans-unit id="ERR_IntOverflow">
        <source>Integral constant is too large</source>
        <target state="translated">整数定数が大きすぎます。</target>
        <note />
      </trans-unit>
      <trans-unit id="ERR_EOFExpected">
        <source>Type or namespace definition, or end-of-file expected</source>
        <target state="translated">型、名前空間の定義、またはファイルの終わりが必要です。</target>
        <note />
      </trans-unit>
      <trans-unit id="ERR_GlobalDefinitionOrStatementExpected">
        <source>Member definition, statement, or end-of-file expected</source>
        <target state="translated">メンバー定義、ステートメント、またはファイルの終わりが必要です。</target>
        <note />
      </trans-unit>
      <trans-unit id="ERR_BadEmbeddedStmt">
        <source>Embedded statement cannot be a declaration or labeled statement</source>
        <target state="translated">埋め込みステートメントを宣言やラベル付きのステートメントにすることはできません。</target>
        <note />
      </trans-unit>
      <trans-unit id="ERR_PPDirectiveExpected">
        <source>Preprocessor directive expected</source>
        <target state="translated">プリプロセッサ ディレクティブが必要です。</target>
        <note />
      </trans-unit>
      <trans-unit id="ERR_EndOfPPLineExpected">
        <source>Single-line comment or end-of-line expected</source>
        <target state="translated">単一行コメントか行の終わりが必要です。</target>
        <note />
      </trans-unit>
      <trans-unit id="ERR_CloseParenExpected">
        <source>) expected</source>
        <target state="translated">) が必要です。</target>
        <note />
      </trans-unit>
      <trans-unit id="ERR_EndifDirectiveExpected">
        <source>#endif directive expected</source>
        <target state="translated">#endif ディレクティブ が必要です。</target>
        <note />
      </trans-unit>
      <trans-unit id="ERR_UnexpectedDirective">
        <source>Unexpected preprocessor directive</source>
        <target state="translated">不適切なプリプロセッサ ディレクティブです。</target>
        <note />
      </trans-unit>
      <trans-unit id="ERR_ErrorDirective">
        <source>#error: '{0}'</source>
        <target state="translated">#error: '{0}'</target>
        <note />
      </trans-unit>
      <trans-unit id="WRN_WarningDirective">
        <source>#warning: '{0}'</source>
        <target state="translated">#warning: '{0}'</target>
        <note />
      </trans-unit>
      <trans-unit id="WRN_WarningDirective_Title">
        <source>#warning directive</source>
        <target state="translated">#warning ディレクティブ</target>
        <note />
      </trans-unit>
      <trans-unit id="ERR_TypeExpected">
        <source>Type expected</source>
        <target state="translated">型が必要です。</target>
        <note />
      </trans-unit>
      <trans-unit id="ERR_PPDefFollowsToken">
        <source>Cannot define/undefine preprocessor symbols after first token in file</source>
        <target state="translated">ファイルの最初のトークンの後でプリプロセッサのシンボルの定義または定義の解除を行えませんでした。</target>
        <note />
      </trans-unit>
      <trans-unit id="ERR_PPReferenceFollowsToken">
        <source>Cannot use #r after first token in file</source>
        <target state="translated">#r をファイルの最初のトークンの後に使用することはできません。</target>
        <note />
      </trans-unit>
      <trans-unit id="ERR_OpenEndedComment">
        <source>End-of-file found, '*/' expected</source>
        <target state="translated">ファイルの終わりが見つかりました。'*/' が必要です。</target>
        <note />
      </trans-unit>
      <trans-unit id="ERR_Merge_conflict_marker_encountered">
        <source>Merge conflict marker encountered</source>
        <target state="translated">マージ競合マーカーが検出されました</target>
        <note />
      </trans-unit>
      <trans-unit id="ERR_NoRefOutWhenRefOnly">
        <source>Do not use refout when using refonly.</source>
        <target state="translated">refonly を使用する場合は、refout を使用しないでください。</target>
        <note />
      </trans-unit>
      <trans-unit id="ERR_NoNetModuleOutputWhenRefOutOrRefOnly">
        <source>Cannot compile net modules when using /refout or /refonly.</source>
        <target state="translated">/refout または /refonly を使用する場合は、ネット モジュールをコンパイルできません。</target>
        <note />
      </trans-unit>
      <trans-unit id="ERR_OvlOperatorExpected">
        <source>Overloadable operator expected</source>
        <target state="translated">オーバーロード可能な演算子が必要です。</target>
        <note />
      </trans-unit>
      <trans-unit id="ERR_EndRegionDirectiveExpected">
        <source>#endregion directive expected</source>
        <target state="translated">#endregion ディレクティブが必要です。</target>
        <note />
      </trans-unit>
      <trans-unit id="ERR_UnterminatedStringLit">
        <source>Unterminated string literal</source>
        <target state="translated">未終了の文字列です</target>
        <note />
      </trans-unit>
      <trans-unit id="ERR_BadDirectivePlacement">
        <source>Preprocessor directives must appear as the first non-whitespace character on a line</source>
        <target state="translated">プリプロセッサ ディレクティブは行でスペース以外の最初の文字でなければなりません。</target>
        <note />
      </trans-unit>
      <trans-unit id="ERR_IdentifierExpectedKW">
        <source>Identifier expected; '{1}' is a keyword</source>
        <target state="translated">識別子が必要です。'{1}' はキーワードです。</target>
        <note />
      </trans-unit>
      <trans-unit id="ERR_SemiOrLBraceExpected">
        <source>{ or ; expected</source>
        <target state="translated">{ か ; が必要です。</target>
        <note />
      </trans-unit>
      <trans-unit id="ERR_MultiTypeInDeclaration">
        <source>Cannot use more than one type in a for, using, fixed, or declaration statement</source>
        <target state="translated">for、using、fixed または declaration ステートメント に 1 つ以上の型を使用することはできません。</target>
        <note />
      </trans-unit>
      <trans-unit id="ERR_AddOrRemoveExpected">
        <source>An add or remove accessor expected</source>
        <target state="translated">add または remove アクセサーが必要です。</target>
        <note />
      </trans-unit>
      <trans-unit id="ERR_UnexpectedCharacter">
        <source>Unexpected character '{0}'</source>
        <target state="translated">予期しない文字 '{0}'</target>
        <note />
      </trans-unit>
      <trans-unit id="ERR_UnexpectedToken">
        <source>Unexpected token '{0}'</source>
        <target state="translated">予期しないトークン '{0}'</target>
        <note />
      </trans-unit>
      <trans-unit id="ERR_ProtectedInStatic">
        <source>'{0}': static classes cannot contain protected members</source>
        <target state="translated">'{0}': 静的クラスにプロテクト メンバーを含めることはできません。</target>
        <note />
      </trans-unit>
      <trans-unit id="WRN_UnreachableGeneralCatch">
        <source>A previous catch clause already catches all exceptions. All non-exceptions thrown will be wrapped in a System.Runtime.CompilerServices.RuntimeWrappedException.</source>
        <target state="translated">前の catch 句は、すべての例外を既にキャッチしています。スローされる例外以外のものはすべて System.Runtime.CompilerServices.RuntimeWrappedException にラップされます。</target>
        <note />
      </trans-unit>
      <trans-unit id="WRN_UnreachableGeneralCatch_Title">
        <source>A previous catch clause already catches all exceptions</source>
        <target state="translated">前の catch 句は、すべての例外を既にキャッチしています</target>
        <note />
      </trans-unit>
      <trans-unit id="WRN_UnreachableGeneralCatch_Description">
        <source>This warning is caused when a catch() block has no specified exception type after a catch (System.Exception e) block. The warning advises that the catch() block will not catch any exceptions.

A catch() block after a catch (System.Exception e) block can catch non-CLS exceptions if the RuntimeCompatibilityAttribute is set to false in the AssemblyInfo.cs file: [assembly: RuntimeCompatibilityAttribute(WrapNonExceptionThrows = false)]. If this attribute is not set explicitly to false, all thrown non-CLS exceptions are wrapped as Exceptions and the catch (System.Exception e) block catches them.</source>
        <target state="translated">この警告は、catch (System.Exception e) ブロックの後に catch() ブロックに指定された例外の型がない場合に発生します。警告は、catch() ブロックが例外をキャッチしないことを通知します。

AssemblyInfo.cs ファイルで RuntimeCompatibilityAttribute が false に設定されている場合 [assembly: RuntimeCompatibilityAttribute(WrapNonExceptionThrows = false)]、catch (System.Exception e) ブロックの後の catch() ブロックは、CLS でない例外をキャッチできます。この属性が明示的に false に設定されていない場合、すべてのスローされた CLS でない例外は例外としてラップされ、catch (System.Exception e) ブロックによってキャッチされます。</target>
        <note />
      </trans-unit>
      <trans-unit id="ERR_IncrementLvalueExpected">
        <source>The operand of an increment or decrement operator must be a variable, property or indexer</source>
        <target state="translated">インクリメント演算子またはデクリメント演算子のオペランドには、変数、プロパティ、またはインデクサーを指定してください。</target>
        <note />
      </trans-unit>
      <trans-unit id="ERR_NoSuchMemberOrExtension">
        <source>'{0}' does not contain a definition for '{1}' and no extension method '{1}' accepting a first argument of type '{0}' could be found (are you missing a using directive or an assembly reference?)</source>
        <target state="translated">'{0}' に '{1}' の定義が含まれておらず、型 '{0}' の最初の引数を受け付ける拡張メソッド '{1}' が見つかりませんでした。using ディレクティブまたはアセンブリ参照が不足していないことを確認してください。</target>
        <note />
      </trans-unit>
      <trans-unit id="ERR_NoSuchMemberOrExtensionNeedUsing">
        <source>'{0}' does not contain a definition for '{1}' and no extension method '{1}' accepting a first argument of type '{0}' could be found (are you missing a using directive for '{2}'?)</source>
        <target state="translated">'{0}' に '{1}' の定義が含まれておらず、型 '{0}' の最初の引数を受け付ける拡張メソッド '{1}' が見つかりませんでした ('{2}' の using ディレクティブが不足していないことを確認してください)。</target>
        <note />
      </trans-unit>
      <trans-unit id="ERR_BadThisParam">
        <source>Method '{0}' has a parameter modifier 'this' which is not on the first parameter</source>
        <target state="translated">メソッド '{0}' には、最初のパラメーターではないパラメーター修飾子 'this' が指定されています。</target>
        <note />
      </trans-unit>
      <trans-unit id="ERR_BadParameterModifiers">
        <source> The parameter modifier '{0}' cannot be used with '{1}'</source>
        <target state="translated"> パラメーター修飾子 '{0}' は '{1}' と一緒に使用することはできません</target>
        <note />
      </trans-unit>
      <trans-unit id="ERR_BadTypeforThis">
        <source>The first parameter of an extension method cannot be of type '{0}'</source>
        <target state="translated">拡張メソッドの最初のパラメーターを型 '{0}' にすることはできません。</target>
        <note />
      </trans-unit>
      <trans-unit id="ERR_BadParamModThis">
        <source>A parameter array cannot be used with 'this' modifier on an extension method</source>
        <target state="translated">パラメーター配列は、拡張メソッドで 'this' 修飾子と共に使用することはできません。</target>
        <note />
      </trans-unit>
      <trans-unit id="ERR_BadExtensionMeth">
        <source>Extension method must be static</source>
        <target state="translated">拡張メソッドはスタティックでなければなりません</target>
        <note />
      </trans-unit>
      <trans-unit id="ERR_BadExtensionAgg">
        <source>Extension method must be defined in a non-generic static class</source>
        <target state="translated">拡張メソッドは、非ジェネリック静的クラスで定義される必要があります</target>
        <note />
      </trans-unit>
      <trans-unit id="ERR_DupParamMod">
        <source>A parameter can only have one '{0}' modifier</source>
        <target state="translated">パラメーターには '{0}' 修飾子を 1 つだけ指定できます。</target>
        <note />
      </trans-unit>
      <trans-unit id="ERR_ExtensionMethodsDecl">
        <source>Extension methods must be defined in a top level static class; {0} is a nested class</source>
        <target state="translated">拡張メソッドは、トップ レベルの静的クラスで定義される必要があります。{0} は入れ子にされたクラスです。</target>
        <note />
      </trans-unit>
      <trans-unit id="ERR_ExtensionAttrNotFound">
        <source>Cannot define a new extension method because the compiler required type '{0}' cannot be found. Are you missing a reference to System.Core.dll?</source>
        <target state="translated">コンパイラで必要とされる型 '{0}' が見つからないため、新しい拡張メソッドを定義できません。System.Core.dll への参照が指定されていることを確認してください。</target>
        <note />
      </trans-unit>
      <trans-unit id="ERR_ExplicitExtension">
        <source>Do not use 'System.Runtime.CompilerServices.ExtensionAttribute'. Use the 'this' keyword instead.</source>
        <target state="translated">System.Runtime.CompilerServices.ExtensionAttribute' を使用しないでください。キーワード 'this' を使用してください。</target>
        <note />
      </trans-unit>
      <trans-unit id="ERR_ExplicitDynamicAttr">
        <source>Do not use 'System.Runtime.CompilerServices.DynamicAttribute'. Use the 'dynamic' keyword instead.</source>
        <target state="translated">System.Runtime.CompilerServices.DynamicAttribute' は使用しないでください。キーワード 'dynamic' を使用してください。</target>
        <note />
      </trans-unit>
      <trans-unit id="ERR_NoDynamicPhantomOnBaseCtor">
        <source>The constructor call needs to be dynamically dispatched, but cannot be because it is part of a constructor initializer. Consider casting the dynamic arguments.</source>
        <target state="translated">コンストラクターの呼び出しは動的にディスパッチされる必要がありますが、この呼び出しはコンストラクター初期化子の一部であるためディスパッチできません。動的な引数をキャストしてください。</target>
        <note />
      </trans-unit>
      <trans-unit id="ERR_ValueTypeExtDelegate">
        <source>Extension method '{0}' defined on value type '{1}' cannot be used to create delegates</source>
        <target state="translated">値の型 '{1}' で定義された拡張メソッド '{0}' は、デリゲートを作成するために使用できません。</target>
        <note />
      </trans-unit>
      <trans-unit id="ERR_BadArgCount">
        <source>No overload for method '{0}' takes {1} arguments</source>
        <target state="translated">引数 {1} を指定するメソッド '{0}' のオーバーロードはありません。</target>
        <note />
      </trans-unit>
      <trans-unit id="ERR_BadArgType">
        <source>Argument {0}: cannot convert from '{1}' to '{2}'</source>
        <target state="translated">引数 {0}: は '{1}' から '{2}' へ変換することはできません。</target>
        <note />
      </trans-unit>
      <trans-unit id="ERR_NoSourceFile">
        <source>Source file '{0}' could not be opened -- {1}</source>
        <target state="translated">ソース ファイル '{0}' を開くことができませんでした -- {1}</target>
        <note />
      </trans-unit>
      <trans-unit id="ERR_CantRefResource">
        <source>Cannot link resource files when building a module</source>
        <target state="translated">モジュールをビルド中にリソース ファイルにリンクできません。</target>
        <note />
      </trans-unit>
      <trans-unit id="ERR_ResourceNotUnique">
        <source>Resource identifier '{0}' has already been used in this assembly</source>
        <target state="translated">リソース識別子 '{0}' は既にこのアセンブリで使用されています。</target>
        <note />
      </trans-unit>
      <trans-unit id="ERR_ResourceFileNameNotUnique">
        <source>Each linked resource and module must have a unique filename. Filename '{0}' is specified more than once in this assembly</source>
        <target state="translated">リンクされたリソースとモジュールにはそれぞれ、一意のファイル名があります。ファイル名 '{0}' はこのアセンブリで複数回指定されています。</target>
        <note />
      </trans-unit>
      <trans-unit id="ERR_ImportNonAssembly">
        <source>The referenced file '{0}' is not an assembly</source>
        <target state="translated">参照したファイル '{0}' はアセンブリではありません。</target>
        <note />
      </trans-unit>
      <trans-unit id="ERR_RefLvalueExpected">
        <source>A ref or out value must be an assignable variable</source>
        <target state="translated">ref または out 値は、割り当て可能な変数でなければなりません</target>
        <note />
      </trans-unit>
      <trans-unit id="ERR_BaseInStaticMeth">
        <source>Keyword 'base' is not available in a static method</source>
        <target state="translated">キーワード 'base' は静的メソッドでは使用できません。</target>
        <note />
      </trans-unit>
      <trans-unit id="ERR_BaseInBadContext">
        <source>Keyword 'base' is not available in the current context</source>
        <target state="translated">キーワード 'base' は現在のコンテキストでは使用できません。</target>
        <note />
      </trans-unit>
      <trans-unit id="ERR_RbraceExpected">
        <source>} expected</source>
        <target state="translated">} が必要です。</target>
        <note />
      </trans-unit>
      <trans-unit id="ERR_LbraceExpected">
        <source>{ expected</source>
        <target state="translated">{ が必要です。</target>
        <note />
      </trans-unit>
      <trans-unit id="ERR_InExpected">
        <source>'in' expected</source>
        <target state="translated">'in' が必要です。</target>
        <note />
      </trans-unit>
      <trans-unit id="ERR_InvalidPreprocExpr">
        <source>Invalid preprocessor expression</source>
        <target state="translated">無効なプリプロセッサの式です。</target>
        <note />
      </trans-unit>
      <trans-unit id="ERR_InvalidMemberDecl">
        <source>Invalid token '{0}' in class, struct, or interface member declaration</source>
        <target state="translated">クラス、構造体、またはインターフェイス メンバーの宣言でトークン '{0}' が無効です。</target>
        <note />
      </trans-unit>
      <trans-unit id="ERR_MemberNeedsType">
        <source>Method must have a return type</source>
        <target state="translated">メソッドは戻り値の型を持たなければなりません。</target>
        <note />
      </trans-unit>
      <trans-unit id="ERR_BadBaseType">
        <source>Invalid base type</source>
        <target state="translated">無効な基本型です。</target>
        <note />
      </trans-unit>
      <trans-unit id="WRN_EmptySwitch">
        <source>Empty switch block</source>
        <target state="translated">空の switch ブロックです</target>
        <note />
      </trans-unit>
      <trans-unit id="WRN_EmptySwitch_Title">
        <source>Empty switch block</source>
        <target state="translated">空の switch ブロックです</target>
        <note />
      </trans-unit>
      <trans-unit id="ERR_ExpectedEndTry">
        <source>Expected catch or finally</source>
        <target state="translated">catch または finally が必要です。</target>
        <note />
      </trans-unit>
      <trans-unit id="ERR_InvalidExprTerm">
        <source>Invalid expression term '{0}'</source>
        <target state="translated">{0}' は無効です。</target>
        <note />
      </trans-unit>
      <trans-unit id="ERR_BadNewExpr">
        <source>A new expression requires (), [], or {} after type</source>
        <target state="translated">new 式は型の後に丸かっこ ()、角かっこ []、または 波かっこ {} を必要とします。</target>
        <note />
      </trans-unit>
      <trans-unit id="ERR_NoNamespacePrivate">
        <source>Elements defined in a namespace cannot be explicitly declared as private, protected, protected internal, or private protected</source>
        <target state="translated">名前空間で定義された要素は明示的に private、protected、protected internal、または private protected に宣言することはできません</target>
        <note />
      </trans-unit>
      <trans-unit id="ERR_BadVarDecl">
        <source>Expected ; or = (cannot specify constructor arguments in declaration)</source>
        <target state="translated">; または = を指定してください (宣言の中にコンストラクター引数は指定できません)</target>
        <note />
      </trans-unit>
      <trans-unit id="ERR_UsingAfterElements">
        <source>A using clause must precede all other elements defined in the namespace except extern alias declarations</source>
        <target state="translated">using 句は、extern エイリアス宣言以外の、名前空間で定義された他のすべての要素の前に使用しなければなりません。</target>
        <note />
      </trans-unit>
      <trans-unit id="ERR_BadBinOpArgs">
        <source>Overloaded binary operator '{0}' takes two parameters</source>
        <target state="translated">オーバーロードされた 2 項演算子 '{0}' に指定できるパラメーター数は 2 です。</target>
        <note />
      </trans-unit>
      <trans-unit id="ERR_BadUnOpArgs">
        <source>Overloaded unary operator '{0}' takes one parameter</source>
        <target state="translated">オーバーロードされた単項演算子 '{0}' に指定できるパラメーター数は 1 です。</target>
        <note />
      </trans-unit>
      <trans-unit id="ERR_NoVoidParameter">
        <source>Invalid parameter type 'void'</source>
        <target state="translated">void は無効なパラメーター型です。</target>
        <note />
      </trans-unit>
      <trans-unit id="ERR_DuplicateAlias">
        <source>The using alias '{0}' appeared previously in this namespace</source>
        <target state="translated">using エイリアス '{0}' は以前にこの名前空間で使用されています。</target>
        <note />
      </trans-unit>
      <trans-unit id="ERR_BadProtectedAccess">
        <source>Cannot access protected member '{0}' via a qualifier of type '{1}'; the qualifier must be of type '{2}' (or derived from it)</source>
        <target state="translated">{1}' 型の修飾子をとおしてプロテクト メンバー '{0}' にアクセスすることはできません。修飾子は '{2}' 型、またはそれから派生したものでなければなりません</target>
        <note />
      </trans-unit>
      <trans-unit id="ERR_AddModuleAssembly">
        <source>'{0}' cannot be added to this assembly because it already is an assembly</source>
        <target state="translated">'{0}' は既にアセンブリなのでこのアセンブリに加えることはできません。</target>
        <note />
      </trans-unit>
      <trans-unit id="ERR_BindToBogusProp2">
        <source>Property, indexer, or event '{0}' is not supported by the language; try directly calling accessor methods '{1}' or '{2}'</source>
        <target state="translated">プロパティ、インデクサー、またはイベント '{0}' はこの言語でサポートされていません。アクセサー メソッドの '{1}' または '{2}' を直接呼び出してください</target>
        <note />
      </trans-unit>
      <trans-unit id="ERR_BindToBogusProp1">
        <source>Property, indexer, or event '{0}' is not supported by the language; try directly calling accessor method '{1}'</source>
        <target state="translated">プロパティ、インデクサー、またはイベント '{0}' はこの言語でサポートされていません。アクセサー メソッドの '{1}' を直接呼び出してください</target>
        <note />
      </trans-unit>
      <trans-unit id="ERR_NoVoidHere">
        <source>Keyword 'void' cannot be used in this context</source>
        <target state="translated">キーワード void はこのコンテキストで使用できません。</target>
        <note />
      </trans-unit>
      <trans-unit id="ERR_IndexerNeedsParam">
        <source>Indexers must have at least one parameter</source>
        <target state="translated">インデクサーには最低パラメーターが 1 つ必要です。</target>
        <note />
      </trans-unit>
      <trans-unit id="ERR_BadArraySyntax">
        <source>Array type specifier, [], must appear before parameter name</source>
        <target state="translated">配列型の指定子の角かっこ、[]、は、パラメーター名の前に使用してください。</target>
        <note />
      </trans-unit>
      <trans-unit id="ERR_BadOperatorSyntax">
        <source>Declaration is not valid; use '{0} operator &lt;dest-type&gt; (...' instead</source>
        <target state="translated">不適切な宣言です。代わりに '{0} 演算子 &lt;dest 型&gt; (...' を使用してください。</target>
        <note />
      </trans-unit>
      <trans-unit id="ERR_MainClassNotFound">
        <source>Could not find '{0}' specified for Main method</source>
        <target state="translated">Main メソッドに指定された '{0}' が見つかりませんでした。</target>
        <note />
      </trans-unit>
      <trans-unit id="ERR_MainClassNotClass">
        <source>'{0}' specified for Main method must be a valid non-generic class or struct</source>
        <target state="translated">'Main メソッドに指定された '{0}' は有効な非ジェネリックのクラスか構造体でなければなりません。</target>
        <note />
      </trans-unit>
      <trans-unit id="ERR_NoMainInClass">
        <source>'{0}' does not have a suitable static Main method</source>
        <target state="translated">'{0}' は適切な静的 Main メソッドを含んでいません。</target>
        <note />
      </trans-unit>
      <trans-unit id="ERR_MainClassIsImport">
        <source>Cannot use '{0}' for Main method because it is imported</source>
        <target state="translated">{0}' はインポートされているため、Main メソッドに対して使うことはできません。</target>
        <note />
      </trans-unit>
      <trans-unit id="ERR_OutputNeedsName">
        <source>Outputs without source must have the /out option specified</source>
        <target state="translated">ソースのない出力には、/out オプションを指定しなければなりません。</target>
        <note />
      </trans-unit>
      <trans-unit id="ERR_CantHaveWin32ResAndManifest">
        <source>Conflicting options specified: Win32 resource file; Win32 manifest</source>
        <target state="translated">競合するオプションが指定されました: Win32 リソース ファイル、Win32 マニフェスト</target>
        <note />
      </trans-unit>
      <trans-unit id="ERR_CantHaveWin32ResAndIcon">
        <source>Conflicting options specified: Win32 resource file; Win32 icon</source>
        <target state="translated">競合するオプションが指定されました: Win32 リソース ファイル、Win32 アイコン</target>
        <note />
      </trans-unit>
      <trans-unit id="ERR_CantReadResource">
        <source>Error reading resource '{0}' -- '{1}'</source>
        <target state="translated">リソース '{0}' を読み込み中にエラーが発生しました -- '{1}'</target>
        <note />
      </trans-unit>
      <trans-unit id="ERR_DocFileGen">
        <source>Error writing to XML documentation file: {0}</source>
        <target state="translated">XML ドキュメント ファイル {0} の書き込み中にエラーが発生しました</target>
        <note />
      </trans-unit>
      <trans-unit id="WRN_XMLParseError">
        <source>XML comment has badly formed XML -- '{0}'</source>
        <target state="translated">XML コメントの XML 形式が正しくありません -- '{0}'</target>
        <note />
      </trans-unit>
      <trans-unit id="WRN_XMLParseError_Title">
        <source>XML comment has badly formed XML</source>
        <target state="translated">XML コメントの XML 形式が正しくありません</target>
        <note />
      </trans-unit>
      <trans-unit id="WRN_DuplicateParamTag">
        <source>XML comment has a duplicate param tag for '{0}'</source>
        <target state="translated">XML コメントで param タグ '{0}' が重複しています。</target>
        <note />
      </trans-unit>
      <trans-unit id="WRN_DuplicateParamTag_Title">
        <source>XML comment has a duplicate param tag</source>
        <target state="translated">XML コメントで param タグが重複しています</target>
        <note />
      </trans-unit>
      <trans-unit id="WRN_UnmatchedParamTag">
        <source>XML comment has a param tag for '{0}', but there is no parameter by that name</source>
        <target state="translated">XML コメントには '{0}' の param タグがありますが、その名前に相当するパラメーターはありません。</target>
        <note />
      </trans-unit>
      <trans-unit id="WRN_UnmatchedParamTag_Title">
        <source>XML comment has a param tag, but there is no parameter by that name</source>
        <target state="translated">XML コメントに param タグが存在しますが、その名前に相当するパラメーターはありません</target>
        <note />
      </trans-unit>
      <trans-unit id="WRN_UnmatchedParamRefTag">
        <source>XML comment on '{1}' has a paramref tag for '{0}', but there is no parameter by that name</source>
        <target state="translated">{1}' の XML コメントで、'{0}' の paramref タグが存在しますが、その名前に相当するパラメーターはありません。</target>
        <note />
      </trans-unit>
      <trans-unit id="WRN_UnmatchedParamRefTag_Title">
        <source>XML comment has a paramref tag, but there is no parameter by that name</source>
        <target state="translated">XML コメントに paramref タグが存在しますが、その名前に相当するパラメーターはありません</target>
        <note />
      </trans-unit>
      <trans-unit id="WRN_MissingParamTag">
        <source>Parameter '{0}' has no matching param tag in the XML comment for '{1}' (but other parameters do)</source>
        <target state="translated">パラメーター '{0}' には '{1}' の XML コメント内に対応する param タグがありませんが、他のパラメーターにはあります。</target>
        <note />
      </trans-unit>
      <trans-unit id="WRN_MissingParamTag_Title">
        <source>Parameter has no matching param tag in the XML comment (but other parameters do)</source>
        <target state="translated">パラメーターには XML コメント内に対応する param タグがありませんが、他のパラメーターにはあります</target>
        <note />
      </trans-unit>
      <trans-unit id="WRN_BadXMLRef">
        <source>XML comment has cref attribute '{0}' that could not be resolved</source>
        <target state="translated">XML コメントに、解決できなかった cref 属性 '{0}' があります。</target>
        <note />
      </trans-unit>
      <trans-unit id="WRN_BadXMLRef_Title">
        <source>XML comment has cref attribute that could not be resolved</source>
        <target state="translated">XML コメントに、解決できなかった cref 属性があります</target>
        <note />
      </trans-unit>
      <trans-unit id="ERR_BadStackAllocExpr">
        <source>A stackalloc expression requires [] after type</source>
        <target state="translated">stackalloc の式は型の後に角かっこ [] が必要です。</target>
        <note />
      </trans-unit>
      <trans-unit id="ERR_InvalidLineNumber">
        <source>The line number specified for #line directive is missing or invalid</source>
        <target state="translated">#line ディレクティブの行数が指定されていないか、無効です。</target>
        <note />
      </trans-unit>
      <trans-unit id="ERR_MissingPPFile">
        <source>Quoted file name, single-line comment or end-of-line expected</source>
        <target state="translated">引用符付きのファイル名、単一行コメント、または行の終わりが必要です。</target>
        <note />
      </trans-unit>
      <trans-unit id="ERR_ExpectedPPFile">
        <source>Quoted file name expected</source>
        <target state="translated">ファイル名は引用符で囲まれている必要があります。</target>
        <note />
      </trans-unit>
      <trans-unit id="ERR_ReferenceDirectiveOnlyAllowedInScripts">
        <source>#r is only allowed in scripts</source>
        <target state="translated">#r はスクリプトでのみ許可されます。</target>
        <note />
      </trans-unit>
      <trans-unit id="ERR_ForEachMissingMember">
        <source>foreach statement cannot operate on variables of type '{0}' because '{0}' does not contain a public instance definition for '{1}'</source>
        <target state="needs-review-translation">foreach ステートメントは、'{0}' が '{1}' のパブリック定義を含んでいないため、型 '{0}' の変数に対して使用できません。</target>
        <note />
      </trans-unit>
      <trans-unit id="WRN_BadXMLRefParamType">
        <source>Invalid type for parameter {0} in XML comment cref attribute: '{1}'</source>
        <target state="translated">XML コメントの cref 属性 ('{1}') のパラメーター {0} の型が無効です。</target>
        <note />
      </trans-unit>
      <trans-unit id="WRN_BadXMLRefParamType_Title">
        <source>Invalid type for parameter in XML comment cref attribute</source>
        <target state="translated">XML コメントの cref 属性のパラメーターの型が無効です</target>
        <note />
      </trans-unit>
      <trans-unit id="WRN_BadXMLRefReturnType">
        <source>Invalid return type in XML comment cref attribute</source>
        <target state="translated">XML コメントの cref 属性の戻り値の型が無効です</target>
        <note />
      </trans-unit>
      <trans-unit id="WRN_BadXMLRefReturnType_Title">
        <source>Invalid return type in XML comment cref attribute</source>
        <target state="translated">XML コメントの cref 属性の戻り値の型が無効です</target>
        <note />
      </trans-unit>
      <trans-unit id="ERR_BadWin32Res">
        <source>Error reading Win32 resources -- {0}</source>
        <target state="translated">Win32 リソースの読み込み中にエラーが発生しました -- {0}</target>
        <note />
      </trans-unit>
      <trans-unit id="WRN_BadXMLRefSyntax">
        <source>XML comment has syntactically incorrect cref attribute '{0}'</source>
        <target state="translated">XML コメントの cref 属性 '{0}' の構文が正しくありません。</target>
        <note />
      </trans-unit>
      <trans-unit id="WRN_BadXMLRefSyntax_Title">
        <source>XML comment has syntactically incorrect cref attribute</source>
        <target state="translated">XML コメントに構文的に正しくない cref 属性があります</target>
        <note />
      </trans-unit>
      <trans-unit id="ERR_BadModifierLocation">
        <source>Member modifier '{0}' must precede the member type and name</source>
        <target state="translated">メンバーの種類と名前の前にメンバー修飾子'{0}' が必要です。</target>
        <note />
      </trans-unit>
      <trans-unit id="ERR_MissingArraySize">
        <source>Array creation must have array size or array initializer</source>
        <target state="translated">配列を作成するには、配列のサイズまたは配列の初期化子を指定する必要があります。</target>
        <note />
      </trans-unit>
      <trans-unit id="WRN_UnprocessedXMLComment">
        <source>XML comment is not placed on a valid language element</source>
        <target state="translated">XML コメントが有効な言語要素の中にありません</target>
        <note />
      </trans-unit>
      <trans-unit id="WRN_UnprocessedXMLComment_Title">
        <source>XML comment is not placed on a valid language element</source>
        <target state="translated">XML コメントが有効な言語要素の中にありません</target>
        <note />
      </trans-unit>
      <trans-unit id="WRN_FailedInclude">
        <source>Unable to include XML fragment '{1}' of file '{0}' -- {2}</source>
        <target state="translated">ファイル '{0}' の XML フラグメント '{1}' を含めることができません -- {2}</target>
        <note />
      </trans-unit>
      <trans-unit id="WRN_FailedInclude_Title">
        <source>Unable to include XML fragment</source>
        <target state="translated">XML フラグメントを含めることができません</target>
        <note />
      </trans-unit>
      <trans-unit id="WRN_InvalidInclude">
        <source>Invalid XML include element -- {0}</source>
        <target state="translated">無効な XML のインクルード要素です -- {0}</target>
        <note />
      </trans-unit>
      <trans-unit id="WRN_InvalidInclude_Title">
        <source>Invalid XML include element</source>
        <target state="translated">無効な XML のインクルード要素です</target>
        <note />
      </trans-unit>
      <trans-unit id="WRN_MissingXMLComment">
        <source>Missing XML comment for publicly visible type or member '{0}'</source>
        <target state="translated">公開されている型またはメンバー '{0}' の XML コメントがありません。</target>
        <note />
      </trans-unit>
      <trans-unit id="WRN_MissingXMLComment_Title">
        <source>Missing XML comment for publicly visible type or member</source>
        <target state="translated">公開されている型またはメンバーの XML コメントがありません</target>
        <note />
      </trans-unit>
      <trans-unit id="WRN_MissingXMLComment_Description">
        <source>The /doc compiler option was specified, but one or more constructs did not have comments.</source>
        <target state="translated">/doc コンパイラ オプションが指定されましたが、1 つ以上のコンストラクトにコメントがありませんでした。</target>
        <note />
      </trans-unit>
      <trans-unit id="WRN_XMLParseIncludeError">
        <source>Badly formed XML in included comments file -- '{0}'</source>
        <target state="translated">コメント ファイルの中の XML 形式が正しくありません -- '{0}'</target>
        <note />
      </trans-unit>
      <trans-unit id="WRN_XMLParseIncludeError_Title">
        <source>Badly formed XML in included comments file</source>
        <target state="translated">組み込みコメント ファイルの中の XML 形式が正しくありません</target>
        <note />
      </trans-unit>
      <trans-unit id="ERR_BadDelArgCount">
        <source>Delegate '{0}' does not take {1} arguments</source>
        <target state="translated">デリゲート '{0}' には引数 {1} を指定できません。</target>
        <note />
      </trans-unit>
      <trans-unit id="ERR_UnexpectedSemicolon">
        <source>Semicolon after method or accessor block is not valid</source>
        <target state="translated">メソッドまたはアクセサー ブロックの後のセミコロンの使用が正しくありません。</target>
        <note />
      </trans-unit>
      <trans-unit id="ERR_MethodReturnCantBeRefAny">
        <source>Method or delegate cannot return type '{0}'</source>
        <target state="translated">メソッドまたはデリゲートは、型 '{0}' を返すことができません。</target>
        <note />
      </trans-unit>
      <trans-unit id="ERR_CompileCancelled">
        <source>Compilation cancelled by user</source>
        <target state="translated">ユーザーによりコンパイルが取り消されました。</target>
        <note />
      </trans-unit>
      <trans-unit id="ERR_MethodArgCantBeRefAny">
        <source>Cannot make reference to variable of type '{0}'</source>
        <target state="translated">型 '{0}' の変数を参照できません。</target>
        <note />
      </trans-unit>
      <trans-unit id="ERR_AssgReadonlyLocal">
        <source>Cannot assign to '{0}' because it is read-only</source>
        <target state="translated">読み取り専用であるため '{0}' に割り当てできません</target>
        <note />
      </trans-unit>
      <trans-unit id="ERR_RefReadonlyLocal">
        <source>Cannot use '{0}' as a ref or out value because it is read-only</source>
        <target state="translated">{0}' は読み取り専用なので、ref 値または out 値として使用できません</target>
        <note />
      </trans-unit>
      <trans-unit id="ERR_CantUseRequiredAttribute">
        <source>The RequiredAttribute attribute is not permitted on C# types</source>
        <target state="translated">属性 RequiredAttribute は C# 型で許可されていません。</target>
        <note />
      </trans-unit>
      <trans-unit id="ERR_NoModifiersOnAccessor">
        <source>Modifiers cannot be placed on event accessor declarations</source>
        <target state="translated">修飾子をイベント アクセサー宣言に付属させることはできません。</target>
        <note />
      </trans-unit>
      <trans-unit id="ERR_ParamsCantBeWithModifier">
        <source>The params parameter cannot be declared as {0}</source>
        <target state="translated">params パラメーターは、{0} として宣言することはできません</target>
        <note />
      </trans-unit>
      <trans-unit id="ERR_ReturnNotLValue">
        <source>Cannot modify the return value of '{0}' because it is not a variable</source>
        <target state="translated">変数ではないため、'{0}' の戻り値を変更できません</target>
        <note />
      </trans-unit>
      <trans-unit id="ERR_MissingCoClass">
        <source>The managed coclass wrapper class '{0}' for interface '{1}' cannot be found (are you missing an assembly reference?)</source>
        <target state="translated">インターフェイス '{1}' のマネージ コクラス ラッパー クラス '{0}' が見つかりません (アセンブリ参照が存在することを確認してください)。</target>
        <note />
      </trans-unit>
      <trans-unit id="ERR_AmbiguousAttribute">
        <source>'{0}' is ambiguous between '{1}' and '{2}'; use either '@{0}' or '{0}Attribute'</source>
        <target state="translated">'{0}' は、'{1}' と '{2}' 間であいまいです。'@{0}' または '{0}Attribute' のどちらか一方を使用してください</target>
        <note />
      </trans-unit>
      <trans-unit id="ERR_BadArgExtraRef">
        <source>Argument {0} may not be passed with the '{1}' keyword</source>
        <target state="translated">引数 {0} はキーワード '{1}' と共に渡すことはできません</target>
        <note />
      </trans-unit>
      <trans-unit id="WRN_CmdOptionConflictsSource">
        <source>Option '{0}' overrides attribute '{1}' given in a source file or added module</source>
        <target state="translated">オプション '{0}' は、は、ソース ファイルまたは追加されたモジュールで指定された属性 '{1}' をオーバーライドします。</target>
        <note />
      </trans-unit>
      <trans-unit id="WRN_CmdOptionConflictsSource_Title">
        <source>Option overrides attribute given in a source file or added module</source>
        <target state="translated">オプションは、ソース ファイルまたは追加されたモジュールで指定された属性をオーバーライドします</target>
        <note />
      </trans-unit>
      <trans-unit id="WRN_CmdOptionConflictsSource_Description">
        <source>This warning occurs if the assembly attributes AssemblyKeyFileAttribute or AssemblyKeyNameAttribute found in source conflict with the /keyfile or /keycontainer command line option or key file name or key container specified in the Project Properties.</source>
        <target state="translated">この警告は、ソースにあるアセンブリの属性 AssemblyKeyFileAttribute または AssemblyKeyNameAttribute が /keyfile または/keycontainer コマンド ライン オプション、キー ファイルの名前、またはプロジェクトのプロパティで指定されたキー コンテナーと競合する場合に発生します。</target>
        <note />
      </trans-unit>
      <trans-unit id="ERR_BadCompatMode">
        <source>Invalid option '{0}' for /langversion. Use '/langversion:?' to list supported values.</source>
        <target state="translated">/langversion のオプション '{0}' は無効です。サポートされている値を一覧表示するには、'/langversion:?' を使用します。</target>
        <note />
      </trans-unit>
      <trans-unit id="ERR_DelegateOnConditional">
        <source>Cannot create delegate with '{0}' because it or a method it overrides has a Conditional attribute</source>
        <target state="translated">{0}' またはオーバーライドされるメソッドは条件付き属性なので、この属性でデリゲートを作成できません。</target>
        <note />
      </trans-unit>
      <trans-unit id="ERR_CantMakeTempFile">
        <source>Cannot create temporary file -- {0}</source>
        <target state="translated">一時ファイルを作成できません -- {0}</target>
        <note />
      </trans-unit>
      <trans-unit id="ERR_BadArgRef">
        <source>Argument {0} must be passed with the '{1}' keyword</source>
        <target state="translated">引数 {0} はキーワード '{1}' と共に渡す必要があります。</target>
        <note />
      </trans-unit>
      <trans-unit id="ERR_YieldInAnonMeth">
        <source>The yield statement cannot be used inside an anonymous method or lambda expression</source>
        <target state="translated">yield ステートメントは、匿名メソッドまたはラムダ式の内部では使用できません</target>
        <note />
      </trans-unit>
      <trans-unit id="ERR_ReturnInIterator">
        <source>Cannot return a value from an iterator. Use the yield return statement to return a value, or yield break to end the iteration.</source>
        <target state="translated">反復子から値を返すことができません。yield return ステートメントを使用して値を返すか、yield break ステートメントを使用して反復子を終了してください。</target>
        <note />
      </trans-unit>
      <trans-unit id="ERR_BadIteratorArgType">
        <source>Iterators cannot have ref, in or out parameters</source>
        <target state="needs-review-translation">反復子には ref または out パラメーターを指定できません。</target>
        <note />
      </trans-unit>
      <trans-unit id="ERR_BadIteratorReturn">
        <source>The body of '{0}' cannot be an iterator block because '{1}' is not an iterator interface type</source>
        <target state="translated">{1}' は反復子インターフェイス型ではないため、'{0}' の本体は反復子ブロックにできません。</target>
        <note />
      </trans-unit>
      <trans-unit id="ERR_BadYieldInFinally">
        <source>Cannot yield in the body of a finally clause</source>
        <target state="translated">finally 句の本体で生成することはできません。</target>
        <note />
      </trans-unit>
      <trans-unit id="ERR_BadYieldInTryOfCatch">
        <source>Cannot yield a value in the body of a try block with a catch clause</source>
        <target state="translated">catch 句を含む try ブロックの本体で値を生成することはできません。</target>
        <note />
      </trans-unit>
      <trans-unit id="ERR_EmptyYield">
        <source>Expression expected after yield return</source>
        <target state="translated">yield の戻り値の後に式が必要です。</target>
        <note />
      </trans-unit>
      <trans-unit id="ERR_AnonDelegateCantUse">
        <source>Cannot use ref, out, or in parameter '{0}' inside an anonymous method, lambda expression, query expression, or local function</source>
        <target state="needs-review-translation">ref、out、in パラメーター '{0}' は、匿名メソッド、ラムダ式、クエリ式の内部では使用できません</target>
        <note />
      </trans-unit>
      <trans-unit id="ERR_IllegalInnerUnsafe">
        <source>Unsafe code may not appear in iterators</source>
        <target state="translated">アンセーフ コードは反復子には記述できません。</target>
        <note />
      </trans-unit>
      <trans-unit id="ERR_BadYieldInCatch">
        <source>Cannot yield a value in the body of a catch clause</source>
        <target state="translated">catch 句の本体で値を生成することはできません。</target>
        <note />
      </trans-unit>
      <trans-unit id="ERR_BadDelegateLeave">
        <source>Control cannot leave the body of an anonymous method or lambda expression</source>
        <target state="translated">コントロールを匿名メソッドまたはラムダ式の本体外に出すことはできません</target>
        <note />
      </trans-unit>
      <trans-unit id="WRN_IllegalPragma">
        <source>Unrecognized #pragma directive</source>
        <target state="translated">認識できない #pragma ディレクティブです</target>
        <note />
      </trans-unit>
      <trans-unit id="WRN_IllegalPragma_Title">
        <source>Unrecognized #pragma directive</source>
        <target state="translated">認識できない #pragma ディレクティブです</target>
        <note />
      </trans-unit>
      <trans-unit id="WRN_IllegalPPWarning">
        <source>Expected disable or restore</source>
        <target state="translated">disable または restore を指定してください。</target>
        <note />
      </trans-unit>
      <trans-unit id="WRN_IllegalPPWarning_Title">
        <source>Expected disable or restore after #pragma warning</source>
        <target state="translated">#pragma 警告の後に、disable または restore が必要です</target>
        <note />
      </trans-unit>
      <trans-unit id="WRN_BadRestoreNumber">
        <source>Cannot restore warning 'CS{0}' because it was disabled globally</source>
        <target state="translated">警告 'CS{0}' はグローバルで無効にされたため、復元することはできません。</target>
        <note />
      </trans-unit>
      <trans-unit id="WRN_BadRestoreNumber_Title">
        <source>Cannot restore warning because it was disabled globally</source>
        <target state="translated">警告はグローバルに無効にされたため復元できません</target>
        <note />
      </trans-unit>
      <trans-unit id="ERR_VarargsIterator">
        <source>__arglist is not allowed in the parameter list of iterators</source>
        <target state="translated">__arglist は、反復子のパラメーター リストでは許可されていません</target>
        <note />
      </trans-unit>
      <trans-unit id="ERR_UnsafeIteratorArgType">
        <source>Iterators cannot have unsafe parameters or yield types</source>
        <target state="translated">反復子には unsafe パラメーターまたは yield 型を指定できません。</target>
        <note />
      </trans-unit>
      <trans-unit id="ERR_BadCoClassSig">
        <source>The managed coclass wrapper class signature '{0}' for interface '{1}' is not a valid class name signature</source>
        <target state="translated">インターフェイス '{1}' のマネージ コクラス ラッパー クラス '{0}' は、有効なクラス名シグネチャではありません。</target>
        <note />
      </trans-unit>
      <trans-unit id="ERR_MultipleIEnumOfT">
        <source>foreach statement cannot operate on variables of type '{0}' because it implements multiple instantiations of '{1}'; try casting to a specific interface instantiation</source>
        <target state="translated">{1}' の複数のインスタンスを実装するため、foreach ステートメントは、型 '{0}' の変数では操作できません。特定のインターフェイスのインスタンス化にキャストしてください。</target>
        <note />
      </trans-unit>
      <trans-unit id="ERR_FixedDimsRequired">
        <source>A fixed size buffer field must have the array size specifier after the field name</source>
        <target state="translated">固定サイズ バッファー フィールドには、フィールド名の後に配列サイズの指定子が必要です。</target>
        <note />
      </trans-unit>
      <trans-unit id="ERR_FixedNotInStruct">
        <source>Fixed size buffer fields may only be members of structs</source>
        <target state="translated">固定サイズ バッファー フィールドは、構造体のメンバーにしかなれません。</target>
        <note />
      </trans-unit>
      <trans-unit id="ERR_AnonymousReturnExpected">
        <source>Not all code paths return a value in {0} of type '{1}'</source>
        <target state="translated">型 '{1}' の {0} に値を返さないコード パスがあります。</target>
        <note />
      </trans-unit>
      <trans-unit id="WRN_NonECMAFeature">
        <source>Feature '{0}' is not part of the standardized ISO C# language specification, and may not be accepted by other compilers</source>
        <target state="translated">機能 '{0}' は標準 ISO C# 言語仕様ではありません。別のコンパイラでは受け入れられない可能性があります。</target>
        <note />
      </trans-unit>
      <trans-unit id="WRN_NonECMAFeature_Title">
        <source>Feature is not part of the standardized ISO C# language specification, and may not be accepted by other compilers</source>
        <target state="translated">機能は標準 ISO C# 言語仕様の一部ではありません。別のコンパイラでは受け入れられない可能性があります</target>
        <note />
      </trans-unit>
      <trans-unit id="ERR_ExpectedVerbatimLiteral">
        <source>Keyword, identifier, or string expected after verbatim specifier: @</source>
        <target state="translated">verbatim 識別子の後にはキーワード、識別子、または文字列が必要です:@</target>
        <note />
      </trans-unit>
      <trans-unit id="ERR_RefReadonly">
        <source>A readonly field cannot be used as a ref or out value (except in a constructor)</source>
        <target state="translated">読み取り専用フィールドを ref 値または out 値として使用することはできません (コンストラクターでは可)</target>
        <note />
      </trans-unit>
      <trans-unit id="ERR_RefReadonly2">
        <source>Members of readonly field '{0}' cannot be used as a ref or out value (except in a constructor)</source>
        <target state="translated">読み取り専用フィールド '{0}' のメンバーを ref 値または out 値として使用することはできません (コンストラクターでは可)</target>
        <note />
      </trans-unit>
      <trans-unit id="ERR_AssgReadonly">
        <source>A readonly field cannot be assigned to (except in a constructor or a variable initializer)</source>
        <target state="translated">読み取り専用フィールドに割り当てることはできません (コンストラクター、変数初期化子では可 )。</target>
        <note />
      </trans-unit>
      <trans-unit id="ERR_AssgReadonly2">
        <source>Members of readonly field '{0}' cannot be modified (except in a constructor or a variable initializer)</source>
        <target state="translated">読み取り専用フィールド '{0}' のメンバーは変更できません (コンストラクターまたは変数初期化子では可)。</target>
        <note />
      </trans-unit>
      <trans-unit id="ERR_RefReadonlyNotField">
        <source>Cannot use {0} '{1}' as a ref or out value because it is a readonly variable</source>
        <target state="translated">{0} '{1}' は、読み取り専用の変数であるため、ref 値または out 値として使用することはできません</target>
        <note />
      </trans-unit>
      <trans-unit id="ERR_RefReadonlyNotField2">
        <source>Members of {0} '{1}' cannot be used as a ref or out value because it is a readonly variable</source>
        <target state="translated">{0} '{1}' のメンバーは読み取り専用の変数であるため、ref 値としても out 値としても使用できません</target>
        <note />
      </trans-unit>
      <trans-unit id="ERR_AssignReadonlyNotField">
        <source>Cannot assign to {0} '{1}' because it is a readonly variable</source>
        <target state="translated">読み取り専用の変数であるため、{0} '{1}' に割り当てることができません</target>
        <note />
      </trans-unit>
      <trans-unit id="ERR_AssignReadonlyNotField2">
        <source>Cannot assign to a member of {0} '{1}' because it is a readonly variable</source>
        <target state="translated">読み取り専用の変数であるため、{0} '{1}' のメンバーに割り当てることはできません</target>
        <note />
      </trans-unit>
      <trans-unit id="ERR_RefReturnReadonlyNotField">
        <source>Cannot return {0} '{1}' by writable reference because it is a readonly variable</source>
        <target state="translated">{0} '{1}' は読み取り専用の変数であるため、書き込み可能な参照によって返すことはできません</target>
        <note />
      </trans-unit>
      <trans-unit id="ERR_RefReturnReadonlyNotField2">
        <source>Members of {0} '{1}' cannot be returned by writable reference because it is a readonly variable</source>
        <target state="translated">{0} '{1}' のメンバーは読み取り専用の変数であるため、書き込み可能な参照によって返すことはできません</target>
        <note />
      </trans-unit>
      <trans-unit id="ERR_AssgReadonlyStatic2">
        <source>Fields of static readonly field '{0}' cannot be assigned to (except in a static constructor or a variable initializer)</source>
        <target state="translated">静的読み取り専用フィールド '{0}' のフィールドへの割り当てはできません (静的コンストラクターまたは変数初期化子では可)</target>
        <note />
      </trans-unit>
      <trans-unit id="ERR_RefReadonlyStatic2">
        <source>Fields of static readonly field '{0}' cannot be used as a ref or out value (except in a static constructor)</source>
        <target state="translated">静的な読み取り専用フィールド '{0}' のフィールドを ref 値または out 値として使用することはできません (静的コンストラクターでは可)</target>
        <note />
      </trans-unit>
      <trans-unit id="ERR_AssgReadonlyLocal2Cause">
        <source>Cannot modify members of '{0}' because it is a '{1}'</source>
        <target state="translated">{0}' のメンバーは '{1}' であるため変更できません</target>
        <note />
      </trans-unit>
      <trans-unit id="ERR_RefReadonlyLocal2Cause">
        <source>Cannot use fields of '{0}' as a ref or out value because it is a '{1}'</source>
        <target state="translated">{0}' は '{1}' であるため、そのフィールドを ref 値または out 値として使用することはできません</target>
        <note />
      </trans-unit>
      <trans-unit id="ERR_AssgReadonlyLocalCause">
        <source>Cannot assign to '{0}' because it is a '{1}'</source>
        <target state="translated">{0}' は '{1}' であるため、これに割り当てることはできません。</target>
        <note />
      </trans-unit>
      <trans-unit id="ERR_RefReadonlyLocalCause">
        <source>Cannot use '{0}' as a ref or out value because it is a '{1}'</source>
        <target state="translated">{0}' は '{1}' であるため、ref 値または out 値として使用することはできません</target>
        <note />
      </trans-unit>
      <trans-unit id="WRN_ErrorOverride">
        <source>{0}. See also error CS{1}.</source>
        <target state="translated">{0}。エラー CS{1} を参照してください。</target>
        <note />
      </trans-unit>
      <trans-unit id="WRN_ErrorOverride_Title">
        <source>Warning is overriding an error</source>
        <target state="translated">警告がエラーをオーバーライドしています</target>
        <note />
      </trans-unit>
      <trans-unit id="WRN_ErrorOverride_Description">
        <source>The compiler emits this warning when it overrides an error with a warning. For information about the problem, search for the error code mentioned.</source>
        <target state="translated">コンパイラは、警告付きのエラーをオーバーライドしたときにこの警告を生成します。この問題の詳細については、上記のエラー コードを検索してください。</target>
        <note />
      </trans-unit>
      <trans-unit id="ERR_AnonMethToNonDel">
        <source>Cannot convert {0} to type '{1}' because it is not a delegate type</source>
        <target state="translated">{0} はデリゲート型ではないため、'{1}' 型に変換できません。</target>
        <note />
      </trans-unit>
      <trans-unit id="ERR_CantConvAnonMethParams">
        <source>Cannot convert {0} to delegate type '{1}' because the parameter types do not match the delegate parameter types</source>
        <target state="translated">パラメーター型がデリゲート パラメーター型と一致しないため、{0} をデリゲート型 '{1}' に変換することはできません。</target>
        <note />
      </trans-unit>
      <trans-unit id="ERR_CantConvAnonMethReturns">
        <source>Cannot convert {0} to intended delegate type because some of the return types in the block are not implicitly convertible to the delegate return type</source>
        <target state="translated">デリゲート戻り値の型に暗黙的に変換できない戻り値の型がブロック内にあるため、{0} を目的のデリゲート型に変換できません。</target>
        <note />
      </trans-unit>
      <trans-unit id="ERR_BadAsyncReturnExpression">
        <source>Since this is an async method, the return expression must be of type '{0}' rather than 'Task&lt;{0}&gt;'</source>
        <target state="translated">これは非同期メソッドであるため、return 式は 'Task&lt;{0}&gt;' ではなく '{0}' 型である必要があります。</target>
        <note />
      </trans-unit>
      <trans-unit id="ERR_CantConvAsyncAnonFuncReturns">
        <source>Cannot convert async {0} to delegate type '{1}'. An async {0} may return void, Task or Task&lt;T&gt;, none of which are convertible to '{1}'.</source>
        <target state="translated">非同期の {0} をデリゲート型 '{1}' に変換できません。非同期の {0} は void、Task、または Task&lt;T&gt; を返しますが、いずれも '{1}' に変換することができません。</target>
        <note />
      </trans-unit>
      <trans-unit id="ERR_IllegalFixedType">
        <source>Fixed size buffer type must be one of the following: bool, byte, short, int, long, char, sbyte, ushort, uint, ulong, float or double</source>
        <target state="translated">固定サイズ バッファーの型は次のうちの 1 つでなければなりません: bool、byte、short、int、long、char、sbyte、ushort、uint、ulong、float または double</target>
        <note />
      </trans-unit>
      <trans-unit id="ERR_FixedOverflow">
        <source>Fixed size buffer of length {0} and type '{1}' is too big</source>
        <target state="translated">長さ {0}、型 '{1}' の固定サイズ バッファーは大きすぎます。</target>
        <note />
      </trans-unit>
      <trans-unit id="ERR_InvalidFixedArraySize">
        <source>Fixed size buffers must have a length greater than zero</source>
        <target state="translated">固定サイズ バッファーには、0 よりも大きい値を指定しなければなりません。</target>
        <note />
      </trans-unit>
      <trans-unit id="ERR_FixedBufferNotFixed">
        <source>You cannot use fixed size buffers contained in unfixed expressions. Try using the fixed statement.</source>
        <target state="translated">fixed でない式に含まれる固定サイズ バッファーは使用できません。fixed ステートメントを使用してください。</target>
        <note />
      </trans-unit>
      <trans-unit id="ERR_AttributeNotOnAccessor">
        <source>Attribute '{0}' is not valid on property or event accessors. It is only valid on '{1}' declarations.</source>
        <target state="translated">属性 '{0}' はプロパティまたはイベントのアクセサーでは無効です。'{1}' 宣言でのみ有効です。</target>
        <note />
      </trans-unit>
      <trans-unit id="WRN_InvalidSearchPathDir">
        <source>Invalid search path '{0}' specified in '{1}' -- '{2}'</source>
        <target state="translated">{1}' で指定された無効な検索パス '{0}' です -- '{2}'</target>
        <note />
      </trans-unit>
      <trans-unit id="WRN_InvalidSearchPathDir_Title">
        <source>Invalid search path specified</source>
        <target state="translated">無効な検索パスが指定されています</target>
        <note />
      </trans-unit>
      <trans-unit id="ERR_IllegalVarArgs">
        <source>__arglist is not valid in this context</source>
        <target state="translated">__arglist は、このコンテキストでは無効です。</target>
        <note />
      </trans-unit>
      <trans-unit id="ERR_IllegalParams">
        <source>params is not valid in this context</source>
        <target state="translated">params はこのコンテキストでは有効ではありません。</target>
        <note />
      </trans-unit>
      <trans-unit id="ERR_BadModifiersOnNamespace">
        <source>A namespace declaration cannot have modifiers or attributes</source>
        <target state="translated">名前空間の宣言に、修飾子または属性を指定することはできません。</target>
        <note />
      </trans-unit>
      <trans-unit id="ERR_BadPlatformType">
        <source>Invalid option '{0}' for /platform; must be anycpu, x86, Itanium, arm, arm64 or x64</source>
        <target state="needs-review-translation">/platform に対するオプション '{0}' が無効です。anycpu、x86、Itanium、または x64 を指定してください。</target>
        <note />
      </trans-unit>
      <trans-unit id="ERR_ThisStructNotInAnonMeth">
        <source>Anonymous methods, lambda expressions, and query expressions inside structs cannot access instance members of 'this'. Consider copying 'this' to a local variable outside the anonymous method, lambda expression or query expression and using the local instead.</source>
        <target state="translated">構造体内部の匿名メソッド、ラムダ式、またはクエリ式は、'this' のインスタンス メンバーにアクセスできません。'this' を匿名メソッド、ラムダ式、またはクエリ式の外部のローカル変数にコピーして、そのローカルを使用してください。</target>
        <note />
      </trans-unit>
      <trans-unit id="ERR_NoConvToIDisp">
        <source>'{0}': type used in a using statement must be implicitly convertible to 'System.IDisposable'</source>
        <target state="translated">'{0}': using ステートメントで使用される型は、暗黙的に 'System.IDisposable' への変換が可能でなければなりません。</target>
        <note />
      </trans-unit>
      <trans-unit id="ERR_BadParamRef">
        <source>Parameter {0} must be declared with the '{1}' keyword</source>
        <target state="translated">パラメーター {0} はキーワード '{1}' で宣言する必要があります。</target>
        <note />
      </trans-unit>
      <trans-unit id="ERR_BadParamExtraRef">
        <source>Parameter {0} should not be declared with the '{1}' keyword</source>
        <target state="translated">パラメーター {0} はキーワード '{1}' で宣言しないでください。</target>
        <note />
      </trans-unit>
      <trans-unit id="ERR_BadParamType">
        <source>Parameter {0} is declared as type '{1}{2}' but should be '{3}{4}'</source>
        <target state="translated">パラメーター {0} は '{1}{2}' 型として宣言しますが、'{3}{4}' である必要があります</target>
        <note />
      </trans-unit>
      <trans-unit id="ERR_BadExternIdentifier">
        <source>Invalid extern alias for '/reference'; '{0}' is not a valid identifier</source>
        <target state="translated">/reference' の無効な extern エイリアスです。'{0}' は無効な識別子です。</target>
        <note />
      </trans-unit>
      <trans-unit id="ERR_AliasMissingFile">
        <source>Invalid reference alias option: '{0}=' -- missing filename</source>
        <target state="translated">無効な参照エイリアス オプションです: '{0}=' -- ファイル名が指定されていません</target>
        <note />
      </trans-unit>
      <trans-unit id="ERR_GlobalExternAlias">
        <source>You cannot redefine the global extern alias</source>
        <target state="translated">グローバルの extern エイリアスは再定義できません。</target>
        <note />
      </trans-unit>
      <trans-unit id="ERR_MissingTypeInSource">
        <source>Reference to type '{0}' claims it is defined in this assembly, but it is not defined in source or any added modules</source>
        <target state="translated">型 '{0}' への参照では、このアセンブリで定義されていると指定されていますが、ソースまたは追加モジュール内では定義されていません。</target>
        <note />
      </trans-unit>
      <trans-unit id="ERR_MissingTypeInAssembly">
        <source>Reference to type '{0}' claims it is defined in '{1}', but it could not be found</source>
        <target state="translated">型 '{0}' への参照では、'{1}' で定義されていると指定されていますが、見つかりませんでした。</target>
        <note />
      </trans-unit>
      <trans-unit id="WRN_MultiplePredefTypes">
        <source>The predefined type '{0}' is defined in multiple assemblies in the global alias; using definition from '{1}'</source>
        <target state="translated">定義済みの型 '{0}' は、グローバル エイリアスの複数のアセンブリ内で定義されています。'{1}' からの定義を使用してください。</target>
        <note />
      </trans-unit>
      <trans-unit id="WRN_MultiplePredefTypes_Title">
        <source>Predefined type is defined in multiple assemblies in the global alias</source>
        <target state="translated">グローバル エイリアスの複数のアセンブリで定義済みの型が定義されています</target>
        <note />
      </trans-unit>
      <trans-unit id="WRN_MultiplePredefTypes_Description">
        <source>This error occurs when a predefined system type such as System.Int32 is found in two assemblies. One way this can happen is if you are referencing mscorlib or System.Runtime.dll from two different places, such as trying to run two versions of the .NET Framework side-by-side.</source>
        <target state="translated">このエラーは、System.Int32 などの定義済みのシステム型が 2 つのアセンブリで見つかった場合に発生します。これが起こりうる 1 つの方法は、.NET Framework の 2 つのバージョンを同時に実行するなど、2 つの異なる場所から mscorlib または System.Runtime.dll を参照した場合です。</target>
        <note />
      </trans-unit>
      <trans-unit id="ERR_LocalCantBeFixedAndHoisted">
        <source>Local '{0}' or its members cannot have their address taken and be used inside an anonymous method or lambda expression</source>
        <target state="translated">ローカル '{0}' またはそのメンバーは、アドレスを与えることも、匿名メソッドまたはラムダ式の内部で使用されることもできません。</target>
        <note />
      </trans-unit>
      <trans-unit id="WRN_TooManyLinesForDebugger">
        <source>Source file has exceeded the limit of 16,707,565 lines representable in the PDB; debug information will be incorrect</source>
        <target state="translated">ソース ファイルは、PDB 内で表せる 16,707,565 行の限界を超えているため、デバッグ情報は不正確になります</target>
        <note />
      </trans-unit>
      <trans-unit id="WRN_TooManyLinesForDebugger_Title">
        <source>Source file has exceeded the limit of 16,707,565 lines representable in the PDB; debug information will be incorrect</source>
        <target state="translated">ソース ファイルは、PDB 内で表せる 16,707,565 行の限界を超えているため、デバッグ情報は不正確になります</target>
        <note />
      </trans-unit>
      <trans-unit id="ERR_CantConvAnonMethNoParams">
        <source>Cannot convert anonymous method block without a parameter list to delegate type '{0}' because it has one or more out parameters</source>
        <target state="translated">デリゲート型 '{0}' には 1 つ以上の out パラメーターが含まれているため、パラメーター リストを含まない匿名メソッド ブロックをこのデリゲート型に変換することはできません。</target>
        <note />
      </trans-unit>
      <trans-unit id="ERR_ConditionalOnNonAttributeClass">
        <source>Attribute '{0}' is only valid on methods or attribute classes</source>
        <target state="translated">属性 '{0}' は、メソッドまたは属性クラスでのみ有効です。</target>
        <note />
      </trans-unit>
      <trans-unit id="WRN_CallOnNonAgileField">
        <source>Accessing a member on '{0}' may cause a runtime exception because it is a field of a marshal-by-reference class</source>
        <target state="translated">参照マーシャリング クラスのフィールドであるため、'{0}' のメンバーにアクセスすると、ランタイム例外が発生する可能性があります</target>
        <note />
      </trans-unit>
      <trans-unit id="WRN_CallOnNonAgileField_Title">
        <source>Accessing a member on a field of a marshal-by-reference class may cause a runtime exception</source>
        <target state="translated">参照マーシャリング クラスのフィールドのメンバーにアクセスすると、ランタイム例外が発生する可能性があります</target>
        <note />
      </trans-unit>
      <trans-unit id="WRN_CallOnNonAgileField_Description">
        <source>This warning occurs when you try to call a method, property, or indexer on a member of a class that derives from MarshalByRefObject, and the member is a value type. Objects that inherit from MarshalByRefObject are typically intended to be marshaled by reference across an application domain. If any code ever attempts to directly access the value-type member of such an object across an application domain, a runtime exception will occur. To resolve the warning, first copy the member into a local variable and call the method on that variable.</source>
        <target state="translated">この警告は、MarshalByRefObject から派生したクラスのメンバーにあるメソッド、プロパティ、またはインデクサーを呼び出し、かつメンバーが値の型である場合に発生します。MarshalByRefObject から継承するオブジェクトは、通常はアプリケーション ドメイン間の参照によってマーシャリングされることになっています。コードがこのようなアプリケーション ドメイン間のオブジェクトの値の型のメンバーに直接アクセスすると、ランタイム例外が発生します。警告を解決するには、まずメンバーをローカル変数にコピーしてから、その変数でメソッドを呼び出します。</target>
        <note />
      </trans-unit>
      <trans-unit id="WRN_BadWarningNumber">
        <source>'{0}' is not a valid warning number</source>
        <target state="translated">'{0}' は有効な警告番号ではありません。</target>
        <note />
      </trans-unit>
      <trans-unit id="WRN_BadWarningNumber_Title">
        <source>Not a valid warning number</source>
        <target state="translated">無効な警告番号です</target>
        <note />
      </trans-unit>
      <trans-unit id="WRN_BadWarningNumber_Description">
        <source>A number that was passed to the #pragma warning preprocessor directive was not a valid warning number. Verify that the number represents a warning, not an error.</source>
        <target state="translated">#pragma 警告のプリプロセッサ ディレクティブに渡された番号は無効な警告番号です。番号がエラー番号ではなく警告番号を表していることを確認してください。</target>
        <note />
      </trans-unit>
      <trans-unit id="WRN_InvalidNumber">
        <source>Invalid number</source>
        <target state="translated">無効な数字です</target>
        <note />
      </trans-unit>
      <trans-unit id="WRN_InvalidNumber_Title">
        <source>Invalid number</source>
        <target state="translated">無効な数字です</target>
        <note />
      </trans-unit>
      <trans-unit id="WRN_FileNameTooLong">
        <source>Invalid filename specified for preprocessor directive. Filename is too long or not a valid filename.</source>
        <target state="translated">プリプロセッサ ディレクティブに対して無効なファイル名が指定されました。ファイル名は長すぎるか、または有効なファイル名ではありません。</target>
        <note />
      </trans-unit>
      <trans-unit id="WRN_FileNameTooLong_Title">
        <source>Invalid filename specified for preprocessor directive</source>
        <target state="translated">プリプロセッサ ディレクティブに対して無効なファイル名が指定されました</target>
        <note />
      </trans-unit>
      <trans-unit id="WRN_IllegalPPChecksum">
        <source>Invalid #pragma checksum syntax; should be #pragma checksum "filename" "{XXXXXXXX-XXXX-XXXX-XXXX-XXXXXXXXXXXX}" "XXXX..."</source>
        <target state="translated">無効な #pragma checksum 構文です。有効な #pragma checksum は、"filename" "{XXXXXXXX-XXXX-XXXX-XXXX-XXXXXXXXXXXX}" "XXXX..." です</target>
        <note />
      </trans-unit>
      <trans-unit id="WRN_IllegalPPChecksum_Title">
        <source>Invalid #pragma checksum syntax</source>
        <target state="translated">無効な #pragma チェックサム構文です</target>
        <note />
      </trans-unit>
      <trans-unit id="WRN_EndOfPPLineExpected">
        <source>Single-line comment or end-of-line expected</source>
        <target state="translated">単一行コメントか行の終わりが必要です。</target>
        <note />
      </trans-unit>
      <trans-unit id="WRN_EndOfPPLineExpected_Title">
        <source>Single-line comment or end-of-line expected after #pragma directive</source>
        <target state="translated">#pragma ディレクティブの後に、単一行コメントか行の終わりが必要です</target>
        <note />
      </trans-unit>
      <trans-unit id="WRN_ConflictingChecksum">
        <source>Different checksum values given for '{0}'</source>
        <target state="translated">{0}' に異なるチェックサム値が指定されています。</target>
        <note />
      </trans-unit>
      <trans-unit id="WRN_ConflictingChecksum_Title">
        <source>Different #pragma checksum values given</source>
        <target state="translated">異なる #pragma チェックサム値が指定されています</target>
        <note />
      </trans-unit>
      <trans-unit id="WRN_InvalidAssemblyName">
        <source>Assembly reference '{0}' is invalid and cannot be resolved</source>
        <target state="translated">アセンブリ参照 '{0}' は無効であり、解決できません。</target>
        <note />
      </trans-unit>
      <trans-unit id="WRN_InvalidAssemblyName_Title">
        <source>Assembly reference is invalid and cannot be resolved</source>
        <target state="translated">アセンブリ参照が無効で、解決できません</target>
        <note />
      </trans-unit>
      <trans-unit id="WRN_InvalidAssemblyName_Description">
        <source>This warning indicates that an attribute, such as InternalsVisibleToAttribute, was not specified correctly.</source>
        <target state="translated">この警告は、InternalsVisibleToAttribute などの属性が正しく指定されていないことを示します。</target>
        <note />
      </trans-unit>
      <trans-unit id="WRN_UnifyReferenceMajMin">
        <source>Assuming assembly reference '{0}' used by '{1}' matches identity '{2}' of '{3}', you may need to supply runtime policy</source>
        <target state="translated">{1}' によって使用されるアセンブリ参照 '{0}' が '{3}' の ID '{2}' と一致すると仮定して、実行時ポリシーを指定する必要がある可能性があります。</target>
        <note />
      </trans-unit>
      <trans-unit id="WRN_UnifyReferenceMajMin_Title">
        <source>Assuming assembly reference matches identity</source>
        <target state="translated">アセンブリ参照が ID と一致すると仮定します</target>
        <note />
      </trans-unit>
      <trans-unit id="WRN_UnifyReferenceMajMin_Description">
        <source>The two assemblies differ in release and/or version number. For unification to occur, you must specify directives in the application's .config file, and you must provide the correct strong name of an assembly.</source>
        <target state="translated">2 つのアセンブリはリリースまたはバージョン番号が異なります。統一するには、アプリケーションの .config ファイルにディレクティブを指定するとともに、アセンブリの厳密な名前を正しく付ける必要があります。</target>
        <note />
      </trans-unit>
      <trans-unit id="WRN_UnifyReferenceBldRev">
        <source>Assuming assembly reference '{0}' used by '{1}' matches identity '{2}' of '{3}', you may need to supply runtime policy</source>
        <target state="translated">{1}' によって使用されるアセンブリ参照 '{0}' が '{3}' の ID '{2}' と一致すると仮定して、実行時ポリシーを指定する必要がある可能性があります。</target>
        <note />
      </trans-unit>
      <trans-unit id="WRN_UnifyReferenceBldRev_Title">
        <source>Assuming assembly reference matches identity</source>
        <target state="translated">アセンブリ参照が ID と一致すると仮定します</target>
        <note />
      </trans-unit>
      <trans-unit id="WRN_UnifyReferenceBldRev_Description">
        <source>The two assemblies differ in release and/or version number. For unification to occur, you must specify directives in the application's .config file, and you must provide the correct strong name of an assembly.</source>
        <target state="translated">2 つのアセンブリはリリースまたはバージョン番号が異なります。統一するには、アプリケーションの .config ファイルにディレクティブを指定するとともに、アセンブリの厳密な名前を正しく付ける必要があります。</target>
        <note />
      </trans-unit>
      <trans-unit id="ERR_DuplicateImport">
        <source>Multiple assemblies with equivalent identity have been imported: '{0}' and '{1}'. Remove one of the duplicate references.</source>
        <target state="translated">ID が同一の複数のアセンブリ ('{0}' と '{1}') がインポートされました。重複している参照の一方を削除します。</target>
        <note />
      </trans-unit>
      <trans-unit id="ERR_DuplicateImportSimple">
        <source>An assembly with the same simple name '{0}' has already been imported. Try removing one of the references (e.g. '{1}') or sign them to enable side-by-side.</source>
        <target state="translated">同じ簡易名 '{0}' でアセンブリが既にインポートされています。参照の 1 つ (例: '{1}') を削除するか、サイド バイ サイドを有効にするために署名してください。</target>
        <note />
      </trans-unit>
      <trans-unit id="ERR_AssemblyMatchBadVersion">
        <source>Assembly '{0}' with identity '{1}' uses '{2}' which has a higher version than referenced assembly '{3}' with identity '{4}'</source>
        <target state="translated">アセンブリ '{0}' (ID '{1}') は、参照されているアセンブリ '{3}' (ID '{4}') より新しいバージョンを含む '{2}' を使用します。</target>
        <note />
      </trans-unit>
      <trans-unit id="ERR_FixedNeedsLvalue">
        <source>Fixed size buffers can only be accessed through locals or fields</source>
        <target state="translated">固定サイズ バッファーには、ローカルまたはフィールドをとおしてのみアクセスできます</target>
        <note />
      </trans-unit>
      <trans-unit id="WRN_DuplicateTypeParamTag">
        <source>XML comment has a duplicate typeparam tag for '{0}'</source>
        <target state="translated">XML コメントで '{0}' の typeparam タグが重複しています。</target>
        <note />
      </trans-unit>
      <trans-unit id="WRN_DuplicateTypeParamTag_Title">
        <source>XML comment has a duplicate typeparam tag</source>
        <target state="translated">XML コメントで typeparam タグが重複しています</target>
        <note />
      </trans-unit>
      <trans-unit id="WRN_UnmatchedTypeParamTag">
        <source>XML comment has a typeparam tag for '{0}', but there is no type parameter by that name</source>
        <target state="translated">XML コメントには '{0}' の typeparam タグがありますが、その名前に相当するパラメーターはありません。</target>
        <note />
      </trans-unit>
      <trans-unit id="WRN_UnmatchedTypeParamTag_Title">
        <source>XML comment has a typeparam tag, but there is no type parameter by that name</source>
        <target state="translated">XML コメントに typeparam タグが存在しますが、その名前に相当する型パラメーターはありません</target>
        <note />
      </trans-unit>
      <trans-unit id="WRN_UnmatchedTypeParamRefTag">
        <source>XML comment on '{1}' has a typeparamref tag for '{0}', but there is no type parameter by that name</source>
        <target state="translated">{1}' の XML コメントで、'{0}' の typeparamref タグがありますが、その名前に相当するパラメーターはありません。</target>
        <note />
      </trans-unit>
      <trans-unit id="WRN_UnmatchedTypeParamRefTag_Title">
        <source>XML comment has a typeparamref tag, but there is no type parameter by that name</source>
        <target state="translated">XML コメントに typeparamref タグが存在しますが、その名前に相当する型パラメーターはありません</target>
        <note />
      </trans-unit>
      <trans-unit id="WRN_MissingTypeParamTag">
        <source>Type parameter '{0}' has no matching typeparam tag in the XML comment on '{1}' (but other type parameters do)</source>
        <target state="translated">型パラメーター '{0}' には、対応する typeparam タグが '{1}' の XML コメントにありませんが、他の型パラメーターにはあります。</target>
        <note />
      </trans-unit>
      <trans-unit id="WRN_MissingTypeParamTag_Title">
        <source>Type parameter has no matching typeparam tag in the XML comment (but other type parameters do)</source>
        <target state="translated">型パラメーターには、対応する typeparam タグが XML コメントにありませんが、他の型パラメーターにはあります</target>
        <note />
      </trans-unit>
      <trans-unit id="ERR_CantChangeTypeOnOverride">
        <source>'{0}': type must be '{2}' to match overridden member '{1}'</source>
        <target state="translated">'{0}': オーバーライドされたメンバー '{1}' に対応するために、型は '{2}' でなければなりません。</target>
        <note />
      </trans-unit>
      <trans-unit id="ERR_DoNotUseFixedBufferAttr">
        <source>Do not use 'System.Runtime.CompilerServices.FixedBuffer' attribute. Use the 'fixed' field modifier instead.</source>
        <target state="translated">System.Runtime.CompilerServices.FixedBuffer' 属性を使用しないでください。'fixed' フィールド修飾子を使用してください。</target>
        <note />
      </trans-unit>
      <trans-unit id="WRN_AssignmentToSelf">
        <source>Assignment made to same variable; did you mean to assign something else?</source>
        <target state="translated">同じ変数に割り当てられました。他の変数に割り当てますか?</target>
        <note />
      </trans-unit>
      <trans-unit id="WRN_AssignmentToSelf_Title">
        <source>Assignment made to same variable</source>
        <target state="translated">同じ変数に割り当てられました</target>
        <note />
      </trans-unit>
      <trans-unit id="WRN_ComparisonToSelf">
        <source>Comparison made to same variable; did you mean to compare something else?</source>
        <target state="translated">同じ変数と比較されました。他の変数と比較しますか?</target>
        <note />
      </trans-unit>
      <trans-unit id="WRN_ComparisonToSelf_Title">
        <source>Comparison made to same variable</source>
        <target state="translated">同じ変数と比較されました</target>
        <note />
      </trans-unit>
      <trans-unit id="ERR_CantOpenWin32Res">
        <source>Error opening Win32 resource file '{0}' -- '{1}'</source>
        <target state="translated">Win32 リソース ファイル '{0}' を開く際にエラーが発生しました -- '{1}'</target>
        <note />
      </trans-unit>
      <trans-unit id="WRN_DotOnDefault">
        <source>Expression will always cause a System.NullReferenceException because the default value of '{0}' is null</source>
        <target state="translated">{0}' の既定値が Null であるため、式は常に System.NullReferenceException になります。</target>
        <note />
      </trans-unit>
      <trans-unit id="WRN_DotOnDefault_Title">
        <source>Expression will always cause a System.NullReferenceException because the type's default value is null</source>
        <target state="translated">型の規定値が null であるため、式は常に System.NullReferenceException になります</target>
        <note />
      </trans-unit>
      <trans-unit id="ERR_NoMultipleInheritance">
        <source>Class '{0}' cannot have multiple base classes: '{1}' and '{2}'</source>
        <target state="translated">クラス '{0}' は複数の基底クラス ('{1}' と '{2}') を持つことができません。</target>
        <note />
      </trans-unit>
      <trans-unit id="ERR_BaseClassMustBeFirst">
        <source>Base class '{0}' must come before any interfaces</source>
        <target state="translated">基底クラス '{0}' は、すべてのインターフェイスより前に指定する必要があります。</target>
        <note />
      </trans-unit>
      <trans-unit id="WRN_BadXMLRefTypeVar">
        <source>XML comment has cref attribute '{0}' that refers to a type parameter</source>
        <target state="translated">XML コメントに型パラメーターを参照する cref 属性 '{0}' が指定されています。</target>
        <note />
      </trans-unit>
      <trans-unit id="WRN_BadXMLRefTypeVar_Title">
        <source>XML comment has cref attribute that refers to a type parameter</source>
        <target state="translated">XML コメントに型パラメーターを参照する cref 属性があります</target>
        <note />
      </trans-unit>
      <trans-unit id="ERR_FriendAssemblyBadArgs">
        <source>Friend assembly reference '{0}' is invalid. InternalsVisibleTo declarations cannot have a version, culture, public key token, or processor architecture specified.</source>
        <target state="translated">フレンド アセンブリ参照 '{0}' は無効です。InternalsVisibleTo 宣言にバージョン、カルチャ、公開キー トークン、またはプロセッサ属性を指定することはできません。</target>
        <note />
      </trans-unit>
      <trans-unit id="ERR_FriendAssemblySNReq">
        <source>Friend assembly reference '{0}' is invalid. Strong-name signed assemblies must specify a public key in their InternalsVisibleTo declarations.</source>
        <target state="translated">フレンド アセンブリ参照 '{0}' は無効です。厳密な名前の署名つきアセンブリはその InternalsVisibleTo 宣言内で公開キーを指定しなければなりません。</target>
        <note />
      </trans-unit>
      <trans-unit id="ERR_DelegateOnNullable">
        <source>Cannot bind delegate to '{0}' because it is a member of 'System.Nullable&lt;T&gt;'</source>
        <target state="translated">System.Nullable&lt;T&gt;' のメンバーであるため、デリゲートを '{0}' にバインドできません</target>
        <note />
      </trans-unit>
      <trans-unit id="ERR_BadCtorArgCount">
        <source>'{0}' does not contain a constructor that takes {1} arguments</source>
        <target state="translated">'{0}' には、引数 {1} を指定するコンストラクターは含まれていません。</target>
        <note />
      </trans-unit>
      <trans-unit id="ERR_GlobalAttributesNotFirst">
        <source>Assembly and module attributes must precede all other elements defined in a file except using clauses and extern alias declarations</source>
        <target state="translated">アセンブリ属性とモジュール属性は、句および extern エイリアス宣言を使用する場合を除き、ファイルで定義された他のすべての要素の前に指定しなければなりません。</target>
        <note />
      </trans-unit>
      <trans-unit id="ERR_ExpressionExpected">
        <source>Expected expression</source>
        <target state="translated">式が必要です。</target>
        <note />
      </trans-unit>
      <trans-unit id="ERR_InvalidSubsystemVersion">
        <source>Invalid version {0} for /subsystemversion. The version must be 6.02 or greater for ARM or AppContainerExe, and 4.00 or greater otherwise</source>
        <target state="translated">/subsystemversion のバージョン {0} は無効です。バージョンは、ARM または AppContainerExe の場合は 6.02 以上、それ以外の場合は 4.00 以上である必要があります。</target>
        <note />
      </trans-unit>
      <trans-unit id="ERR_InteropMethodWithBody">
        <source>Embedded interop method '{0}' contains a body.</source>
        <target state="translated">埋め込み相互運用メソッド '{0}' には本体が含まれます。</target>
        <note />
      </trans-unit>
      <trans-unit id="ERR_BadWarningLevel">
        <source>Warning level must be in the range 0-4</source>
        <target state="translated">警告レベルの範囲は 0-4 です。</target>
        <note />
      </trans-unit>
      <trans-unit id="ERR_BadDebugType">
        <source>Invalid option '{0}' for /debug; must be 'portable', 'embedded', 'full' or 'pdbonly'</source>
        <target state="translated">/debug のオプション '{0}' が無効です。'portable'、'embedded'、'full'、または 'pdbonly' を指定してください</target>
        <note />
      </trans-unit>
      <trans-unit id="ERR_BadResourceVis">
        <source>Invalid option '{0}'; Resource visibility must be either 'public' or 'private'</source>
        <target state="translated">無効なオプション '{0}' です。リソースの参照可能範囲は 'public' または 'private' でなければなりません。</target>
        <note />
      </trans-unit>
      <trans-unit id="ERR_DefaultValueTypeMustMatch">
        <source>The type of the argument to the DefaultParameterValue attribute must match the parameter type</source>
        <target state="translated">DefaultParameterValue 属性への引数の型は、パラメーター型と一致していることが必要です。</target>
        <note />
      </trans-unit>
      <trans-unit id="ERR_DefaultValueBadValueType">
        <source>Argument of type '{0}' is not applicable for the DefaultParameterValue attribute</source>
        <target state="translated">型 '{0}' の引数は DefaultParameterValue 属性には適用できません。</target>
        <note />
      </trans-unit>
      <trans-unit id="ERR_MemberAlreadyInitialized">
        <source>Duplicate initialization of member '{0}'</source>
        <target state="translated">メンバー '{0}' の初期化が重複しています。</target>
        <note />
      </trans-unit>
      <trans-unit id="ERR_MemberCannotBeInitialized">
        <source>Member '{0}' cannot be initialized. It is not a field or property.</source>
        <target state="translated">メンバー '{0}' はフィールドまたはプロパティではないため、初期化することはできません。</target>
        <note />
      </trans-unit>
      <trans-unit id="ERR_StaticMemberInObjectInitializer">
        <source>Static field or property '{0}' cannot be assigned in an object initializer</source>
        <target state="translated">静的フィールドまたはプロパティ '{0}' をオブジェクト初期化子に割り当てることはできません。</target>
        <note />
      </trans-unit>
      <trans-unit id="ERR_ReadonlyValueTypeInObjectInitializer">
        <source>Members of readonly field '{0}' of type '{1}' cannot be assigned with an object initializer because it is of a value type</source>
        <target state="translated">型 '{1}' の読み取り専用フィールド '{0}' のメンバーは、値の型であるため、オブジェクト初期化子と共に割り当てることはできません。</target>
        <note />
      </trans-unit>
      <trans-unit id="ERR_ValueTypePropertyInObjectInitializer">
        <source>Members of property '{0}' of type '{1}' cannot be assigned with an object initializer because it is of a value type</source>
        <target state="translated">型 '{1}' のプロパティ '{0}' のメンバーは、値の型であるため、オブジェクト初期化子と共に割り当てることはできません。</target>
        <note />
      </trans-unit>
      <trans-unit id="ERR_UnsafeTypeInObjectCreation">
        <source>Unsafe type '{0}' cannot be used in object creation</source>
        <target state="translated">安全でない型 '{0}' をオブジェクトの作成に使用することはできません。</target>
        <note />
      </trans-unit>
      <trans-unit id="ERR_EmptyElementInitializer">
        <source>Element initializer cannot be empty</source>
        <target state="translated">要素初期化子を空白にはできません</target>
        <note />
      </trans-unit>
      <trans-unit id="ERR_InitializerAddHasWrongSignature">
        <source>The best overloaded method match for '{0}' has wrong signature for the initializer element. The initializable Add must be an accessible instance method.</source>
        <target state="translated">{0}' に最も適しているオーバーロード メソッドには、初期化子要素の正しくないシグネチャが含まれます。初期化可能な Add は、アクセス可能なインスタンス メソッドでなければなりません。</target>
        <note />
      </trans-unit>
      <trans-unit id="ERR_CollectionInitRequiresIEnumerable">
        <source>Cannot initialize type '{0}' with a collection initializer because it does not implement 'System.Collections.IEnumerable'</source>
        <target state="translated">System.Collections.IEnumerable' を実装していないため、型 '{0}' はコレクション初期化子で初期化することはできません。</target>
        <note />
      </trans-unit>
      <trans-unit id="ERR_CantSetWin32Manifest">
        <source>Error reading Win32 manifest file '{0}' -- '{1}'</source>
        <target state="translated">Win32 マニフェスト ファイル '{0}' を読み取り中にエラーが発生しました -- '{1}'</target>
        <note />
      </trans-unit>
      <trans-unit id="WRN_CantHaveManifestForModule">
        <source>Ignoring /win32manifest for module because it only applies to assemblies</source>
        <target state="translated">モジュールの /win32manifest は、アセンブリにのみ適用されるため、無視されます</target>
        <note />
      </trans-unit>
      <trans-unit id="WRN_CantHaveManifestForModule_Title">
        <source>Ignoring /win32manifest for module because it only applies to assemblies</source>
        <target state="translated">モジュールの /win32manifest は、アセンブリにのみ適用されるため、無視されます</target>
        <note />
      </trans-unit>
      <trans-unit id="ERR_BadInstanceArgType">
        <source>'{0}' does not contain a definition for '{1}' and the best extension method overload '{2}' requires a receiver of type '{3}'</source>
        <target state="translated">'{0}' に '{1}' の定義が含まれておらず、最も適している拡張メソッド オーバーロード '{2}' には '{3}' 型のレシーバーが必要です。</target>
        <note />
      </trans-unit>
      <trans-unit id="ERR_QueryDuplicateRangeVariable">
        <source>The range variable '{0}' has already been declared</source>
        <target state="translated">範囲変数 '{0}' は既に宣言されています。</target>
        <note />
      </trans-unit>
      <trans-unit id="ERR_QueryRangeVariableOverrides">
        <source>The range variable '{0}' conflicts with a previous declaration of '{0}'</source>
        <target state="translated">範囲変数 '{0}' が '{0}' の以前の宣言と競合しています。</target>
        <note />
      </trans-unit>
      <trans-unit id="ERR_QueryRangeVariableAssignedBadValue">
        <source>Cannot assign {0} to a range variable</source>
        <target state="translated">範囲変数に {0} を割り当てることができません。</target>
        <note />
      </trans-unit>
      <trans-unit id="ERR_QueryNoProviderCastable">
        <source>Could not find an implementation of the query pattern for source type '{0}'.  '{1}' not found.  Consider explicitly specifying the type of the range variable '{2}'.</source>
        <target state="translated">ソース型 '{0}' のクエリ パターンの実装が見つかりませんでした。'{1}' が見つかりません。範囲変数 '{2}'  の型を明示的に指定してください。</target>
        <note />
      </trans-unit>
      <trans-unit id="ERR_QueryNoProviderStandard">
        <source>Could not find an implementation of the query pattern for source type '{0}'.  '{1}' not found.  Are you missing a reference to 'System.Core.dll' or a using directive for 'System.Linq'?</source>
        <target state="translated">ソース型 '{0}' のクエリ パターンの実装が見つかりませんでした。'{1}' が見つかりません。'System.Core.dll' の参照または 'System.Linq' のディレクティブの使用が指定されていることを確認してください。</target>
        <note />
      </trans-unit>
      <trans-unit id="ERR_QueryNoProvider">
        <source>Could not find an implementation of the query pattern for source type '{0}'.  '{1}' not found.</source>
        <target state="translated">ソース型 '{0}' のクエリ パターンの実装が見つかりませんでした。'{1}' が見つかりません。</target>
        <note />
      </trans-unit>
      <trans-unit id="ERR_QueryOuterKey">
        <source>The name '{0}' is not in scope on the left side of 'equals'.  Consider swapping the expressions on either side of 'equals'.</source>
        <target state="translated">名前 '{0}' は 'equals' の左辺のスコープにありません。'equals' の両辺の式を交換してみてください。</target>
        <note />
      </trans-unit>
      <trans-unit id="ERR_QueryInnerKey">
        <source>The name '{0}' is not in scope on the right side of 'equals'.  Consider swapping the expressions on either side of 'equals'.</source>
        <target state="translated">名前 '{0}' は 'equals' の右辺のスコープにありません。'equals' の両辺の式を交換してみてください。</target>
        <note />
      </trans-unit>
      <trans-unit id="ERR_QueryOutRefRangeVariable">
        <source>Cannot pass the range variable '{0}' as an out or ref parameter</source>
        <target state="translated">範囲変数 '{0}' は out または ref パラメーターとして渡すことはできません。</target>
        <note />
      </trans-unit>
      <trans-unit id="ERR_QueryMultipleProviders">
        <source>Multiple implementations of the query pattern were found for source type '{0}'.  Ambiguous call to '{1}'.</source>
        <target state="translated">ソース型 '{0}' に対してクエリ パターンの複数の実装が見つかりました。'{1}' の呼び出しがあいまいです。</target>
        <note />
      </trans-unit>
      <trans-unit id="ERR_QueryTypeInferenceFailedMulti">
        <source>The type of one of the expressions in the {0} clause is incorrect.  Type inference failed in the call to '{1}'.</source>
        <target state="translated">{0} 句のいずれかの式の型が正しくありません。'{1}' の呼び出しで型を推論できませんでした。</target>
        <note />
      </trans-unit>
      <trans-unit id="ERR_QueryTypeInferenceFailed">
        <source>The type of the expression in the {0} clause is incorrect.  Type inference failed in the call to '{1}'.</source>
        <target state="translated">{0} 句の式の型が正しくありません。'{1}' の呼び出しで型を推論できませんでした。</target>
        <note />
      </trans-unit>
      <trans-unit id="ERR_QueryTypeInferenceFailedSelectMany">
        <source>An expression of type '{0}' is not allowed in a subsequent from clause in a query expression with source type '{1}'.  Type inference failed in the call to '{2}'.</source>
        <target state="translated">ソース型 '{1}' のクエリ式では後ろに続く from 句で型 '{0}' の式が許可されていません。'{2}' の呼び出しで型を推論できませんでした。</target>
        <note />
      </trans-unit>
      <trans-unit id="ERR_ExpressionTreeContainsPointerOp">
        <source>An expression tree may not contain an unsafe pointer operation</source>
        <target state="translated">式ツリーは、アンセーフ ポインター操作を含むことはできません</target>
        <note />
      </trans-unit>
      <trans-unit id="ERR_ExpressionTreeContainsAnonymousMethod">
        <source>An expression tree may not contain an anonymous method expression</source>
        <target state="translated">式ツリーは、匿名メソッド式を含むことはできません</target>
        <note />
      </trans-unit>
      <trans-unit id="ERR_AnonymousMethodToExpressionTree">
        <source>An anonymous method expression cannot be converted to an expression tree</source>
        <target state="translated">匿名メソッド式を式ツリーに変換することはできません</target>
        <note />
      </trans-unit>
      <trans-unit id="ERR_QueryRangeVariableReadOnly">
        <source>Range variable '{0}' cannot be assigned to -- it is read only</source>
        <target state="translated">範囲変数 '{0}' が割り当てられません -- 読み取り専用です。</target>
        <note />
      </trans-unit>
      <trans-unit id="ERR_QueryRangeVariableSameAsTypeParam">
        <source>The range variable '{0}' cannot have the same name as a method type parameter</source>
        <target state="translated">範囲変数 '{0}' は、メソッド型パラメーターと同じ名前を持つことができません。</target>
        <note />
      </trans-unit>
      <trans-unit id="ERR_TypeVarNotFoundRangeVariable">
        <source>The contextual keyword 'var' cannot be used in a range variable declaration</source>
        <target state="translated">コンテキスト キーワード 'var' は、範囲変数宣言では使用できません</target>
        <note />
      </trans-unit>
      <trans-unit id="ERR_BadArgTypesForCollectionAdd">
        <source>The best overloaded Add method '{0}' for the collection initializer has some invalid arguments</source>
        <target state="translated">コレクション初期化子に最も適しているオーバーロード Add メソッド '{0}' には無効な引数がいくつか含まれています</target>
        <note />
      </trans-unit>
      <trans-unit id="ERR_ByRefParameterInExpressionTree">
        <source>An expression tree lambda may not contain a ref, in or out parameter</source>
        <target state="needs-review-translation">式ツリーのラムダは、out パラメーターまたは ref パラメーターを含むことはできません</target>
        <note />
      </trans-unit>
      <trans-unit id="ERR_VarArgsInExpressionTree">
        <source>An expression tree lambda may not contain a method with variable arguments</source>
        <target state="translated">式ツリーのラムダは、可変引数があるメソッドを含むことはできません</target>
        <note />
      </trans-unit>
      <trans-unit id="ERR_MemGroupInExpressionTree">
        <source>An expression tree lambda may not contain a method group</source>
        <target state="translated">式ツリーのラムダには、メソッド グループを含めることはできません。</target>
        <note />
      </trans-unit>
      <trans-unit id="ERR_InitializerAddHasParamModifiers">
        <source>The best overloaded method match '{0}' for the collection initializer element cannot be used. Collection initializer 'Add' methods cannot have ref or out parameters.</source>
        <target state="translated">コレクション初期化子要素の '{0}' に最も適しているオーバーロード メソッドは使用できません。コレクション初期化子 'Add' メソッドには、ref パラメーターまたは out パラメーターを使用できません。</target>
        <note />
      </trans-unit>
      <trans-unit id="ERR_NonInvocableMemberCalled">
        <source>Non-invocable member '{0}' cannot be used like a method.</source>
        <target state="translated">実行不可能なメンバー '{0}' をメソッドのように使用することはできません。</target>
        <note />
      </trans-unit>
      <trans-unit id="WRN_MultipleRuntimeImplementationMatches">
        <source>Member '{0}' implements interface member '{1}' in type '{2}'. There are multiple matches for the interface member at run-time. It is implementation dependent which method will be called.</source>
        <target state="translated">メンバー '{0}' は、インターフェイス メンバー '{1}' を型 '{2}' で実装できません。実行時に一致するインターフェイス メンバーが複数あります。どのメソッドが呼び出されるかは実装に依存しています。</target>
        <note />
      </trans-unit>
      <trans-unit id="WRN_MultipleRuntimeImplementationMatches_Title">
        <source>Member implements interface member with multiple matches at run-time</source>
        <target state="translated">メンバーは、実行時に複数の一致があるインターフェイス メンバーを実装します</target>
        <note />
      </trans-unit>
      <trans-unit id="WRN_MultipleRuntimeImplementationMatches_Description">
        <source>This warning can be generated when two interface methods are differentiated only by whether a particular parameter is marked with ref or with out. It is best to change your code to avoid this warning because it is not obvious or guaranteed which method is called at runtime.

Although C# distinguishes between out and ref, the CLR sees them as the same. When deciding which method implements the interface, the CLR just picks one.

Give the compiler some way to differentiate the methods. For example, you can give them different names or provide an additional parameter on one of them.</source>
        <target state="translated">この警告は、2 つのインターフェイス メソッドが、特定のパラメーターが ref または out に設定されているかどうかのみで区別されている場合に生成されます。この警告を回避するには、コードを変更することが最善です。これは、実行時にどのメソッドが呼び出されるかが明確でないか、保証されていないためです。

C# では out と ref を区別しますが、CLR では同じと認識します。インターフェイスを実装するメソッドを決定する際、CLR がどちらか 1 つを選択します。

コンパイラにメソッドを区別する方法を与えます。たとえば、メソッドに異なる名前を付けたり、1 つのメソッドに追加のパラメーターを設けるなどです。</target>
        <note />
      </trans-unit>
      <trans-unit id="WRN_MultipleRuntimeOverrideMatches">
        <source>Member '{1}' overrides '{0}'. There are multiple override candidates at run-time. It is implementation dependent which method will be called.</source>
        <target state="translated">メンバー '{1}' は '{0}' をオーバーライドします。実行時にオーバーライドされる可能性のある候補は複数あります。どのメソッドが呼び出されるかは実装に依存しています。</target>
        <note />
      </trans-unit>
      <trans-unit id="WRN_MultipleRuntimeOverrideMatches_Title">
        <source>Member overrides base member with multiple override candidates at run-time</source>
        <target state="translated">メンバーは、実行時に複数のオーバーライド候補がある基本メンバーをオーバーライドします</target>
        <note />
      </trans-unit>
      <trans-unit id="ERR_ObjectOrCollectionInitializerWithDelegateCreation">
        <source>Object and collection initializer expressions may not be applied to a delegate creation expression</source>
        <target state="translated">オブジェクトとコレクションの初期化子式は、デリゲートの作成式には適用できません</target>
        <note />
      </trans-unit>
      <trans-unit id="ERR_InvalidConstantDeclarationType">
        <source>'{0}' is of type '{1}'. The type specified in a constant declaration must be sbyte, byte, short, ushort, int, uint, long, ulong, char, float, double, decimal, bool, string, an enum-type, or a reference-type.</source>
        <target state="translated">'{0}' は型 '{1}' です。定数宣言で指定される型は sbyte、byte、short、ushort、int、uint、long、ulong、char、float、double、decimal、bool、string、列挙型、または参照型でなければなりません。</target>
        <note />
      </trans-unit>
      <trans-unit id="ERR_FileNotFound">
        <source>Source file '{0}' could not be found.</source>
        <target state="translated">ソース ファイル '{0}' が見つかりませんでした。</target>
        <note />
      </trans-unit>
      <trans-unit id="WRN_FileAlreadyIncluded">
        <source>Source file '{0}' specified multiple times</source>
        <target state="translated">ソース ファイル '{0}' が複数回指定されました。</target>
        <note />
      </trans-unit>
      <trans-unit id="WRN_FileAlreadyIncluded_Title">
        <source>Source file specified multiple times</source>
        <target state="translated">ソース ファイルが複数回指定されました</target>
        <note />
      </trans-unit>
      <trans-unit id="ERR_NoFileSpec">
        <source>Missing file specification for '{0}' option</source>
        <target state="translated">{0}' オプションのファイルが指定されていません。</target>
        <note />
      </trans-unit>
      <trans-unit id="ERR_SwitchNeedsString">
        <source>Command-line syntax error: Missing '{0}' for '{1}' option</source>
        <target state="translated">コマンドラインの構文エラー: オプション '{1}' の '{0}' がありません。 </target>
        <note />
      </trans-unit>
      <trans-unit id="ERR_BadSwitch">
        <source>Unrecognized option: '{0}'</source>
        <target state="translated">認識されないオプション:'{0}'</target>
        <note />
      </trans-unit>
      <trans-unit id="WRN_NoSources">
        <source>No source files specified.</source>
        <target state="translated">ソース ファイルが指定されていません。</target>
        <note />
      </trans-unit>
      <trans-unit id="WRN_NoSources_Title">
        <source>No source files specified</source>
        <target state="translated">ソース ファイルが指定されていません</target>
        <note />
      </trans-unit>
      <trans-unit id="ERR_ExpectedSingleScript">
        <source>Expected a script (.csx file) but none specified</source>
        <target state="translated">スクリプト (.csx ファイル) が必要ですが、指定されていません</target>
        <note />
      </trans-unit>
      <trans-unit id="ERR_OpenResponseFile">
        <source>Error opening response file '{0}'</source>
        <target state="translated">応答ファイル '{0}' を開いているときにエラーが発生しました。</target>
        <note />
      </trans-unit>
      <trans-unit id="ERR_CantOpenFileWrite">
        <source>Cannot open '{0}' for writing -- '{1}'</source>
        <target state="translated">ファイル '{0}' を開いて書き込むことができません -- '{1}'</target>
        <note />
      </trans-unit>
      <trans-unit id="ERR_BadBaseNumber">
        <source>Invalid image base number '{0}'</source>
        <target state="translated">イメージの基数 '{0}' が無効です。</target>
        <note />
      </trans-unit>
      <trans-unit id="ERR_BinaryFile">
        <source>'{0}' is a binary file instead of a text file</source>
        <target state="translated">'{0}' はテキスト ファイルではなくバイナリ ファイルです。</target>
        <note />
      </trans-unit>
      <trans-unit id="FTL_BadCodepage">
        <source>Code page '{0}' is invalid or not installed</source>
        <target state="translated">コード ページ '{0}' は無効か、インストールされていません。</target>
        <note />
      </trans-unit>
      <trans-unit id="FTL_BadChecksumAlgorithm">
        <source>Algorithm '{0}' is not supported</source>
        <target state="translated">アルゴリズム '{0}' はサポートされていません</target>
        <note />
      </trans-unit>
      <trans-unit id="ERR_NoMainOnDLL">
        <source>Cannot specify /main if building a module or library</source>
        <target state="translated">モジュールまたはライブラリをビルドする場合は /main を指定できません。</target>
        <note />
      </trans-unit>
      <trans-unit id="FTL_InvalidTarget">
        <source>Invalid target type for /target: must specify 'exe', 'winexe', 'library', or 'module'</source>
        <target state="translated">/target のターゲット型が無効です。'exe'、'winexe'、'library'、または 'module' のいずれかを指定してください。</target>
        <note />
      </trans-unit>
      <trans-unit id="WRN_NoConfigNotOnCommandLine">
        <source>Ignoring /noconfig option because it was specified in a response file</source>
        <target state="translated">応答ファイルで指定されているため、/noconfig オプションを無視します</target>
        <note />
      </trans-unit>
      <trans-unit id="WRN_NoConfigNotOnCommandLine_Title">
        <source>Ignoring /noconfig option because it was specified in a response file</source>
        <target state="translated">応答ファイルで指定されているため、/noconfig オプションを無視します</target>
        <note />
      </trans-unit>
      <trans-unit id="ERR_InvalidFileAlignment">
        <source>Invalid file section alignment '{0}'</source>
        <target state="translated">{0}' は無効なファイル セクションの配置です。</target>
        <note />
      </trans-unit>
      <trans-unit id="ERR_InvalidOutputName">
        <source>Invalid output name: {0}</source>
        <target state="translated">無効な出力名: {0}</target>
        <note />
      </trans-unit>
      <trans-unit id="ERR_InvalidDebugInformationFormat">
        <source>Invalid debug information format: {0}</source>
        <target state="translated">無効なデバッグ情報の形式: {0}</target>
        <note />
      </trans-unit>
      <trans-unit id="ERR_LegacyObjectIdSyntax">
        <source>'id#' syntax is no longer supported. Use '$id' instead.</source>
        <target state="translated">'id#' 構文はサポートされなくなりました。'$id' を使用してください。</target>
        <note />
      </trans-unit>
      <trans-unit id="WRN_DefineIdentifierRequired">
        <source>Invalid name for a preprocessing symbol; '{0}' is not a valid identifier</source>
        <target state="translated">前処理シンボルの名前が無効です。'{0}' は有効な識別子ではありません</target>
        <note />
      </trans-unit>
      <trans-unit id="WRN_DefineIdentifierRequired_Title">
        <source>Invalid name for a preprocessing symbol; not a valid identifier</source>
        <target state="translated">前処理シンボルの名前が無効です。有効な識別子ではありません</target>
        <note />
      </trans-unit>
      <trans-unit id="FTL_OutputFileExists">
        <source>Cannot create short filename '{0}' when a long filename with the same short filename already exists</source>
        <target state="translated">同じ短いファイル名を使用している長いファイル名が既に存在するとき、短いファイル名 '{0}' を作成することはできません。</target>
        <note />
      </trans-unit>
      <trans-unit id="ERR_OneAliasPerReference">
        <source>A /reference option that declares an extern alias can only have one filename. To specify multiple aliases or filenames, use multiple /reference options.</source>
        <target state="translated">extern エイリアスを宣言する /reference オプションにはファイル名が 1 つだけ指定できます。複数のエイリアスまたはファイル名を指定するには、複数の /reference オプションを使用してください。</target>
        <note />
      </trans-unit>
      <trans-unit id="ERR_SwitchNeedsNumber">
        <source>Command-line syntax error: Missing ':&lt;number&gt;' for '{0}' option</source>
        <target state="translated">コマンドラインの構文エラー: オプション '{0}' の ':&lt;number&gt;' がありません。</target>
        <note />
      </trans-unit>
      <trans-unit id="ERR_MissingDebugSwitch">
        <source>The /pdb option requires that the /debug option also be used</source>
        <target state="translated">/pdb オプションでは、/debug オプションも使用する必要があります</target>
        <note />
      </trans-unit>
      <trans-unit id="ERR_ComRefCallInExpressionTree">
        <source>An expression tree lambda may not contain a COM call with ref omitted on arguments</source>
        <target state="translated">式ツリーのラムダには、引数で ref を省略した COM 呼び出しを含めることはできません</target>
        <note />
      </trans-unit>
      <trans-unit id="ERR_InvalidFormatForGuidForOption">
        <source>Command-line syntax error: Invalid Guid format '{0}' for option '{1}'</source>
        <target state="translated">コマンドラインの構文エラー: オプション '{1}' の GUID 形式 '{0}' が無効です。</target>
        <note />
      </trans-unit>
      <trans-unit id="ERR_MissingGuidForOption">
        <source>Command-line syntax error: Missing Guid for option '{1}'</source>
        <target state="translated">コマンドラインの構文エラー: オプション '{1}' の GUID がありません。</target>
        <note />
      </trans-unit>
      <trans-unit id="WRN_CLS_NoVarArgs">
        <source>Methods with variable arguments are not CLS-compliant</source>
        <target state="translated">可変個の引数を持つメソッドは CLS に準拠していません</target>
        <note />
      </trans-unit>
      <trans-unit id="WRN_CLS_NoVarArgs_Title">
        <source>Methods with variable arguments are not CLS-compliant</source>
        <target state="translated">可変個の引数を持つメソッドは CLS に準拠していません</target>
        <note />
      </trans-unit>
      <trans-unit id="WRN_CLS_BadArgType">
        <source>Argument type '{0}' is not CLS-compliant</source>
        <target state="translated">引数型 '{0}' は CLS に準拠していません。</target>
        <note />
      </trans-unit>
      <trans-unit id="WRN_CLS_BadArgType_Title">
        <source>Argument type is not CLS-compliant</source>
        <target state="translated">引数型は CLS に準拠していません</target>
        <note />
      </trans-unit>
      <trans-unit id="WRN_CLS_BadReturnType">
        <source>Return type of '{0}' is not CLS-compliant</source>
        <target state="translated">{0}' の戻り値の型は CLS に準拠していません。</target>
        <note />
      </trans-unit>
      <trans-unit id="WRN_CLS_BadReturnType_Title">
        <source>Return type is not CLS-compliant</source>
        <target state="translated">戻り値の型は CLS に準拠していません</target>
        <note />
      </trans-unit>
      <trans-unit id="WRN_CLS_BadFieldPropType">
        <source>Type of '{0}' is not CLS-compliant</source>
        <target state="translated">{0}' の型は CLS に準拠していません。</target>
        <note />
      </trans-unit>
      <trans-unit id="WRN_CLS_BadFieldPropType_Title">
        <source>Type is not CLS-compliant</source>
        <target state="translated">型が CLS に準拠していません</target>
        <note />
      </trans-unit>
      <trans-unit id="WRN_CLS_BadFieldPropType_Description">
        <source>A public, protected, or protected internal variable must be of a type that is compliant with the Common Language Specification (CLS).</source>
        <target state="translated">public、protected、または protected internal 変数は、 共通言語仕様 (CLS) に準拠した型である必要があります。</target>
        <note />
      </trans-unit>
      <trans-unit id="WRN_CLS_BadIdentifierCase">
        <source>Identifier '{0}' differing only in case is not CLS-compliant</source>
        <target state="translated">大文字、小文字の違いのみの識別子 '{0}' は CLS に準拠していません。</target>
        <note />
      </trans-unit>
      <trans-unit id="WRN_CLS_BadIdentifierCase_Title">
        <source>Identifier differing only in case is not CLS-compliant</source>
        <target state="translated">大文字、小文字の違いのみの識別子は CLS に準拠していません</target>
        <note />
      </trans-unit>
      <trans-unit id="WRN_CLS_OverloadRefOut">
        <source>Overloaded method '{0}' differing only in ref or out, or in array rank, is not CLS-compliant</source>
        <target state="translated">ref、out、または配列のランクのみが異なるオーバーロード メソッド '{0}' は、CLS に準拠していません</target>
        <note />
      </trans-unit>
      <trans-unit id="WRN_CLS_OverloadRefOut_Title">
        <source>Overloaded method differing only in ref or out, or in array rank, is not CLS-compliant</source>
        <target state="translated">ref、out、または配列のランクのみが異なるオーバーロード メソッドは、CLS に準拠していません</target>
        <note />
      </trans-unit>
      <trans-unit id="WRN_CLS_OverloadUnnamed">
        <source>Overloaded method '{0}' differing only by unnamed array types is not CLS-compliant</source>
        <target state="translated">名前のない配列型のみが異なるオーバーロードされたメソッド '{0}' は、CLS に準拠していません。</target>
        <note />
      </trans-unit>
      <trans-unit id="WRN_CLS_OverloadUnnamed_Title">
        <source>Overloaded method differing only by unnamed array types is not CLS-compliant</source>
        <target state="translated">名前のない配列型のみが異なるオーバーロード メソッドは CLS に準拠していません</target>
        <note />
      </trans-unit>
      <trans-unit id="WRN_CLS_OverloadUnnamed_Description">
        <source>This error occurs if you have an overloaded method that takes a jagged array and the only difference between the method signatures is the element type of the array. To avoid this error, consider using a rectangular array rather than a jagged array; use an additional parameter to disambiguate the function call; rename one or more of the overloaded methods; or, if CLS Compliance is not needed, remove the CLSCompliantAttribute attribute.</source>
        <target state="translated">このエラーは、ジャグ配列を受け取るオーバーロード メソッドがあり、かつメソッドのシグネチャの唯一の違いが配列の要素型である場合に発生します。このエラーを回避するには、ジャグ配列ではなく四角形配列の使用を検討するか、追加のパラメーターを使用して関数呼び出しを明確にするか、1 つ以上のオーバーロードされたメソッドの名前を変更するか、または、CLS 準拠が不要の場合は CLSCompliantAttribute 属性を削除します。</target>
        <note />
      </trans-unit>
      <trans-unit id="WRN_CLS_BadIdentifier">
        <source>Identifier '{0}' is not CLS-compliant</source>
        <target state="translated">識別子 '{0}' は CLS に準拠していません。</target>
        <note />
      </trans-unit>
      <trans-unit id="WRN_CLS_BadIdentifier_Title">
        <source>Identifier is not CLS-compliant</source>
        <target state="translated">識別子が CLS に準拠していません</target>
        <note />
      </trans-unit>
      <trans-unit id="WRN_CLS_BadBase">
        <source>'{0}': base type '{1}' is not CLS-compliant</source>
        <target state="translated">'{0}': 基本型 '{1}' は CLS に準拠していません。</target>
        <note />
      </trans-unit>
      <trans-unit id="WRN_CLS_BadBase_Title">
        <source>Base type is not CLS-compliant</source>
        <target state="translated">基本型は CLS に準拠していません</target>
        <note />
      </trans-unit>
      <trans-unit id="WRN_CLS_BadBase_Description">
        <source>A base type was marked as not having to be compliant with the Common Language Specification (CLS) in an assembly that was marked as being CLS compliant. Either remove the attribute that specifies the assembly is CLS compliant or remove the attribute that indicates the type is not CLS compliant.</source>
        <target state="translated">基本型は、共通言語仕様 (CLS) 準拠であるとしたアセンブリで CLS への準拠が不要であると設定されました。アセンブリが CLS 準拠であると指定する属性を削除するか、型が CLS 準拠ではないことを示す属性を削除してください。</target>
        <note />
      </trans-unit>
      <trans-unit id="WRN_CLS_BadInterfaceMember">
        <source>'{0}': CLS-compliant interfaces must have only CLS-compliant members</source>
        <target state="translated">'{0}': CLS 準拠のインターフェイスは CLS 準拠メンバーのみを含まなければなりません。</target>
        <note />
      </trans-unit>
      <trans-unit id="WRN_CLS_BadInterfaceMember_Title">
        <source>CLS-compliant interfaces must have only CLS-compliant members</source>
        <target state="translated">CLS 準拠のインターフェイスは CLS 準拠のメンバーのみを持つ必要があります</target>
        <note />
      </trans-unit>
      <trans-unit id="WRN_CLS_NoAbstractMembers">
        <source>'{0}': only CLS-compliant members can be abstract</source>
        <target state="translated">'{0}': 抽象化できるのは CLS 準拠メンバーのみです</target>
        <note />
      </trans-unit>
      <trans-unit id="WRN_CLS_NoAbstractMembers_Title">
        <source>Only CLS-compliant members can be abstract</source>
        <target state="translated">抽象化できるのは CLS 準拠メンバーのみです</target>
        <note />
      </trans-unit>
      <trans-unit id="WRN_CLS_NotOnModules">
        <source>You must specify the CLSCompliant attribute on the assembly, not the module, to enable CLS compliance checking</source>
        <target state="translated">CLS コンプライアンス チェックのためにモジュールではなく、アセンブリに CLSCompliant 属性を指定してください</target>
        <note />
      </trans-unit>
      <trans-unit id="WRN_CLS_NotOnModules_Title">
        <source>You must specify the CLSCompliant attribute on the assembly, not the module, to enable CLS compliance checking</source>
        <target state="translated">CLS コンプライアンス チェックのためにモジュールではなく、アセンブリに CLSCompliant 属性を指定してください</target>
        <note />
      </trans-unit>
      <trans-unit id="WRN_CLS_ModuleMissingCLS">
        <source>Added modules must be marked with the CLSCompliant attribute to match the assembly</source>
        <target state="translated">追加されたモジュールは、アセンブリに一致するように CLSCompliant 属性と共に設定されなければなりません</target>
        <note />
      </trans-unit>
      <trans-unit id="WRN_CLS_ModuleMissingCLS_Title">
        <source>Added modules must be marked with the CLSCompliant attribute to match the assembly</source>
        <target state="translated">追加されたモジュールは、アセンブリに一致するように CLSCompliant 属性と共に設定されなければなりません</target>
        <note />
      </trans-unit>
      <trans-unit id="WRN_CLS_AssemblyNotCLS">
        <source>'{0}' cannot be marked as CLS-compliant because the assembly does not have a CLSCompliant attribute</source>
        <target state="translated">'アセンブリには属性 CLSCompliant がないため、'{0}' をCLS 準拠として設定できません。</target>
        <note />
      </trans-unit>
      <trans-unit id="WRN_CLS_AssemblyNotCLS_Title">
        <source>Type or member cannot be marked as CLS-compliant because the assembly does not have a CLSCompliant attribute</source>
        <target state="translated">アセンブリに CLSCompliant 属性がないため、型またはメンバーは CLS 準拠として設定できません</target>
        <note />
      </trans-unit>
      <trans-unit id="WRN_CLS_BadAttributeType">
        <source>'{0}' has no accessible constructors which use only CLS-compliant types</source>
        <target state="translated">'{0}' は CLS 準拠型のみを使用するコンストラクターにアクセスできません。</target>
        <note />
      </trans-unit>
      <trans-unit id="WRN_CLS_BadAttributeType_Title">
        <source>Type has no accessible constructors which use only CLS-compliant types</source>
        <target state="translated">型には、CLS 準拠型のみを使用する、アクセス可能なコンストラクターがありません</target>
        <note />
      </trans-unit>
      <trans-unit id="WRN_CLS_ArrayArgumentToAttribute">
        <source>Arrays as attribute arguments is not CLS-compliant</source>
        <target state="translated">属性の引数としての配列は CLS 準拠ではありません</target>
        <note />
      </trans-unit>
      <trans-unit id="WRN_CLS_ArrayArgumentToAttribute_Title">
        <source>Arrays as attribute arguments is not CLS-compliant</source>
        <target state="translated">属性の引数としての配列は CLS 準拠ではありません</target>
        <note />
      </trans-unit>
      <trans-unit id="WRN_CLS_NotOnModules2">
        <source>You cannot specify the CLSCompliant attribute on a module that differs from the CLSCompliant attribute on the assembly</source>
        <target state="translated">アセンブリの CLSCompliant 属性と異なるモジュールの CLSCompliant 属性は指定できません</target>
        <note />
      </trans-unit>
      <trans-unit id="WRN_CLS_NotOnModules2_Title">
        <source>You cannot specify the CLSCompliant attribute on a module that differs from the CLSCompliant attribute on the assembly</source>
        <target state="translated">アセンブリの CLSCompliant 属性と異なるモジュールの CLSCompliant 属性は指定できません</target>
        <note />
      </trans-unit>
      <trans-unit id="WRN_CLS_IllegalTrueInFalse">
        <source>'{0}' cannot be marked as CLS-compliant because it is a member of non-CLS-compliant type '{1}'</source>
        <target state="translated">'{0}' は CLS に準拠していない型 '{1}' のメンバーであるため、CLS 準拠として設定できません。</target>
        <note />
      </trans-unit>
      <trans-unit id="WRN_CLS_IllegalTrueInFalse_Title">
        <source>Type cannot be marked as CLS-compliant because it is a member of non-CLS-compliant type</source>
        <target state="translated">型は CLS に準拠していない型のメンバーになっているため、CLS 準拠として設定できません</target>
        <note />
      </trans-unit>
      <trans-unit id="WRN_CLS_MeaninglessOnPrivateType">
        <source>CLS compliance checking will not be performed on '{0}' because it is not visible from outside this assembly</source>
        <target state="translated">{0}' はこのアセンブリの外から認識できないため、CLS 準拠の確認は実行されません。</target>
        <note />
      </trans-unit>
      <trans-unit id="WRN_CLS_MeaninglessOnPrivateType_Title">
        <source>CLS compliance checking will not be performed because it is not visible from outside this assembly</source>
        <target state="translated">CLS 準拠の確認は、このアセンブリの外から認識できないため実行されません</target>
        <note />
      </trans-unit>
      <trans-unit id="WRN_CLS_AssemblyNotCLS2">
        <source>'{0}' does not need a CLSCompliant attribute because the assembly does not have a CLSCompliant attribute</source>
        <target state="translated">'アセンブリには属性 CLSCompliant がないため、'{0}' に属性 CLSCompliant は不要です。</target>
        <note />
      </trans-unit>
      <trans-unit id="WRN_CLS_AssemblyNotCLS2_Title">
        <source>Type or member does not need a CLSCompliant attribute because the assembly does not have a CLSCompliant attribute</source>
        <target state="translated">アセンブリに CLSCompliant 属性がないため、型またはメンバーには CLSCompliant 属性は不要です</target>
        <note />
      </trans-unit>
      <trans-unit id="WRN_CLS_MeaninglessOnParam">
        <source>CLSCompliant attribute has no meaning when applied to parameters. Try putting it on the method instead.</source>
        <target state="translated">CLSCompliant 属性は、パラメーターに適用されても意味がありません。メソッドに適用してください。</target>
        <note />
      </trans-unit>
      <trans-unit id="WRN_CLS_MeaninglessOnParam_Title">
        <source>CLSCompliant attribute has no meaning when applied to parameters</source>
        <target state="translated">CLSCompliant 属性は、パラメーターに適用しても意味がありません</target>
        <note />
      </trans-unit>
      <trans-unit id="WRN_CLS_MeaninglessOnReturn">
        <source>CLSCompliant attribute has no meaning when applied to return types. Try putting it on the method instead.</source>
        <target state="translated">CLSCompliant 属性は、戻り値の型に適用されても意味がありません。メソッドに適用してください。</target>
        <note />
      </trans-unit>
      <trans-unit id="WRN_CLS_MeaninglessOnReturn_Title">
        <source>CLSCompliant attribute has no meaning when applied to return types</source>
        <target state="translated">CLSCompliant 属性は、戻り値の型に適用しても意味がありません</target>
        <note />
      </trans-unit>
      <trans-unit id="WRN_CLS_BadTypeVar">
        <source>Constraint type '{0}' is not CLS-compliant</source>
        <target state="translated">制約型 '{0}' は CLS に準拠していません。</target>
        <note />
      </trans-unit>
      <trans-unit id="WRN_CLS_BadTypeVar_Title">
        <source>Constraint type is not CLS-compliant</source>
        <target state="translated">制約型が CLS に準拠していません</target>
        <note />
      </trans-unit>
      <trans-unit id="WRN_CLS_VolatileField">
        <source>CLS-compliant field '{0}' cannot be volatile</source>
        <target state="translated">CLS 準拠フィールド '{0}' を volatile にすることはできません。</target>
        <note />
      </trans-unit>
      <trans-unit id="WRN_CLS_VolatileField_Title">
        <source>CLS-compliant field cannot be volatile</source>
        <target state="translated">CLS 準拠フィールドを volatile にすることはできません</target>
        <note />
      </trans-unit>
      <trans-unit id="WRN_CLS_BadInterface">
        <source>'{0}' is not CLS-compliant because base interface '{1}' is not CLS-compliant</source>
        <target state="translated">'基底インターフェイス '{1}' が CLS 準拠でないため、'{0}' は CLS に準拠していません</target>
        <note />
      </trans-unit>
      <trans-unit id="WRN_CLS_BadInterface_Title">
        <source>Type is not CLS-compliant because base interface is not CLS-compliant</source>
        <target state="translated">基底インターフェイスが CLS に準拠していないため、型は CLS に準拠していません</target>
        <note />
      </trans-unit>
      <trans-unit id="ERR_BadAwaitArg">
        <source>'await' requires that the type {0} have a suitable GetAwaiter method</source>
        <target state="translated">'await' では、型 {0} に適切な GetAwaiter メソッドがあることが必要です</target>
        <note />
      </trans-unit>
      <trans-unit id="ERR_BadAwaitArgIntrinsic">
        <source>Cannot await '{0}'</source>
        <target state="translated">{0}' を待機することができません</target>
        <note />
      </trans-unit>
      <trans-unit id="ERR_BadAwaiterPattern">
        <source>'await' requires that the return type '{0}' of '{1}.GetAwaiter()' have suitable IsCompleted, OnCompleted, and GetResult members, and implement INotifyCompletion or ICriticalNotifyCompletion</source>
        <target state="translated">'await' では、'{1}.GetAwaiter()' の戻り値の型 '{0}' に適切な IsCompleted、OnCompleted、GetResult メンバーがあり、INotifyCompletion または ICriticalNotifyCompletion を実装する必要があります。</target>
        <note />
      </trans-unit>
      <trans-unit id="ERR_BadAwaitArg_NeedSystem">
        <source>'await' requires that the type '{0}' have a suitable GetAwaiter method. Are you missing a using directive for 'System'?</source>
        <target state="translated">'await' では、型 '{0}' に適切な GetAwaiter メソッドが必要です。'System' に使用中のディレクティブは指定されていますか?</target>
        <note />
      </trans-unit>
      <trans-unit id="ERR_BadAwaitArgVoidCall">
        <source>Cannot await 'void'</source>
        <target state="translated">void' を待機することができません</target>
        <note />
      </trans-unit>
      <trans-unit id="ERR_BadAwaitAsIdentifier">
        <source>'await' cannot be used as an identifier within an async method or lambda expression</source>
        <target state="translated">'非同期メソッドまたはラムダ式の内部で 'await' を識別子として使用することはできません。</target>
        <note />
      </trans-unit>
      <trans-unit id="ERR_DoesntImplementAwaitInterface">
        <source>'{0}' does not implement '{1}'</source>
        <target state="translated">'{0}' は '{1}' を実装しません。</target>
        <note />
      </trans-unit>
      <trans-unit id="ERR_TaskRetNoObjectRequired">
        <source>Since '{0}' is an async method that returns 'Task', a return keyword must not be followed by an object expression. Did you intend to return 'Task&lt;T&gt;'?</source>
        <target state="translated">{0}' は 'Task' を返す非同期メソッドであるため、キーワード return の後にオブジェクト式を指定することはできません。'Task&lt;T&gt;' を返すメソッドを指定したつもりでしたか?</target>
        <note />
      </trans-unit>
      <trans-unit id="ERR_BadAsyncReturn">
        <source>The return type of an async method must be void, Task or Task&lt;T&gt;</source>
        <target state="translated">非同期メソッドの戻り値の型は、void、Task、または Task&lt;T&gt; であることが必要です</target>
        <note />
      </trans-unit>
      <trans-unit id="ERR_CantReturnVoid">
        <source>Cannot return an expression of type 'void'</source>
        <target state="translated">void' 型の式を返すことはできません</target>
        <note />
      </trans-unit>
      <trans-unit id="ERR_VarargsAsync">
        <source>__arglist is not allowed in the parameter list of async methods</source>
        <target state="translated">__arglist は、非同期メソッドのパラメーター リストに含めることはできません。</target>
        <note />
      </trans-unit>
      <trans-unit id="ERR_ByRefTypeAndAwait">
        <source>'await' cannot be used in an expression containing the type '{0}'</source>
        <target state="translated">'await' は、型 '{0}' を含む式では使用できません</target>
        <note />
      </trans-unit>
      <trans-unit id="ERR_UnsafeAsyncArgType">
        <source>Async methods cannot have unsafe parameters or return types</source>
        <target state="translated">非同期メソッドのパラメーターまたは戻り値の型をアンセーフにすることはできません。</target>
        <note />
      </trans-unit>
      <trans-unit id="ERR_BadAsyncArgType">
        <source>Async methods cannot have ref, in or out parameters</source>
        <target state="needs-review-translation">非同期メソッドには ref または out パラメーターを指定できません。</target>
        <note />
      </trans-unit>
      <trans-unit id="ERR_BadAwaitWithoutAsync">
        <source>The 'await' operator can only be used when contained within a method or lambda expression marked with the 'async' modifier</source>
        <target state="translated">await' 演算子は、'async' 修飾子が指定されているメソッドまたはラムダ式に含まれている場合にのみ使用できます</target>
        <note />
      </trans-unit>
      <trans-unit id="ERR_BadAwaitWithoutAsyncLambda">
        <source>The 'await' operator can only be used within an async {0}. Consider marking this {0} with the 'async' modifier.</source>
        <target state="translated">await' 演算子は、非同期の {0} でのみ使用できます。この {0} を 'async' 修飾子でマークすることを検討してください。</target>
        <note />
      </trans-unit>
      <trans-unit id="ERR_BadAwaitWithoutAsyncMethod">
        <source>The 'await' operator can only be used within an async method. Consider marking this method with the 'async' modifier and changing its return type to 'Task&lt;{0}&gt;'.</source>
        <target state="translated">await' 演算子は、非同期メソッド内でのみ使用できます。このメソッドを 'async' 修飾子でマークし、戻り値の型を 'Task&lt;{0}&gt;' に変更することを検討してください。</target>
        <note />
      </trans-unit>
      <trans-unit id="ERR_BadAwaitWithoutVoidAsyncMethod">
        <source>The 'await' operator can only be used within an async method. Consider marking this method with the 'async' modifier and changing its return type to 'Task'.</source>
        <target state="translated">await' 演算子は、非同期メソッド内でのみ使用できます。このメソッドに 'async' 修飾子を指定し、戻り値の型を 'Task' に変更することを検討してください。</target>
        <note />
      </trans-unit>
      <trans-unit id="ERR_BadAwaitInFinally">
        <source>Cannot await in the body of a finally clause</source>
        <target state="translated">finally 句の本体で待機することはできません。</target>
        <note />
      </trans-unit>
      <trans-unit id="ERR_BadAwaitInCatch">
        <source>Cannot await in a catch clause</source>
        <target state="translated">catch 句を待機することはできません。</target>
        <note />
      </trans-unit>
      <trans-unit id="ERR_BadAwaitInCatchFilter">
        <source>Cannot await in the filter expression of a catch clause</source>
        <target state="translated">catch 句のフィルター式を待機することはできません。</target>
        <note />
      </trans-unit>
      <trans-unit id="ERR_BadAwaitInLock">
        <source>Cannot await in the body of a lock statement</source>
        <target state="translated">lock ステートメントの本体で待機することはできません。</target>
        <note />
      </trans-unit>
      <trans-unit id="ERR_BadAwaitInStaticVariableInitializer">
        <source>The 'await' operator cannot be used in a static script variable initializer.</source>
        <target state="translated">await' 演算子は、静的なスクリプト変数初期化子では使用できません。</target>
        <note />
      </trans-unit>
      <trans-unit id="ERR_AwaitInUnsafeContext">
        <source>Cannot await in an unsafe context</source>
        <target state="translated">unsafe コンテキストで待機することはできません。</target>
        <note />
      </trans-unit>
      <trans-unit id="ERR_BadAsyncLacksBody">
        <source>The 'async' modifier can only be used in methods that have a body.</source>
        <target state="translated">async' 修飾子は、本体があるメソッドでのみ使用できます。</target>
        <note />
      </trans-unit>
      <trans-unit id="ERR_BadSpecialByRefLocal">
        <source>Parameters or locals of type '{0}' cannot be declared in async methods or lambda expressions.</source>
        <target state="translated">{0}' 型のパラメーターまたはローカルは、非同期メソッドまたはラムダ式で宣言することができません。</target>
        <note />
      </trans-unit>
      <trans-unit id="ERR_BadSpecialByRefIterator">
        <source>foreach statement cannot operate on enumerators of type '{0}' in async or iterator methods because '{0}' is a ref struct.</source>
        <target state="translated">{0}' は ref 構造体であるため、非同期または反復子のメソッド内で型 '{0}' の列挙子に対して foreach ステートメントは機能しません。</target>
        <note />
      </trans-unit>
      <trans-unit id="ERR_SecurityCriticalOrSecuritySafeCriticalOnAsync">
        <source>Security attribute '{0}' cannot be applied to an Async method.</source>
        <target state="translated">セキュリティ属性 '{0}' を非同期メソッドに適用することはできません。</target>
        <note />
      </trans-unit>
      <trans-unit id="ERR_SecurityCriticalOrSecuritySafeCriticalOnAsyncInClassOrStruct">
        <source>Async methods are not allowed in an Interface, Class, or Structure which has the 'SecurityCritical' or 'SecuritySafeCritical' attribute.</source>
        <target state="translated">非同期メソッドは、'SecurityCritical' または 'SecuritySafeCritical' 属性を持つインターフェイス、クラス、または構造体では許可されていません。</target>
        <note />
      </trans-unit>
      <trans-unit id="ERR_BadAwaitInQuery">
        <source>The 'await' operator may only be used in a query expression within the first collection expression of the initial 'from' clause or within the collection expression of a 'join' clause</source>
        <target state="translated">await' 演算子は、最初の 'from' 句の最初のコレクション式、または 'join' 句のコレクション式に含まれるクエリ式でのみ使用できます。</target>
        <note />
      </trans-unit>
      <trans-unit id="WRN_AsyncLacksAwaits">
        <source>This async method lacks 'await' operators and will run synchronously. Consider using the 'await' operator to await non-blocking API calls, or 'await Task.Run(...)' to do CPU-bound work on a background thread.</source>
        <target state="translated">この非同期メソッドには 'await' 演算子がないため、同期的に実行されます。'await' 演算子を使用して非ブロッキング API 呼び出しを待機するか、'await Task.Run(...)' を使用してバックグラウンドのスレッドに対して CPU 主体の処理を実行することを検討してください。</target>
        <note />
      </trans-unit>
      <trans-unit id="WRN_AsyncLacksAwaits_Title">
        <source>Async method lacks 'await' operators and will run synchronously</source>
        <target state="translated">非同期メソッドは、'await' 演算子がないため、同期的に実行されます</target>
        <note />
      </trans-unit>
      <trans-unit id="WRN_UnobservedAwaitableExpression">
        <source>Because this call is not awaited, execution of the current method continues before the call is completed. Consider applying the 'await' operator to the result of the call.</source>
        <target state="translated">この呼び出しを待たないため、現在のメソッドの実行は、呼び出しが完了するまで続行します。呼び出しの結果に 'await' 演算子を適用することを検討してください。</target>
        <note />
      </trans-unit>
      <trans-unit id="WRN_UnobservedAwaitableExpression_Title">
        <source>Because this call is not awaited, execution of the current method continues before the call is completed</source>
        <target state="translated">この呼び出しは待機されなかったため、現在のメソッドの実行は呼び出しの完了を待たずに続行されます</target>
        <note />
      </trans-unit>
      <trans-unit id="WRN_UnobservedAwaitableExpression_Description">
        <source>The current method calls an async method that returns a Task or a Task&lt;TResult&gt; and doesn't apply the await operator to the result. The call to the async method starts an asynchronous task. However, because no await operator is applied, the program continues without waiting for the task to complete. In most cases, that behavior isn't what you expect. Usually other aspects of the calling method depend on the results of the call or, minimally, the called method is expected to complete before you return from the method that contains the call.

An equally important issue is what happens to exceptions that are raised in the called async method. An exception that's raised in a method that returns a Task or Task&lt;TResult&gt; is stored in the returned task. If you don't await the task or explicitly check for exceptions, the exception is lost. If you await the task, its exception is rethrown.

As a best practice, you should always await the call.

You should consider suppressing the warning only if you're sure that you don't want to wait for the asynchronous call to complete and that the called method won't raise any exceptions. In that case, you can suppress the warning by assigning the task result of the call to a variable.</source>
        <target state="translated">現在のメソッドでは、Task または Task&lt;TResult&gt; を返す非同期メソッドを呼び出すため、await 演算子は結果に適用されません。非同期メソッドの呼び出しにより、非同期タスクが開始されます。しかし、await 演算子が適用されないため、プログラムはタスクが完了するのを待たずに継続されます。ほとんどの場合、この動作は期待されているものではありません。通常、呼び出しているメソッドの他のアスペクトは呼び出し結果に依存します。または最低限でも、呼び出されたメソッドは、呼び出しを含んでいるメソッドから復帰する前に完了していることが必要とされます。

同様に重要な問題として、呼び出された非同期メソッドでどんな例外が発生するかということがあります。Task または Task&lt;TResult&gt; を返すメソッドで発生した例外は、返されたタスクに保管されます。タスクを待機しないか例外を明示的にチェックしない場合、例外は失われます。タスクを待機する場合、例外は再スローされます。

ベスト プラクティスとして、常に呼び出しを待機するようにしてください。

警告を表示しないことを考慮するのは、非同期の呼び出しの完了の待機を行う必要がなく、呼び出されたメソッドが例外を起こさないことが確実な場合だけにしてください。その場合、呼び出しのタスク結果を変数に割り当てて、警告を表示しないようにできます。</target>
        <note />
      </trans-unit>
      <trans-unit id="ERR_SynchronizedAsyncMethod">
        <source>'MethodImplOptions.Synchronized' cannot be applied to an async method</source>
        <target state="translated">'MethodImplOptions.Synchronized' は、非同期メソッドに適用できません。</target>
        <note />
      </trans-unit>
      <trans-unit id="ERR_NoConversionForCallerLineNumberParam">
        <source>CallerLineNumberAttribute cannot be applied because there are no standard conversions from type '{0}' to type '{1}'</source>
        <target state="translated">型 '{0}' を型 '{1}' に変換する標準変換が存在しないため、CallerLineNumberAttribute を適用することはできません。</target>
        <note />
      </trans-unit>
      <trans-unit id="ERR_NoConversionForCallerFilePathParam">
        <source>CallerFilePathAttribute cannot be applied because there are no standard conversions from type '{0}' to type '{1}'</source>
        <target state="translated">型 '{0}' を型 '{1}' に変換する標準変換が存在しないため、CallerFilePathAttribute を適用することはできません。</target>
        <note />
      </trans-unit>
      <trans-unit id="ERR_NoConversionForCallerMemberNameParam">
        <source>CallerMemberNameAttribute cannot be applied because there are no standard conversions from type '{0}' to type '{1}'</source>
        <target state="translated">型 '{0}' を型 '{1}' に変換する標準変換が存在しないため、CallerMemberNameAttribute を適用することはできません。</target>
        <note />
      </trans-unit>
      <trans-unit id="ERR_BadCallerLineNumberParamWithoutDefaultValue">
        <source>The CallerLineNumberAttribute may only be applied to parameters with default values</source>
        <target state="translated">CallerLineNumberAttribute は、既定値を含むパラメーターにのみ適用できます。</target>
        <note />
      </trans-unit>
      <trans-unit id="ERR_BadCallerFilePathParamWithoutDefaultValue">
        <source>The CallerFilePathAttribute may only be applied to parameters with default values</source>
        <target state="translated">CallerFilePathAttribute は、既定値を含むパラメーターにのみ適用できます。</target>
        <note />
      </trans-unit>
      <trans-unit id="ERR_BadCallerMemberNameParamWithoutDefaultValue">
        <source>The CallerMemberNameAttribute may only be applied to parameters with default values</source>
        <target state="translated">CallerMemberNameAttribute は、既定値を含むパラメーターにのみ適用できます。</target>
        <note />
      </trans-unit>
      <trans-unit id="WRN_CallerLineNumberParamForUnconsumedLocation">
        <source>The CallerLineNumberAttribute applied to parameter '{0}' will have no effect because it applies to a member that is used in contexts that do not allow optional arguments</source>
        <target state="translated">パラメーター '{0}' に適用された CallerLineNumberAttribute は、省略可能な引数を許可しないコンテキストで使用されるメンバーに適用されるため無効となります。</target>
        <note />
      </trans-unit>
      <trans-unit id="WRN_CallerLineNumberParamForUnconsumedLocation_Title">
        <source>The CallerLineNumberAttribute will have no effect because it applies to a member that is used in contexts that do not allow optional arguments</source>
        <target state="translated">CallerLineNumberAttribute は、オプションの引数を許可していないコンテキストで使用されるメンバーに適用されるため、効果がありません</target>
        <note />
      </trans-unit>
      <trans-unit id="WRN_CallerFilePathParamForUnconsumedLocation">
        <source>The CallerFilePathAttribute applied to parameter '{0}' will have no effect because it applies to a member that is used in contexts that do not allow optional arguments</source>
        <target state="translated">オプションの引数が許可されないコンテキストで使用されるメンバーに適用されるため、パラメーター '{0}' に適用された CallerFilePathAttribute は無効になります</target>
        <note />
      </trans-unit>
      <trans-unit id="WRN_CallerFilePathParamForUnconsumedLocation_Title">
        <source>The CallerFilePathAttribute will have no effect because it applies to a member that is used in contexts that do not allow optional arguments</source>
        <target state="translated">オプションの引数が許可されないコンテキストで使用されるメンバーに適用されるため、CallerFilePathAttribute は無効になります</target>
        <note />
      </trans-unit>
      <trans-unit id="WRN_CallerMemberNameParamForUnconsumedLocation">
        <source>The CallerMemberNameAttribute applied to parameter '{0}' will have no effect because it applies to a member that is used in contexts that do not allow optional arguments</source>
        <target state="translated">パラメーター '{0}' に適用された CallerMemberNameAttribute は、省略可能な引数を許可しないコンテキストで使用されるメンバーに適用されるため無効となります。</target>
        <note />
      </trans-unit>
      <trans-unit id="WRN_CallerMemberNameParamForUnconsumedLocation_Title">
        <source>The CallerMemberNameAttribute will have no effect because it applies to a member that is used in contexts that do not allow optional arguments</source>
        <target state="translated">CallerMemberNameAttribute は、オプションの引数を許可していないコンテキストで使用されるメンバーに適用されるため、効果がありません</target>
        <note />
      </trans-unit>
      <trans-unit id="ERR_NoEntryPoint">
        <source>Program does not contain a static 'Main' method suitable for an entry point</source>
        <target state="translated">プログラムは、エントリ ポイントに適切な静的 'Main' メソッドを含んでいません。</target>
        <note />
      </trans-unit>
      <trans-unit id="ERR_ArrayInitializerIncorrectLength">
        <source>An array initializer of length '{0}' is expected</source>
        <target state="translated">長さが '{0}' の配列初期化子が必要です。</target>
        <note />
      </trans-unit>
      <trans-unit id="ERR_ArrayInitializerExpected">
        <source>A nested array initializer is expected</source>
        <target state="translated">入れ子になった配列初期化子が必要です</target>
        <note />
      </trans-unit>
      <trans-unit id="ERR_IllegalVarianceSyntax">
        <source>Invalid variance modifier. Only interface and delegate type parameters can be specified as variant.</source>
        <target state="translated">無効な分散修飾子です。バリアントとして指定できるのは、インターフェイスおよびデリゲートの型パラメーターだけです。</target>
        <note />
      </trans-unit>
      <trans-unit id="ERR_UnexpectedAliasedName">
        <source>Unexpected use of an aliased name</source>
        <target state="translated">エイリアス名の予期しない使用方法です。</target>
        <note />
      </trans-unit>
      <trans-unit id="ERR_UnexpectedGenericName">
        <source>Unexpected use of a generic name</source>
        <target state="translated">ジェネリック名の予期しない使用方法です。</target>
        <note />
      </trans-unit>
      <trans-unit id="ERR_UnexpectedUnboundGenericName">
        <source>Unexpected use of an unbound generic name</source>
        <target state="translated">バインドされていないジェネリック名の予期しない使用方法です。</target>
        <note />
      </trans-unit>
      <trans-unit id="ERR_GlobalStatement">
        <source>Expressions and statements can only occur in a method body</source>
        <target state="translated">式とステートメントはメソッドの本体でのみ発生します。</target>
        <note />
      </trans-unit>
      <trans-unit id="ERR_NamedArgumentForArray">
        <source>An array access may not have a named argument specifier</source>
        <target state="translated">配列のアクセスには名前付き引数の指定子を指定できません</target>
        <note />
      </trans-unit>
      <trans-unit id="ERR_NotYetImplementedInRoslyn">
        <source>This language feature ('{0}') is not yet implemented.</source>
        <target state="translated">この言語機能 ('{0}') はまだ実装されていません。</target>
        <note />
      </trans-unit>
      <trans-unit id="ERR_DefaultValueNotAllowed">
        <source>Default values are not valid in this context.</source>
        <target state="translated">このコンテキストでは、既定値は無効です。</target>
        <note />
      </trans-unit>
      <trans-unit id="ERR_CantOpenIcon">
        <source>Error opening icon file {0} -- {1}</source>
        <target state="translated">アイコン ファイル {0} を開く際にエラーが発生しました -- {1}</target>
        <note />
      </trans-unit>
      <trans-unit id="ERR_CantOpenWin32Manifest">
        <source>Error opening Win32 manifest file {0} -- {1}</source>
        <target state="translated">Win32 マニフェスト ファイル {0} を開く際にエラーが発生しました -- {1}</target>
        <note />
      </trans-unit>
      <trans-unit id="ERR_ErrorBuildingWin32Resources">
        <source>Error building Win32 resources -- {0}</source>
        <target state="translated">Win32 リソースのビルド中にエラーが発生しました -- {0}</target>
        <note />
      </trans-unit>
      <trans-unit id="ERR_DefaultValueBeforeRequiredValue">
        <source>Optional parameters must appear after all required parameters</source>
        <target state="translated">省略可能なパラメーターはすべての必須パラメーターの後で指定する必要があります</target>
        <note />
      </trans-unit>
      <trans-unit id="ERR_ExplicitImplCollisionOnRefOut">
        <source>Cannot inherit interface '{0}' with the specified type parameters because it causes method '{1}' to contain overloads which differ only on ref and out</source>
        <target state="translated">メソッド '{1}' が ref と out のみ異なるオーバーロードを含むようになるため、指定された型パラメーターではインターフェイス '{0}' を継承できません。</target>
        <note />
      </trans-unit>
      <trans-unit id="ERR_PartialWrongTypeParamsVariance">
        <source>Partial declarations of '{0}' must have the same type parameter names and variance modifiers in the same order</source>
        <target state="translated">{0}' の partial 宣言では、同じ型パラメーター名と分散修飾子を同じ順序で指定しなければなりません。</target>
        <note />
      </trans-unit>
      <trans-unit id="ERR_UnexpectedVariance">
        <source>Invalid variance: The type parameter '{1}' must be {3} valid on '{0}'. '{1}' is {2}.</source>
        <target state="translated">分散が無効です: 型のパラメーター '{1}' は '{0}' で有効な {3} である必要があります。'{1}' は {2} です。</target>
        <note />
      </trans-unit>
      <trans-unit id="ERR_DeriveFromDynamic">
        <source>'{0}': cannot derive from the dynamic type</source>
        <target state="translated">'{0}': 動的な型から派生することはできません。</target>
        <note />
      </trans-unit>
      <trans-unit id="ERR_DeriveFromConstructedDynamic">
        <source>'{0}': cannot implement a dynamic interface '{1}'</source>
        <target state="translated">'{0}': 動的インターフェイス '{1}' を実装できません。</target>
        <note />
      </trans-unit>
      <trans-unit id="ERR_DynamicTypeAsBound">
        <source>Constraint cannot be the dynamic type</source>
        <target state="translated">制約を動的な型にすることはできません</target>
        <note />
      </trans-unit>
      <trans-unit id="ERR_ConstructedDynamicTypeAsBound">
        <source>Constraint cannot be a dynamic type '{0}'</source>
        <target state="translated">制約は動的な型 '{0}' にすることはできません</target>
        <note />
      </trans-unit>
      <trans-unit id="ERR_DynamicRequiredTypesMissing">
        <source>One or more types required to compile a dynamic expression cannot be found. Are you missing a reference?</source>
        <target state="translated">動的な式のコンパイルに必要な 1 つ以上の型が見つかりません。参照が指定されていることを確認してください。</target>
        <note />
      </trans-unit>
      <trans-unit id="ERR_MetadataNameTooLong">
        <source>Name '{0}' exceeds the maximum length allowed in metadata.</source>
        <target state="translated">名前 '{0}' が、メタデータで許可されている最大文字数を超えています。</target>
        <note />
      </trans-unit>
      <trans-unit id="ERR_AttributesNotAllowed">
        <source>Attributes are not valid in this context.</source>
        <target state="translated">属性は、このコンテキストでは無効です。</target>
        <note />
      </trans-unit>
      <trans-unit id="ERR_ExternAliasNotAllowed">
        <source>'extern alias' is not valid in this context</source>
        <target state="translated">'このコンテキストでは 'extern エイリアス' は無効です。</target>
        <note />
      </trans-unit>
      <trans-unit id="WRN_IsDynamicIsConfusing">
        <source>Using '{0}' to test compatibility with '{1}' is essentially identical to testing compatibility with '{2}' and will succeed for all non-null values</source>
        <target state="translated">{1}' との互換性をテストするために '{0}' を使用することは、 '{2}' との互換性をテストすることと実質的に同じであり、null 以外のすべての値で成功します</target>
        <note />
      </trans-unit>
      <trans-unit id="WRN_IsDynamicIsConfusing_Title">
        <source>Using 'is' to test compatibility with 'dynamic' is essentially identical to testing compatibility with 'Object'</source>
        <target state="translated">is' を 'dynamic' との互換性をテストするために使用することは、'Object' との互換性をテストすることと実質的に同じです</target>
        <note />
      </trans-unit>
      <trans-unit id="ERR_YieldNotAllowedInScript">
        <source>Cannot use 'yield' in top-level script code</source>
        <target state="translated">最上位のスクリプト コードで 'yield' を使用することはできません</target>
        <note />
      </trans-unit>
      <trans-unit id="ERR_NamespaceNotAllowedInScript">
        <source>Cannot declare namespace in script code</source>
        <target state="translated">スクリプト コードで名前空間を宣言することはできません</target>
        <note />
      </trans-unit>
      <trans-unit id="ERR_GlobalAttributesNotAllowed">
        <source>Assembly and module attributes are not allowed in this context</source>
        <target state="translated">アセンブリ属性とモジュール属性は、このコンテキストでは許可されていません。</target>
        <note />
      </trans-unit>
      <trans-unit id="ERR_InvalidDelegateType">
        <source>Delegate '{0}' has no invoke method or an invoke method with a return type or parameter types that are not supported.</source>
        <target state="translated">デリゲート '{0}' には invoke メソッドがないか、サポートされていない戻り値の型またはパラメーター型の invoke メソッドがあります。</target>
        <note />
      </trans-unit>
      <trans-unit id="WRN_MainIgnored">
        <source>The entry point of the program is global script code; ignoring '{0}' entry point.</source>
        <target state="translated">プログラムのエントリ ポイントは、グローバル スクリプト コードです。エントリ ポイント '{0}' を無視します。</target>
        <note />
      </trans-unit>
      <trans-unit id="WRN_MainIgnored_Title">
        <source>The entry point of the program is global script code; ignoring entry point</source>
        <target state="translated">プログラムのエントリ ポイントは、グローバル スクリプト コードです。エントリ ポイントを無視します</target>
        <note />
      </trans-unit>
      <trans-unit id="ERR_StaticInAsOrIs">
        <source>The second operand of an 'is' or 'as' operator may not be static type '{0}'</source>
        <target state="translated">is' または 'as' 演算子の 2 番目のオペランドはスタティック型 '{0}' にすることはできません。</target>
        <note />
      </trans-unit>
      <trans-unit id="ERR_BadVisEventType">
        <source>Inconsistent accessibility: event type '{1}' is less accessible than event '{0}'</source>
        <target state="translated">アクセシビリティに一貫性がありません。イベント型 '{1}' のアクセシビリティはイベント '{0}' よりも低く設定されています。</target>
        <note />
      </trans-unit>
      <trans-unit id="ERR_NamedArgumentSpecificationBeforeFixedArgument">
        <source>Named argument specifications must appear after all fixed arguments have been specified. Please use language version {0} or greater to allow non-trailing named arguments.</source>
        <target state="translated">名前付き引数は、すべての固定引数を指定した後に指定する必要があります。末尾以外の名前付き引数を許可するには、言語バージョン {0} 以上を使用してください。</target>
        <note />
      </trans-unit>
      <trans-unit id="ERR_NamedArgumentSpecificationBeforeFixedArgumentInDynamicInvocation">
        <source>Named argument specifications must appear after all fixed arguments have been specified in a dynamic invocation.</source>
        <target state="translated">動的呼び出しでは、すべての固定引数を指定した後に名前付き引数を指定する必要があります。</target>
        <note />
      </trans-unit>
      <trans-unit id="ERR_BadNamedArgument">
        <source>The best overload for '{0}' does not have a parameter named '{1}'</source>
        <target state="translated">{0}' に最も適しているオーバーロードには '{1}' という名前のパラメーターがありません</target>
        <note />
      </trans-unit>
      <trans-unit id="ERR_BadNamedArgumentForDelegateInvoke">
        <source>The delegate '{0}' does not have a parameter named '{1}'</source>
        <target state="translated">デリゲート '{0}' には '{1}' という名前のパラメーターがありません</target>
        <note />
      </trans-unit>
      <trans-unit id="ERR_DuplicateNamedArgument">
        <source>Named argument '{0}' cannot be specified multiple times</source>
        <target state="translated">{0}' という名前付き引数が複数指定されました</target>
        <note />
      </trans-unit>
      <trans-unit id="ERR_NamedArgumentUsedInPositional">
        <source>Named argument '{0}' specifies a parameter for which a positional argument has already been given</source>
        <target state="translated">名前付き引数 '{0}' は、位置引数が既に指定されているパラメーターを指定します</target>
        <note />
      </trans-unit>
      <trans-unit id="ERR_BadNonTrailingNamedArgument">
        <source>Named argument '{0}' is used out-of-position but is followed by an unnamed argument</source>
        <target state="translated">名前付き引数 '{0}' の場所が正しくありません。後ろに名前なし引数があります</target>
        <note />
      </trans-unit>
      <trans-unit id="ERR_DefaultValueUsedWithAttributes">
        <source>Cannot specify default parameter value in conjunction with DefaultParameterAttribute or OptionalAttribute</source>
        <target state="translated">DefaultParameterAttribute または OptionalAttribute と共に既定パラメーター値を指定することはできません</target>
        <note />
      </trans-unit>
      <trans-unit id="ERR_DefaultValueMustBeConstant">
        <source>Default parameter value for '{0}' must be a compile-time constant</source>
        <target state="translated">{0}' の既定のパラメーター値は、コンパイル時の定数である必要があります。</target>
        <note />
      </trans-unit>
      <trans-unit id="ERR_RefOutDefaultValue">
        <source>A ref or out parameter cannot have a default value</source>
        <target state="translated">ref パラメーターまたは out パラメーターには既定値を指定できません</target>
        <note />
      </trans-unit>
      <trans-unit id="ERR_DefaultValueForExtensionParameter">
        <source>Cannot specify a default value for the 'this' parameter</source>
        <target state="translated">this' パラメーターには既定値を指定できません</target>
        <note />
      </trans-unit>
      <trans-unit id="ERR_DefaultValueForParamsParameter">
        <source>Cannot specify a default value for a parameter array</source>
        <target state="translated">パラメーター配列には既定値を指定できません</target>
        <note />
      </trans-unit>
      <trans-unit id="ERR_NoConversionForDefaultParam">
        <source>A value of type '{0}' cannot be used as a default parameter because there are no standard conversions to type '{1}'</source>
        <target state="translated">型 '{1}' への標準変換が存在しないため、型 '{0}' の値を既定のパラメーターとして使用できません。</target>
        <note />
      </trans-unit>
      <trans-unit id="ERR_NoConversionForNubDefaultParam">
        <source>A value of type '{0}' cannot be used as default parameter for nullable parameter '{1}' because '{0}' is not a simple type</source>
        <target state="translated">{0}' は単純型ではないため、型 '{0}' の値を Null 許容パラメーター '{1}' の既定のパラメーターとして使用することはできません。</target>
        <note />
      </trans-unit>
      <trans-unit id="ERR_NotNullRefDefaultParameter">
        <source>'{0}' is of type '{1}'. A default parameter value of a reference type other than string can only be initialized with null</source>
        <target state="translated">'{0}' の型は '{1}' です。文字列以外の参照型の既定のパラメーター値は null でのみ初期化できます。</target>
        <note />
      </trans-unit>
      <trans-unit id="WRN_DefaultValueForUnconsumedLocation">
        <source>The default value specified for parameter '{0}' will have no effect because it applies to a member that is used in contexts that do not allow optional arguments</source>
        <target state="translated">パラメーター '{0}' に対して指定されている既定値は、省略可能な引数を許可しないコンテキストで使用されるメンバーに適用されるため無効となります。</target>
        <note />
      </trans-unit>
      <trans-unit id="WRN_DefaultValueForUnconsumedLocation_Title">
        <source>The default value specified will have no effect because it applies to a member that is used in contexts that do not allow optional arguments</source>
        <target state="translated">指定されている既定値は、省略可能な引数を許可しないコンテキストで使用されるメンバーに適用されるため、効果がありません</target>
        <note />
      </trans-unit>
      <trans-unit id="ERR_PublicKeyFileFailure">
        <source>Error signing output with public key from file '{0}' -- {1}</source>
        <target state="translated">ファイル '{0}' から公開キーで出力に署名する際にエラーが発生しました -- {1}</target>
        <note />
      </trans-unit>
      <trans-unit id="ERR_PublicKeyContainerFailure">
        <source>Error signing output with public key from container '{0}' -- {1}</source>
        <target state="translated">コンテナー '{0}' から公開キーで出力に署名する際にエラーが発生しました -- {1}</target>
        <note />
      </trans-unit>
      <trans-unit id="ERR_BadDynamicTypeof">
        <source>The typeof operator cannot be used on the dynamic type</source>
        <target state="translated">動的な型では typeof 演算子を使用できません</target>
        <note />
      </trans-unit>
      <trans-unit id="ERR_ExpressionTreeContainsDynamicOperation">
        <source>An expression tree may not contain a dynamic operation</source>
        <target state="translated">式ツリーに動的な操作を含めることはできません</target>
        <note />
      </trans-unit>
      <trans-unit id="ERR_BadAsyncExpressionTree">
        <source>Async lambda expressions cannot be converted to expression trees</source>
        <target state="translated">非同期ラムダ式を式ツリーに変換することはできません。</target>
        <note />
      </trans-unit>
      <trans-unit id="ERR_DynamicAttributeMissing">
        <source>Cannot define a class or member that utilizes 'dynamic' because the compiler required type '{0}' cannot be found. Are you missing a reference?</source>
        <target state="translated">コンパイラの必須型 '{0}' が見つからないため、'dynamic' を利用するクラスまたはメンバーを定義できません。参照が指定されていることを確認してください。</target>
        <note />
      </trans-unit>
      <trans-unit id="ERR_CannotPassNullForFriendAssembly">
        <source>Cannot pass null for friend assembly name</source>
        <target state="translated">フレンド アセンブリ名に null を渡すことはできません</target>
        <note />
      </trans-unit>
      <trans-unit id="ERR_SignButNoPrivateKey">
        <source>Key file '{0}' is missing the private key needed for signing</source>
        <target state="translated">署名に必要な、キー ファイル '{0}' のプライベート キーがありません。</target>
        <note />
      </trans-unit>
      <trans-unit id="ERR_PublicSignButNoKey">
        <source>Public signing was specified and requires a public key, but no public key was specified.</source>
        <target state="translated">公開署名が指定され、公開キーを必要としますが、公開キーは指定されていません。</target>
        <note />
      </trans-unit>
      <trans-unit id="ERR_PublicSignNetModule">
        <source>Public signing is not supported for netmodules.</source>
        <target state="translated">netmodule では公開署名はサポートされていません。</target>
        <note />
      </trans-unit>
      <trans-unit id="WRN_DelaySignButNoKey">
        <source>Delay signing was specified and requires a public key, but no public key was specified</source>
        <target state="translated">遅延署名が指定されたため、公開キーが必要ですが、公開キーが指定されませんでした</target>
        <note />
      </trans-unit>
      <trans-unit id="WRN_DelaySignButNoKey_Title">
        <source>Delay signing was specified and requires a public key, but no public key was specified</source>
        <target state="translated">遅延署名が指定されたため、公開キーが必要ですが、公開キーが指定されませんでした</target>
        <note />
      </trans-unit>
      <trans-unit id="ERR_InvalidVersionFormat">
        <source>The specified version string does not conform to the required format - major[.minor[.build[.revision]]]</source>
        <target state="translated">指定したバージョン文字列は、必要な形式 (major[.minor[.build[.revision]]]) に従っていません。</target>
        <note />
      </trans-unit>
      <trans-unit id="ERR_InvalidVersionFormatDeterministic">
        <source>The specified version string contains wildcards, which are not compatible with determinism. Either remove wildcards from the version string, or disable determinism for this compilation</source>
        <target state="translated">指定されたバージョン文字列には、決定性と互換性のないワイルドカードが含まれています。バージョン文字列からワイルドカードを削除するか、このコンパイルの決定性を無効にしてください。</target>
        <note />
      </trans-unit>
      <trans-unit id="ERR_InvalidVersionFormat2">
        <source>The specified version string does not conform to the required format - major.minor.build.revision (without wildcards)</source>
        <target state="translated">指定したバージョン文字列は、必要な形式 (major.minor.build.revision、ワイルドカードなし) に従っていません。</target>
        <note />
      </trans-unit>
      <trans-unit id="WRN_InvalidVersionFormat">
        <source>The specified version string does not conform to the recommended format - major.minor.build.revision</source>
        <target state="translated">指定したバージョン文字列は、推奨される形式 (major.minor.build.revision) に従っていません</target>
        <note />
      </trans-unit>
      <trans-unit id="WRN_InvalidVersionFormat_Title">
        <source>The specified version string does not conform to the recommended format - major.minor.build.revision</source>
        <target state="translated">指定したバージョン文字列は、推奨される形式 (major.minor.build.revision) に従っていません</target>
        <note />
      </trans-unit>
      <trans-unit id="ERR_InvalidAssemblyCultureForExe">
        <source>Executables cannot be satellite assemblies; culture should always be empty</source>
        <target state="translated">実行可能ファイルをサテライト アセンブリにできません。カルチャは常に空でなければなりません</target>
        <note />
      </trans-unit>
      <trans-unit id="ERR_NoCorrespondingArgument">
        <source>There is no argument given that corresponds to the required formal parameter '{0}' of '{1}'</source>
        <target state="translated">{1}' の必要な仮パラメーター '{0}' に対応する特定の引数がありません。</target>
        <note />
      </trans-unit>
      <trans-unit id="WRN_UnimplementedCommandLineSwitch">
        <source>The command line switch '{0}' is not yet implemented and was ignored.</source>
        <target state="translated">コマンド ライン スイッチ '{0}' はまだ実装されていないため、無視されました。</target>
        <note />
      </trans-unit>
      <trans-unit id="WRN_UnimplementedCommandLineSwitch_Title">
        <source>Command line switch is not yet implemented</source>
        <target state="translated">コマンド ライン スイッチはまだ実装されていません</target>
        <note />
      </trans-unit>
      <trans-unit id="ERR_ModuleEmitFailure">
        <source>Failed to emit module '{0}'.</source>
        <target state="translated">モジュール '{0}' の作成に失敗しました。</target>
        <note />
      </trans-unit>
      <trans-unit id="ERR_FixedLocalInLambda">
        <source>Cannot use fixed local '{0}' inside an anonymous method, lambda expression, or query expression</source>
        <target state="translated">匿名メソッド、ラムダ式、またはクエリ式の内部では、固定のローカルな '{0}' は使用できません。</target>
        <note />
      </trans-unit>
      <trans-unit id="ERR_ExpressionTreeContainsNamedArgument">
        <source>An expression tree may not contain a named argument specification</source>
        <target state="translated">名前付き引数の指定を式ツリーに含めることはできません</target>
        <note />
      </trans-unit>
      <trans-unit id="ERR_ExpressionTreeContainsOptionalArgument">
        <source>An expression tree may not contain a call or invocation that uses optional arguments</source>
        <target state="translated">省略可能な引数を使用する呼び出しを式ツリーに含めることはできません</target>
        <note />
      </trans-unit>
      <trans-unit id="ERR_ExpressionTreeContainsIndexedProperty">
        <source>An expression tree may not contain an indexed property</source>
        <target state="translated">式ツリーにインデックス付きプロパティを含めることはできません</target>
        <note />
      </trans-unit>
      <trans-unit id="ERR_IndexedPropertyRequiresParams">
        <source>Indexed property '{0}' has non-optional arguments which must be provided</source>
        <target state="translated">インデックス付きプロパティ '{0}' には、省略できない引数を指定する必要があります。</target>
        <note />
      </trans-unit>
      <trans-unit id="ERR_IndexedPropertyMustHaveAllOptionalParams">
        <source>Indexed property '{0}' must have all arguments optional</source>
        <target state="translated">インデックス付きプロパティ '{0}' では、すべての引数が省略可能である必要があります。</target>
        <note />
      </trans-unit>
      <trans-unit id="ERR_SpecialByRefInLambda">
        <source>Instance of type '{0}' cannot be used inside a nested function, query expression, iterator block or async method</source>
        <target state="translated">型 '{0}' のインスタンスは、入れ子になった関数、クエリ式、反復子ブロック、または非同期メソッドの中では使用できません</target>
        <note />
      </trans-unit>
      <trans-unit id="ERR_SecurityAttributeMissingAction">
        <source>First argument to a security attribute must be a valid SecurityAction</source>
        <target state="translated">セキュリティ属性の最初の引数は有効な SecurityAction である必要があります。</target>
        <note />
      </trans-unit>
      <trans-unit id="ERR_SecurityAttributeInvalidAction">
        <source>Security attribute '{0}' has an invalid SecurityAction value '{1}'</source>
        <target state="translated">セキュリティ属性 '{0}' に無効な SecurityAction の値 '{1}' があります。</target>
        <note />
      </trans-unit>
      <trans-unit id="ERR_SecurityAttributeInvalidActionAssembly">
        <source>SecurityAction value '{0}' is invalid for security attributes applied to an assembly</source>
        <target state="translated">SecurityAction の値 '{0}' は、アセンブリに適用されたセキュリティ属性に対して無効です。</target>
        <note />
      </trans-unit>
      <trans-unit id="ERR_SecurityAttributeInvalidActionTypeOrMethod">
        <source>SecurityAction value '{0}' is invalid for security attributes applied to a type or a method</source>
        <target state="translated">SecurityAction の値 '{0}' は、型またはメソッドに適用するセキュリティ属性に対して無効です。</target>
        <note />
      </trans-unit>
      <trans-unit id="ERR_PrincipalPermissionInvalidAction">
        <source>SecurityAction value '{0}' is invalid for PrincipalPermission attribute</source>
        <target state="translated">SecurityAction の値 '{0}' が属性 PrincipalPermission に対して無効です。</target>
        <note />
      </trans-unit>
      <trans-unit id="ERR_FeatureNotValidInExpressionTree">
        <source>An expression tree may not contain '{0}'</source>
        <target state="translated">式ツリーに '{0}' を含めることはできません。</target>
        <note />
      </trans-unit>
      <trans-unit id="ERR_PermissionSetAttributeInvalidFile">
        <source>Unable to resolve file path '{0}' specified for the named argument '{1}' for PermissionSet attribute</source>
        <target state="translated">PermissionSet 属性の名前付き引数 '{1}' に対して指定されたファイル パス '{0}' を解決できません。</target>
        <note />
      </trans-unit>
      <trans-unit id="ERR_PermissionSetAttributeFileReadError">
        <source>Error reading file '{0}' specified for the named argument '{1}' for PermissionSet attribute: '{2}'</source>
        <target state="translated">PermissionSet 属性 ('{2}') の名前付き引数 '{1}' に対して指定されたファイル '{0}' の読み取り中にエラーが発生しました。</target>
        <note />
      </trans-unit>
      <trans-unit id="ERR_GlobalSingleTypeNameNotFoundFwd">
        <source>The type name '{0}' could not be found in the global namespace. This type has been forwarded to assembly '{1}' Consider adding a reference to that assembly.</source>
        <target state="translated">型名 '{0}' がグローバル名前空間に見つかりませんでした。この型はアセンブリ '{1}' に転送されています。このアセンブリに参照を追加することを検討してください。</target>
        <note />
      </trans-unit>
      <trans-unit id="ERR_DottedTypeNameNotFoundInNSFwd">
        <source>The type name '{0}' could not be found in the namespace '{1}'. This type has been forwarded to assembly '{2}' Consider adding a reference to that assembly.</source>
        <target state="translated">型名 '{0}' は名前空間 '{1}' に見つかりませんでした。この型はアセンブリ '{2}' に転送されました。このアセンブリへの参照を追加することを検討してください。</target>
        <note />
      </trans-unit>
      <trans-unit id="ERR_SingleTypeNameNotFoundFwd">
        <source>The type name '{0}' could not be found. This type has been forwarded to assembly '{1}'. Consider adding a reference to that assembly.</source>
        <target state="translated">型名 '{0}' が見つかりませんでした。この型はアセンブリ '{1}' に転送されています。このアセンブリに参照を追加することを検討してください。</target>
        <note />
      </trans-unit>
      <trans-unit id="ERR_AssemblySpecifiedForLinkAndRef">
        <source>Assemblies '{0}' and '{1}' refer to the same metadata but only one is a linked reference (specified using /link option); consider removing one of the references.</source>
        <target state="translated">アセンブリ '{0}' および '{1}' は同じメタデータを参照していますが、リンクされている参照 (/link オプションを使用して指定される) は 1 つのみです。いずれかの参照を削除することを検討してください。</target>
        <note />
      </trans-unit>
      <trans-unit id="WRN_DeprecatedCollectionInitAdd">
        <source>The best overloaded Add method '{0}' for the collection initializer element is obsolete.</source>
        <target state="translated">コレクション初期化子要素に最も適しているオーバーロード Add メソッド '{0}' は、古い形式です。</target>
        <note />
      </trans-unit>
      <trans-unit id="WRN_DeprecatedCollectionInitAdd_Title">
        <source>The best overloaded Add method for the collection initializer element is obsolete</source>
        <target state="translated">コレクション初期化子要素に最も適しているオーバーロード Add メソッドは古い形式です</target>
        <note />
      </trans-unit>
      <trans-unit id="WRN_DeprecatedCollectionInitAddStr">
        <source>The best overloaded Add method '{0}' for the collection initializer element is obsolete. {1}</source>
        <target state="translated">コレクション初期化子要素に最も適しているオーバーロード Add メソッド '{0}' は古い形式です。{1}</target>
        <note />
      </trans-unit>
      <trans-unit id="WRN_DeprecatedCollectionInitAddStr_Title">
        <source>The best overloaded Add method for the collection initializer element is obsolete</source>
        <target state="translated">コレクション初期化子要素に最も適しているオーバーロード Add メソッドは古い形式です</target>
        <note />
      </trans-unit>
      <trans-unit id="ERR_DeprecatedCollectionInitAddStr">
        <source>The best overloaded Add method '{0}' for the collection initializer element is obsolete. {1}</source>
        <target state="translated">コレクション初期化子要素に最も適しているオーバーロード Add メソッド '{0}' は古い形式です。{1}</target>
        <note />
      </trans-unit>
      <trans-unit id="ERR_IteratorInInteractive">
        <source>Yield statements may not appear at the top level in interactive code.</source>
        <target state="translated">Yield ステートメントは、対話型コードの最上部に表示できません。</target>
        <note />
      </trans-unit>
      <trans-unit id="ERR_SecurityAttributeInvalidTarget">
        <source>Security attribute '{0}' is not valid on this declaration type. Security attributes are only valid on assembly, type and method declarations.</source>
        <target state="translated">セキュリティ属性 '{0}' はこの宣言型では無効です。セキュリティ属性は、アセンブリ、型、メソッドの宣言でのみ有効です。</target>
        <note />
      </trans-unit>
      <trans-unit id="ERR_BadDynamicMethodArg">
        <source>Cannot use an expression of type '{0}' as an argument to a dynamically dispatched operation.</source>
        <target state="translated">型 '{0}' の式を、動的にディスパッチされる操作の引数として使用することはできません。</target>
        <note />
      </trans-unit>
      <trans-unit id="ERR_BadDynamicMethodArgLambda">
        <source>Cannot use a lambda expression as an argument to a dynamically dispatched operation without first casting it to a delegate or expression tree type.</source>
        <target state="translated">最初にデリゲートまたは式ツリー型にキャストしていない場合は、ラムダ式を、動的にディスパッチされる操作の引数として使用することはできません。</target>
        <note />
      </trans-unit>
      <trans-unit id="ERR_BadDynamicMethodArgMemgrp">
        <source>Cannot use a method group as an argument to a dynamically dispatched operation. Did you intend to invoke the method?</source>
        <target state="translated">メソッドのグループを動的にディスパッチされる操作の引数として使用することはできません。このメソッドを呼び出しますか?</target>
        <note />
      </trans-unit>
      <trans-unit id="ERR_NoDynamicPhantomOnBase">
        <source>The call to method '{0}' needs to be dynamically dispatched, but cannot be because it is part of a base access expression. Consider casting the dynamic arguments or eliminating the base access.</source>
        <target state="translated">メソッド '{0}' の呼び出しは動的にディスパッチされる必要がありますが、ベース アクセス式の一部であるためディスパッチできません。動的引数のキャストまたはベース アクセスの削除を検討してください。</target>
        <note />
      </trans-unit>
      <trans-unit id="ERR_BadDynamicQuery">
        <source>Query expressions over source type 'dynamic' or with a join sequence of type 'dynamic' are not allowed</source>
        <target state="translated">ソース型 'dynamic' に対するクエリ式または型 'dynamic' の結合シーケンスのあるクエリ式は使用できません</target>
        <note />
      </trans-unit>
      <trans-unit id="ERR_NoDynamicPhantomOnBaseIndexer">
        <source>The indexer access needs to be dynamically dispatched, but cannot be because it is part of a base access expression. Consider casting the dynamic arguments or eliminating the base access.</source>
        <target state="translated">インデクサー アクセスは動的にディスパッチされる必要がありますが、ベース アクセス式の一部であるためディスパッチできません。動的引数のキャストまたはベース アクセスの削除を検討してください。</target>
        <note />
      </trans-unit>
      <trans-unit id="WRN_DynamicDispatchToConditionalMethod">
        <source>The dynamically dispatched call to method '{0}' may fail at runtime because one or more applicable overloads are conditional methods.</source>
        <target state="translated">適用可能な 1 つ以上のオーバーロードが条件付きメソッドであるため、動的にディスパッチされたメソッド '{0}' の呼び出しは実行時に失敗する可能性があります。</target>
        <note />
      </trans-unit>
      <trans-unit id="WRN_DynamicDispatchToConditionalMethod_Title">
        <source>Dynamically dispatched call may fail at runtime because one or more applicable overloads are conditional methods</source>
        <target state="translated">適用可能な 1 つ以上のオーバーロードが条件付きメソッドであるため、動的にディスパッチされた呼び出しは実行時に失敗することがあります</target>
        <note />
      </trans-unit>
      <trans-unit id="ERR_BadArgTypeDynamicExtension">
        <source>'{0}' has no applicable method named '{1}' but appears to have an extension method by that name. Extension methods cannot be dynamically dispatched. Consider casting the dynamic arguments or calling the extension method without the extension method syntax.</source>
        <target state="translated">'{0}' には、'{1}'という名前の該当するメソッドがありませんが、同じ名前の拡張メソッドがあるようです。拡張メソッドは動的にディスパッチできません。動的引数をキャストするか、または拡張メソッド構文を使用しないで拡張メソッドを呼び出すことを検討してください。</target>
        <note />
      </trans-unit>
      <trans-unit id="WRN_CallerFilePathPreferredOverCallerMemberName">
        <source>The CallerMemberNameAttribute applied to parameter '{0}' will have no effect. It is overridden by the CallerFilePathAttribute.</source>
        <target state="translated">パラメーター '{0}' に適用された CallerMemberNameAttribute は、CallerFilePathAttribute.によってオーバーライドされるため無効となります。</target>
        <note />
      </trans-unit>
      <trans-unit id="WRN_CallerFilePathPreferredOverCallerMemberName_Title">
        <source>The CallerMemberNameAttribute will have no effect; it is overridden by the CallerFilePathAttribute</source>
        <target state="translated">CallerMemberNameAttribute は効果がなく、CallerFilePathAttribute によってオーバーライドされます</target>
        <note />
      </trans-unit>
      <trans-unit id="WRN_CallerLineNumberPreferredOverCallerMemberName">
        <source>The CallerMemberNameAttribute applied to parameter '{0}' will have no effect. It is overridden by the CallerLineNumberAttribute.</source>
        <target state="translated">パラメーター '{0}' に適用された CallerMemberNameAttribute は、CallerLineNumberAttribute によってオーバーライドされるため無効となります。</target>
        <note />
      </trans-unit>
      <trans-unit id="WRN_CallerLineNumberPreferredOverCallerMemberName_Title">
        <source>The CallerMemberNameAttribute will have no effect; it is overridden by the CallerLineNumberAttribute</source>
        <target state="translated">CallerMemberNameAttribute は効果がなく、CallerLineNumberAttribute によってオーバーライドされます</target>
        <note />
      </trans-unit>
      <trans-unit id="WRN_CallerLineNumberPreferredOverCallerFilePath">
        <source>The CallerFilePathAttribute applied to parameter '{0}' will have no effect. It is overridden by the CallerLineNumberAttribute.</source>
        <target state="translated">パラメーター '{0}' に適用された CallerFilePathAttribute は、CallerLineNumberAttribute によってオーバーライドされるため無効となります。</target>
        <note />
      </trans-unit>
      <trans-unit id="WRN_CallerLineNumberPreferredOverCallerFilePath_Title">
        <source>The CallerFilePathAttribute will have no effect; it is overridden by the CallerLineNumberAttribute</source>
        <target state="translated">CallerFilePathAttribute は効果がなく、CallerLineNumberAttribute によってオーバーライドされます</target>
        <note />
      </trans-unit>
      <trans-unit id="ERR_InvalidDynamicCondition">
        <source>Expression must be implicitly convertible to Boolean or its type '{0}' must define operator '{1}'.</source>
        <target state="translated">式はブール型に暗黙的に変換できるか、式の型 '{0}' で演算子 '{1}' を定義する必要があります。</target>
        <note />
      </trans-unit>
      <trans-unit id="ERR_MixingWinRTEventWithRegular">
        <source>'{0}' cannot implement '{1}' because '{2}' is a Windows Runtime event and '{3}' is a regular .NET event.</source>
        <target state="translated">'{2}' は Windows ランタイム イベントで、'{3}' は通常の .NET イベントであるため、'{0}' は '{1}' を実装できません。</target>
        <note />
      </trans-unit>
      <trans-unit id="WRN_CA2000_DisposeObjectsBeforeLosingScope1">
        <source>Call System.IDisposable.Dispose() on allocated instance of {0} before all references to it are out of scope.</source>
        <target state="translated">{0} の割り当てられたインスタンスへの参照がすべてスコープ外になる前に、そのインスタンスの System.IDisposable.Dispose() を呼び出してください。</target>
        <note />
      </trans-unit>
      <trans-unit id="WRN_CA2000_DisposeObjectsBeforeLosingScope1_Title">
        <source>Call System.IDisposable.Dispose() on allocated instance before all references to it are out of scope</source>
        <target state="translated">割り当てられたインスタンスへの参照がすべてスコープ外になる前に、そのインスタンスの System.IDisposable.Dispose() を呼び出します</target>
        <note />
      </trans-unit>
      <trans-unit id="WRN_CA2000_DisposeObjectsBeforeLosingScope2">
        <source>Allocated instance of {0} is not disposed along all exception paths.  Call System.IDisposable.Dispose() before all references to it are out of scope.</source>
        <target state="translated">{0} の割り当てられたインスタンスが破棄されない例外パスがあります。System.IDisposable.Dispose() への参照がスコープ外になる前にこれを呼び出してください。</target>
        <note />
      </trans-unit>
      <trans-unit id="WRN_CA2000_DisposeObjectsBeforeLosingScope2_Title">
        <source>Allocated instance is not disposed along all exception paths</source>
        <target state="translated">割り当てられたインスタンスがすべての例外パスで破棄されていません</target>
        <note />
      </trans-unit>
      <trans-unit id="WRN_CA2202_DoNotDisposeObjectsMultipleTimes">
        <source>Object '{0}' can be disposed more than once.</source>
        <target state="translated">オブジェクト '{0}' は複数回破棄することができます。</target>
        <note />
      </trans-unit>
      <trans-unit id="WRN_CA2202_DoNotDisposeObjectsMultipleTimes_Title">
        <source>Object can be disposed more than once</source>
        <target state="translated">オブジェクトは複数回破棄することができます</target>
        <note />
      </trans-unit>
      <trans-unit id="ERR_NewCoClassOnLink">
        <source>Interop type '{0}' cannot be embedded. Use the applicable interface instead.</source>
        <target state="translated">相互運用型 '{0}' を埋め込むことができません。該当するインターフェイスを使用してください。</target>
        <note />
      </trans-unit>
      <trans-unit id="ERR_NoPIANestedType">
        <source>Type '{0}' cannot be embedded because it is a nested type. Consider setting the 'Embed Interop Types' property to false.</source>
        <target state="translated">型 '{0}' は入れ子型であるため埋め込むことができません。'相互運用機能型の埋め込み' プロパティを false に設定することを検討してください。</target>
        <note />
      </trans-unit>
      <trans-unit id="ERR_GenericsUsedInNoPIAType">
        <source>Type '{0}' cannot be embedded because it has a generic argument. Consider setting the 'Embed Interop Types' property to false.</source>
        <target state="translated">型 '{0}' にはジェネリック引数があるため、この型を埋め込むことはできません。'相互運用型の埋め込み' プロパティを false に設定することを検討してください。</target>
        <note />
      </trans-unit>
      <trans-unit id="ERR_InteropStructContainsMethods">
        <source>Embedded interop struct '{0}' can contain only public instance fields.</source>
        <target state="translated">埋め込み相互運用構造体 '{0}' には、パブリック インスタンス フィールドのみを含めることができます。</target>
        <note />
      </trans-unit>
      <trans-unit id="ERR_WinRtEventPassedByRef">
        <source>A Windows Runtime event may not be passed as an out or ref parameter.</source>
        <target state="translated">Windows ランタイム イベントを out または ref のパラメーターとして渡すことはできません。</target>
        <note />
      </trans-unit>
      <trans-unit id="ERR_MissingMethodOnSourceInterface">
        <source>Source interface '{0}' is missing method '{1}' which is required to embed event '{2}'.</source>
        <target state="translated">ソース インターフェイス '{0}' に、イベント '{2}' を埋め込むために必要なメソッド '{1}' がありません。</target>
        <note />
      </trans-unit>
      <trans-unit id="ERR_MissingSourceInterface">
        <source>Interface '{0}' has an invalid source interface which is required to embed event '{1}'.</source>
        <target state="translated">イベント '{1}' の埋め込みに必要な、インターフェイス '{0}' のソース インターフェイスが無効です。</target>
        <note />
      </trans-unit>
      <trans-unit id="ERR_InteropTypeMissingAttribute">
        <source>Interop type '{0}' cannot be embedded because it is missing the required '{1}' attribute.</source>
        <target state="translated">相互運用型 '{0}' は、必須の '{1}' 属性がないため、埋め込むことができません。</target>
        <note />
      </trans-unit>
      <trans-unit id="ERR_NoPIAAssemblyMissingAttribute">
        <source>Cannot embed interop types from assembly '{0}' because it is missing the '{1}' attribute.</source>
        <target state="translated">アセンブリ '{0}' に '{1}' 属性が指定されていないため、このアセンブリから相互運用型を埋め込むことはできません。</target>
        <note />
      </trans-unit>
      <trans-unit id="ERR_NoPIAAssemblyMissingAttributes">
        <source>Cannot embed interop types from assembly '{0}' because it is missing either the '{1}' attribute or the '{2}' attribute.</source>
        <target state="translated">アセンブリ '{0}' には '{1}' 属性または '{2}' 属性が指定されていないため、このアセンブリから相互運用型を埋め込むことはできません。</target>
        <note />
      </trans-unit>
      <trans-unit id="ERR_InteropTypesWithSameNameAndGuid">
        <source>Cannot embed interop type '{0}' found in both assembly '{1}' and '{2}'. Consider setting the 'Embed Interop Types' property to false.</source>
        <target state="translated">アセンブリ '{1}' および '{2}' の両方に見つかった相互運用型 '{0}' は埋め込むことができません。'相互運用機能型の埋め込み' プロパティを false に設定することを検討してください。</target>
        <note />
      </trans-unit>
      <trans-unit id="ERR_LocalTypeNameClash">
        <source>Embedding the interop type '{0}' from assembly '{1}' causes a name clash in the current assembly. Consider setting the 'Embed Interop Types' property to false.</source>
        <target state="translated">アセンブリ '{1}' から相互運用型 '{0}' を埋め込むと、現在のアセンブリで名前の競合が発生します。'相互運用機能型の埋め込み' プロパティを false に設定することを検討してください。</target>
        <note />
      </trans-unit>
      <trans-unit id="WRN_ReferencedAssemblyReferencesLinkedPIA">
        <source>A reference was created to embedded interop assembly '{0}' because of an indirect reference to that assembly created by assembly '{1}'. Consider changing the 'Embed Interop Types' property on either assembly.</source>
        <target state="translated">間接的な参照がアセンブリ '{1}' によって作成されたため、埋め込み相互運用機能アセンブリ '{0}' への参照が作成されました。いずれかのアセンブリで '相互運用型の埋め込み' プロパティを変更することを検討してください。</target>
        <note />
      </trans-unit>
      <trans-unit id="WRN_ReferencedAssemblyReferencesLinkedPIA_Title">
        <source>A reference was created to embedded interop assembly because of an indirect assembly reference</source>
        <target state="translated">間接的なアセンブリの参照があるため、埋め込み相互運用機能アセンブリに対して参照が作成されました</target>
        <note />
      </trans-unit>
      <trans-unit id="WRN_ReferencedAssemblyReferencesLinkedPIA_Description">
        <source>You have added a reference to an assembly using /link (Embed Interop Types property set to True). This instructs the compiler to embed interop type information from that assembly. However, the compiler cannot embed interop type information from that assembly because another assembly that you have referenced also references that assembly using /reference (Embed Interop Types property set to False).

To embed interop type information for both assemblies, use /link for references to each assembly (set the Embed Interop Types property to True).

To remove the warning, you can use /reference instead (set the Embed Interop Types property to False). In this case, a primary interop assembly (PIA) provides interop type information.</source>
        <target state="translated">/link (相互運用機能型の埋め込みプロパティを True に設定する) を使用して、アセンブリへの参照を追加しました。これを実行することで、コンパイラにそのアセンブリから相互運用の型情報を埋め込むよう指示します。しかし、参照した別のアセンブリが /reference (相互運用機能型の埋め込みプロパティを False に設定する) を使用してそのアセンブリを参照しているため、コンパイラはそのアセンブリの相互運用の型情報を埋め込むことができません。

両方のアセンブリの相互運用の型情報を埋め込むには、各アセンブリへの参照に /link (相互運用機能型の埋め込みプロパティを True に設定する) を使用します。

警告を取り除くには、代わりに /reference (相互運用機能型の埋め込みプロパティを False に設定) を使用します。この場合、プライマリ相互運用機能アセンブリ (PIA) が相互運用の型情報を提供します。</target>
        <note />
      </trans-unit>
      <trans-unit id="ERR_GenericsUsedAcrossAssemblies">
        <source>Type '{0}' from assembly '{1}' cannot be used across assembly boundaries because it has a generic type argument that is an embedded interop type.</source>
        <target state="translated">アセンブリ '{1}' の型 '{0}' には、埋め込み相互運用型のジェネリック型引数があるため、アセンブリ境界を越えて使用することはできません。</target>
        <note />
      </trans-unit>
      <trans-unit id="ERR_NoCanonicalView">
        <source>Cannot find the interop type that matches the embedded interop type '{0}'. Are you missing an assembly reference?</source>
        <target state="translated">埋め込み相互運用型 '{0}' と一致する相互運用型が見つかりません。アセンブリ参照が指定されていることを確認してください。</target>
        <note />
      </trans-unit>
      <trans-unit id="ERR_ByRefReturnUnsupported">
        <source>By-reference return type 'ref {0}' is not supported.</source>
        <target state="translated">参照渡しの戻り値の型 'ref {0}' はサポートされていません。</target>
        <note />
      </trans-unit>
      <trans-unit id="ERR_NetModuleNameMismatch">
        <source>Module name '{0}' stored in '{1}' must match its filename.</source>
        <target state="translated">{1}' に格納されているモジュール名 '{0}' はファイル名と一致する必要があります。</target>
        <note />
      </trans-unit>
      <trans-unit id="ERR_BadModuleName">
        <source>Invalid module name: {0}</source>
        <target state="translated">無効なモジュール名: {0}</target>
        <note />
      </trans-unit>
      <trans-unit id="ERR_BadCompilationOptionValue">
        <source>Invalid '{0}' value: '{1}'.</source>
        <target state="translated">{0}' の値 '{1}' は無効です。</target>
        <note />
      </trans-unit>
      <trans-unit id="ERR_BadAppConfigPath">
        <source>AppConfigPath must be absolute.</source>
        <target state="translated">AppConfigPath は絶対パスである必要があります。</target>
        <note />
      </trans-unit>
      <trans-unit id="WRN_AssemblyAttributeFromModuleIsOverridden">
        <source>Attribute '{0}' from module '{1}' will be ignored in favor of the instance appearing in source</source>
        <target state="translated">モジュール '{1}' の属性 '{0}' は、ソースに表示されるインスタンスのために無視されます。</target>
        <note />
      </trans-unit>
      <trans-unit id="WRN_AssemblyAttributeFromModuleIsOverridden_Title">
        <source>Attribute will be ignored in favor of the instance appearing in source</source>
        <target state="translated">インスタンスがソースに表示されるため、属性は無視されます</target>
        <note />
      </trans-unit>
      <trans-unit id="ERR_CmdOptionConflictsSource">
        <source>Attribute '{0}' given in a source file conflicts with option '{1}'.</source>
        <target state="translated">ソース ファイルで指定された属性 '{0}' はオプション '{1}' と競合しています。</target>
        <note />
      </trans-unit>
      <trans-unit id="ERR_FixedBufferTooManyDimensions">
        <source>A fixed buffer may only have one dimension.</source>
        <target state="translated">固定バッファーには 1 次元のみを指定できます。</target>
        <note />
      </trans-unit>
      <trans-unit id="WRN_ReferencedAssemblyDoesNotHaveStrongName">
        <source>Referenced assembly '{0}' does not have a strong name.</source>
        <target state="translated">参照アセンブリ '{0}' には厳密な名前がありません。</target>
        <note />
      </trans-unit>
      <trans-unit id="WRN_ReferencedAssemblyDoesNotHaveStrongName_Title">
        <source>Referenced assembly does not have a strong name</source>
        <target state="translated">参照されているアセンブリには、厳密な名前がありません</target>
        <note />
      </trans-unit>
      <trans-unit id="ERR_InvalidSignaturePublicKey">
        <source>Invalid signature public key specified in AssemblySignatureKeyAttribute.</source>
        <target state="translated">無効な署名公開キーが AssemblySignatureKeyAttribute で指定されました。</target>
        <note />
      </trans-unit>
      <trans-unit id="ERR_ExportedTypeConflictsWithDeclaration">
        <source>Type '{0}' exported from module '{1}' conflicts with type declared in primary module of this assembly.</source>
        <target state="translated">モジュール '{1}' からエクスポートされた型 '{0}' は、このアセンブリのプライマリ モジュールで宣言した型と競合しています。</target>
        <note />
      </trans-unit>
      <trans-unit id="ERR_ExportedTypesConflict">
        <source>Type '{0}' exported from module '{1}' conflicts with type '{2}' exported from module '{3}'.</source>
        <target state="translated">モジュール '{1}' からエクスポートされた型 '{0}' は、モジュール '{3}' からエクスポートされた型 '{2}' と競合しています。</target>
        <note />
      </trans-unit>
      <trans-unit id="ERR_ForwardedTypeConflictsWithDeclaration">
        <source>Forwarded type '{0}' conflicts with type declared in primary module of this assembly.</source>
        <target state="translated">転送された型 '{0}' は、このアセンブリのプライマリ モジュールで宣言した型と競合しています。</target>
        <note />
      </trans-unit>
      <trans-unit id="ERR_ForwardedTypesConflict">
        <source>Type '{0}' forwarded to assembly '{1}' conflicts with type '{2}' forwarded to assembly '{3}'.</source>
        <target state="translated">アセンブリ '{1}' に転送された型 '{0}' は、アセンブリ '{3}' に転送された型 '{2}' と競合しています。</target>
        <note />
      </trans-unit>
      <trans-unit id="ERR_ForwardedTypeConflictsWithExportedType">
        <source>Type '{0}' forwarded to assembly '{1}' conflicts with type '{2}' exported from module '{3}'.</source>
        <target state="translated">アセンブリ '{1}' に転送された型 '{0}' は、モジュール '{3}' からエクスポートされた型 '{2}' と競合しています。</target>
        <note />
      </trans-unit>
      <trans-unit id="WRN_RefCultureMismatch">
        <source>Referenced assembly '{0}' has different culture setting of '{1}'.</source>
        <target state="translated">参照アセンブリ '{0}' には '{1}' の異なるカルチャ設定があります。</target>
        <note />
      </trans-unit>
      <trans-unit id="WRN_RefCultureMismatch_Title">
        <source>Referenced assembly has different culture setting</source>
        <target state="translated">参照されているアセンブリのカルチャ設定が異なります</target>
        <note />
      </trans-unit>
      <trans-unit id="ERR_AgnosticToMachineModule">
        <source>Agnostic assembly cannot have a processor specific module '{0}'.</source>
        <target state="translated">不明なアセンブリにプロセッサ固有モジュール '{0}' を指定することはできません。</target>
        <note />
      </trans-unit>
      <trans-unit id="ERR_ConflictingMachineModule">
        <source>Assembly and module '{0}' cannot target different processors.</source>
        <target state="translated">アセンブリとモジュール '{0}' で異なるプロセッサを対象にすることはできません。</target>
        <note />
      </trans-unit>
      <trans-unit id="WRN_ConflictingMachineAssembly">
        <source>Referenced assembly '{0}' targets a different processor.</source>
        <target state="translated">参照アセンブリ '{0}' は、異なるプロセッサをターゲットにしています。</target>
        <note />
      </trans-unit>
      <trans-unit id="WRN_ConflictingMachineAssembly_Title">
        <source>Referenced assembly targets a different processor</source>
        <target state="translated">参照アセンブリが異なるプロセッサを対象にしています</target>
        <note />
      </trans-unit>
      <trans-unit id="ERR_CryptoHashFailed">
        <source>Cryptographic failure while creating hashes.</source>
        <target state="translated">ハッシュを生成中に暗号化に失敗しました。</target>
        <note />
      </trans-unit>
      <trans-unit id="ERR_MissingNetModuleReference">
        <source>Reference to '{0}' netmodule missing.</source>
        <target state="translated">{0}' netmodule への参照がありません。</target>
        <note />
      </trans-unit>
      <trans-unit id="ERR_NetModuleNameMustBeUnique">
        <source>Module '{0}' is already defined in this assembly. Each module must have a unique filename.</source>
        <target state="translated">モジュール '{0}' は既にこのアセンブリに定義されています。各モジュールには一意のファイル名がある必要があります。</target>
        <note />
      </trans-unit>
      <trans-unit id="ERR_CantReadConfigFile">
        <source>Cannot read config file '{0}' -- '{1}'</source>
        <target state="translated">構成ファイル '{0}' を読み取れません -- '{1}'</target>
        <note />
      </trans-unit>
      <trans-unit id="ERR_EncNoPIAReference">
        <source>Cannot continue since the edit includes a reference to an embedded type: '{0}'.</source>
        <target state="translated">編集に埋め込み型の '{0}' への参照が含まれるため続行できません。</target>
        <note />
      </trans-unit>
      <trans-unit id="ERR_EncReferenceToAddedMember">
        <source>Member '{0}' added during the current debug session can only be accessed from within its declaring assembly '{1}'.</source>
        <target state="translated">現在のデバッグ セッション中に追加されたメンバー '{0}' には、宣言しているアセンブリ '{1}' からのみアクセスできます。</target>
        <note />
      </trans-unit>
      <trans-unit id="ERR_MutuallyExclusiveOptions">
        <source>Compilation options '{0}' and '{1}' can't both be specified at the same time.</source>
        <target state="translated">コンパイル オプション '{0}' と '{1}' の両方を同時に指定することはできません。</target>
        <note />
      </trans-unit>
      <trans-unit id="ERR_LinkedNetmoduleMetadataMustProvideFullPEImage">
        <source>Linked netmodule metadata must provide a full PE image: '{0}'.</source>
        <target state="translated">リンクされた netmodule メタデータには完全な PE イメージ '{0}' が必要です。</target>
        <note />
      </trans-unit>
      <trans-unit id="ERR_BadPrefer32OnLib">
        <source>/platform:anycpu32bitpreferred can only be used with /t:exe, /t:winexe and /t:appcontainerexe</source>
        <target state="translated">/platform:anycpu32bitpreferred は、/t:exe、/t:winexe、/t:appcontainerexe でのみ使用できます。</target>
        <note />
      </trans-unit>
      <trans-unit id="IDS_PathList">
        <source>&lt;path list&gt;</source>
        <target state="translated">&lt;path list&gt;</target>
        <note />
      </trans-unit>
      <trans-unit id="IDS_Text">
        <source>&lt;text&gt;</source>
        <target state="translated">&lt;text&gt;</target>
        <note />
      </trans-unit>
      <trans-unit id="IDS_FeatureNullPropagatingOperator">
        <source>null propagating operator</source>
        <target state="translated">Null を反映する演算子</target>
        <note />
      </trans-unit>
      <trans-unit id="IDS_FeatureExpressionBodiedMethod">
        <source>expression-bodied method</source>
        <target state="translated">式のようなメソッド</target>
        <note />
      </trans-unit>
      <trans-unit id="IDS_FeatureExpressionBodiedProperty">
        <source>expression-bodied property</source>
        <target state="translated">式のようなプロパティ</target>
        <note />
      </trans-unit>
      <trans-unit id="IDS_FeatureExpressionBodiedIndexer">
        <source>expression-bodied indexer</source>
        <target state="translated">式のようなインデクサー</target>
        <note />
      </trans-unit>
      <trans-unit id="IDS_FeatureAutoPropertyInitializer">
        <source>auto property initializer</source>
        <target state="translated">自動プロパティ初期化子</target>
        <note />
      </trans-unit>
      <trans-unit id="IDS_Namespace1">
        <source>&lt;namespace&gt;</source>
        <target state="translated">&lt;namespace&gt;</target>
        <note />
      </trans-unit>
      <trans-unit id="IDS_FeatureRefLocalsReturns">
        <source>byref locals and returns</source>
        <target state="translated">byref ローカル変数と返却</target>
        <note />
      </trans-unit>
      <trans-unit id="IDS_FeatureReadOnlyReferences">
        <source>readonly references</source>
        <target state="translated">読み取り専用の参照</target>
        <note />
      </trans-unit>
      <trans-unit id="IDS_FeatureRefStructs">
        <source>ref structs</source>
        <target state="translated">ref 構造体</target>
        <note />
      </trans-unit>
      <trans-unit id="CompilationC">
        <source>Compilation (C#): </source>
        <target state="translated">コンパイル (C#): </target>
        <note />
      </trans-unit>
      <trans-unit id="SyntaxNodeIsNotWithinSynt">
        <source>Syntax node is not within syntax tree</source>
        <target state="translated">構文ノードが構文ツリー内にありません。</target>
        <note />
      </trans-unit>
      <trans-unit id="LocationMustBeProvided">
        <source>Location must be provided in order to provide minimal type qualification.</source>
        <target state="translated">提供される型の修飾子を最小にするため、場所を提供する必要があります。</target>
        <note />
      </trans-unit>
      <trans-unit id="SyntaxTreeSemanticModelMust">
        <source>SyntaxTreeSemanticModel must be provided in order to provide minimal type qualification.</source>
        <target state="translated">型の修飾子を最小にするため、SyntaxTreeSemanticModel を指定する必要があります。</target>
        <note />
      </trans-unit>
      <trans-unit id="CantReferenceCompilationOf">
        <source>Can't reference compilation of type '{0}' from {1} compilation.</source>
        <target state="translated">コンパイル {1} から '{0}' 型のコンパイルを参照できません。</target>
        <note />
      </trans-unit>
      <trans-unit id="SyntaxTreeAlreadyPresent">
        <source>Syntax tree already present</source>
        <target state="translated">構文ツリーが既に存在しています。</target>
        <note />
      </trans-unit>
      <trans-unit id="SubmissionCanOnlyInclude">
        <source>Submission can only include script code.</source>
        <target state="translated">送信にはスクリプト コードのみを含めることができます。</target>
        <note />
      </trans-unit>
      <trans-unit id="SubmissionCanHaveAtMostOne">
        <source>Submission can have at most one syntax tree.</source>
        <target state="translated">送信に含めることができる構文ツリーは 1 つのみです。</target>
        <note />
      </trans-unit>
      <trans-unit id="SyntaxTreeNotFoundTo">
        <source>SyntaxTree '{0}' not found to remove</source>
        <target state="translated">削除する構文ツリー '{0}' が見つかりません。</target>
        <note />
      </trans-unit>
      <trans-unit id="TreeMustHaveARootNodeWith">
        <source>tree must have a root node with SyntaxKind.CompilationUnit</source>
        <target state="translated">ツリーには、SyntaxKind.CompilationUnit を伴うルート ノードがある必要があります。</target>
        <note />
      </trans-unit>
      <trans-unit id="TypeArgumentCannotBeNull">
        <source>Type argument cannot be null</source>
        <target state="translated">型引数を null にすることはできません。</target>
        <note />
      </trans-unit>
      <trans-unit id="WrongNumberOfTypeArguments">
        <source>Wrong number of type arguments</source>
        <target state="translated">型引数の数が正しくありません。</target>
        <note />
      </trans-unit>
      <trans-unit id="NameConflictForName">
        <source>Name conflict for name {0}</source>
        <target state="translated">名前が名前 {0} と競合しています。</target>
        <note />
      </trans-unit>
      <trans-unit id="LookupOptionsHasInvalidCombo">
        <source>LookupOptions has an invalid combination of options</source>
        <target state="translated">LookupOptions に無効な組み合わせのオプションがあります。</target>
        <note />
      </trans-unit>
      <trans-unit id="ItemsMustBeNonEmpty">
        <source>items: must be non-empty</source>
        <target state="translated">アイテム: 空にすることはできません。</target>
        <note />
      </trans-unit>
      <trans-unit id="UseVerbatimIdentifier">
        <source>Use Microsoft.CodeAnalysis.CSharp.SyntaxFactory.Identifier or Microsoft.CodeAnalysis.CSharp.SyntaxFactory.VerbatimIdentifier to create identifier tokens.</source>
        <target state="translated">Microsoft.CodeAnalysis.CSharp.SyntaxFactory.Identifier や Microsoft.CodeAnalysis.CSharp.SyntaxFactory.VerbatimIdentifier を使用して、識別子トークンを作成してください。</target>
        <note />
      </trans-unit>
      <trans-unit id="UseLiteralForTokens">
        <source>Use Microsoft.CodeAnalysis.CSharp.SyntaxFactory.Literal to create character literal tokens.</source>
        <target state="translated">Microsoft.CodeAnalysis.CSharp.SyntaxFactory.Literal を使用して、文字のリテラル トークンを作成してください。</target>
        <note />
      </trans-unit>
      <trans-unit id="UseLiteralForNumeric">
        <source>Use Microsoft.CodeAnalysis.CSharp.SyntaxFactory.Literal to create numeric literal tokens.</source>
        <target state="translated">Microsoft.CodeAnalysis.CSharp.SyntaxFactory.Literal を使用して、数値のリテラル トークンを作成してください。</target>
        <note />
      </trans-unit>
      <trans-unit id="ThisMethodCanOnlyBeUsedToCreateTokens">
        <source>This method can only be used to create tokens - {0} is not a token kind.</source>
        <target state="translated">このメソッドは、トークンの作成にのみ使用できます - {0} はトークンの種類ではありません。</target>
        <note />
      </trans-unit>
      <trans-unit id="GenericParameterDefinition">
        <source>Generic parameter is definition when expected to be reference {0}</source>
        <target state="translated">ジェネリック パラメーターは、参照 {0} である必要がある場合に定義されます。</target>
        <note />
      </trans-unit>
      <trans-unit id="InvalidGetDeclarationNameMultipleDeclarators">
        <source>Called GetDeclarationName for a declaration node that can possibly contain multiple variable declarators.</source>
        <target state="translated">複数の変数宣言子を含んでいる可能性がある宣言ノードに対して GetDeclarationName を呼び出しました。</target>
        <note />
      </trans-unit>
      <trans-unit id="TreeNotPartOfCompilation">
        <source>tree not part of compilation</source>
        <target state="translated">ツリーはコンパイルの一部ではありません。</target>
        <note />
      </trans-unit>
      <trans-unit id="PositionIsNotWithinSyntax">
        <source>Position is not within syntax tree with full span {0}</source>
        <target state="translated">場所が全スパン {0} の構文ツリー内にありません。</target>
        <note />
      </trans-unit>
      <trans-unit id="WRN_BadUILang">
        <source>The language name '{0}' is invalid.</source>
        <target state="translated">言語名 '{0}' は無効です。</target>
        <note />
      </trans-unit>
      <trans-unit id="WRN_BadUILang_Title">
        <source>The language name is invalid</source>
        <target state="translated">言語名が無効です</target>
        <note />
      </trans-unit>
      <trans-unit id="ERR_UnsupportedTransparentIdentifierAccess">
        <source>Transparent identifier member access failed for field '{0}' of '{1}'.  Does the data being queried implement the query pattern?</source>
        <target state="translated">'{1}' のフィールド '{0}' で透過識別子のメンバーのアクセスに失敗しました。クエリされているデータはクエリ パターンを実装しますか?</target>
        <note />
      </trans-unit>
      <trans-unit id="ERR_ParamDefaultValueDiffersFromAttribute">
        <source>The parameter has multiple distinct default values.</source>
        <target state="translated">パラメーターに複数の異なる既定値があります。</target>
        <note />
      </trans-unit>
      <trans-unit id="ERR_FieldHasMultipleDistinctConstantValues">
        <source>The field has multiple distinct constant values.</source>
        <target state="translated">フィールドに複数の異なる定数値があります。</target>
        <note />
      </trans-unit>
      <trans-unit id="WRN_UnqualifiedNestedTypeInCref">
        <source>Within cref attributes, nested types of generic types should be qualified.</source>
        <target state="translated">属性 cref 内では、入れ子型のジェネリック型を修飾する必要があります。</target>
        <note />
      </trans-unit>
      <trans-unit id="WRN_UnqualifiedNestedTypeInCref_Title">
        <source>Within cref attributes, nested types of generic types should be qualified</source>
        <target state="translated">属性 cref 内では、入れ子型のジェネリック型を修飾する必要があります</target>
        <note />
      </trans-unit>
      <trans-unit id="NotACSharpSymbol">
        <source>Not a C# symbol.</source>
        <target state="translated">C# シンボルではありません。</target>
        <note />
      </trans-unit>
      <trans-unit id="HDN_UnusedUsingDirective">
        <source>Unnecessary using directive.</source>
        <target state="translated">using ディレクティブは不要です。</target>
        <note />
      </trans-unit>
      <trans-unit id="HDN_UnusedExternAlias">
        <source>Unused extern alias.</source>
        <target state="translated">extern エイリアスは未使用です。</target>
        <note />
      </trans-unit>
      <trans-unit id="ElementsCannotBeNull">
        <source>Elements cannot be null.</source>
        <target state="translated">要素を null にすることはできません。</target>
        <note />
      </trans-unit>
      <trans-unit id="IDS_LIB_ENV">
        <source>LIB environment variable</source>
        <target state="translated">LIB 環境変数</target>
        <note />
      </trans-unit>
      <trans-unit id="IDS_LIB_OPTION">
        <source>/LIB option</source>
        <target state="translated">/LIB オプション</target>
        <note />
      </trans-unit>
      <trans-unit id="IDS_REFERENCEPATH_OPTION">
        <source>/REFERENCEPATH option</source>
        <target state="translated">/REFERENCEPATH オプション</target>
        <note />
      </trans-unit>
      <trans-unit id="IDS_DirectoryDoesNotExist">
        <source>directory does not exist</source>
        <target state="translated">ディレクトリが存在しません。</target>
        <note />
      </trans-unit>
      <trans-unit id="IDS_DirectoryHasInvalidPath">
        <source>path is too long or invalid</source>
        <target state="translated">パスが長すぎるか、無効です。</target>
        <note />
      </trans-unit>
      <trans-unit id="WRN_NoRuntimeMetadataVersion">
        <source>No value for RuntimeMetadataVersion found. No assembly containing System.Object was found nor was a value for RuntimeMetadataVersion specified through options.</source>
        <target state="translated">RuntimeMetadataVersion の値が見つかりませんでした。System.Object を含むアセンブリが見つからず、オプションを使用して RuntimeMetadataVersion の値が指定されてもいませんでした。</target>
        <note />
      </trans-unit>
      <trans-unit id="WRN_NoRuntimeMetadataVersion_Title">
        <source>No value for RuntimeMetadataVersion found</source>
        <target state="translated">RuntimeMetadataVersion の値が見つかりません</target>
        <note />
      </trans-unit>
      <trans-unit id="WrongSemanticModelType">
        <source>Expected a {0} SemanticModel.</source>
        <target state="translated">{0} の SemanticModel が必要です。</target>
        <note />
      </trans-unit>
      <trans-unit id="IDS_FeatureLambda">
        <source>lambda expression</source>
        <target state="translated">ラムダ式</target>
        <note />
      </trans-unit>
      <trans-unit id="ERR_FeatureNotAvailableInVersion1">
        <source>Feature '{0}' is not available in C# 1. Please use language version {1} or greater.</source>
        <target state="translated">機能 '{0}' は C# 1 では使用できません。{1} 以上の言語バージョンをお使いください。</target>
        <note />
      </trans-unit>
      <trans-unit id="ERR_FeatureNotAvailableInVersion2">
        <source>Feature '{0}' is not available in C# 2. Please use language version {1} or greater.</source>
        <target state="translated">機能 '{0}' は C# 2 では使用できません。{1} 以上の言語バージョンをお使いください。</target>
        <note />
      </trans-unit>
      <trans-unit id="ERR_FeatureNotAvailableInVersion3">
        <source>Feature '{0}' is not available in C# 3. Please use language version {1} or greater.</source>
        <target state="translated">機能 '{0}' は C# 3 では使用できません。{1} 以上の言語バージョンをお使いください。</target>
        <note />
      </trans-unit>
      <trans-unit id="ERR_FeatureNotAvailableInVersion4">
        <source>Feature '{0}' is not available in C# 4. Please use language version {1} or greater.</source>
        <target state="translated">機能 '{0}' は C# 4 では使用できません。{1} 以上の言語バージョンをお使いください。</target>
        <note />
      </trans-unit>
      <trans-unit id="ERR_FeatureNotAvailableInVersion5">
        <source>Feature '{0}' is not available in C# 5. Please use language version {1} or greater.</source>
        <target state="translated">機能 '{0}' は C# 5 では使用できません。{1} 以上の言語バージョンをお使いください。</target>
        <note />
      </trans-unit>
      <trans-unit id="ERR_FeatureNotAvailableInVersion6">
        <source>Feature '{0}' is not available in C# 6. Please use language version {1} or greater.</source>
        <target state="translated">機能 '{0}' は C# 6 では使用できません。{1} 以上の言語バージョンをお使いください。</target>
        <note />
      </trans-unit>
      <trans-unit id="ERR_FeatureNotAvailableInVersion7">
        <source>Feature '{0}' is not available in C# 7.0. Please use language version {1} or greater.</source>
        <target state="translated">機能 '{0}' は C# 7.0 では使用できません。{1} 以上の言語バージョンをご使用ください。</target>
        <note />
      </trans-unit>
      <trans-unit id="ERR_FeatureIsUnimplemented">
        <source>Feature '{0}' is not implemented in this compiler.</source>
        <target state="translated">このコンパイラでは機能 '{0}' は実装されていません。</target>
        <note />
      </trans-unit>
      <trans-unit id="IDS_VersionExperimental">
        <source>'experimental'</source>
        <target state="translated">'実験的'</target>
        <note />
      </trans-unit>
      <trans-unit id="PositionNotWithinTree">
        <source>Position must be within span of the syntax tree.</source>
        <target state="translated">場所は、構文ツリーのスパン内にある必要があります。</target>
        <note />
      </trans-unit>
      <trans-unit id="SpeculatedSyntaxNodeCannotBelongToCurrentCompilation">
        <source>Syntax node to be speculated cannot belong to a syntax tree from the current compilation.</source>
        <target state="translated">推測される構文ノードは、現在のコンパイルの構文ツリーに属することができません。</target>
        <note />
      </trans-unit>
      <trans-unit id="ChainingSpeculativeModelIsNotSupported">
        <source>Chaining speculative semantic model is not supported. You should create a speculative model from the non-speculative ParentModel.</source>
        <target state="translated">予測セマンティック モデルのチェーンはサポートしていません。非予測 ParentModel から予測モデルを作成する必要があります。</target>
        <note />
      </trans-unit>
      <trans-unit id="IDS_ToolName">
        <source>Microsoft (R) Visual C# Compiler</source>
        <target state="translated">Microsoft (R) Visual C# Compiler</target>
        <note />
      </trans-unit>
      <trans-unit id="IDS_LogoLine1">
        <source>{0} version {1}</source>
        <target state="translated">{0} バージョン {1}</target>
        <note />
      </trans-unit>
      <trans-unit id="IDS_LogoLine2">
        <source>Copyright (C) Microsoft Corporation. All rights reserved.</source>
        <target state="translated">Copyright (C) Microsoft Corporation. All rights reserved.</target>
        <note />
      </trans-unit>
      <trans-unit id="IDS_LangVersions">
        <source>Supported language versions:</source>
        <target state="translated">サポートされる言語バージョン:</target>
        <note />
      </trans-unit>
      <trans-unit id="IDS_CSCHelp">
        <source>
                             Visual C# Compiler Options

                       - OUTPUT FILES -
-out:&lt;file&gt;                   Specify output file name (default: base name of
                              file with main class or first file)
-target:exe                   Build a console executable (default) (Short
                              form: -t:exe)
-target:winexe                Build a Windows executable (Short form:
                              -t:winexe)
-target:library               Build a library (Short form: -t:library)
-target:module                Build a module that can be added to another
                              assembly (Short form: -t:module)
-target:appcontainerexe       Build an Appcontainer executable (Short form:
                              -t:appcontainerexe)
-target:winmdobj              Build a Windows Runtime intermediate file that
                              is consumed by WinMDExp (Short form: -t:winmdobj)
-doc:&lt;file&gt;                   XML Documentation file to generate
-refout:&lt;file&gt;                Reference assembly output to generate
-platform:&lt;string&gt;            Limit which platforms this code can run on: x86,
                              Itanium, x64, arm, arm64, anycpu32bitpreferred, or
                              anycpu. The default is anycpu.

                       - INPUT FILES -
-recurse:&lt;wildcard&gt;           Include all files in the current directory and
                              subdirectories according to the wildcard
                              specifications
-reference:&lt;alias&gt;=&lt;file&gt;     Reference metadata from the specified assembly
                              file using the given alias (Short form: -r)
-reference:&lt;file list&gt;        Reference metadata from the specified assembly
                              files (Short form: -r)
-addmodule:&lt;file list&gt;        Link the specified modules into this assembly
-link:&lt;file list&gt;             Embed metadata from the specified interop
                              assembly files (Short form: -l)
-analyzer:&lt;file list&gt;         Run the analyzers from this assembly
                              (Short form: -a)
-additionalfile:&lt;file list&gt;   Additional files that don't directly affect code
                              generation but may be used by analyzers for producing
                              errors or warnings.
-embed                        Embed all source files in the PDB.
-embed:&lt;file list&gt;            Embed specific files in the PDB

                       - RESOURCES -
-win32res:&lt;file&gt;              Specify a Win32 resource file (.res)
-win32icon:&lt;file&gt;             Use this icon for the output
-win32manifest:&lt;file&gt;         Specify a Win32 manifest file (.xml)
-nowin32manifest              Do not include the default Win32 manifest
-resource:&lt;resinfo&gt;           Embed the specified resource (Short form: -res)
-linkresource:&lt;resinfo&gt;       Link the specified resource to this assembly
                              (Short form: -linkres) Where the resinfo format
                              is &lt;file&gt;[,&lt;string name&gt;[,public|private]]

                       - CODE GENERATION -
-debug[+|-]                   Emit debugging information
-debug:{full|pdbonly|portable|embedded}
                              Specify debugging type ('full' is default,
                              'portable' is a cross-platform format,
                              'embedded' is a cross-platform format embedded into
                              the target .dll or .exe)
-optimize[+|-]                Enable optimizations (Short form: -o)
-deterministic                Produce a deterministic assembly
                              (including module version GUID and timestamp)
-refonly                      Produce a reference assembly in place of the main output
-instrument:TestCoverage      Produce an assembly instrumented to collect
                              coverage information
-sourcelink:&lt;file&gt;            Source link info to embed into PDB.

                       - ERRORS AND WARNINGS -
-warnaserror[+|-]             Report all warnings as errors
-warnaserror[+|-]:&lt;warn list&gt; Report specific warnings as errors
-warn:&lt;n&gt;                     Set warning level (0-4) (Short form: -w)
-nowarn:&lt;warn list&gt;           Disable specific warning messages
-ruleset:&lt;file&gt;               Specify a ruleset file that disables specific
                              diagnostics.
-errorlog:&lt;file&gt;              Specify a file to log all compiler and analyzer
                              diagnostics.
-reportanalyzer               Report additional analyzer information, such as
                              execution time.

                       - LANGUAGE -
-checked[+|-]                 Generate overflow checks
-unsafe[+|-]                  Allow 'unsafe' code
-define:&lt;symbol list&gt;         Define conditional compilation symbol(s) (Short
                              form: -d)
-langversion:?                Display the allowed values for language version
-langversion:&lt;string&gt;         Specify language version such as
                              `default` (latest major version), or
                              `latest` (latest version, including minor versions),
                              or specific versions like `6` or `7.1`

                       - SECURITY -
-delaysign[+|-]               Delay-sign the assembly using only the public
                              portion of the strong name key
-publicsign[+|-]              Public-sign the assembly using only the public
                              portion of the strong name key
-keyfile:&lt;file&gt;               Specify a strong name key file
-keycontainer:&lt;string&gt;        Specify a strong name key container
-highentropyva[+|-]           Enable high-entropy ASLR

                       - MISCELLANEOUS -
@&lt;file&gt;                       Read response file for more options
-help                         Display this usage message (Short form: -?)
-nologo                       Suppress compiler copyright message
-noconfig                     Do not auto include CSC.RSP file
-parallel[+|-]                Concurrent build.
-version                      Display the compiler version number and exit.

                       - ADVANCED -
-baseaddress:&lt;address&gt;        Base address for the library to be built
-checksumalgorithm:&lt;alg&gt;      Specify algorithm for calculating source file
                              checksum stored in PDB. Supported values are:
                              SHA1 (default) or SHA256.
-codepage:&lt;n&gt;                 Specify the codepage to use when opening source
                              files
-utf8output                   Output compiler messages in UTF-8 encoding
-main:&lt;type&gt;                  Specify the type that contains the entry point
                              (ignore all other possible entry points) (Short
                              form: -m)
-fullpaths                    Compiler generates fully qualified paths
-filealign:&lt;n&gt;                Specify the alignment used for output file
                              sections
-pathmap:&lt;K1&gt;=&lt;V1&gt;,&lt;K2&gt;=&lt;V2&gt;,...
                              Specify a mapping for source path names output by
                              the compiler.
-pdb:&lt;file&gt;                   Specify debug information file name (default:
                              output file name with .pdb extension)
-errorendlocation             Output line and column of the end location of
                              each error
-preferreduilang              Specify the preferred output language name.
-nostdlib[+|-]                Do not reference standard library (mscorlib.dll)
-subsystemversion:&lt;string&gt;    Specify subsystem version of this assembly
-lib:&lt;file list&gt;              Specify additional directories to search in for
                              references
-errorreport:&lt;string&gt;         Specify how to handle internal compiler errors:
                              prompt, send, queue, or none. The default is
                              queue.
-appconfig:&lt;file&gt;             Specify an application configuration file
                              containing assembly binding settings
-moduleassemblyname:&lt;string&gt;  Name of the assembly which this module will be
                              a part of
-modulename:&lt;string&gt;          Specify the name of the source module
</source>
        <target state="needs-review-translation">
                              Visual C# Compiler のオプション

                        - 出力ファイル -
 /out:&lt;file&gt;                   出力ファイル名を指定します (既定: メイン クラス
                               のあるファイルまたは最初のファイルのベース名)
 /target:exe                   コンソール実行可能ファイルをビルドします (既定) (短い
                               形式: /t:exe)
 /target:winexe                Windows 実行可能ファイルをビルドします (短い形式:
                               /t:winexe)
 /target:library               ライブラリをビルドします (短い形式: /t:library)
 /target:module                別のアセンブリに追加できるモジュールをビルド
                               します (短い形式: /t:module)
 /target:appcontainerexe       Appcontainer 実行可能ファイルをビルドします (短い形式:
                               /t:appcontainerexe)
 /target:winmdobj              WinMDExp で使用される
                               Windows ランタイムの中間ファイルをビルドします (短い形式: /t:winmdobj)
 /doc:&lt;file&gt;                   生成する XML ドキュメント ファイル
 /refout:&lt;file&gt;                生成する参照アセンブリ出力
 /platform:&lt;string&gt;            このコードを実行できるプラットフォームを x86、
                               Itanium、x64、arm、anycpu32bitpreferred、
                               anycpu に制限します。既定は anycpu です。

                        - 入力ファイル -
 /recurse:&lt;wildcard&gt;           ワイルドカードの指定に従い、現行ディレクトリおよび
                               サブディレクトリ内のすべてのファイルを
                               インクルードします
 /reference:&lt;alias&gt;=&lt;file&gt;     指定されたエイリアスを使用して、指定された
                               アセンブリ ファイルのメタデータを参照します (短い形式: /r)
 /reference:&lt;file list&gt;        指定されたアセンブリ ファイルのメタデータを参照
                               します (短い形式: /r)
 /addmodule:&lt;file list&gt;        指定されたモジュールをこのアセンブリにリンクします
 /link:&lt;file list&gt;             指定された相互運用アセンブリ ファイルのメタデータを
                               埋め込みます (短い形式: /l)
 /analyzer:&lt;file list&gt;         このアセンブリからアナライザーを実行します
                               (短い形式: /a)
 /additionalfile:&lt;file list&gt;   コード生成には直接影響しないものの、
                               アナライザーがエラーまたは警告を
                               生成するときに使用する可能性のある追加ファイル。
 /embed                        すべてのソース ファイルを PDB に埋め込みます。
 /embed:&lt;file list&gt;            特定のファイルを PDB に埋め込みます

                        - リソース -
 /win32res:&lt;file&gt;              Win32 リソース ファイル (.res) を指定します
 /win32icon:&lt;file&gt;             出力にこのアイコンを使用します
 /win32manifest:&lt;file&gt;         Win32 マニフェスト ファイル (.xml) を指定します
 /nowin32manifest              既定の Win32 マニフェストはインクルードしません
 /resource:&lt;resinfo&gt;           指定されたリソースを埋め込みます (短い形式: /res)
 /linkresource:&lt;resinfo&gt;       指定されたリソースをこのアセンブリにリンクします
                               (短い形式: /linkres) ここで resinfo の形式
                               は &lt;file&gt;[,&lt;string name&gt;[,public|private]] です

                        - コード生成 -
 /debug[+|-]                   デバッグ情報を生成します
 /debug:{full|pdbonly|portable|embedded}
                               デバッグの種類を指定します ('full' が既定です。
                               'portable' はクロスプラットフォーム形式です。
                               'embedded' は、ターゲット .dll または .exe に
                               埋め込まれるクロスプラットフォーム形式です)
 /optimize[+|-]                最適化を有効にします (短い形式: /o)
 /deterministic                決定論的アセンブリを作成します
                               (モジュール バージョン GUID やタイムスタンプなど)
 /refonly                      メイン出力の代わりに参照アセンブリを生成します
 /instrument:TestCoverage      収集するためのインストルメント化されたアセンブリを作成します
                               カバレッジ情報
 /sourcelink:&lt;file&gt;            PDB に埋め込むソース リンク情報。

                        - エラーと警告 -
 /warnaserror[+|-]             すべての警告をエラーとして報告します
 /warnaserror[+|-]:&lt;warn list&gt; 特定の警告をエラーとして報告します
 /warn:&lt;n&gt;                     警告レベル (0-4) を設定します (短い形式: /w)
 /nowarn:&lt;warn list&gt;           特定の警告メッセージを無効にします
 /ruleset:&lt;file&gt;               特定の診断を無効にするルールセット ファイルを
                               指定します。
 /errorlog:&lt;file&gt;              すべてのコンパイラとアナライザーの診断をログに記録するための
                               ファイルを指定します。
 /reportanalyzer               追加のアナライザー情報を報告します
                               (実行時間など)。

                        - 言語 -
 /checked[+|-]                 オーバーフロー検査を生成します
 /unsafe[+|-]                  '安全でない' コードを許可します
 /define:&lt;symbol list&gt;         条件付きコンパイル シンボルを定義します (短い
                               形式: /d)
 /langversion:?                言語バージョンに許容される値を表示します
 /langversion:&lt;string&gt;         `default` (最新のメジャー バージョン)や
                               `latest` (マイナー バージョンを含む最新バージョン)
                               または `6` や `7.1` の特定バージョンなどの
                               言語バージョンを指定します。

                        - SECURITY -
 /delaysign[+|-]               厳密な名前キーのパブリックな部分のみを使って 
                               アセンブリを遅延署名します
 /publicsign[+|-]              厳密な名前キーのパブリックな部分のみを使って
                               アセンブリを公開署名します
 /keyfile:&lt;file&gt;               厳密な名前キーのファイルを指定します
 /keycontainer:&lt;string&gt;        厳密な名前キーのコンテナーを指定します
 /highentropyva[+|-]           高エントロピ ASLR を有効化します

                        - その他 -
 @&lt;file&gt;                       応答ファイルを読み取り、オプションを追加します
 /help                         使用法に関するメッセージを表示します (短い形式: /?)
 /nologo                       コンパイル時の著作権メッセージを表示しません
 /noconfig                     CSC.RSP ファイルを自動的に含めません
 /parallel[+|-]                ビルドを並列処理します。
 /version                      コンパイラのバージョン番号を出力して終了します。

                        - 詳細 -
 /baseaddress:&lt;address&gt;        ビルドするライブラリのベース アドレス
 /checksumalgorithm:&lt;alg&gt;      PDB に格納されているソース ファイルのチェックサム
                               を計算するアルゴリズムを指定します。サポートされる値:
                               SHA1 (既定) または SHA256。
 /codepage:&lt;n&gt;                 ソース ファイルを開くときに使用するコード ページを
                               指定します
 /utf8output                   コンパイラ メッセージを UTF-8 エンコードで出力します
 /main:&lt;type&gt;                  エントリ ポイントを含む型を指定します
                               (他のエントリ ポイントはすべて無視します) (短い
                               形式: /m)
 /fullpaths                    コンパイラは完全修飾パスを生成します
 /filealign:&lt;n&gt;                出力ファイル セクションで使用する配置を指定
                               します
 /pathmap:&lt;K1&gt;=&lt;V1&gt;,&lt;K2&gt;=&lt;V2&gt;,...
                               コンパイラが出力するソース パス名のマッピングを
                               指定します。
 /pdb:&lt;file&gt;                   デバッグ情報ファイル名を指定します (既定:
                               .pdb 拡張子の付いた出力ファイル名)
 /errorendlocation             各エラーの終了位置の出力行と
                               出力列
 /preferreduilang              出力用の言語名を指定します。
 /nostdlib[+|-]                標準ライブラリ (mscorlib.dll) は参照しません
 /subsystemversion:&lt;string&gt;    このアセンブリのサブシステム バージョンを指定します
 /lib:&lt;file list&gt;              参照を検索する追加ディレクトリを指定
                               します
 /errorreport:&lt;string&gt;         内部コンパイラ エラーの処理方法を指定します: 
                               prompt、send、queue、none です。既定値は
                               queue です。
 /appconfig:&lt;file&gt;             アセンブリ バインド設定を含む
                               アプリケーション構成ファイルを指定します
 /moduleassemblyname:&lt;string&gt;  このモジュールが一部となるアセンブリ名
                               です
 /modulename:&lt;string&gt;          ソース モジュールの名前を指定します
</target>
        <note>Visual C# Compiler Options</note>
      </trans-unit>
      <trans-unit id="ERR_ComImportWithInitializers">
        <source>'{0}': a class with the ComImport attribute cannot specify field initializers.</source>
        <target state="translated">'{0}': ComImport 属性を含むクラスにフィールド初期化子を指定することはできません。</target>
        <note />
      </trans-unit>
      <trans-unit id="WRN_PdbLocalNameTooLong">
        <source>Local name '{0}' is too long for PDB.  Consider shortening or compiling without /debug.</source>
        <target state="translated">ローカル名 '{0}' は PDB に対して長すぎます。短縮するか、/debug なしでコンパイルすることを検討してください。</target>
        <note />
      </trans-unit>
      <trans-unit id="WRN_PdbLocalNameTooLong_Title">
        <source>Local name is too long for PDB</source>
        <target state="translated">PDB のローカル名が長すぎます</target>
        <note />
      </trans-unit>
      <trans-unit id="ERR_RetNoObjectRequiredLambda">
        <source>Anonymous function converted to a void returning delegate cannot return a value</source>
        <target state="translated">void に変換されデリゲートを返す匿名関数は、値を返すことができません。</target>
        <note />
      </trans-unit>
      <trans-unit id="ERR_TaskRetNoObjectRequiredLambda">
        <source>Async lambda expression converted to a 'Task' returning delegate cannot return a value. Did you intend to return 'Task&lt;T&gt;'?</source>
        <target state="translated">Task' に変換されてデリゲートを返す非同期のラムダ式は、値を返すことができません。'Task&lt;T&gt;' を返すメソッドを指定したつもりでしたか?</target>
        <note />
      </trans-unit>
      <trans-unit id="WRN_AnalyzerCannotBeCreated">
        <source>An instance of analyzer {0} cannot be created from {1} : {2}.</source>
        <target state="translated">アナライザー {0} のインスタンスは {1} ({2}) から作成できません。</target>
        <note />
      </trans-unit>
      <trans-unit id="WRN_AnalyzerCannotBeCreated_Title">
        <source>An analyzer instance cannot be created</source>
        <target state="translated">アナライザーのインスタンスを作成できません</target>
        <note />
      </trans-unit>
      <trans-unit id="WRN_NoAnalyzerInAssembly">
        <source>The assembly {0} does not contain any analyzers.</source>
        <target state="translated">アセンブリ {0} にアナライザーは含まれていません。</target>
        <note />
      </trans-unit>
      <trans-unit id="WRN_NoAnalyzerInAssembly_Title">
        <source>Assembly does not contain any analyzers</source>
        <target state="translated">アセンブリに、アナライザーが含まれていません</target>
        <note />
      </trans-unit>
      <trans-unit id="WRN_UnableToLoadAnalyzer">
        <source>Unable to load Analyzer assembly {0} : {1}</source>
        <target state="translated">アナライザーのアセンブリ {0} ({1}) を読み込むことができません。</target>
        <note />
      </trans-unit>
      <trans-unit id="WRN_UnableToLoadAnalyzer_Title">
        <source>Unable to load Analyzer assembly</source>
        <target state="translated">アナライザーのアセンブリを読み込むことができません</target>
        <note />
      </trans-unit>
      <trans-unit id="INF_UnableToLoadSomeTypesInAnalyzer">
        <source>Skipping some types in analyzer assembly {0} due to a ReflectionTypeLoadException : {1}.</source>
        <target state="translated">ReflectionTypeLoadException ({1}) のため、アナライザー アセンブリ {0} の一部の型をスキップしています。</target>
        <note />
      </trans-unit>
      <trans-unit id="ERR_CantReadRulesetFile">
        <source>Error reading ruleset file {0} - {1}</source>
        <target state="translated">規則セット ファイル {0} を読み込み中にエラーが発生しました - {1}</target>
        <note />
      </trans-unit>
      <trans-unit id="ERR_BadPdbData">
        <source>Error reading debug information for '{0}'</source>
        <target state="translated">{0}' のデバッグ情報の読み取りエラー</target>
        <note />
      </trans-unit>
      <trans-unit id="IDS_OperationCausedStackOverflow">
        <source>Operation caused a stack overflow.</source>
        <target state="translated">この操作によってスタック オーバーフローが発生しました。</target>
        <note />
      </trans-unit>
      <trans-unit id="WRN_IdentifierOrNumericLiteralExpected">
        <source>Expected identifier or numeric literal.</source>
        <target state="translated">識別子または数値リテラルが必要です。</target>
        <note />
      </trans-unit>
      <trans-unit id="WRN_IdentifierOrNumericLiteralExpected_Title">
        <source>Expected identifier or numeric literal</source>
        <target state="translated">識別子または数値リテラルが必要です</target>
        <note />
      </trans-unit>
      <trans-unit id="ERR_InitializerOnNonAutoProperty">
        <source>Only auto-implemented properties can have initializers.</source>
        <target state="translated">自動実装プロパティのみが初期化子を持つことができます。</target>
        <note />
      </trans-unit>
      <trans-unit id="ERR_AutoPropertyMustHaveGetAccessor">
        <source>Auto-implemented properties must have get accessors.</source>
        <target state="translated">自動実装プロパティは get アクセサーを持つ必要があります。</target>
        <note />
      </trans-unit>
      <trans-unit id="ERR_AutoPropertyMustOverrideSet">
        <source>Auto-implemented properties must override all accessors of the overridden property.</source>
        <target state="translated">自動実装プロパティは、オーバーライドされたプロパティのすべてのアクセサーをオーバーライドする必要があります。</target>
        <note />
      </trans-unit>
      <trans-unit id="ERR_AutoPropertyInitializerInInterface">
        <source>Auto-implemented properties inside interfaces cannot have initializers.</source>
        <target state="translated">インターフェイス内の自動実装プロパティは初期化子を持つことができません。</target>
        <note />
      </trans-unit>
      <trans-unit id="ERR_InitializerInStructWithoutExplicitConstructor">
        <source>Structs without explicit constructors cannot contain members with initializers.</source>
        <target state="translated">明示的なコンストラクターがない構造体には、初期化子を持つメンバーを含めることはできません。</target>
        <note />
      </trans-unit>
      <trans-unit id="ERR_EncodinglessSyntaxTree">
        <source>Cannot emit debug information for a source text without encoding.</source>
        <target state="translated">エンコーディングせずにソース テキストのデバッグ情報を作成することはできません。</target>
        <note />
      </trans-unit>
      <trans-unit id="ERR_BlockBodyAndExpressionBody">
        <source>Block bodies and expression bodies cannot both be provided.</source>
        <target state="translated">ブロック本体と式本体を両方とも指定することはできません。</target>
        <note />
      </trans-unit>
      <trans-unit id="ERR_SwitchFallOut">
        <source>Control cannot fall out of switch from final case label ('{0}')</source>
        <target state="translated">コントロールは switch の最後の case ラベル ('{0}') から出ることができません</target>
        <note />
      </trans-unit>
      <trans-unit id="ERR_UnexpectedBoundGenericName">
        <source>Type arguments are not allowed in the nameof operator.</source>
        <target state="translated">nameof 演算子では型の引数を使用できません。</target>
        <note />
      </trans-unit>
      <trans-unit id="ERR_NullPropagatingOpInExpressionTree">
        <source>An expression tree lambda may not contain a null propagating operator.</source>
        <target state="translated">式ツリーのラムダに null 伝搬演算子を含めることはできません。</target>
        <note />
      </trans-unit>
      <trans-unit id="ERR_DictionaryInitializerInExpressionTree">
        <source>An expression tree lambda may not contain a dictionary initializer.</source>
        <target state="translated">式ツリーのラムダに辞書初期化子を含めることはできません。</target>
        <note />
      </trans-unit>
      <trans-unit id="ERR_ExtensionCollectionElementInitializerInExpressionTree">
        <source>An extension Add method is not supported for a collection initializer in an expression lambda.</source>
        <target state="translated">拡張 Add メソッドは、ラムダ式のコレクション初期化子ではサポートされていません。</target>
        <note />
      </trans-unit>
      <trans-unit id="IDS_FeatureNameof">
        <source>nameof operator</source>
        <target state="translated">nameof 演算子</target>
        <note />
      </trans-unit>
      <trans-unit id="IDS_FeatureDictionaryInitializer">
        <source>dictionary initializer</source>
        <target state="translated">辞書初期化子</target>
        <note />
      </trans-unit>
      <trans-unit id="ERR_UnclosedExpressionHole">
        <source>Missing close delimiter '}' for interpolated expression started with '{'.</source>
        <target state="translated">{' で始まる挿入式の終了区切り文字 '}' がありません。</target>
        <note />
      </trans-unit>
      <trans-unit id="ERR_SingleLineCommentInExpressionHole">
        <source>A single-line comment may not be used in an interpolated string.</source>
        <target state="translated">挿入された文字列の中で単一行コメントを使用することはできません。</target>
        <note />
      </trans-unit>
      <trans-unit id="ERR_InsufficientStack">
        <source>An expression is too long or complex to compile</source>
        <target state="translated">式が長すぎるか複雑すぎるため、コンパイルできません</target>
        <note />
      </trans-unit>
      <trans-unit id="ERR_ExpressionHasNoName">
        <source>Expression does not have a name.</source>
        <target state="translated">式に名前がありません。</target>
        <note />
      </trans-unit>
      <trans-unit id="ERR_SubexpressionNotInNameof">
        <source>Sub-expression cannot be used in an argument to nameof.</source>
        <target state="translated">サブ式は nameof への引数に使用できません。</target>
        <note />
      </trans-unit>
      <trans-unit id="ERR_AliasQualifiedNameNotAnExpression">
        <source>An alias-qualified name is not an expression.</source>
        <target state="translated">エイリアスで修飾された名前は式ではありません。</target>
        <note />
      </trans-unit>
      <trans-unit id="ERR_NameofMethodGroupWithTypeParameters">
        <source>Type parameters are not allowed on a method group as an argument to 'nameof'.</source>
        <target state="translated">型パラメーターは、メソッド グループで 'nameof' への引数として使用できません。</target>
        <note />
      </trans-unit>
      <trans-unit id="NoNoneSearchCriteria">
        <source>SearchCriteria is expected.</source>
        <target state="translated">SearchCriteria が必要です。</target>
        <note />
      </trans-unit>
      <trans-unit id="ERR_InvalidAssemblyCulture">
        <source>Assembly culture strings may not contain embedded NUL characters.</source>
        <target state="translated">アセンブリ カルチャ文字列に埋め込み NUL 文字を含めることはできません。</target>
        <note />
      </trans-unit>
      <trans-unit id="IDS_FeatureUsingStatic">
        <source>using static</source>
        <target state="translated">using static</target>
        <note />
      </trans-unit>
      <trans-unit id="IDS_FeatureInterpolatedStrings">
        <source>interpolated strings</source>
        <target state="translated">挿入文字列</target>
        <note />
      </trans-unit>
      <trans-unit id="IDS_AwaitInCatchAndFinally">
        <source>await in catch blocks and finally blocks</source>
        <target state="translated">catch ブロックおよび finally ブロックで待機</target>
        <note />
      </trans-unit>
      <trans-unit id="IDS_FeatureBinaryLiteral">
        <source>binary literals</source>
        <target state="translated">バイナリ リテラル</target>
        <note />
      </trans-unit>
      <trans-unit id="IDS_FeatureDigitSeparator">
        <source>digit separators</source>
        <target state="translated">桁区切り記号</target>
        <note />
      </trans-unit>
      <trans-unit id="IDS_FeatureLocalFunctions">
        <source>local functions</source>
        <target state="translated">ローカル関数</target>
        <note />
      </trans-unit>
      <trans-unit id="ERR_UnescapedCurly">
        <source>A '{0}' character must be escaped (by doubling) in an interpolated string.</source>
        <target state="translated">文字 '{0}' は、挿入文字列内で (二重にすることで) エスケープする必要があります。</target>
        <note />
      </trans-unit>
      <trans-unit id="ERR_EscapedCurly">
        <source>A '{0}' character may only be escaped by doubling '{0}{0}' in an interpolated string.</source>
        <target state="translated">文字 '{0}' は、挿入文字列内で '{0}{0}' を二重にすることでのみエスケープできます。</target>
        <note />
      </trans-unit>
      <trans-unit id="ERR_TrailingWhitespaceInFormatSpecifier">
        <source>A format specifier may not contain trailing whitespace.</source>
        <target state="translated">書式指定子に末尾の空白を含めることはできません。</target>
        <note />
      </trans-unit>
      <trans-unit id="ERR_EmptyFormatSpecifier">
        <source>Empty format specifier.</source>
        <target state="translated">書式指定子が空です。</target>
        <note />
      </trans-unit>
      <trans-unit id="ERR_ErrorInReferencedAssembly">
        <source>There is an error in a referenced assembly '{0}'.</source>
        <target state="translated">参照アセンブリ '{0}' にエラーがあります。</target>
        <note />
      </trans-unit>
      <trans-unit id="ERR_ExpressionOrDeclarationExpected">
        <source>Expression or declaration statement expected.</source>
        <target state="translated">式または宣言文が必要です。</target>
        <note />
      </trans-unit>
      <trans-unit id="ERR_NameofExtensionMethod">
        <source>Extension method groups are not allowed as an argument to 'nameof'.</source>
        <target state="translated">拡張メソッドのグループは、'nameof' の引数として許可されていません。</target>
        <note />
      </trans-unit>
      <trans-unit id="WRN_AlignmentMagnitude">
        <source>Alignment value {0} has a magnitude greater than {1} and may result in a large formatted string.</source>
        <target state="translated">配置の値 {0} は大きさが {1} を上回り、大型のフォーマットの文字列になる可能性があります。</target>
        <note />
      </trans-unit>
      <trans-unit id="HDN_UnusedExternAlias_Title">
        <source>Unused extern alias</source>
        <target state="translated">extern エイリアスは未使用です</target>
        <note />
      </trans-unit>
      <trans-unit id="HDN_UnusedUsingDirective_Title">
        <source>Unnecessary using directive</source>
        <target state="translated">using ディレクティブは不要です</target>
        <note />
      </trans-unit>
      <trans-unit id="INF_UnableToLoadSomeTypesInAnalyzer_Title">
        <source>Skip loading types in analyzer assembly that fail due to a ReflectionTypeLoadException</source>
        <target state="translated">ReflectionTypeLoadException のために失敗したアナライザーのアセンブリ内の型の読み込みをスキップします</target>
        <note />
      </trans-unit>
      <trans-unit id="WRN_AlignmentMagnitude_Title">
        <source>Alignment value has a magnitude that may result in a large formatted string</source>
        <target state="translated">配置の値は、大型のフォーマットの文字列になる可能性がある大きさです</target>
        <note />
      </trans-unit>
      <trans-unit id="ERR_ConstantStringTooLong">
        <source>Length of String constant exceeds current memory limit.  Try splitting the string into multiple constants.</source>
        <target state="translated">文字列定数の長さが現在のメモリの制限を超えています。文字列を複数の定数に分割してください。</target>
        <note />
      </trans-unit>
      <trans-unit id="ERR_TupleTooFewElements">
        <source>Tuple must contain at least two elements.</source>
        <target state="translated">タプルには 2 つ以上の要素が必要です。</target>
        <note />
      </trans-unit>
      <trans-unit id="ERR_DebugEntryPointNotSourceMethodDefinition">
        <source>Debug entry point must be a definition of a method declared in the current compilation.</source>
        <target state="translated">デバッグ エントリ ポイントは、現在のコンパイルで宣言されたメソッドの定義でなければなりません。</target>
        <note />
      </trans-unit>
      <trans-unit id="ERR_LoadDirectiveOnlyAllowedInScripts">
        <source>#load is only allowed in scripts</source>
        <target state="translated">#load は、スクリプト内でのみ許可されています</target>
        <note />
      </trans-unit>
      <trans-unit id="ERR_PPLoadFollowsToken">
        <source>Cannot use #load after first token in file</source>
        <target state="translated">ファイルの最初のトークンの後は、#load を使用できません</target>
        <note />
      </trans-unit>
      <trans-unit id="CouldNotFindFile">
        <source>Could not find file.</source>
        <target state="translated">ファイルが見つかりませんでした。</target>
        <note>File path referenced in source (#load) could not be resolved.</note>
      </trans-unit>
      <trans-unit id="SyntaxTreeFromLoadNoRemoveReplace">
        <source>SyntaxTree '{0}' resulted from a #load directive and cannot be removed or replaced directly.</source>
        <target state="translated">SyntaxTree '{0}' は #load ディレクティブから発生しているため、直接的に削除または置換できません。</target>
        <note />
      </trans-unit>
      <trans-unit id="ERR_SourceFileReferencesNotSupported">
        <source>Source file references are not supported.</source>
        <target state="translated">ソース ファイル参照はサポートされていません。</target>
        <note />
      </trans-unit>
      <trans-unit id="ERR_InvalidPathMap">
        <source>The pathmap option was incorrectly formatted.</source>
        <target state="translated">pathmap オプションが正しく書式設定されていませんでした。</target>
        <note />
      </trans-unit>
      <trans-unit id="ERR_InvalidReal">
        <source>Invalid real literal.</source>
        <target state="translated">実数値リテラルが正しくありません。</target>
        <note />
      </trans-unit>
      <trans-unit id="ERR_AutoPropertyCannotBeRefReturning">
        <source>Auto-implemented properties cannot return by reference</source>
        <target state="translated">自動実装プロパティは参照渡しで返すことができません</target>
        <note />
      </trans-unit>
      <trans-unit id="ERR_RefPropertyMustHaveGetAccessor">
        <source>Properties which return by reference must have a get accessor</source>
        <target state="translated">参照渡しで返すプロパティは get アクセサーを持たなければなりません</target>
        <note />
      </trans-unit>
      <trans-unit id="ERR_RefPropertyCannotHaveSetAccessor">
        <source>Properties which return by reference cannot have set accessors</source>
        <target state="translated">参照渡しで返すプロパティは set アクセサーを持つことができません</target>
        <note />
      </trans-unit>
      <trans-unit id="ERR_CantChangeRefReturnOnOverride">
        <source>'{0}' must match by reference return of overridden member '{1}'</source>
        <target state="translated">'{0}' は、オーバーライドされるメンバー '{1}' の参照渡しの戻り値に一致する必要があります</target>
        <note />
      </trans-unit>
      <trans-unit id="ERR_MustNotHaveRefReturn">
        <source>By-reference returns may only be used in methods that return by reference</source>
        <target state="translated">参照渡しの返却は、参照で返すメソッドでのみ使用できます</target>
        <note />
      </trans-unit>
      <trans-unit id="ERR_MustHaveRefReturn">
        <source>By-value returns may only be used in methods that return by value</source>
        <target state="translated">値渡しの返却は、値渡しで返すメソッドでのみ使用できます</target>
        <note />
      </trans-unit>
      <trans-unit id="ERR_RefReturnMustHaveIdentityConversion">
        <source>The return expression must be of type '{0}' because this method returns by reference</source>
        <target state="translated">このメソッドは参照渡しで返すため、return 式の型は '{0}' でなければなりません</target>
        <note />
      </trans-unit>
      <trans-unit id="ERR_CloseUnimplementedInterfaceMemberWrongRefReturn">
        <source>'{0}' does not implement interface member '{1}'. '{2}' cannot implement '{1}' because it does not have matching return by reference.</source>
        <target state="translated">'{0}' はインターフェイス メンバー '{1}' を実装しません。'{2}' は参照渡しで返される対応する値がないため、'{1}' を実装できません。</target>
        <note />
      </trans-unit>
      <trans-unit id="ERR_BadIteratorReturnRef">
        <source>The body of '{0}' cannot be an iterator block because '{0}' returns by reference</source>
        <target state="translated">{0}' は参照渡しで返すため、'{0}' の本文を反復子ブロックにすることはできません。</target>
        <note />
      </trans-unit>
      <trans-unit id="ERR_BadRefReturnExpressionTree">
        <source>Lambda expressions that return by reference cannot be converted to expression trees</source>
        <target state="translated">参照渡しで返すラムダ式は、式ツリーに変換できません</target>
        <note />
      </trans-unit>
      <trans-unit id="ERR_RefReturningCallInExpressionTree">
        <source>An expression tree lambda may not contain a call to a method, property, or indexer that returns by reference</source>
        <target state="translated">式ツリーのラムダには、参照渡しで返すメソッド、プロパティ、インデクサーの呼び出しを含めることができません</target>
        <note />
      </trans-unit>
      <trans-unit id="ERR_RefReturnLvalueExpected">
        <source>An expression cannot be used in this context because it may not be passed or returned by reference</source>
        <target state="translated">参照によって渡したり返したりすることができないため、このコンテキストで使用できない式があります</target>
        <note />
      </trans-unit>
      <trans-unit id="ERR_RefReturnNonreturnableLocal">
        <source>Cannot return '{0}' by reference because it was initialized to a value that cannot be returned by reference</source>
        <target state="translated">{0}' は参照渡しで返せない値に初期化されたため、参照渡しで返すことができません</target>
        <note />
      </trans-unit>
      <trans-unit id="ERR_RefReturnNonreturnableLocal2">
        <source>Cannot return by reference a member of '{0}' because it was initialized to a value that cannot be returned by reference</source>
        <target state="translated">{0}' のメンバーは参照渡しで返せない値に初期化されたため、参照渡しで返すことができません</target>
        <note />
      </trans-unit>
      <trans-unit id="ERR_RefReturnReadonlyLocal">
        <source>Cannot return '{0}' by reference because it is read-only</source>
        <target state="translated">読み取り専用であるため、'{0}' を参照渡しで返すことはできません</target>
        <note />
      </trans-unit>
      <trans-unit id="ERR_RefReturnRangeVariable">
        <source>Cannot return the range variable '{0}' by reference</source>
        <target state="translated">範囲変数 '{0}' を参照渡しで返すことはできません</target>
        <note />
      </trans-unit>
      <trans-unit id="ERR_RefReturnReadonlyLocalCause">
        <source>Cannot return '{0}' by reference because it is a '{1}'</source>
        <target state="translated">{1}' であるため、'{0}' を参照渡しで返すことはできません</target>
        <note />
      </trans-unit>
      <trans-unit id="ERR_RefReturnReadonlyLocal2Cause">
        <source>Cannot return fields of '{0}' by reference because it is a '{1}'</source>
        <target state="translated">{1}' であるため、'{0}' のフィールドを参照渡しで返すことはできません</target>
        <note />
      </trans-unit>
      <trans-unit id="ERR_RefReturnReadonly">
        <source>A readonly field cannot be returned by writable reference</source>
        <target state="translated">読み取り専用フィールドを書き込み可能な参照渡しで返すことはできません</target>
        <note />
      </trans-unit>
      <trans-unit id="ERR_RefReturnReadonlyStatic">
        <source>A static readonly field cannot be returned by writable reference</source>
        <target state="translated">静的な読み取り専用フィールドを書き込み可能な参照渡しで返すことはできません</target>
        <note />
      </trans-unit>
      <trans-unit id="ERR_RefReturnReadonly2">
        <source>Members of readonly field '{0}' cannot be returned by writable reference</source>
        <target state="translated">読み取り専用フィールド '{0}' のメンバーを書き込み可能な参照渡しで返すことはできません</target>
        <note />
      </trans-unit>
      <trans-unit id="ERR_RefReturnReadonlyStatic2">
        <source>Fields of static readonly field '{0}' cannot be returned by writable reference</source>
        <target state="translated">静的な読み取り専用フィールド '{0}' のフィールドを書き込み可能な参照渡しで返すことはできません</target>
        <note />
      </trans-unit>
      <trans-unit id="ERR_RefReturnParameter">
        <source>Cannot return a parameter by reference '{0}' because it is not a ref or out parameter</source>
        <target state="translated">ref パラメーターでも out パラメーターでもないため、パラメーターを参照 '{0}' 渡しで返すことはできません</target>
        <note />
      </trans-unit>
      <trans-unit id="ERR_RefReturnParameter2">
        <source>Cannot return by reference a member of parameter '{0}' because it is not a ref or out parameter</source>
        <target state="translated">ref パラメーターでも out パラメーターでもないため、パラメーター '{0}' のメンバーを参照渡しで返すことはできません</target>
        <note />
      </trans-unit>
      <trans-unit id="ERR_RefReturnLocal">
        <source>Cannot return local '{0}' by reference because it is not a ref local</source>
        <target state="translated">ローカル変数 '{0}' は ref ローカル変数ではないため、参照渡しで返すことはできません</target>
        <note />
      </trans-unit>
      <trans-unit id="ERR_RefReturnLocal2">
        <source>Cannot return a member of local '{0}' by reference because it is not a ref local</source>
        <target state="translated">ローカル変数 '{0}' は ref ローカル変数ではないため、そのメンバーを参照渡しで返すことはできません</target>
        <note />
      </trans-unit>
      <trans-unit id="ERR_RefReturnStructThis">
        <source>Struct members cannot return 'this' or other instance members by reference</source>
        <target state="translated">構造体メンバーは 'this' または他のインスタンス メンバーを参照渡しで返すことができません</target>
        <note />
      </trans-unit>
      <trans-unit id="ERR_EscapeOther">
        <source>Expression cannot be used in this context because it may indirectly expose variables outside of their declaration scope</source>
        <target state="translated">間接的に変数が宣言のスコープ外に公開される可能性があるため、このコンテキストで式は使用できません。</target>
        <note />
      </trans-unit>
      <trans-unit id="ERR_EscapeLocal">
        <source>Cannot use local '{0}' in this context because it may expose referenced variables outside of their declaration scope</source>
        <target state="translated">参照される変数が宣言のスコープ外に公開される可能性があるため、このコンテキストでローカル '{0}' を使用することはできません。</target>
        <note />
      </trans-unit>
      <trans-unit id="ERR_EscapeCall">
        <source>Cannot use a result of '{0}' in this context because it may expose variables referenced by parameter '{1}' outside of their declaration scope</source>
        <target state="translated">パラメーター '{1}' によって参照される変数が宣言のスコープ外に公開される可能性があるため、このコンテキストで '{0}' の結果を使用することはできません。</target>
        <note />
      </trans-unit>
      <trans-unit id="ERR_EscapeCall2">
        <source>Cannot use a member of result of '{0}' in this context because it may expose variables referenced by parameter '{1}' outside of their declaration scope</source>
        <target state="translated">パラメーター '{1}' によって参照される変数が宣言のスコープ外に公開される可能性があるため、このコンテキストで '{0}' の結果のメンバーを使用することはできません。</target>
        <note />
      </trans-unit>
      <trans-unit id="ERR_CallArgMixing">
        <source>This combination of arguments to '{0}' is disallowed because it may expose variables referenced by parameter '{1}' outside of their declaration scope</source>
        <target state="translated">パラメーター '{1}' によって参照される変数が宣言のスコープ外に公開される可能性があるため、'{0}' に対してこの引数の組み合わせは許可されません。</target>
        <note />
      </trans-unit>
      <trans-unit id="ERR_MismatchedRefEscapeInTernary">
        <source>Branches of a ref ternary operator cannot refer to variables with incompatible declaration scopes</source>
        <target state="translated">ref 三項演算子のブランチから、互換性のない宣言スコープを持つ変数を参照することはできません</target>
        <note />
      </trans-unit>
      <trans-unit id="ERR_EscapeStackAlloc">
        <source>A result of a stackalloc expression of type '{0}' cannot be used in this context because it may be exposed outside of the containing method</source>
        <target state="translated">stackalloc 式の型 '{0}' の結果は、それを含んでいるメソッドの外部に公開される可能性があるため、このコンテキストでは使用できません</target>
        <note />
      </trans-unit>
      <trans-unit id="ERR_InitializeByValueVariableWithReference">
        <source>Cannot initialize a by-value variable with a reference</source>
        <target state="translated">参照を使用して値渡し変数を初期化することはできません</target>
        <note />
      </trans-unit>
      <trans-unit id="ERR_InitializeByReferenceVariableWithValue">
        <source>Cannot initialize a by-reference variable with a value</source>
        <target state="translated">値を使用して参照渡し変数を初期化することはできません</target>
        <note />
      </trans-unit>
      <trans-unit id="ERR_RefAssignmentMustHaveIdentityConversion">
        <source>The expression must be of type '{0}' because it is being assigned by reference</source>
        <target state="translated">式は参照で割り当てられるため、型 '{0}' でなければなりません</target>
        <note />
      </trans-unit>
      <trans-unit id="ERR_ByReferenceVariableMustBeInitialized">
        <source>A declaration of a by-reference variable must have an initializer</source>
        <target state="translated">参照渡し変数の宣言には初期化子が必要です</target>
        <note />
      </trans-unit>
      <trans-unit id="ERR_AnonDelegateCantUseLocal">
        <source>Cannot use ref local '{0}' inside an anonymous method, lambda expression, or query expression</source>
        <target state="translated">匿名メソッド、ラムダ式、クエリ式内で ref ローカル変数 '{0}' は使用できません</target>
        <note />
      </trans-unit>
      <trans-unit id="ERR_BadIteratorLocalType">
        <source>Iterators cannot have by reference locals</source>
        <target state="translated">反復子は参照渡しのローカル変数を持つことができません</target>
        <note />
      </trans-unit>
      <trans-unit id="ERR_BadAsyncLocalType">
        <source>Async methods cannot have by reference locals</source>
        <target state="translated">非同期メソッドは参照渡しのローカル変数を持つことができません</target>
        <note />
      </trans-unit>
      <trans-unit id="ERR_RefReturningCallAndAwait">
        <source>'await' cannot be used in an expression containing a call to '{0}' because it returns by reference</source>
        <target state="translated">'参照渡しで返すため、'{0}' の呼び出しが含まれる式では 'await' を使用することができません</target>
        <note />
      </trans-unit>
      <trans-unit id="ERR_RefConditionalAndAwait">
        <source>'await' cannot be used in an expression containing a ref conditional operator</source>
        <target state="translated">'await' は、ref 条件演算子を含む式の中で使用できません</target>
        <note />
      </trans-unit>
      <trans-unit id="ERR_RefConditionalNeedsTwoRefs">
        <source>Both conditional operator values must be ref values or neither may be a ref value</source>
        <target state="translated">条件演算子の両辺の値は、両方とも ref 値にするか、両方とも ref 以外の値にする必要があります</target>
        <note />
      </trans-unit>
      <trans-unit id="ERR_RefConditionalDifferentTypes">
        <source>The expression must be of type '{0}' to match the alternative ref value</source>
        <target state="translated">式は、代替 ref 値と一致するために、型 '{0}' である必要があります</target>
        <note />
      </trans-unit>
      <trans-unit id="ERR_ExpressionTreeContainsLocalFunction">
        <source>An expression tree may not contain a reference to a local function</source>
        <target state="translated">式ツリーには、ローカル関数への参照が含まれていない可能性があります。</target>
        <note />
      </trans-unit>
      <trans-unit id="ERR_DynamicLocalFunctionParamsParameter">
        <source>Cannot pass argument with dynamic type to params parameter '{0}' of local function '{1}'.</source>
        <target state="translated">動的な型の引数をローカル 関数 '{1}' の params パラメーター '{0}' に渡すことはできません。</target>
        <note />
      </trans-unit>
      <trans-unit id="SyntaxTreeIsNotASubmission">
        <source>Syntax tree should be created from a submission.</source>
        <target state="translated">構文ツリーは、送信から作成する必要があります。</target>
        <note />
      </trans-unit>
      <trans-unit id="ERR_TooManyUserStrings">
        <source>Combined length of user strings used by the program exceeds allowed limit. Try to decrease use of string literals.</source>
        <target state="translated">プログラムで使うユーザー文字列の長さの合計が許可されている制限を超えています。文字列リテラルの使用を減らしてください。</target>
        <note />
      </trans-unit>
      <trans-unit id="ERR_PatternNullableType">
        <source>It is not legal to use nullable type '{0}' in a pattern; use the underlying type '{1}' instead.</source>
        <target state="translated">パターンで Null 許容型 '{0}' を使用することはできません。代わりに基になる型 '{1}' をご使用ください。</target>
        <note />
      </trans-unit>
      <trans-unit id="ERR_PeWritingFailure">
        <source>An error occurred while writing the output file: {0}.</source>
        <target state="translated">出力ファイルの書き込み中にエラーが発生しました: {0}。</target>
        <note />
      </trans-unit>
      <trans-unit id="ERR_TupleDuplicateElementName">
        <source>Tuple element names must be unique.</source>
        <target state="translated">タプル要素名は一意である必要があります。</target>
        <note />
      </trans-unit>
      <trans-unit id="ERR_TupleReservedElementName">
        <source>Tuple element name '{0}' is only allowed at position {1}.</source>
        <target state="translated">タプル要素名 '{0}' は位置 {1} でのみ使用できます。</target>
        <note />
      </trans-unit>
      <trans-unit id="ERR_TupleReservedElementNameAnyPosition">
        <source>Tuple element name '{0}' is disallowed at any position.</source>
        <target state="translated">タプル要素名 '{0}' はいずれの位置でも使用できません。</target>
        <note />
      </trans-unit>
      <trans-unit id="ERR_PredefinedTypeMemberNotFoundInAssembly">
        <source>Member '{0}' was not found on type '{1}' from assembly '{2}'.</source>
        <target state="translated">メンバー '{0}' はアセンブリ '{2}' の型 '{1}' に見つかりませんでした。</target>
        <note />
      </trans-unit>
      <trans-unit id="IDS_FeatureTuples">
        <source>tuples</source>
        <target state="translated">タプル</target>
        <note />
      </trans-unit>
      <trans-unit id="ERR_MissingDeconstruct">
        <source>No suitable Deconstruct instance or extension method was found for type '{0}', with {1} out parameters and a void return type.</source>
        <target state="translated">{1} out パラメーターと void 戻り値の型を持つ、型 '{0}' の適切な分解インスタンスまたは拡張メソッドが見つかりませんでした。</target>
        <note />
      </trans-unit>
      <trans-unit id="ERR_DeconstructRequiresExpression">
        <source>Deconstruct assignment requires an expression with a type on the right-hand-side.</source>
        <target state="translated">分解の割り当てには、右側の型を持つ式が必要です。</target>
        <note />
      </trans-unit>
      <trans-unit id="ERR_SwitchExpressionValueExpected">
        <source>The switch expression must be a value; found '{0}'.</source>
        <target state="translated">switch 式は値である必要があります。'{0}' が見つかりました。</target>
        <note />
      </trans-unit>
      <trans-unit id="ERR_PatternWrongType">
        <source>An expression of type '{0}' cannot be handled by a pattern of type '{1}'.</source>
        <target state="translated">種類 '{0}' の式は、種類 '{1}' のパターンで処理することができません。</target>
        <note />
      </trans-unit>
      <trans-unit id="WRN_AttributeIgnoredWhenPublicSigning">
        <source>Attribute '{0}' is ignored when public signing is specified.</source>
        <target state="translated">公開署名が指定されると、属性 '{0}' は無視されます。</target>
        <note />
      </trans-unit>
      <trans-unit id="WRN_AttributeIgnoredWhenPublicSigning_Title">
        <source>Attribute is ignored when public signing is specified.</source>
        <target state="translated">公開署名が指定されると、属性は無視されます。</target>
        <note />
      </trans-unit>
      <trans-unit id="ERR_OptionMustBeAbsolutePath">
        <source>Option '{0}' must be an absolute path.</source>
        <target state="translated">オプション '{0}' は絶対パスにする必要があります。</target>
        <note />
      </trans-unit>
      <trans-unit id="ERR_ConversionNotTupleCompatible">
        <source>Tuple with {0} elements cannot be converted to type '{1}'.</source>
        <target state="translated">{0} 要素でのタプルを型 '{1}' に変換できません。</target>
        <note />
      </trans-unit>
      <trans-unit id="IDS_FeatureOutVar">
        <source>out variable declaration</source>
        <target state="translated">出力変数の宣言</target>
        <note />
      </trans-unit>
      <trans-unit id="ERR_ImplicitlyTypedOutVariableUsedInTheSameArgumentList">
        <source>Reference to an implicitly-typed out variable '{0}' is not permitted in the same argument list.</source>
        <target state="translated">暗黙的に型指定された out 変数 '{0}' への参照は、同じ引数リストでは使用できません。</target>
        <note />
      </trans-unit>
      <trans-unit id="ERR_TypeInferenceFailedForImplicitlyTypedOutVariable">
        <source>Cannot infer the type of implicitly-typed out variable '{0}'.</source>
        <target state="translated">暗黙的に型指定された out 変数 '{0}' の型を推論できません。</target>
        <note />
      </trans-unit>
      <trans-unit id="ERR_TypeInferenceFailedForImplicitlyTypedDeconstructionVariable">
        <source>Cannot infer the type of implicitly-typed deconstruction variable '{0}'.</source>
        <target state="translated">暗黙的に型指定された分解変数 '{0}' の型を推論できません。</target>
        <note />
      </trans-unit>
      <trans-unit id="ERR_DiscardTypeInferenceFailed">
        <source>Cannot infer the type of implicitly-typed discard.</source>
        <target state="translated">暗黙的に型指定された破棄の型を推論できません。</target>
        <note />
      </trans-unit>
      <trans-unit id="ERR_DeconstructWrongCardinality">
        <source>Cannot deconstruct a tuple of '{0}' elements into '{1}' variables.</source>
        <target state="translated">{0}' 要素のタプルを '{1}' 変数に分解することはできません。</target>
        <note />
      </trans-unit>
      <trans-unit id="ERR_CannotDeconstructDynamic">
        <source>Cannot deconstruct dynamic objects.</source>
        <target state="translated">動的オブジェクトを分解することはできません。</target>
        <note />
      </trans-unit>
      <trans-unit id="ERR_DeconstructTooFewElements">
        <source>Deconstruction must contain at least two variables.</source>
        <target state="translated">分解は少なくとも 2 つの変数を含む必要があります。</target>
        <note />
      </trans-unit>
      <trans-unit id="WRN_TupleLiteralNameMismatch">
        <source>The tuple element name '{0}' is ignored because a different name or no name is specified by the target type '{1}'.</source>
        <target state="translated">ターゲット型 '{1}' によって異なる名前が指定されている、または名前が何も指定されていないため、タプル要素名 '{0}' は無視されます。</target>
        <note />
      </trans-unit>
      <trans-unit id="WRN_TupleLiteralNameMismatch_Title">
        <source>The tuple element name is ignored because a different name or no name is specified by the assignment target.</source>
        <target state="translated">割り当て先によって異なる名前が指定されているか、名前が何も指定されていないため、タプル要素名は無視されます。</target>
        <note />
      </trans-unit>
      <trans-unit id="ERR_PredefinedValueTupleTypeMustBeStruct">
        <source>Predefined type '{0}' must be a struct.</source>
        <target state="translated">定義済みの型 '{0}' は構造体である必要があります。</target>
        <note />
      </trans-unit>
      <trans-unit id="ERR_NewWithTupleTypeSyntax">
        <source>'new' cannot be used with tuple type. Use a tuple literal expression instead.</source>
        <target state="translated">'new' はタプル型では併用できません。代わりに、タプル リテラル式を使用します。</target>
        <note />
      </trans-unit>
      <trans-unit id="ERR_DeconstructionVarFormDisallowsSpecificType">
        <source>Deconstruction 'var (...)' form disallows a specific type for 'var'.</source>
        <target state="translated">分解 `変数 (...)` フォームは特定の種類の '変数' を許可しません。</target>
        <note />
      </trans-unit>
      <trans-unit id="ERR_TupleElementNamesAttributeMissing">
        <source>Cannot define a class or member that utilizes tuples because the compiler required type '{0}' cannot be found. Are you missing a reference?</source>
        <target state="translated">コンパイラの必須型 '{0}' が見つからないため、タプルを利用するクラスまたはメンバーを定義できません。参照が指定されていることを確認してください。</target>
        <note />
      </trans-unit>
      <trans-unit id="ERR_ExplicitTupleElementNamesAttribute">
        <source>Cannot reference 'System.Runtime.CompilerServices.TupleElementNamesAttribute' explicitly. Use the tuple syntax to define tuple names.</source>
        <target state="translated">System.Runtime.CompilerServices.TupleElementNamesAttribute' を明示的に参照できません。タプル構文を使用してタプル名を定義します。</target>
        <note />
      </trans-unit>
      <trans-unit id="ERR_ExpressionTreeContainsOutVariable">
        <source>An expression tree may not contain an out argument variable declaration.</source>
        <target state="translated">式のツリーは、出力引数の変数宣言を含むことはできません。</target>
        <note />
      </trans-unit>
      <trans-unit id="ERR_ExpressionTreeContainsDiscard">
        <source>An expression tree may not contain a discard.</source>
        <target state="translated">式ツリーに discard を含めることはできません。</target>
        <note />
      </trans-unit>
      <trans-unit id="ERR_ExpressionTreeContainsIsMatch">
        <source>An expression tree may not contain an 'is' pattern-matching operator.</source>
        <target state="translated">式のツリーは、'is' パターン マッチング演算子を含むことはできません。</target>
        <note />
      </trans-unit>
      <trans-unit id="ERR_ExpressionTreeContainsTupleLiteral">
        <source>An expression tree may not contain a tuple literal.</source>
        <target state="translated">式のツリーは、タプル リテラルを含むことはできません。</target>
        <note />
      </trans-unit>
      <trans-unit id="ERR_ExpressionTreeContainsTupleConversion">
        <source>An expression tree may not contain a tuple conversion.</source>
        <target state="translated">式のツリーは、タプル変換を含むことはできません。</target>
        <note />
      </trans-unit>
      <trans-unit id="ERR_SourceLinkRequiresPdb">
        <source>/sourcelink switch is only supported when emitting PDB.</source>
        <target state="translated">/sourcelink スイッチは、PDB を生成する場合にのみサポートされます。</target>
        <note />
      </trans-unit>
      <trans-unit id="ERR_CannotEmbedWithoutPdb">
        <source>/embed switch is only supported when emitting a PDB.</source>
        <target state="translated">/embed スイッチは、PDB を生成する場合にのみサポートされます。</target>
        <note />
      </trans-unit>
      <trans-unit id="ERR_InvalidInstrumentationKind">
        <source>Invalid instrumentation kind: {0}</source>
        <target state="translated">無効なインストルメンテーションの種類: {0}</target>
        <note />
      </trans-unit>
      <trans-unit id="ERR_VarInvocationLvalueReserved">
        <source>The syntax 'var (...)' as an lvalue is reserved.</source>
        <target state="translated">左辺値としての構文 'var (...)' は予約されています。</target>
        <note />
      </trans-unit>
      <trans-unit id="ERR_SemiOrLBraceOrArrowExpected">
        <source>{ or ; or =&gt; expected</source>
        <target state="translated">{ or ; or =&gt; 必要</target>
        <note />
      </trans-unit>
      <trans-unit id="ERR_ThrowMisplaced">
        <source>A throw expression is not allowed in this context.</source>
        <target state="translated">このコンテキストではスロー式は許可されていません。</target>
        <note />
      </trans-unit>
      <trans-unit id="ERR_MixedDeconstructionUnsupported">
        <source>A deconstruction cannot mix declarations and expressions on the left-hand-side.</source>
        <target state="translated">分解の左側で宣言と式を混用できません。</target>
        <note />
      </trans-unit>
      <trans-unit id="ERR_DeclarationExpressionNotPermitted">
        <source>A declaration is not allowed in this context.</source>
        <target state="translated">宣言はこのコンテキストでは許可されていません。</target>
        <note />
      </trans-unit>
      <trans-unit id="ERR_MustDeclareForeachIteration">
        <source>A foreach loop must declare its iteration variables.</source>
        <target state="translated">foreach ループでは繰り返し変数を宣言する必要があります。</target>
        <note />
      </trans-unit>
      <trans-unit id="ERR_TupleElementNamesInDeconstruction">
        <source>Tuple element names are not permitted on the left of a deconstruction.</source>
        <target state="translated">分解の左側でタプル要素名は許可されていません。</target>
        <note />
      </trans-unit>
      <trans-unit id="ERR_PossibleBadNegCast">
        <source>To cast a negative value, you must enclose the value in parentheses.</source>
        <target state="translated">負の値をキャストするには、値をかっこで囲んでください。</target>
        <note />
      </trans-unit>
      <trans-unit id="ERR_ExpressionTreeContainsThrowExpression">
        <source>An expression tree may not contain a throw-expression.</source>
        <target state="translated">式ツリーにスロー式を含めることはできません。</target>
        <note />
      </trans-unit>
      <trans-unit id="ERR_BadAssemblyName">
        <source>Invalid assembly name: {0}</source>
        <target state="translated">無効なアセンブリ名: {0}</target>
        <note />
      </trans-unit>
      <trans-unit id="ERR_BadAsyncMethodBuilderTaskProperty">
        <source>For type '{0}' to be used as an AsyncMethodBuilder for type '{1}', its Task property should return type '{1}' instead of type '{2}'.</source>
        <target state="translated">型 '{0}' を型 '{1}' の AsyncMethodBuilder として使うには、その Task プロパティが型 '{2}' ではなく型 '{1}' を返す必要があります。</target>
        <note />
      </trans-unit>
      <trans-unit id="ERR_AttributesInLocalFuncDecl">
        <source>Attributes are not allowed on local function parameters or type parameters</source>
        <target state="translated">ローカル関数パラメーターまたは型パラメーターに属性を使うことはできません</target>
        <note />
      </trans-unit>
      <trans-unit id="ERR_TypeForwardedToMultipleAssemblies">
        <source>Module '{0}' in assembly '{1}' is forwarding the type '{2}' to multiple assemblies: '{3}' and '{4}'.</source>
        <target state="translated">アセンブリ '{1}' のモジュール '{0}' によって、型 '{2}' が複数のアセンブリ '{3}' および '{4}' に転送されています。</target>
        <note />
      </trans-unit>
      <trans-unit id="ERR_PatternDynamicType">
        <source>It is not legal to use the type 'dynamic' in a pattern.</source>
        <target state="translated">パターン内で型 'dynamic' を使用することはできません。</target>
        <note />
      </trans-unit>
      <trans-unit id="ERR_BadDynamicMethodArgDefaultLiteral">
        <source>Cannot use a default literal as an argument to a dynamically dispatched operation.</source>
        <target state="translated">既定のリテラルを、動的にディスパッチされる操作に対する引数として使うことはできません。</target>
        <note />
      </trans-unit>
      <trans-unit id="ERR_BadDocumentationMode">
        <source>Provided documentation mode is unsupported or invalid: '{0}'.</source>
        <target state="translated">指定されたドキュメント モードがサポートされていないか無効です: '{0}'。</target>
        <note />
      </trans-unit>
      <trans-unit id="ERR_BadSourceCodeKind">
        <source>Provided source code kind is unsupported or invalid: '{0}'</source>
        <target state="translated">指定されたソース コードの種類がサポートされていないか無効です: '{0}'</target>
        <note />
      </trans-unit>
      <trans-unit id="ERR_BadLanguageVersion">
        <source>Provided language version is unsupported or invalid: '{0}'.</source>
        <target state="translated">指定された言語バージョンがサポートされていないか無効です: '{0}'。</target>
        <note />
      </trans-unit>
      <trans-unit id="ERR_InvalidPreprocessingSymbol">
        <source>Invalid name for a preprocessing symbol; '{0}' is not a valid identifier</source>
        <target state="translated">前処理シンボルの名前が無効です。'{0}' は有効な識別子ではありません</target>
        <note />
      </trans-unit>
      <trans-unit id="ERR_FeatureNotAvailableInVersion7_1">
        <source>Feature '{0}' is not available in C# 7.1. Please use language version {1} or greater.</source>
        <target state="translated">機能 '{0}' は C# 7.1 では使用できません。{1} 以上の言語バージョンをお使いください。</target>
        <note />
      </trans-unit>
      <trans-unit id="ERR_FeatureNotAvailableInVersion7_2">
        <source>Feature '{0}' is not available in C# 7.2. Please use language version {1} or greater.</source>
        <target state="translated">機能 '{0}' は C# 7.2 では使用できません。{1} 以上の言語バージョンをお使いください。</target>
        <note />
      </trans-unit>
      <trans-unit id="ERR_LanguageVersionCannotHaveLeadingZeroes">
        <source>Specified language version '{0}' cannot have leading zeroes</source>
        <target state="translated">指定された言語バージョン '{0}' の先頭にゼロを含めることはできません</target>
        <note />
      </trans-unit>
      <trans-unit id="ERR_VoidAssignment">
        <source>A value of type 'void' may not be assigned.</source>
        <target state="translated">型 'void' の値を割り当てることはできません。</target>
        <note />
      </trans-unit>
      <trans-unit id="WRN_Experimental">
        <source>'{0}' is for evaluation purposes only and is subject to change or removal in future updates.</source>
        <target state="translated">'{0}' は、評価の目的でのみ提供されています。将来の更新で変更または削除されることがあります。</target>
        <note />
      </trans-unit>
      <trans-unit id="WRN_Experimental_Title">
        <source>Type is for evaluation purposes only and is subject to change or removal in future updates.</source>
        <target state="translated">型は評価の目的でのみ提供されています。将来の更新で変更または削除されることがあります。</target>
        <note />
      </trans-unit>
      <trans-unit id="ERR_CompilerAndLanguageVersion">
        <source>Compiler version: '{0}'. Language version: {1}.</source>
        <target state="translated">コンパイラ バージョン: '{0}'。言語バージョン: {1}。</target>
        <note />
      </trans-unit>
      <trans-unit id="IDS_FeatureAsyncMain">
        <source>async main</source>
        <target state="translated">async main</target>
        <note />
      </trans-unit>
      <trans-unit id="ERR_TupleInferredNamesNotAvailable">
        <source>Tuple element name '{0}' is inferred. Please use language version {1} or greater to access an element by its inferred name.</source>
        <target state="translated">タプル要素名 '{0}' と推測されます。推測される名前で要素にアクセスするには、言語バージョン {1} 以上をお使いください。</target>
        <note />
      </trans-unit>
      <trans-unit id="ERR_VoidInTuple">
        <source>A tuple may not contain a value of type 'void'.</source>
        <target state="translated">タプルに型 'void' の値を含めることはできません。</target>
        <note />
      </trans-unit>
      <trans-unit id="ERR_NonTaskMainCantBeAsync">
        <source>A void or int returning entry point cannot be async</source>
        <target state="translated">エントリ ポイントを返す void または int を async にすることはできません</target>
        <note />
      </trans-unit>
      <trans-unit id="ERR_PatternWrongGenericTypeInVersion">
        <source>An expression of type '{0}' cannot be handled by a pattern of type '{1}' in C# {2}. Please use language version {3} or greater.</source>
        <target state="translated">種類 '{0}' の式は、C# {2} で種類 '{1}' のパターンによって処理することができません。言語バージョン {3} 以上をお使いください。</target>
        <note />
      </trans-unit>
      <trans-unit id="WRN_UnreferencedLocalFunction">
        <source>The local function '{0}' is declared but never used</source>
        <target state="translated">ローカル関数 '{0}' は宣言されていますが、一度も使用されていません</target>
        <note />
      </trans-unit>
      <trans-unit id="WRN_UnreferencedLocalFunction_Title">
        <source>Local function is declared but never used</source>
        <target state="translated">ローカル関数は宣言されていますが、一度も使用されていません</target>
        <note />
      </trans-unit>
      <trans-unit id="ERR_LocalFunctionMissingBody">
        <source>'{0}' is a local function and must therefore always have a body.</source>
        <target state="translated">'{0}' はローカル関数であるため、常に本体が必要です。</target>
        <note />
      </trans-unit>
      <trans-unit id="ERR_InvalidDebugInfo">
        <source>Unable to read debug information of method '{0}' (token 0x{1:X8}) from assembly '{2}'</source>
        <target state="translated">メソッド '{0}' (トークン 0x{1:X8}) のデバッグ情報をアセンブリ '{2}' から読み取ることができません</target>
        <note />
      </trans-unit>
      <trans-unit id="IConversionExpressionIsNotCSharpConversion">
        <source>{0} is not a valid C# conversion expression</source>
        <target state="translated">{0} は有効な C# 変換式ではありません</target>
        <note />
      </trans-unit>
      <trans-unit id="ERR_DynamicLocalFunctionTypeParameter">
        <source>Cannot pass argument with dynamic type to generic local function '{0}' with inferred type arguments.</source>
        <target state="translated">動的な型のある引数は、推定された型の引数のある汎用ローカル関数 '{0}' に渡すことはできません。</target>
        <note />
      </trans-unit>
      <trans-unit id="IDS_FeatureLeadingDigitSeparator">
        <source>leading digit separator</source>
        <target state="translated">先頭の桁区切り記号</target>
        <note />
      </trans-unit>
      <trans-unit id="ERR_ExplicitReservedAttr">
        <source>Do not use '{0}'. This is reserved for compiler usage.</source>
        <target state="translated">{0}' は使用しないでください。コンパイラの使用のために予約されています。</target>
        <note />
      </trans-unit>
      <trans-unit id="ERR_TypeReserved">
        <source>The type name '{0}' is reserved to be used by the compiler.</source>
        <target state="translated">型名 '{0}' は、コンパイラによる使用のために予約されています。</target>
        <note />
      </trans-unit>
      <trans-unit id="ERR_InExtensionMustBeValueType">
        <source>The first parameter of an 'in' extension method '{0}' must be a value type.</source>
        <target state="translated">in' 拡張メソッド '{0}' の最初のパラメーターは値型でなければなりません。</target>
        <note />
      </trans-unit>
      <trans-unit id="ERR_FieldsInRoStruct">
        <source>Instance fields of readonly structs must be readonly.</source>
        <target state="translated">読み取り専用の構造体のインスタンス フィールドは、読み取り専用である必要があります。</target>
        <note />
      </trans-unit>
      <trans-unit id="ERR_AutoPropsInRoStruct">
        <source>Auto-implemented instance properties in readonly structs must be readonly.</source>
        <target state="translated">読み取り専用の構造体に含まれる自動実装インスタンスのプロパティは、読み取り専用である必要があります。</target>
        <note />
      </trans-unit>
      <trans-unit id="ERR_FieldlikeEventsInRoStruct">
        <source>Field-like events are not allowed in readonly structs.</source>
        <target state="translated">読み取り専用の構造体では、フィールドに類似したイベントを使用することができません。</target>
        <note />
      </trans-unit>
      <trans-unit id="IDS_FeatureRefExtensionMethods">
        <source>ref extension methods</source>
        <target state="translated">ref 拡張メソッド</target>
        <note />
      </trans-unit>
      <trans-unit id="ERR_StackAllocConversionNotPossible">
        <source>Conversion of a stackalloc expression of type '{0}' to type '{1}' is not possible.</source>
        <target state="translated">型 '{0}' の stackalloc 式を型 '{1}' に変換することはできません。</target>
        <note />
      </trans-unit>
      <trans-unit id="ERR_RefExtensionMustBeValueTypeOrConstrainedToOne">
        <source>The first parameter of a 'ref' extension method '{0}' must be a value type or a generic type constrained to struct.</source>
        <target state="translated">ref' 拡張メソッド '{0}' の最初のパラメーターは、値型または構造体に制限されたジェネリック型でなければなりません。</target>
        <note />
      </trans-unit>
      <trans-unit id="ERR_OutAttrOnInParam">
        <source>An in parameter cannot have the Out attribute.</source>
        <target state="translated">in パラメーターに Out 属性を指定することはできません。</target>
        <note />
      </trans-unit>
      <trans-unit id="ICompoundAssignmentOperationIsNotCSharpCompoundAssignment">
        <source>{0} is not a valid C# compound assignment operation</source>
        <target state="translated">{0} は有効な C# の複合割り当て操作ではありません</target>
        <note />
      </trans-unit>
      <trans-unit id="WRN_FilterIsConstantFalse">
        <source>Filter expression is a constant 'false', consider removing the catch clause</source>
        <target state="translated">フィルター式は定数 'false' です。catch 句の削除を検討してください</target>
        <note />
      </trans-unit>
      <trans-unit id="WRN_FilterIsConstantFalse_Title">
        <source>Filter expression is a constant 'false'</source>
        <target state="translated">フィルター式は定数 'false' です</target>
        <note />
      </trans-unit>
      <trans-unit id="WRN_FilterIsConstantFalseRedundantTryCatch">
        <source>Filter expression is a constant 'false', consider removing the try-catch block</source>
        <target state="translated">フィルター式は定数 'false' です。try-catch ブロックの削除を検討してください</target>
        <note />
      </trans-unit>
      <trans-unit id="WRN_FilterIsConstantFalseRedundantTryCatch_Title">
        <source>Filter expression is a constant 'false'. </source>
        <target state="translated">フィルター式は定数 'false' です。</target>
        <note />
      </trans-unit>
      <trans-unit id="ERR_CantUseVoidInArglist">
        <source>__arglist cannot have an argument of void type</source>
        <target state="translated">__arglist に void 型の引数を指定することはできません</target>
        <note />
      </trans-unit>
      <trans-unit id="ERR_ConditionalInInterpolation">
        <source>A conditional expression cannot be used directly in a string interpolation because the ':' ends the interpolation. Parenthesize the conditional expression.</source>
        <target state="translated">':' は文字列補間を終了させるため、条件式を文字列補間で直接使用することはできません。条件式をかっこで囲んでください。</target>
        <note />
      </trans-unit>
      <trans-unit id="ERR_DefaultInSwitch">
        <source>A default literal 'default' is not valid as a case constant. Use another literal (e.g. '0' or 'null') as appropriate. If you intended to write the default label, use 'default:' without 'case'.</source>
        <target state="translated">既定のリテラル 'default' は case 定数として無効です。必要に応じて別のリテラル (例: '0' または 'null') をご使用ください。既定のラベルを作成する予定だった場合は、'case' を使用せずに 'default:' をご使用ください。</target>
        <note />
      </trans-unit>
      <trans-unit id="ERR_InDynamicMethodArg">
        <source>Arguments with 'in' modifier cannot be used in dynamically dispatched expessions.</source>
        <target state="new">Arguments with 'in' modifier cannot be used in dynamically dispatched expessions.</target>
        <note />
      </trans-unit>
      <trans-unit id="ERR_DoNotUseFixedBufferAttrOnProperty">
        <source>Do not use 'System.Runtime.CompilerServices.FixedBuffer' attribute on a property</source>
        <target state="new">Do not use 'System.Runtime.CompilerServices.FixedBuffer' attribute on a property</target>
        <note />
      </trans-unit>
      <trans-unit id="ERR_FeatureNotAvailableInVersion7_3">
        <source>Feature '{0}' is not available in C# 7.3. Please use language version {1} or greater.</source>
        <target state="new">Feature '{0}' is not available in C# 7.3. Please use language version {1} or greater.</target>
        <note />
      </trans-unit>
      <trans-unit id="WRN_AttributesOnBackingFieldsNotAvailable">
        <source>Field-targeted attributes on auto-properties are not supported in language version {0}. Please use language version {1} or greater.</source>
        <target state="new">Field-targeted attributes on auto-properties are not supported in language version {0}. Please use language version {1} or greater.</target>
        <note />
      </trans-unit>
      <trans-unit id="WRN_AttributesOnBackingFieldsNotAvailable_Title">
        <source>Field-targeted attributes on auto-properties are not supported in this version of the language.</source>
        <target state="new">Field-targeted attributes on auto-properties are not supported in this version of the language.</target>
        <note />
      </trans-unit>
      <trans-unit id="IDS_FeatureRefConditional">
        <source>ref conditional expression</source>
        <target state="new">ref conditional expression</target>
        <note />
      </trans-unit>
      <trans-unit id="ERR_InterfaceImplementedImplicitlyByVariadic">
        <source>'{0}' cannot implement interface member '{1}' in type '{2}' because it has an __arglist parameter</source>
        <target state="translated">'{0}' は、__arglist パラメーターが指定されているため、型 '{2}' のインターフェイス メンバー '{1}' を実装できません</target>
        <note />
      </trans-unit>
      <trans-unit id="IDS_FeatureTupleEquality">
        <source>tuple equality</source>
        <target state="new">tuple equality</target>
        <note />
      </trans-unit>
      <trans-unit id="ERR_TupleSizesMismatchForBinOps">
        <source>Tuple types used as operands of an == or != operator must have matching cardinalities. But this operator has tuple types of cardinality {0} on the left and {1} on the right.</source>
        <target state="new">Tuple types used as operands of an == or != operator must have matching cardinalities. But this operator has tuple types of cardinality {0} on the left and {1} on the right.</target>
        <note />
      </trans-unit>
      <trans-unit id="ERR_InvalidHashAlgorithmName">
        <source>Invalid hash algorithm name: '{0}'</source>
        <target state="translated">無効なハッシュ アルゴリズム名: '{0}'</target>
        <note />
      </trans-unit>
      <trans-unit id="ERR_ExpressionTreeContainsTupleBinOp">
        <source>An expression tree may not contain a tuple == or != operator</source>
        <target state="new">An expression tree may not contain a tuple == or != operator</target>
        <note />
      </trans-unit>
      <trans-unit id="WRN_TupleBinopLiteralNameMismatch">
        <source>The tuple element name '{0}' is ignored because a different name or no name is specified on the other side of the tuple == or != operator.</source>
        <target state="new">The tuple element name '{0}' is ignored because a different name or no name is specified on the other side of the tuple == or != operator.</target>
        <note />
      </trans-unit>
      <trans-unit id="WRN_TupleBinopLiteralNameMismatch_Title">
        <source>The tuple element name is ignored because a different name or no name is specified on the other side of the tuple == or != operator.</source>
        <target state="new">The tuple element name is ignored because a different name or no name is specified on the other side of the tuple == or != operator.</target>
        <note />
      </trans-unit>
      <trans-unit id="ERR_UnmanagedBoundWithClass">
        <source>'{0}': cannot specify both a constraint class and the 'unmanaged' constraint</source>
        <target state="new">'{0}': cannot specify both a constraint class and the 'unmanaged' constraint</target>
        <note />
      </trans-unit>
      <trans-unit id="IDS_FeatureRefReassignment">
        <source>ref reassignment</source>
        <target state="new">ref reassignment</target>
        <note />
      </trans-unit>
      <trans-unit id="IDS_FeatureRefFor">
        <source>ref for-loop variables</source>
        <target state="new">ref for-loop variables</target>
        <note />
      </trans-unit>
      <trans-unit id="IDS_FeatureRefForEach">
        <source>ref foreach iteration variables</source>
        <target state="new">ref foreach iteration variables</target>
        <note />
      </trans-unit>
      <trans-unit id="ERR_RefLocalOrParamExpected">
        <source>The left-hand side of a ref assignment must be a ref local or parameter.</source>
        <target state="new">The left-hand side of a ref assignment must be a ref local or parameter.</target>
        <note />
      </trans-unit>
      <trans-unit id="ERR_RefAssignNarrower">
        <source>Cannot ref-assign '{1}' to '{0}' because '{1}' has a narrower escape scope than '{0}'.</source>
        <target state="new">Cannot ref-assign '{1}' to '{0}' because '{1}' has a narrower escape scope than '{0}'.</target>
        <note />
      </trans-unit>
      <trans-unit id="IDS_FeatureEnumGenericTypeConstraint">
        <source>enum generic type constraints</source>
        <target state="new">enum generic type constraints</target>
        <note />
      </trans-unit>
      <trans-unit id="IDS_FeatureDelegateGenericTypeConstraint">
        <source>delegate generic type constraints</source>
        <target state="new">delegate generic type constraints</target>
        <note />
      </trans-unit>
      <trans-unit id="IDS_FeatureUnmanagedGenericTypeConstraint">
        <source>unmanaged generic type constraints</source>
        <target state="new">unmanaged generic type constraints</target>
        <note />
      </trans-unit>
      <trans-unit id="ERR_NewBoundWithUnmanaged">
        <source>The 'new()' constraint cannot be used with the 'unmanaged' constraint</source>
        <target state="new">The 'new()' constraint cannot be used with the 'unmanaged' constraint</target>
        <note />
      </trans-unit>
      <trans-unit id="ERR_UnmanagedConstraintMustBeFirst">
        <source>The 'unmanaged' constraint must come before any other constraints</source>
        <target state="new">The 'unmanaged' constraint must come before any other constraints</target>
        <note />
      </trans-unit>
      <trans-unit id="ERR_UnmanagedConstraintNotSatisfied">
        <source>The type '{2}' must be a non-nullable value type, along with all fields at any level of nesting, in order to use it as parameter '{1}' in the generic type or method '{0}'</source>
        <target state="new">The type '{2}' must be a non-nullable value type, along with all fields at any level of nesting, in order to use it as parameter '{1}' in the generic type or method '{0}'</target>
        <note />
      </trans-unit>
      <trans-unit id="ERR_ConWithUnmanagedCon">
        <source>Type parameter '{1}' has the 'unmanaged' constraint so '{1}' cannot be used as a constraint for '{0}'</source>
        <target state="new">Type parameter '{1}' has the 'unmanaged' constraint so '{1}' cannot be used as a constraint for '{0}'</target>
        <note />
      </trans-unit>
      <trans-unit id="IDS_FeatureStackAllocInitializer">
        <source>stackalloc initializer</source>
        <target state="new">stackalloc initializer</target>
        <note />
      </trans-unit>
      <trans-unit id="ERR_InvalidStackAllocArray">
        <source>"Invalid rank specifier: expected ']'</source>
        <target state="new">"Invalid rank specifier: expected ']'</target>
        <note />
      </trans-unit>
      <trans-unit id="IDS_FeatureExpressionVariablesInQueriesAndInitializers">
        <source>declaration of expression variables in member initializers and queries</source>
        <target state="new">declaration of expression variables in member initializers and queries</target>
        <note />
      </trans-unit>
      <trans-unit id="ERR_ExprCannotBeFixed">
        <source>The given expression cannot be used in a fixed statement</source>
        <target state="new">The given expression cannot be used in a fixed statement</target>
        <note />
      </trans-unit>
      <trans-unit id="IDS_FeatureExtensibleFixedStatement">
        <source>extensible fixed statement</source>
        <target state="new">extensible fixed statement</target>
        <note />
      </trans-unit>
      <trans-unit id="IDS_FeatureIndexingMovableFixedBuffers">
        <source>indexing movable fixed buffers</source>
        <target state="new">indexing movable fixed buffers</target>
        <note />
      </trans-unit>
      <trans-unit id="ERR_InvalidObjectCreation">
        <source>Invalid object creation</source>
        <target state="new">Invalid object creation</target>
        <note />
      </trans-unit>
<<<<<<< HEAD
      <trans-unit id="ERR_FeatureIsExperimental">
        <source>Feature '{0}' is experimental and unsupported; use '/features:{1}' to enable.</source>
        <target state="new">Feature '{0}' is experimental and unsupported; use '/features:{1}' to enable.</target>
        <note />
      </trans-unit>
      <trans-unit id="ERR_BadPatternExpression">
        <source>Invalid operand for pattern match; value required, but found '{0}'.</source>
        <target state="new">Invalid operand for pattern match; value required, but found '{0}'.</target>
        <note />
      </trans-unit>
      <trans-unit id="ERR_SwitchCaseSubsumed">
        <source>The switch case has already been handled by a previous case.</source>
        <target state="new">The switch case has already been handled by a previous case.</target>
        <note />
      </trans-unit>
      <trans-unit id="ERR_SwitchArmSubsumed">
        <source>The pattern has already been handled by a previous arm of the switch expression.</source>
        <target state="new">The pattern has already been handled by a previous arm of the switch expression.</target>
        <note />
      </trans-unit>
      <trans-unit id="ERR_MissingPattern">
        <source>Pattern missing</source>
        <target state="new">Pattern missing</target>
        <note />
      </trans-unit>
      <trans-unit id="IDS_FeatureRecursivePatterns">
        <source>recursive patterns</source>
        <target state="new">recursive patterns</target>
        <note />
      </trans-unit>
      <trans-unit id="ERR_InferredRecursivePatternType">
        <source>The type 'var' is not permitted in recursive patterns. If you want the type inferred, just omit it.</source>
        <target state="new">The type 'var' is not permitted in recursive patterns. If you want the type inferred, just omit it.</target>
        <note />
      </trans-unit>
      <trans-unit id="ERR_WrongNumberOfSubpatterns">
        <source>Matching the tuple type '{0}' requires '{1}' subpatterns, but '{2}' subpatterns are present.</source>
        <target state="new">Matching the tuple type '{0}' requires '{1}' subpatterns, but '{2}' subpatterns are present.</target>
        <note />
      </trans-unit>
      <trans-unit id="ERR_PropertyPatternNameMissing">
        <source>A property subpattern requires a reference to the property or field to be matched, e.g. '{{ Name: {0}}}'</source>
        <target state="new">A property subpattern requires a reference to the property or field to be matched, e.g. '{{ Name: {0}}}'</target>
        <note />
      </trans-unit>
      <trans-unit id="ERR_DefaultPattern">
        <source>A default literal 'default' is not valid as a pattern. Use another literal (e.g. '0' or 'null') as appropriate. To match everything, use a discard pattern '_'.</source>
        <target state="new">A default literal 'default' is not valid as a pattern. Use another literal (e.g. '0' or 'null') as appropriate. To match everything, use a discard pattern '_'.</target>
        <note />
      </trans-unit>
      <trans-unit id="ERR_SwitchExpressionNoBestType">
        <source>No best type was found for the switch expression.</source>
        <target state="new">No best type was found for the switch expression.</target>
        <note />
      </trans-unit>
      <trans-unit id="ERR_SingleElementPositionalPatternRequiresType">
        <source>A single-element deconstruct pattern requires a type before the open parenthesis.</source>
        <target state="new">A single-element deconstruct pattern requires a type before the open parenthesis.</target>
        <note />
      </trans-unit>
      <trans-unit id="ERR_VarMayNotBindToType">
        <source>The syntax 'var' for a pattern is not permitted to bind to a type, but it binds to '{0}' here.</source>
        <target state="new">The syntax 'var' for a pattern is not permitted to bind to a type, but it binds to '{0}' here.</target>
        <note />
      </trans-unit>
      <trans-unit id="WRN_SwitchExpressionNotExhaustive">
        <source>The switch expression does not handle all possible inputs (it is not exhaustive).</source>
        <target state="new">The switch expression does not handle all possible inputs (it is not exhaustive).</target>
        <note />
      </trans-unit>
      <trans-unit id="WRN_SwitchExpressionNotExhaustive_Title">
        <source>The switch expression does not handle all possible inputs (it is not exhaustive).</source>
        <target state="new">The switch expression does not handle all possible inputs (it is not exhaustive).</target>
        <note />
      </trans-unit>
      <trans-unit id="ERR_UnderscoreDeclaredAndDiscardPattern">
        <source>The discard pattern '_' cannot be used where '{0}' is in scope.</source>
        <target state="new">The discard pattern '_' cannot be used where '{0}' is in scope.</target>
        <note />
      </trans-unit>
      <trans-unit id="ERR_ConstantPatternNamedUnderscore">
        <source>A constant named '_' cannot be used as a pattern.</source>
        <target state="new">A constant named '_' cannot be used as a pattern.</target>
        <note />
      </trans-unit>
      <trans-unit id="WRN_IsTypeNamedUnderscore">
        <source>The name '_' refers to the type '{0}', not the discard pattern. Use '@_' for the type, or 'var _' to discard.</source>
        <target state="new">The name '_' refers to the type '{0}', not the discard pattern. Use '@_' for the type, or 'var _' to discard.</target>
        <note />
      </trans-unit>
      <trans-unit id="WRN_IsTypeNamedUnderscore_Title">
        <source>Do not use '_' to refer to the type in an is-type expression.</source>
        <target state="new">Do not use '_' to refer to the type in an is-type expression.</target>
        <note />
      </trans-unit>
      <trans-unit id="ERR_ExpressionTreeContainsSwitchExpression">
        <source>An expression tree may not contain a switch expression.</source>
        <target state="new">An expression tree may not contain a switch expression.</target>
        <note />
      </trans-unit>
      <trans-unit id="ERR_SwitchGoverningExpressionRequiresParens">
        <source>Parentheses are required around the switch governing expression.</source>
        <target state="new">Parentheses are required around the switch governing expression.</target>
        <note />
      </trans-unit>
      <trans-unit id="ERR_TupleElementNameMismatch">
        <source>The name '{0}' does not identify tuple element '{1}'.</source>
        <target state="new">The name '{0}' does not identify tuple element '{1}'.</target>
        <note />
      </trans-unit>
      <trans-unit id="ERR_DeconstructParameterNameMismatch">
        <source>The name '{0}' does not match the corresponding 'Deconstruct' parameter '{1}'.</source>
        <target state="new">The name '{0}' does not match the corresponding 'Deconstruct' parameter '{1}'.</target>
        <note />
      </trans-unit>
      <trans-unit id="ERR_IsPatternImpossible">
        <source>An expression of type '{0}' can never match the provided pattern.</source>
        <target state="new">An expression of type '{0}' can never match the provided pattern.</target>
        <note />
      </trans-unit>
      <trans-unit id="WRN_GivenExpressionNeverMatchesPattern">
        <source>The given expression never matches the provided pattern.</source>
        <target state="new">The given expression never matches the provided pattern.</target>
        <note />
      </trans-unit>
      <trans-unit id="WRN_GivenExpressionNeverMatchesPattern_Title">
        <source>The given expression never matches the provided pattern.</source>
        <target state="new">The given expression never matches the provided pattern.</target>
        <note />
      </trans-unit>
      <trans-unit id="WRN_GivenExpressionAlwaysMatchesConstant">
        <source>The given expression always matches the provided constant.</source>
        <target state="new">The given expression always matches the provided constant.</target>
        <note />
      </trans-unit>
      <trans-unit id="WRN_GivenExpressionAlwaysMatchesConstant_Title">
        <source>The given expression always matches the provided constant.</source>
        <target state="new">The given expression always matches the provided constant.</target>
        <note />
      </trans-unit>
      <trans-unit id="ERR_FeatureNotAvailableInVersion8_0">
        <source>Feature '{0}' is not available in C# 8.0. Please use language version {1} or greater.</source>
        <target state="new">Feature '{0}' is not available in C# 8.0. Please use language version {1} or greater.</target>
=======
      <trans-unit id="FTL_InvalidInputFileName">
        <source>File name '{0}' is empty, contains invalid characters, has a drive specification without an absolute path, or is too long</source>
        <target state="new">File name '{0}' is empty, contains invalid characters, has a drive specification without an absolute path, or is too long</target>
        <note />
      </trans-unit>
      <trans-unit id="ERR_CantUseInOrOutInArglist">
        <source>__arglist cannot have an argument passed by 'in' or 'out'</source>
        <target state="new">__arglist cannot have an argument passed by 'in' or 'out'</target>
>>>>>>> 58f8ed6b
        <note />
      </trans-unit>
    </body>
  </file>
</xliff><|MERGE_RESOLUTION|>--- conflicted
+++ resolved
@@ -2,6 +2,111 @@
 <xliff xmlns="urn:oasis:names:tc:xliff:document:1.2" xmlns:xsi="http://www.w3.org/2001/XMLSchema-instance" version="1.2" xsi:schemaLocation="urn:oasis:names:tc:xliff:document:1.2 xliff-core-1.2-transitional.xsd">
   <file datatype="xml" source-language="en" target-language="ja" original="../CSharpResources.resx">
     <body>
+      <trans-unit id="ERR_BadPatternExpression">
+        <source>Invalid operand for pattern match; value required, but found '{0}'.</source>
+        <target state="new">Invalid operand for pattern match; value required, but found '{0}'.</target>
+        <note />
+      </trans-unit>
+      <trans-unit id="ERR_ConstantPatternNamedUnderscore">
+        <source>A constant named '_' cannot be used as a pattern.</source>
+        <target state="new">A constant named '_' cannot be used as a pattern.</target>
+        <note />
+      </trans-unit>
+      <trans-unit id="ERR_DeconstructParameterNameMismatch">
+        <source>The name '{0}' does not match the corresponding 'Deconstruct' parameter '{1}'.</source>
+        <target state="new">The name '{0}' does not match the corresponding 'Deconstruct' parameter '{1}'.</target>
+        <note />
+      </trans-unit>
+      <trans-unit id="ERR_DefaultPattern">
+        <source>A default literal 'default' is not valid as a pattern. Use another literal (e.g. '0' or 'null') as appropriate. To match everything, use a discard pattern '_'.</source>
+        <target state="new">A default literal 'default' is not valid as a pattern. Use another literal (e.g. '0' or 'null') as appropriate. To match everything, use a discard pattern '_'.</target>
+        <note />
+      </trans-unit>
+      <trans-unit id="ERR_ExpressionTreeContainsSwitchExpression">
+        <source>An expression tree may not contain a switch expression.</source>
+        <target state="new">An expression tree may not contain a switch expression.</target>
+        <note />
+      </trans-unit>
+      <trans-unit id="ERR_FeatureIsExperimental">
+        <source>Feature '{0}' is experimental and unsupported; use '/features:{1}' to enable.</source>
+        <target state="new">Feature '{0}' is experimental and unsupported; use '/features:{1}' to enable.</target>
+        <note />
+      </trans-unit>
+      <trans-unit id="ERR_FeatureNotAvailableInVersion8_0">
+        <source>Feature '{0}' is not available in C# 8.0. Please use language version {1} or greater.</source>
+        <target state="new">Feature '{0}' is not available in C# 8.0. Please use language version {1} or greater.</target>
+        <note />
+      </trans-unit>
+      <trans-unit id="ERR_InferredRecursivePatternType">
+        <source>The type 'var' is not permitted in recursive patterns. If you want the type inferred, just omit it.</source>
+        <target state="new">The type 'var' is not permitted in recursive patterns. If you want the type inferred, just omit it.</target>
+        <note />
+      </trans-unit>
+      <trans-unit id="ERR_IsPatternImpossible">
+        <source>An expression of type '{0}' can never match the provided pattern.</source>
+        <target state="new">An expression of type '{0}' can never match the provided pattern.</target>
+        <note />
+      </trans-unit>
+      <trans-unit id="ERR_MissingPattern">
+        <source>Pattern missing</source>
+        <target state="new">Pattern missing</target>
+        <note />
+      </trans-unit>
+      <trans-unit id="ERR_PropertyPatternNameMissing">
+        <source>A property subpattern requires a reference to the property or field to be matched, e.g. '{{ Name: {0}}}'</source>
+        <target state="new">A property subpattern requires a reference to the property or field to be matched, e.g. '{{ Name: {0}}}'</target>
+        <note />
+      </trans-unit>
+      <trans-unit id="ERR_SingleElementPositionalPatternRequiresType">
+        <source>A single-element deconstruct pattern requires a type before the open parenthesis.</source>
+        <target state="new">A single-element deconstruct pattern requires a type before the open parenthesis.</target>
+        <note />
+      </trans-unit>
+      <trans-unit id="ERR_SwitchArmSubsumed">
+        <source>The pattern has already been handled by a previous arm of the switch expression.</source>
+        <target state="new">The pattern has already been handled by a previous arm of the switch expression.</target>
+        <note />
+      </trans-unit>
+      <trans-unit id="ERR_SwitchCaseSubsumed">
+        <source>The switch case has already been handled by a previous case.</source>
+        <target state="new">The switch case has already been handled by a previous case.</target>
+        <note />
+      </trans-unit>
+      <trans-unit id="ERR_SwitchExpressionNoBestType">
+        <source>No best type was found for the switch expression.</source>
+        <target state="new">No best type was found for the switch expression.</target>
+        <note />
+      </trans-unit>
+      <trans-unit id="ERR_SwitchGoverningExpressionRequiresParens">
+        <source>Parentheses are required around the switch governing expression.</source>
+        <target state="new">Parentheses are required around the switch governing expression.</target>
+        <note />
+      </trans-unit>
+      <trans-unit id="ERR_TupleElementNameMismatch">
+        <source>The name '{0}' does not identify tuple element '{1}'.</source>
+        <target state="new">The name '{0}' does not identify tuple element '{1}'.</target>
+        <note />
+      </trans-unit>
+      <trans-unit id="ERR_UnderscoreDeclaredAndDiscardPattern">
+        <source>The discard pattern '_' cannot be used where '{0}' is in scope.</source>
+        <target state="new">The discard pattern '_' cannot be used where '{0}' is in scope.</target>
+        <note />
+      </trans-unit>
+      <trans-unit id="ERR_VarMayNotBindToType">
+        <source>The syntax 'var' for a pattern is not permitted to bind to a type, but it binds to '{0}' here.</source>
+        <target state="new">The syntax 'var' for a pattern is not permitted to bind to a type, but it binds to '{0}' here.</target>
+        <note />
+      </trans-unit>
+      <trans-unit id="ERR_WrongNumberOfSubpatterns">
+        <source>Matching the tuple type '{0}' requires '{1}' subpatterns, but '{2}' subpatterns are present.</source>
+        <target state="new">Matching the tuple type '{0}' requires '{1}' subpatterns, but '{2}' subpatterns are present.</target>
+        <note />
+      </trans-unit>
+      <trans-unit id="IDS_FeatureRecursivePatterns">
+        <source>recursive patterns</source>
+        <target state="new">recursive patterns</target>
+        <note />
+      </trans-unit>
       <trans-unit id="IDS_NULL">
         <source>&lt;null&gt;</source>
         <target state="translated">&lt;null&gt;</target>
@@ -370,6 +475,46 @@
       <trans-unit id="IDS_FeatureTypeVariance">
         <source>type variance</source>
         <target state="translated">型分散</target>
+        <note />
+      </trans-unit>
+      <trans-unit id="WRN_GivenExpressionAlwaysMatchesConstant">
+        <source>The given expression always matches the provided constant.</source>
+        <target state="new">The given expression always matches the provided constant.</target>
+        <note />
+      </trans-unit>
+      <trans-unit id="WRN_GivenExpressionAlwaysMatchesConstant_Title">
+        <source>The given expression always matches the provided constant.</source>
+        <target state="new">The given expression always matches the provided constant.</target>
+        <note />
+      </trans-unit>
+      <trans-unit id="WRN_GivenExpressionNeverMatchesPattern">
+        <source>The given expression never matches the provided pattern.</source>
+        <target state="new">The given expression never matches the provided pattern.</target>
+        <note />
+      </trans-unit>
+      <trans-unit id="WRN_GivenExpressionNeverMatchesPattern_Title">
+        <source>The given expression never matches the provided pattern.</source>
+        <target state="new">The given expression never matches the provided pattern.</target>
+        <note />
+      </trans-unit>
+      <trans-unit id="WRN_IsTypeNamedUnderscore">
+        <source>The name '_' refers to the type '{0}', not the discard pattern. Use '@_' for the type, or 'var _' to discard.</source>
+        <target state="new">The name '_' refers to the type '{0}', not the discard pattern. Use '@_' for the type, or 'var _' to discard.</target>
+        <note />
+      </trans-unit>
+      <trans-unit id="WRN_IsTypeNamedUnderscore_Title">
+        <source>Do not use '_' to refer to the type in an is-type expression.</source>
+        <target state="new">Do not use '_' to refer to the type in an is-type expression.</target>
+        <note />
+      </trans-unit>
+      <trans-unit id="WRN_SwitchExpressionNotExhaustive">
+        <source>The switch expression does not handle all possible inputs (it is not exhaustive).</source>
+        <target state="new">The switch expression does not handle all possible inputs (it is not exhaustive).</target>
+        <note />
+      </trans-unit>
+      <trans-unit id="WRN_SwitchExpressionNotExhaustive_Title">
+        <source>The switch expression does not handle all possible inputs (it is not exhaustive).</source>
+        <target state="new">The switch expression does not handle all possible inputs (it is not exhaustive).</target>
         <note />
       </trans-unit>
       <trans-unit id="XML_InvalidToken">
@@ -8705,151 +8850,6 @@
         <target state="new">Invalid object creation</target>
         <note />
       </trans-unit>
-<<<<<<< HEAD
-      <trans-unit id="ERR_FeatureIsExperimental">
-        <source>Feature '{0}' is experimental and unsupported; use '/features:{1}' to enable.</source>
-        <target state="new">Feature '{0}' is experimental and unsupported; use '/features:{1}' to enable.</target>
-        <note />
-      </trans-unit>
-      <trans-unit id="ERR_BadPatternExpression">
-        <source>Invalid operand for pattern match; value required, but found '{0}'.</source>
-        <target state="new">Invalid operand for pattern match; value required, but found '{0}'.</target>
-        <note />
-      </trans-unit>
-      <trans-unit id="ERR_SwitchCaseSubsumed">
-        <source>The switch case has already been handled by a previous case.</source>
-        <target state="new">The switch case has already been handled by a previous case.</target>
-        <note />
-      </trans-unit>
-      <trans-unit id="ERR_SwitchArmSubsumed">
-        <source>The pattern has already been handled by a previous arm of the switch expression.</source>
-        <target state="new">The pattern has already been handled by a previous arm of the switch expression.</target>
-        <note />
-      </trans-unit>
-      <trans-unit id="ERR_MissingPattern">
-        <source>Pattern missing</source>
-        <target state="new">Pattern missing</target>
-        <note />
-      </trans-unit>
-      <trans-unit id="IDS_FeatureRecursivePatterns">
-        <source>recursive patterns</source>
-        <target state="new">recursive patterns</target>
-        <note />
-      </trans-unit>
-      <trans-unit id="ERR_InferredRecursivePatternType">
-        <source>The type 'var' is not permitted in recursive patterns. If you want the type inferred, just omit it.</source>
-        <target state="new">The type 'var' is not permitted in recursive patterns. If you want the type inferred, just omit it.</target>
-        <note />
-      </trans-unit>
-      <trans-unit id="ERR_WrongNumberOfSubpatterns">
-        <source>Matching the tuple type '{0}' requires '{1}' subpatterns, but '{2}' subpatterns are present.</source>
-        <target state="new">Matching the tuple type '{0}' requires '{1}' subpatterns, but '{2}' subpatterns are present.</target>
-        <note />
-      </trans-unit>
-      <trans-unit id="ERR_PropertyPatternNameMissing">
-        <source>A property subpattern requires a reference to the property or field to be matched, e.g. '{{ Name: {0}}}'</source>
-        <target state="new">A property subpattern requires a reference to the property or field to be matched, e.g. '{{ Name: {0}}}'</target>
-        <note />
-      </trans-unit>
-      <trans-unit id="ERR_DefaultPattern">
-        <source>A default literal 'default' is not valid as a pattern. Use another literal (e.g. '0' or 'null') as appropriate. To match everything, use a discard pattern '_'.</source>
-        <target state="new">A default literal 'default' is not valid as a pattern. Use another literal (e.g. '0' or 'null') as appropriate. To match everything, use a discard pattern '_'.</target>
-        <note />
-      </trans-unit>
-      <trans-unit id="ERR_SwitchExpressionNoBestType">
-        <source>No best type was found for the switch expression.</source>
-        <target state="new">No best type was found for the switch expression.</target>
-        <note />
-      </trans-unit>
-      <trans-unit id="ERR_SingleElementPositionalPatternRequiresType">
-        <source>A single-element deconstruct pattern requires a type before the open parenthesis.</source>
-        <target state="new">A single-element deconstruct pattern requires a type before the open parenthesis.</target>
-        <note />
-      </trans-unit>
-      <trans-unit id="ERR_VarMayNotBindToType">
-        <source>The syntax 'var' for a pattern is not permitted to bind to a type, but it binds to '{0}' here.</source>
-        <target state="new">The syntax 'var' for a pattern is not permitted to bind to a type, but it binds to '{0}' here.</target>
-        <note />
-      </trans-unit>
-      <trans-unit id="WRN_SwitchExpressionNotExhaustive">
-        <source>The switch expression does not handle all possible inputs (it is not exhaustive).</source>
-        <target state="new">The switch expression does not handle all possible inputs (it is not exhaustive).</target>
-        <note />
-      </trans-unit>
-      <trans-unit id="WRN_SwitchExpressionNotExhaustive_Title">
-        <source>The switch expression does not handle all possible inputs (it is not exhaustive).</source>
-        <target state="new">The switch expression does not handle all possible inputs (it is not exhaustive).</target>
-        <note />
-      </trans-unit>
-      <trans-unit id="ERR_UnderscoreDeclaredAndDiscardPattern">
-        <source>The discard pattern '_' cannot be used where '{0}' is in scope.</source>
-        <target state="new">The discard pattern '_' cannot be used where '{0}' is in scope.</target>
-        <note />
-      </trans-unit>
-      <trans-unit id="ERR_ConstantPatternNamedUnderscore">
-        <source>A constant named '_' cannot be used as a pattern.</source>
-        <target state="new">A constant named '_' cannot be used as a pattern.</target>
-        <note />
-      </trans-unit>
-      <trans-unit id="WRN_IsTypeNamedUnderscore">
-        <source>The name '_' refers to the type '{0}', not the discard pattern. Use '@_' for the type, or 'var _' to discard.</source>
-        <target state="new">The name '_' refers to the type '{0}', not the discard pattern. Use '@_' for the type, or 'var _' to discard.</target>
-        <note />
-      </trans-unit>
-      <trans-unit id="WRN_IsTypeNamedUnderscore_Title">
-        <source>Do not use '_' to refer to the type in an is-type expression.</source>
-        <target state="new">Do not use '_' to refer to the type in an is-type expression.</target>
-        <note />
-      </trans-unit>
-      <trans-unit id="ERR_ExpressionTreeContainsSwitchExpression">
-        <source>An expression tree may not contain a switch expression.</source>
-        <target state="new">An expression tree may not contain a switch expression.</target>
-        <note />
-      </trans-unit>
-      <trans-unit id="ERR_SwitchGoverningExpressionRequiresParens">
-        <source>Parentheses are required around the switch governing expression.</source>
-        <target state="new">Parentheses are required around the switch governing expression.</target>
-        <note />
-      </trans-unit>
-      <trans-unit id="ERR_TupleElementNameMismatch">
-        <source>The name '{0}' does not identify tuple element '{1}'.</source>
-        <target state="new">The name '{0}' does not identify tuple element '{1}'.</target>
-        <note />
-      </trans-unit>
-      <trans-unit id="ERR_DeconstructParameterNameMismatch">
-        <source>The name '{0}' does not match the corresponding 'Deconstruct' parameter '{1}'.</source>
-        <target state="new">The name '{0}' does not match the corresponding 'Deconstruct' parameter '{1}'.</target>
-        <note />
-      </trans-unit>
-      <trans-unit id="ERR_IsPatternImpossible">
-        <source>An expression of type '{0}' can never match the provided pattern.</source>
-        <target state="new">An expression of type '{0}' can never match the provided pattern.</target>
-        <note />
-      </trans-unit>
-      <trans-unit id="WRN_GivenExpressionNeverMatchesPattern">
-        <source>The given expression never matches the provided pattern.</source>
-        <target state="new">The given expression never matches the provided pattern.</target>
-        <note />
-      </trans-unit>
-      <trans-unit id="WRN_GivenExpressionNeverMatchesPattern_Title">
-        <source>The given expression never matches the provided pattern.</source>
-        <target state="new">The given expression never matches the provided pattern.</target>
-        <note />
-      </trans-unit>
-      <trans-unit id="WRN_GivenExpressionAlwaysMatchesConstant">
-        <source>The given expression always matches the provided constant.</source>
-        <target state="new">The given expression always matches the provided constant.</target>
-        <note />
-      </trans-unit>
-      <trans-unit id="WRN_GivenExpressionAlwaysMatchesConstant_Title">
-        <source>The given expression always matches the provided constant.</source>
-        <target state="new">The given expression always matches the provided constant.</target>
-        <note />
-      </trans-unit>
-      <trans-unit id="ERR_FeatureNotAvailableInVersion8_0">
-        <source>Feature '{0}' is not available in C# 8.0. Please use language version {1} or greater.</source>
-        <target state="new">Feature '{0}' is not available in C# 8.0. Please use language version {1} or greater.</target>
-=======
       <trans-unit id="FTL_InvalidInputFileName">
         <source>File name '{0}' is empty, contains invalid characters, has a drive specification without an absolute path, or is too long</source>
         <target state="new">File name '{0}' is empty, contains invalid characters, has a drive specification without an absolute path, or is too long</target>
@@ -8858,7 +8858,6 @@
       <trans-unit id="ERR_CantUseInOrOutInArglist">
         <source>__arglist cannot have an argument passed by 'in' or 'out'</source>
         <target state="new">__arglist cannot have an argument passed by 'in' or 'out'</target>
->>>>>>> 58f8ed6b
         <note />
       </trans-unit>
     </body>
