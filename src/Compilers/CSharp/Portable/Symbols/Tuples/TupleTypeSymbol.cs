--- conflicted
+++ resolved
@@ -690,11 +690,7 @@
         /// <summary>
         /// Get the fields for the tuple's elements (in order and cached).
         /// </summary>
-<<<<<<< HEAD
         public override ImmutableArray<FieldSymbol> TupleElementFields
-=======
-        public ImmutableArray<FieldSymbol> TupleElementFields
->>>>>>> a9ad83c3
         {
             get
             {
@@ -718,22 +714,13 @@
                     continue;
                 }
 
-<<<<<<< HEAD
-                var field = (FieldSymbol)member;
-                int index = field.TupleElementIndex;
-                if (index >= 0)
-                {
-                    Debug.Assert((object)builder[index] == null);
-                    builder[index] = field;
-=======
-                int index = (member as TupleFieldSymbol)?.TupleFieldId ??
-                            ((TupleErrorFieldSymbol)member).TupleFieldId;
+                int index = (member as TupleFieldSymbol)?.TupleElementIndex ??
+                            ((TupleErrorFieldSymbol)member).TupleElementIndex;
 
                 if (index >= 0)
                 {
                     Debug.Assert((object)builder[index] == null);
                     builder[index] = (FieldSymbol)member;
->>>>>>> a9ad83c3
                 }
             }
 
