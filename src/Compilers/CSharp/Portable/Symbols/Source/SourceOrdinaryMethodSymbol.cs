--- conflicted
+++ resolved
@@ -367,10 +367,7 @@
                 }
             }
 
-<<<<<<< HEAD
             CheckModifiers(_hasAnyBody, location, diagnostics);
-=======
-            CheckModifiers(location, diagnostics);
 
             foreach (var typeParameter in _typeParameters)
             {
@@ -379,7 +376,6 @@
                     DeclaringCompilation.EnsureIsUnmanagedAttributeExists(diagnostics, typeParameter.GetNonNullSyntaxNode().Location, modifyCompilationForIsUnmanaged: true);
                 }
             }
->>>>>>> 7dcb04db
         }
 
         // This is also used for async lambdas.  Probably not the best place to locate this method, but where else could it go?
