﻿// Copyright (c) Microsoft.  All Rights Reserved.  Licensed under the Apache License, Version 2.0.  See License.txt in the project root for license information.

using System.Collections.Immutable;
using System.Diagnostics;
using System.Threading;
using Microsoft.CodeAnalysis.CSharp.Symbols;
using Microsoft.CodeAnalysis.CSharp.Syntax;
using Microsoft.CodeAnalysis.Text;
using Roslyn.Utilities;
using System.Collections.Generic;
using System;

namespace Microsoft.CodeAnalysis.CSharp.Symbols
{
    internal abstract class SourceDelegateMethodSymbol : SourceMethodSymbol
    {
        private ImmutableArray<ParameterSymbol> _parameters;
        private readonly TypeSymbolWithAnnotations _returnType;

        protected SourceDelegateMethodSymbol(
            SourceMemberContainerTypeSymbol delegateType,
            TypeSymbolWithAnnotations returnType,
            DelegateDeclarationSyntax syntax,
            MethodKind methodKind,
            DeclarationModifiers declarationModifiers)
            : base(delegateType, syntax.GetReference(), bodySyntaxReferenceOpt: null, location: syntax.Identifier.GetLocation())
        {
            _returnType = returnType;
            this.MakeFlags(methodKind, declarationModifiers, _returnType.SpecialType == SpecialType.System_Void, isExtensionMethod: false);
        }

        protected void InitializeParameters(ImmutableArray<ParameterSymbol> parameters)
        {
            Debug.Assert(_parameters.IsDefault);
            _parameters = parameters;
        }

        internal static void AddDelegateMembers(
            SourceMemberContainerTypeSymbol delegateType,
            ArrayBuilder<Symbol> symbols,
            DelegateDeclarationSyntax syntax,
            DiagnosticBag diagnostics)
        {
            Binder binder = delegateType.GetBinder(syntax.ParameterList);
<<<<<<< HEAD
            var returnType = binder.BindType(syntax.ReturnType, diagnostics);
=======
            RefKind refKind = syntax.RefKeyword.Kind().GetRefKind();
            TypeSymbol returnType = binder.BindType(syntax.ReturnType, diagnostics);
>>>>>>> c7afb2d2

            // reuse types to avoid reporting duplicate errors if missing:
            var voidType = binder.GetSpecialType(SpecialType.System_Void, diagnostics, syntax);
            var objectType = binder.GetSpecialType(SpecialType.System_Object, diagnostics, syntax);
            var intPtrType = binder.GetSpecialType(SpecialType.System_IntPtr, diagnostics, syntax);

            if (returnType.IsRestrictedType())
            {
                // Method or delegate cannot return type '{0}'
                diagnostics.Add(ErrorCode.ERR_MethodReturnCantBeRefAny, syntax.ReturnType.Location, returnType.TypeSymbol);
            }

            // A delegate has the following members: (see CLI spec 13.6)
            // (1) a method named Invoke with the specified signature
            var invoke = new InvokeMethod(delegateType, refKind, returnType, syntax, binder, diagnostics);
            invoke.CheckDelegateVarianceSafety(diagnostics);
            symbols.Add(invoke);

            // (2) a constructor with argument types (object, System.IntPtr)
            symbols.Add(new Constructor(delegateType, voidType, objectType, intPtrType, syntax));

            if (binder.Compilation.GetSpecialType(SpecialType.System_IAsyncResult).TypeKind != TypeKind.Error &&
                binder.Compilation.GetSpecialType(SpecialType.System_AsyncCallback).TypeKind != TypeKind.Error &&
                // WinRT delegates don't have Begin/EndInvoke methods
                !delegateType.IsCompilationOutputWinMdObj())
            {
                var iAsyncResultType = binder.GetSpecialType(SpecialType.System_IAsyncResult, diagnostics, syntax);
                var asyncCallbackType = binder.GetSpecialType(SpecialType.System_AsyncCallback, diagnostics, syntax);

                // (3) BeginInvoke
                symbols.Add(new BeginInvokeMethod(invoke, iAsyncResultType, objectType, asyncCallbackType, syntax));

                // and (4) EndInvoke methods
                symbols.Add(new EndInvokeMethod(invoke, iAsyncResultType, syntax));
            }

            if (delegateType.DeclaredAccessibility <= Accessibility.Private)
            {
                return;
            }

            HashSet<DiagnosticInfo> useSiteDiagnostics = null;

            if (!delegateType.IsNoMoreVisibleThan(invoke.ReturnType, ref useSiteDiagnostics))
            {
                // Inconsistent accessibility: return type '{1}' is less accessible than delegate '{0}'
                diagnostics.Add(ErrorCode.ERR_BadVisDelegateReturn, delegateType.Locations[0], delegateType, invoke.ReturnType.TypeSymbol);
            }

            foreach (var parameter in invoke.Parameters)
            {
                if (!parameter.Type.IsAtLeastAsVisibleAs(delegateType, ref useSiteDiagnostics))
                {
                    // Inconsistent accessibility: parameter type '{1}' is less accessible than delegate '{0}'
                    diagnostics.Add(ErrorCode.ERR_BadVisDelegateParam, delegateType.Locations[0], delegateType, parameter.Type.TypeSymbol);
                }
            }

            diagnostics.Add(delegateType.Locations[0], useSiteDiagnostics);
        }

        protected override void MethodChecks(DiagnosticBag diagnostics)
        {
            // TODO: move more functionality into here, making these symbols more lazy
        }

        public sealed override bool IsVararg
        {
            get
            {
                return false;
            }
        }

        public sealed override ImmutableArray<ParameterSymbol> Parameters
        {
            get
            {
                return _parameters;
            }
        }

        public override ImmutableArray<TypeParameterSymbol> TypeParameters
        {
            get
            {
                return ImmutableArray<TypeParameterSymbol>.Empty;
            }
        }

        public sealed override TypeSymbolWithAnnotations ReturnType
        {
            get
            {
                return _returnType;
            }
        }

        public sealed override bool IsImplicitlyDeclared
        {
            get
            {
                return true;
            }
        }

        internal override bool IsExpressionBodied
        {
            get { return false; }
        }

        internal override bool GenerateDebugInfo
        {
            get { return false; }
        }

        protected sealed override IAttributeTargetSymbol AttributeOwner
        {
            get
            {
                return (SourceNamedTypeSymbol)ContainingSymbol;
            }
        }

        internal sealed override System.Reflection.MethodImplAttributes ImplementationAttributes
        {
            get { return System.Reflection.MethodImplAttributes.Runtime; }
        }

        internal sealed override OneOrMany<SyntaxList<AttributeListSyntax>> GetAttributeDeclarations()
        {
            // TODO: This implementation looks strange. It might make sense for the Invoke method, but
            //       not for constructor and other methods.
            return OneOrMany.Create(((SourceNamedTypeSymbol)ContainingSymbol).GetAttributeDeclarations());
        }

        internal sealed override System.AttributeTargets GetAttributeTarget()
        {
            return System.AttributeTargets.Delegate;
        }

        private sealed class Constructor : SourceDelegateMethodSymbol
        {
            internal Constructor(
                SourceMemberContainerTypeSymbol delegateType,
                TypeSymbol voidType,
                TypeSymbol objectType,
                TypeSymbol intPtrType,
                DelegateDeclarationSyntax syntax)
                : base(delegateType, TypeSymbolWithAnnotations.Create(voidType), syntax, MethodKind.Constructor, DeclarationModifiers.Public)
            {
                InitializeParameters(ImmutableArray.Create<ParameterSymbol>(
                    new SynthesizedParameterSymbol(this, objectType, 0, RefKind.None, "object"),
                    new SynthesizedParameterSymbol(this, intPtrType, 1, RefKind.None, "method")));
            }

            public override string Name
            {
                get { return WellKnownMemberNames.InstanceConstructorName; }
            }

            internal override RefKind RefKind
            {
                get { return RefKind.None; }
            }

            internal override OneOrMany<SyntaxList<AttributeListSyntax>> GetReturnTypeAttributeDeclarations()
            {
                // Constructors don't have return type attributes
                return OneOrMany.Create(default(SyntaxList<AttributeListSyntax>));
            }

            internal override LexicalSortKey GetLexicalSortKey()
            {
                // associate "Invoke and .ctor" with whole delegate declaration for the sorting purposes
                // other methods will be associated with delegate's identifier
                // we want this just to keep the order of synthesized methods the same as in Dev12
                // Dev12 order is not strictly alphabetical - .ctor and Invoke go before other members.
                // there are no real reasons for emitting the members in one order or another, 
                // so we will keep them the same.
                return new LexicalSortKey(this.syntaxReferenceOpt.GetLocation(), this.DeclaringCompilation);
            }
        }

        private sealed class InvokeMethod : SourceDelegateMethodSymbol
        {
            private readonly RefKind refKind;

            internal InvokeMethod(
                SourceMemberContainerTypeSymbol delegateType,
<<<<<<< HEAD
                TypeSymbolWithAnnotations returnType,
=======
                RefKind refKind,
                TypeSymbol returnType,
>>>>>>> c7afb2d2
                DelegateDeclarationSyntax syntax,
                Binder binder,
                DiagnosticBag diagnostics)
                : base(delegateType, returnType, syntax, MethodKind.DelegateInvoke, DeclarationModifiers.Virtual | DeclarationModifiers.Public)
            {
                this.refKind = refKind;

                SyntaxToken arglistToken;
                var parameters = ParameterHelpers.MakeParameters(binder, this, syntax.ParameterList, true, out arglistToken, diagnostics, false);
                if (arglistToken.Kind() == SyntaxKind.ArgListKeyword)
                {
                    // This is a parse-time error in the native compiler; it is a semantic analysis error in Roslyn.

                    // error CS1669: __arglist is not valid in this context
                    diagnostics.Add(ErrorCode.ERR_IllegalVarArgs, new SourceLocation(arglistToken));
                }

                InitializeParameters(parameters);
            }

            public override string Name
            {
                get { return WellKnownMemberNames.DelegateInvokeName; }
            }

            internal override RefKind RefKind
            {
                get { return refKind; }
            }

            internal override LexicalSortKey GetLexicalSortKey()
            {
                // associate "Invoke and .ctor" with whole delegate declaration for the sorting purposes
                // other methods will be associated with delegate's identifier
                // we want this just to keep the order of synthesized methods the same as in Dev12
                // Dev12 order is not strictly alphabetical - .ctor and Invoke go before other members.
                // there are no real reasons for emitting the members in one order or another, 
                // so we will keep them the same.
                return new LexicalSortKey(this.syntaxReferenceOpt.GetLocation(), this.DeclaringCompilation);
            }
        }

        private sealed class BeginInvokeMethod : SourceDelegateMethodSymbol
        {
            internal BeginInvokeMethod(
                InvokeMethod invoke,
                TypeSymbol iAsyncResultType,
                TypeSymbol objectType,
                TypeSymbol asyncCallbackType,
                DelegateDeclarationSyntax syntax)
                : base((SourceNamedTypeSymbol)invoke.ContainingType, TypeSymbolWithAnnotations.Create(iAsyncResultType), syntax, MethodKind.Ordinary, DeclarationModifiers.Virtual | DeclarationModifiers.Public)
            {
                var parameters = ArrayBuilder<ParameterSymbol>.GetInstance();
                foreach (SourceParameterSymbol p in invoke.Parameters)
                {
                    var synthesizedParam = new SourceClonedParameterSymbol(originalParam: p, newOwner: this, newOrdinal: p.Ordinal, suppressOptional: true);
                    parameters.Add(synthesizedParam);
                }

                int paramCount = invoke.ParameterCount;
                parameters.Add(new SynthesizedParameterSymbol(this, asyncCallbackType, paramCount, RefKind.None, GetUniqueParameterName(parameters, "callback")));
                parameters.Add(new SynthesizedParameterSymbol(this, objectType, paramCount + 1, RefKind.None, GetUniqueParameterName(parameters, "object")));

                InitializeParameters(parameters.ToImmutableAndFree());
            }

            public override string Name
            {
                get { return WellKnownMemberNames.DelegateBeginInvokeName; }
            }

            internal override RefKind RefKind
            {
                get { return RefKind.None; }
            }

            internal override OneOrMany<SyntaxList<AttributeListSyntax>> GetReturnTypeAttributeDeclarations()
            {
                // BeginInvoke method doesn't have return type attributes
                // because it doesn't inherit Delegate declaration's return type.
                // It has a special return type: SpecialType.System.IAsyncResult.
                return OneOrMany.Create(default(SyntaxList<AttributeListSyntax>));
            }
        }

        private sealed class EndInvokeMethod : SourceDelegateMethodSymbol
        {
            private readonly RefKind refKind;

            internal EndInvokeMethod(
                InvokeMethod invoke,
                TypeSymbol iAsyncResultType,
                DelegateDeclarationSyntax syntax)
                : base((SourceNamedTypeSymbol)invoke.ContainingType, invoke.ReturnType, syntax, MethodKind.Ordinary, DeclarationModifiers.Virtual | DeclarationModifiers.Public)
            {
                this.refKind = invoke.RefKind;

                var parameters = ArrayBuilder<ParameterSymbol>.GetInstance();
                int ordinal = 0;

                foreach (SourceParameterSymbol p in invoke.Parameters)
                {
                    if (p.RefKind != RefKind.None)
                    {
                        var synthesizedParam = new SourceClonedParameterSymbol(originalParam: p, newOwner: this, newOrdinal: ordinal++, suppressOptional: true);
                        parameters.Add(synthesizedParam);
                    }
                }

                parameters.Add(new SynthesizedParameterSymbol(this, iAsyncResultType, ordinal++, RefKind.None, GetUniqueParameterName(parameters, "result")));
                InitializeParameters(parameters.ToImmutableAndFree());
            }

            protected override SourceMethodSymbol BoundAttributesSource
            {
                get
                {
                    // copy return attributes from InvokeMethod
                    return (SourceMethodSymbol)((SourceNamedTypeSymbol)this.ContainingSymbol).DelegateInvokeMethod;
                }
            }

            public override string Name
            {
                get { return WellKnownMemberNames.DelegateEndInvokeName; }
            }

            internal override RefKind RefKind
            {
                get { return refKind; }
            }
        }

        private static string GetUniqueParameterName(ArrayBuilder<ParameterSymbol> currentParameters, string name)
        {
            while (!IsUnique(currentParameters, name))
            {
                name = "__" + name;
            }

            return name;
        }

        private static bool IsUnique(ArrayBuilder<ParameterSymbol> currentParameters, string name)
        {
            foreach (var p in currentParameters)
            {
                if (string.CompareOrdinal(p.Name, name) == 0)
                {
                    return false;
                }
            }

            return true;
        }
    }
}<|MERGE_RESOLUTION|>--- conflicted
+++ resolved
@@ -42,12 +42,8 @@
             DiagnosticBag diagnostics)
         {
             Binder binder = delegateType.GetBinder(syntax.ParameterList);
-<<<<<<< HEAD
+            RefKind refKind = syntax.RefKeyword.Kind().GetRefKind();
             var returnType = binder.BindType(syntax.ReturnType, diagnostics);
-=======
-            RefKind refKind = syntax.RefKeyword.Kind().GetRefKind();
-            TypeSymbol returnType = binder.BindType(syntax.ReturnType, diagnostics);
->>>>>>> c7afb2d2
 
             // reuse types to avoid reporting duplicate errors if missing:
             var voidType = binder.GetSpecialType(SpecialType.System_Void, diagnostics, syntax);
@@ -238,12 +234,8 @@
 
             internal InvokeMethod(
                 SourceMemberContainerTypeSymbol delegateType,
-<<<<<<< HEAD
+                RefKind refKind,
                 TypeSymbolWithAnnotations returnType,
-=======
-                RefKind refKind,
-                TypeSymbol returnType,
->>>>>>> c7afb2d2
                 DelegateDeclarationSyntax syntax,
                 Binder binder,
                 DiagnosticBag diagnostics)
