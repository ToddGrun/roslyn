﻿// Licensed to the .NET Foundation under one or more agreements.
// The .NET Foundation licenses this file to you under the MIT license.
// See the LICENSE file in the project root for more information.

#nullable disable

using System;
using System.Collections.Immutable;
using System.Diagnostics;
using Microsoft.CodeAnalysis.CSharp.Emit;
using Microsoft.CodeAnalysis.CSharp.Syntax;
using Microsoft.CodeAnalysis.PooledObjects;
using Roslyn.Utilities;

namespace Microsoft.CodeAnalysis.CSharp.Symbols
{
    internal static class ParameterHelpers
    {
        public static ImmutableArray<ParameterSymbol> MakeParameters(
            Binder binder,
            Symbol owner,
            BaseParameterListSyntax syntax,
            out SyntaxToken arglistToken,
            BindingDiagnosticBag diagnostics,
            bool allowRefOrOut,
            bool allowThis,
            bool addRefReadOnlyModifier)
        {
            return MakeParameters<ParameterSyntax, ParameterSymbol, Symbol>(
                binder,
                owner,
                syntax.Parameters,
                out arglistToken,
                diagnostics,
                allowRefOrOut,
                allowThis,
                addRefReadOnlyModifier,
                suppressUseSiteDiagnostics: false,
                lastIndex: syntax.Parameters.Count - 1,
                parameterCreationFunc: (Binder context, Symbol owner, TypeWithAnnotations parameterType,
                                        ParameterSyntax syntax, RefKind refKind, int ordinal,
                                        SyntaxToken paramsKeyword, SyntaxToken thisKeyword, bool addRefReadOnlyModifier,
                                        BindingDiagnosticBag declarationDiagnostics) =>
                {
                    return SourceParameterSymbol.Create(
                        context,
                        owner,
                        parameterType,
                        syntax,
                        refKind,
                        syntax.Identifier,
                        ordinal,
                        isParams: paramsKeyword.Kind() != SyntaxKind.None,
                        isExtensionMethodThis: ordinal == 0 && thisKeyword.Kind() != SyntaxKind.None,
                        addRefReadOnlyModifier,
                        declarationDiagnostics);
                });
        }

        public static ImmutableArray<FunctionPointerParameterSymbol> MakeFunctionPointerParameters(
            Binder binder,
            FunctionPointerMethodSymbol owner,
            SeparatedSyntaxList<FunctionPointerParameterSyntax> parametersList,
            BindingDiagnosticBag diagnostics,
            bool suppressUseSiteDiagnostics)
        {
            return MakeParameters<FunctionPointerParameterSyntax, FunctionPointerParameterSymbol, FunctionPointerMethodSymbol>(
                binder,
                owner,
                parametersList,
                out _,
                diagnostics,
                allowRefOrOut: true,
                allowThis: false,
                addRefReadOnlyModifier: true,
                suppressUseSiteDiagnostics,
                parametersList.Count - 2,
                parameterCreationFunc: (Binder binder, FunctionPointerMethodSymbol owner, TypeWithAnnotations parameterType,
                                        FunctionPointerParameterSyntax syntax, RefKind refKind, int ordinal,
                                        SyntaxToken paramsKeyword, SyntaxToken thisKeyword, bool addRefReadOnlyModifier,
                                        BindingDiagnosticBag diagnostics) =>
                {
                    // Non-function pointer locations have other locations to encode in/ref readonly/outness. For function pointers,
                    // these modreqs are the only locations where this can be encoded. If that changes, we should update this.
                    Debug.Assert(addRefReadOnlyModifier, "If addReadonlyRef isn't true, we must have found a different location to encode the readonlyness of a function pointer");
                    ImmutableArray<CustomModifier> customModifiers = refKind switch
                    {
                        RefKind.In => CreateInModifiers(binder, diagnostics, syntax),
                        RefKind.Out => CreateOutModifiers(binder, diagnostics, syntax),
                        _ => ImmutableArray<CustomModifier>.Empty
                    };

                    if (parameterType.IsVoidType())
                    {
                        diagnostics.Add(ErrorCode.ERR_NoVoidParameter, syntax.Type.Location);
                    }

                    return new FunctionPointerParameterSymbol(
                        parameterType,
                        refKind,
                        ordinal,
                        owner,
                        customModifiers);
                },
                parsingFunctionPointer: true);
        }

        private static ImmutableArray<TParameterSymbol> MakeParameters<TParameterSyntax, TParameterSymbol, TOwningSymbol>(
            Binder binder,
            TOwningSymbol owner,
            SeparatedSyntaxList<TParameterSyntax> parametersList,
            out SyntaxToken arglistToken,
            BindingDiagnosticBag diagnostics,
            bool allowRefOrOut,
            bool allowThis,
            bool addRefReadOnlyModifier,
            bool suppressUseSiteDiagnostics,
            int lastIndex,
            Func<Binder, TOwningSymbol, TypeWithAnnotations, TParameterSyntax, RefKind, int, SyntaxToken, SyntaxToken, bool, BindingDiagnosticBag, TParameterSymbol> parameterCreationFunc,
            bool parsingFunctionPointer = false)
            where TParameterSyntax : BaseParameterSyntax
            where TParameterSymbol : ParameterSymbol
            where TOwningSymbol : Symbol
        {
            Debug.Assert(!parsingFunctionPointer || owner is FunctionPointerMethodSymbol);
            arglistToken = default(SyntaxToken);

            int parameterIndex = 0;
            int firstDefault = -1;

            var builder = ArrayBuilder<TParameterSymbol>.GetInstance();
            var mustBeLastParameter = (ParameterSyntax)null;

            foreach (var parameterSyntax in parametersList)
            {
                if (parameterIndex > lastIndex) break;

                CheckParameterModifiers(parameterSyntax, diagnostics, parsingFunctionPointer);

                var refKind = GetModifiers(parameterSyntax.Modifiers, out SyntaxToken refnessKeyword, out SyntaxToken paramsKeyword, out SyntaxToken thisKeyword);
                if (refKind != RefKind.None && parameterSyntax is ParameterSyntax { ExclamationExclamationToken: var exExToken, Identifier: var identifier } && exExToken.Kind() != SyntaxKind.None)
                {
                    diagnostics.Add(ErrorCode.ERR_NullCheckingOnByRefParameter, exExToken.GetLocation(), identifier.ValueText);
                }
                if (thisKeyword.Kind() != SyntaxKind.None && !allowThis)
                {
                    diagnostics.Add(ErrorCode.ERR_ThisInBadContext, thisKeyword.GetLocation());
                }

                if (parameterSyntax is ParameterSyntax concreteParam)
                {
                    if (mustBeLastParameter == null &&
                        (concreteParam.Modifiers.Any(SyntaxKind.ParamsKeyword) ||
                         concreteParam.Identifier.Kind() == SyntaxKind.ArgListKeyword))
                    {
                        mustBeLastParameter = concreteParam;
                    }

                    if (concreteParam.IsArgList)
                    {
                        arglistToken = concreteParam.Identifier;
                        // The native compiler produces "Expected type" here, in the parser. Roslyn produces
                        // the somewhat more informative "arglist not valid" error.
                        if (paramsKeyword.Kind() != SyntaxKind.None
                            || refnessKeyword.Kind() != SyntaxKind.None
                            || thisKeyword.Kind() != SyntaxKind.None)
                        {
                            // CS1669: __arglist is not valid in this context
                            diagnostics.Add(ErrorCode.ERR_IllegalVarArgs, arglistToken.GetLocation());
                        }

                        continue;
                    }

                    if (concreteParam.Default != null && firstDefault == -1)
                    {
                        firstDefault = parameterIndex;
                    }
                }

                Debug.Assert(parameterSyntax.Type != null);
                var parameterType = binder.BindType(parameterSyntax.Type, diagnostics, suppressUseSiteDiagnostics: suppressUseSiteDiagnostics);

                if (!allowRefOrOut && (refKind == RefKind.Ref || refKind == RefKind.Out))
                {
                    Debug.Assert(refnessKeyword.Kind() != SyntaxKind.None);

                    // error CS0631: ref and out are not valid in this context
                    diagnostics.Add(ErrorCode.ERR_IllegalRefParam, refnessKeyword.GetLocation());
                }

                if (parameterSyntax is ParameterSyntax { ExclamationExclamationToken: var exExToken1, Identifier: var identifier1 } && exExToken1.Kind() == SyntaxKind.ExclamationExclamationToken)
                {
                    if (owner.IsAbstract || owner.IsPartialDefinition() || owner.IsExtern)
                    {
                        diagnostics.Add(ErrorCode.ERR_MustNullCheckInImplementation, identifier1.GetLocation(), identifier1.ValueText);
                    }
                }

                TParameterSymbol parameter = parameterCreationFunc(binder, owner, parameterType, parameterSyntax, refKind, parameterIndex, paramsKeyword, thisKeyword, addRefReadOnlyModifier, diagnostics);

                ReportParameterErrors(owner, parameterSyntax, parameter, thisKeyword, paramsKeyword, firstDefault, diagnostics);

                builder.Add(parameter);
                ++parameterIndex;
            }

            if (mustBeLastParameter != null && mustBeLastParameter != parametersList[lastIndex])
            {
                diagnostics.Add(
                    mustBeLastParameter.Identifier.Kind() == SyntaxKind.ArgListKeyword
                        ? ErrorCode.ERR_VarargsLast
                        : ErrorCode.ERR_ParamsLast,
                    mustBeLastParameter.GetLocation());
            }

            ImmutableArray<TParameterSymbol> parameters = builder.ToImmutableAndFree();

            if (!parsingFunctionPointer)
            {
                var methodOwner = owner as MethodSymbol;
                var typeParameters = (object)methodOwner != null ?
                    methodOwner.TypeParameters :
                    default(ImmutableArray<TypeParameterSymbol>);

                Debug.Assert(methodOwner?.MethodKind != MethodKind.LambdaMethod);
                bool allowShadowingNames = binder.Compilation.IsFeatureEnabled(MessageID.IDS_FeatureNameShadowingInNestedFunctions) &&
                    methodOwner?.MethodKind == MethodKind.LocalFunction;

                binder.ValidateParameterNameConflicts(typeParameters, parameters.Cast<TParameterSymbol, ParameterSymbol>(), allowShadowingNames, diagnostics);
            }

            return parameters;
        }

#nullable enable
        internal static void EnsureIsReadOnlyAttributeExists(PEModuleBuilder moduleBuilder, ImmutableArray<ParameterSymbol> parameters)
        {
            EnsureIsReadOnlyAttributeExists(moduleBuilder.Compilation, parameters, diagnostics: null, modifyCompilation: false, moduleBuilder);
        }

        internal static void EnsureIsReadOnlyAttributeExists(CSharpCompilation? compilation, ImmutableArray<ParameterSymbol> parameters, BindingDiagnosticBag diagnostics, bool modifyCompilation)
        {
            // These parameters might not come from a compilation (example: lambdas evaluated in EE).
            // During rewriting, lowering will take care of flagging the appropriate PEModuleBuilder instead.
            if (compilation == null)
            {
                return;
            }

            EnsureIsReadOnlyAttributeExists(compilation, parameters, diagnostics, modifyCompilation, moduleBuilder: null);
        }

        private static void EnsureIsReadOnlyAttributeExists(CSharpCompilation compilation, ImmutableArray<ParameterSymbol> parameters, BindingDiagnosticBag? diagnostics, bool modifyCompilation, PEModuleBuilder? moduleBuilder)
        {
            foreach (var parameter in parameters)
            {
                if (parameter.RefKind == RefKind.In)
                {
                    if (moduleBuilder is { })
                    {
                        moduleBuilder.EnsureIsReadOnlyAttributeExists();
                    }
                    else
                    {
                        compilation.EnsureIsReadOnlyAttributeExists(diagnostics, GetParameterLocation(parameter), modifyCompilation);
                    }
                }
            }
        }

        internal static void EnsureNativeIntegerAttributeExists(PEModuleBuilder moduleBuilder, ImmutableArray<ParameterSymbol> parameters)
        {
            EnsureNativeIntegerAttributeExists(moduleBuilder.Compilation, parameters, diagnostics: null, modifyCompilation: false, moduleBuilder);
        }

        internal static void EnsureNativeIntegerAttributeExists(CSharpCompilation? compilation, ImmutableArray<ParameterSymbol> parameters, BindingDiagnosticBag diagnostics, bool modifyCompilation)
        {
            // These parameters might not come from a compilation (example: lambdas evaluated in EE).
            // During rewriting, lowering will take care of flagging the appropriate PEModuleBuilder instead.
            if (compilation == null)
            {
                return;
            }

            EnsureNativeIntegerAttributeExists(compilation, parameters, diagnostics, modifyCompilation, moduleBuilder: null);
        }

        private static void EnsureNativeIntegerAttributeExists(CSharpCompilation compilation, ImmutableArray<ParameterSymbol> parameters, BindingDiagnosticBag? diagnostics, bool modifyCompilation, PEModuleBuilder? moduleBuilder)
        {
            foreach (var parameter in parameters)
            {
                if (parameter.TypeWithAnnotations.ContainsNativeInteger())
                {
                    if (moduleBuilder is { })
                    {
                        moduleBuilder.EnsureNativeIntegerAttributeExists();
                    }
                    else
                    {
                        compilation.EnsureNativeIntegerAttributeExists(diagnostics, GetParameterLocation(parameter), modifyCompilation);
                    }
                }
            }
        }

        internal static void EnsureNullableAttributeExists(PEModuleBuilder moduleBuilder, Symbol container, ImmutableArray<ParameterSymbol> parameters)
        {
            EnsureNullableAttributeExists(moduleBuilder.Compilation, container, parameters, diagnostics: null, modifyCompilation: false, moduleBuilder);
        }

        internal static void EnsureNullableAttributeExists(CSharpCompilation? compilation, Symbol container, ImmutableArray<ParameterSymbol> parameters, BindingDiagnosticBag? diagnostics, bool modifyCompilation)
        {
            // These parameters might not come from a compilation (example: lambdas evaluated in EE).
            // During rewriting, lowering will take care of flagging the appropriate PEModuleBuilder instead.
            if (compilation == null)
            {
                return;
            }

            EnsureNullableAttributeExists(compilation, container, parameters, diagnostics, modifyCompilation, moduleBuilder: null);
        }

        private static void EnsureNullableAttributeExists(CSharpCompilation compilation, Symbol container, ImmutableArray<ParameterSymbol> parameters, BindingDiagnosticBag? diagnostics, bool modifyCompilation, PEModuleBuilder? moduleBuilder)
        {
            if (parameters.Length > 0 && compilation.ShouldEmitNullableAttributes(container))
            {
                foreach (var parameter in parameters)
                {
                    if (parameter.TypeWithAnnotations.NeedsNullableAttribute())
                    {
                        if (moduleBuilder is { })
                        {
                            moduleBuilder.EnsureNullableAttributeExists();
                        }
                        else
                        {
                            compilation.EnsureNullableAttributeExists(diagnostics, GetParameterLocation(parameter), modifyCompilation);
                        }
                    }
                }
            }
        }

        private static Location GetParameterLocation(ParameterSymbol parameter) => parameter.GetNonNullSyntaxNode().Location;
#nullable disable

        private static void CheckParameterModifiers(BaseParameterSyntax parameter, BindingDiagnosticBag diagnostics, bool parsingFunctionPointerParams)
        {
            var seenThis = false;
            var seenRef = false;
            var seenOut = false;
            var seenParams = false;
            var seenIn = false;

            foreach (var modifier in parameter.Modifiers)
            {
                switch (modifier.Kind())
                {
                    case SyntaxKind.ThisKeyword:
                        if (seenThis)
                        {
                            diagnostics.Add(ErrorCode.ERR_DupParamMod, modifier.GetLocation(), SyntaxFacts.GetText(SyntaxKind.ThisKeyword));
                        }
                        else if (seenOut)
                        {
                            diagnostics.Add(ErrorCode.ERR_BadParameterModifiers, modifier.GetLocation(), SyntaxFacts.GetText(SyntaxKind.ThisKeyword), SyntaxFacts.GetText(SyntaxKind.OutKeyword));
                        }
                        else if (seenParams)
                        {
                            diagnostics.Add(ErrorCode.ERR_BadParamModThis, modifier.GetLocation());
                        }
                        else
                        {
                            seenThis = true;
                        }
                        break;

                    case SyntaxKind.RefKeyword:
                        if (seenRef)
                        {
                            diagnostics.Add(ErrorCode.ERR_DupParamMod, modifier.GetLocation(), SyntaxFacts.GetText(SyntaxKind.RefKeyword));
                        }
                        else if (seenParams)
                        {
                            diagnostics.Add(ErrorCode.ERR_ParamsCantBeWithModifier, modifier.GetLocation(), SyntaxFacts.GetText(SyntaxKind.RefKeyword));
                        }
                        else if (seenOut)
                        {
                            diagnostics.Add(ErrorCode.ERR_BadParameterModifiers, modifier.GetLocation(), SyntaxFacts.GetText(SyntaxKind.RefKeyword), SyntaxFacts.GetText(SyntaxKind.OutKeyword));
                        }
                        else if (seenIn)
                        {
                            diagnostics.Add(ErrorCode.ERR_BadParameterModifiers, modifier.GetLocation(), SyntaxFacts.GetText(SyntaxKind.RefKeyword), SyntaxFacts.GetText(SyntaxKind.InKeyword));
                        }
                        else
                        {
                            seenRef = true;
                        }
                        break;

                    case SyntaxKind.OutKeyword:
                        if (seenOut)
                        {
                            diagnostics.Add(ErrorCode.ERR_DupParamMod, modifier.GetLocation(), SyntaxFacts.GetText(SyntaxKind.OutKeyword));
                        }
                        else if (seenThis)
                        {
                            diagnostics.Add(ErrorCode.ERR_BadParameterModifiers, modifier.GetLocation(), SyntaxFacts.GetText(SyntaxKind.OutKeyword), SyntaxFacts.GetText(SyntaxKind.ThisKeyword));
                        }
                        else if (seenParams)
                        {
                            diagnostics.Add(ErrorCode.ERR_ParamsCantBeWithModifier, modifier.GetLocation(), SyntaxFacts.GetText(SyntaxKind.OutKeyword));
                        }
                        else if (seenRef)
                        {
                            diagnostics.Add(ErrorCode.ERR_BadParameterModifiers, modifier.GetLocation(), SyntaxFacts.GetText(SyntaxKind.OutKeyword), SyntaxFacts.GetText(SyntaxKind.RefKeyword));
                        }
                        else if (seenIn)
                        {
                            diagnostics.Add(ErrorCode.ERR_BadParameterModifiers, modifier.GetLocation(), SyntaxFacts.GetText(SyntaxKind.OutKeyword), SyntaxFacts.GetText(SyntaxKind.InKeyword));
                        }
                        else
                        {
                            seenOut = true;
                        }
                        break;

                    case SyntaxKind.ParamsKeyword when !parsingFunctionPointerParams:
                        if (seenParams)
                        {
                            diagnostics.Add(ErrorCode.ERR_DupParamMod, modifier.GetLocation(), SyntaxFacts.GetText(SyntaxKind.ParamsKeyword));
                        }
                        else if (seenThis)
                        {
                            diagnostics.Add(ErrorCode.ERR_BadParamModThis, modifier.GetLocation());
                        }
                        else if (seenRef)
                        {
                            diagnostics.Add(ErrorCode.ERR_BadParameterModifiers, modifier.GetLocation(), SyntaxFacts.GetText(SyntaxKind.ParamsKeyword), SyntaxFacts.GetText(SyntaxKind.RefKeyword));
                        }
                        else if (seenIn)
                        {
                            diagnostics.Add(ErrorCode.ERR_BadParameterModifiers, modifier.GetLocation(), SyntaxFacts.GetText(SyntaxKind.ParamsKeyword), SyntaxFacts.GetText(SyntaxKind.InKeyword));
                        }
                        else if (seenOut)
                        {
                            diagnostics.Add(ErrorCode.ERR_BadParameterModifiers, modifier.GetLocation(), SyntaxFacts.GetText(SyntaxKind.ParamsKeyword), SyntaxFacts.GetText(SyntaxKind.OutKeyword));
                        }
                        else
                        {
                            seenParams = true;
                        }
                        break;

                    case SyntaxKind.InKeyword:
                        if (seenIn)
                        {
                            diagnostics.Add(ErrorCode.ERR_DupParamMod, modifier.GetLocation(), SyntaxFacts.GetText(SyntaxKind.InKeyword));
                        }
                        else if (seenOut)
                        {
                            diagnostics.Add(ErrorCode.ERR_BadParameterModifiers, modifier.GetLocation(), SyntaxFacts.GetText(SyntaxKind.InKeyword), SyntaxFacts.GetText(SyntaxKind.OutKeyword));
                        }
                        else if (seenRef)
                        {
                            diagnostics.Add(ErrorCode.ERR_BadParameterModifiers, modifier.GetLocation(), SyntaxFacts.GetText(SyntaxKind.InKeyword), SyntaxFacts.GetText(SyntaxKind.RefKeyword));
                        }
                        else if (seenParams)
                        {
                            diagnostics.Add(ErrorCode.ERR_ParamsCantBeWithModifier, modifier.GetLocation(), SyntaxFacts.GetText(SyntaxKind.InKeyword));
                        }
                        else
                        {
                            seenIn = true;
                        }
                        break;

                    case SyntaxKind.ParamsKeyword when parsingFunctionPointerParams:
                    case SyntaxKind.ReadOnlyKeyword when parsingFunctionPointerParams:
                        diagnostics.Add(ErrorCode.ERR_BadFuncPointerParamModifier, modifier.GetLocation(), SyntaxFacts.GetText(modifier.Kind()));
                        break;

                    default:
                        throw ExceptionUtilities.UnexpectedValue(modifier.Kind());
                }
            }
        }

        private static void ReportParameterErrors(
            Symbol owner,
            BaseParameterSyntax parameterSyntax,
            ParameterSymbol parameter,
            SyntaxToken thisKeyword,
            SyntaxToken paramsKeyword,
            int firstDefault,
            BindingDiagnosticBag diagnostics)
        {
            int parameterIndex = parameter.Ordinal;
            bool isDefault = parameterSyntax is ParameterSyntax { Default: { } };

            if (thisKeyword.Kind() == SyntaxKind.ThisKeyword && parameterIndex != 0)
            {
                // Report CS1100 on "this". Note that is a change from Dev10
                // which reports the error on the type following "this".

                // error CS1100: Method '{0}' has a parameter modifier 'this' which is not on the first parameter
                diagnostics.Add(ErrorCode.ERR_BadThisParam, thisKeyword.GetLocation(), owner.Name);
            }
            else if (parameter.IsParams && owner.IsOperator())
            {
                // error CS1670: params is not valid in this context
                diagnostics.Add(ErrorCode.ERR_IllegalParams, paramsKeyword.GetLocation());
            }
            else if (parameter.IsParams && !parameter.TypeWithAnnotations.IsSZArray())
            {
                // error CS0225: The params parameter must be a single dimensional array
                diagnostics.Add(ErrorCode.ERR_ParamsMustBeArray, paramsKeyword.GetLocation());
            }
            else if (parameter.TypeWithAnnotations.IsStatic)
            {
                Debug.Assert(parameter.ContainingSymbol is FunctionPointerMethodSymbol or { ContainingType: not null });
                // error CS0721: '{0}': static types cannot be used as parameters
                diagnostics.Add(
                    ErrorFacts.GetStaticClassParameterCode(parameter.ContainingSymbol.ContainingType?.IsInterfaceType() ?? false),
                    owner.Locations.IsEmpty ? parameterSyntax.GetLocation() : owner.Locations[0],
                    parameter.Type);
            }
            else if (firstDefault != -1 && parameterIndex > firstDefault && !isDefault && !parameter.IsParams)
            {
                // error CS1737: Optional parameters must appear after all required parameters
                Location loc = ((ParameterSyntax)(BaseParameterSyntax)parameterSyntax).Identifier.GetNextToken(includeZeroWidth: true).GetLocation(); //could be missing
                diagnostics.Add(ErrorCode.ERR_DefaultValueBeforeRequiredValue, loc);
            }
            else if (parameter.RefKind != RefKind.None &&
                parameter.TypeWithAnnotations.IsRestrictedType(ignoreSpanLikeTypes: true))
            {
                // CS1601: Cannot make reference to variable of type 'System.TypedReference'
                diagnostics.Add(ErrorCode.ERR_MethodArgCantBeRefAny, parameterSyntax.Location, parameter.Type);
            }
        }

        internal static bool ReportDefaultParameterErrors(
            Binder binder,
            Symbol owner,
            ParameterSyntax parameterSyntax,
            SourceParameterSymbol parameter,
            BoundExpression defaultExpression,
            BoundExpression convertedExpression,
            BindingDiagnosticBag diagnostics)
        {
            bool hasErrors = false;

            // SPEC VIOLATION: The spec says that the conversion from the initializer to the 
            // parameter type is required to be either an identity or a nullable conversion, but
            // that is not right:
            //
            // void M(short myShort = 10) {}
            // * not an identity or nullable conversion but should be legal
            //
            // void M(object obj = (dynamic)null) {}
            // * an identity conversion, but should be illegal
            //
            // void M(MyStruct? myStruct = default(MyStruct)) {}
            // * a nullable conversion, but must be illegal because we cannot generate metadata for it
            // 
            // Even if the expression is thoroughly illegal, we still want to bind it and 
            // stick it in the parameter because we want to be able to analyze it for
            // IntelliSense purposes.

            TypeSymbol parameterType = parameter.Type;
            CompoundUseSiteInfo<AssemblySymbol> useSiteInfo = binder.GetNewCompoundUseSiteInfo(diagnostics);
            Conversion conversion = binder.Conversions.ClassifyImplicitConversionFromExpression(defaultExpression, parameterType, ref useSiteInfo);
            diagnostics.Add(defaultExpression.Syntax, useSiteInfo);

            var refKind = GetModifiers(parameterSyntax.Modifiers, out SyntaxToken refnessKeyword, out SyntaxToken paramsKeyword, out SyntaxToken thisKeyword);

            // CONSIDER: We are inconsistent here regarding where the error is reported; is it
            // CONSIDER: reported on the parameter name, or on the value of the initializer?
            // CONSIDER: Consider making this consistent.

            if (refKind == RefKind.Ref || refKind == RefKind.Out)
            {
                // error CS1741: A ref or out parameter cannot have a default value
                diagnostics.Add(ErrorCode.ERR_RefOutDefaultValue, refnessKeyword.GetLocation());
                hasErrors = true;
            }
            else if (paramsKeyword.Kind() == SyntaxKind.ParamsKeyword)
            {
                // error CS1751: Cannot specify a default value for a parameter array
                diagnostics.Add(ErrorCode.ERR_DefaultValueForParamsParameter, paramsKeyword.GetLocation());
                hasErrors = true;
            }
            else if (thisKeyword.Kind() == SyntaxKind.ThisKeyword)
            {
                // Only need to report CS1743 for the first parameter. The caller will
                // have reported CS1100 if 'this' appeared on another parameter.
                if (parameter.Ordinal == 0)
                {
                    // error CS1743: Cannot specify a default value for the 'this' parameter
                    diagnostics.Add(ErrorCode.ERR_DefaultValueForExtensionParameter, thisKeyword.GetLocation());
                    hasErrors = true;
                }
            }
            else if (!defaultExpression.HasAnyErrors && !IsValidDefaultValue(defaultExpression.IsImplicitObjectCreation() ? convertedExpression : defaultExpression))
            {
                // error CS1736: Default parameter value for '{0}' must be a compile-time constant
                diagnostics.Add(ErrorCode.ERR_DefaultValueMustBeConstant, parameterSyntax.Default.Value.Location, parameterSyntax.Identifier.ValueText);
                hasErrors = true;
            }
            else if (!conversion.Exists ||
                conversion.IsUserDefined ||
                conversion.IsIdentity && parameterType.SpecialType == SpecialType.System_Object && defaultExpression.Type.IsDynamic())
            {
                // If we had no implicit conversion, or a user-defined conversion, report an error.
                //
                // Even though "object x = (dynamic)null" is a legal identity conversion, we do not allow it. 
                // CONSIDER: We could. Doesn't hurt anything.

                // error CS1750: A value of type '{0}' cannot be used as a default parameter because there are no standard conversions to type '{1}'
                diagnostics.Add(ErrorCode.ERR_NoConversionForDefaultParam, parameterSyntax.Identifier.GetLocation(),
                    defaultExpression.Display, parameterType);

                hasErrors = true;
            }
            else if (conversion.IsReference &&
                (parameterType.SpecialType == SpecialType.System_Object || parameterType.Kind == SymbolKind.DynamicType) &&
                (object)defaultExpression.Type != null &&
                defaultExpression.Type.SpecialType == SpecialType.System_String ||
                conversion.IsBoxing)
            {
                // We don't allow object x = "hello", object x = 123, dynamic x = "hello", etc.
                // error CS1763: '{0}' is of type '{1}'. A default parameter value of a reference type other than string can only be initialized with null
                diagnostics.Add(ErrorCode.ERR_NotNullRefDefaultParameter, parameterSyntax.Identifier.GetLocation(),
                    parameterSyntax.Identifier.ValueText, parameterType);

                hasErrors = true;
            }
            else if (((conversion.IsNullable && !defaultExpression.Type.IsNullableType()) ||
                      (conversion.IsObjectCreation && convertedExpression.Type.IsNullableType())) &&
                !(parameterType.GetNullableUnderlyingType().IsEnumType() || parameterType.GetNullableUnderlyingType().IsIntrinsicType()))
            {
                // We can do:
                // M(int? x = default(int)) 
                // M(int? x = default(int?)) 
                // M(MyEnum? e = default(enum))
                // M(MyEnum? e = default(enum?))
                // M(MyStruct? s = default(MyStruct?))
                //
                // but we cannot do:
                //
                // M(MyStruct? s = default(MyStruct))

                // error CS1770: 
                // A value of type '{0}' cannot be used as default parameter for nullable parameter '{1}' because '{0}' is not a simple type
                diagnostics.Add(ErrorCode.ERR_NoConversionForNubDefaultParam, parameterSyntax.Identifier.GetLocation(),
                    (defaultExpression.IsImplicitObjectCreation() ? convertedExpression.Type.StrippedType() : defaultExpression.Type), parameterSyntax.Identifier.ValueText);

                hasErrors = true;
            }

            ConstantValueUtils.CheckLangVersionForConstantValue(convertedExpression, diagnostics);

            // Certain contexts allow default parameter values syntactically but they are ignored during
            // semantic analysis. They are:

            // 1. Explicitly implemented interface methods; since the method will always be called
            //    via the interface, the defaults declared on the implementation will not 
            //    be seen at the call site.
            //
            // UNDONE: 2. The "actual" side of a partial method; the default values are taken from the
            // UNDONE:    "declaring" side of the method.
            //
            // UNDONE: 3. An indexer with only one formal parameter; it is illegal to omit every argument
            // UNDONE:    to an indexer.
            //
            // 4. A user-defined operator; it is syntactically impossible to omit the argument.

            if (owner.IsExplicitInterfaceImplementation() ||
                owner.IsPartialImplementation() ||
                owner.IsOperator())
            {
                // CS1066: The default value specified for parameter '{0}' will have no effect because it applies to a 
                //         member that is used in contexts that do not allow optional arguments
                diagnostics.Add(ErrorCode.WRN_DefaultValueForUnconsumedLocation,
                    parameterSyntax.Identifier.GetLocation(),
                    parameterSyntax.Identifier.ValueText);
            }

            return hasErrors;
        }

        private static bool IsValidDefaultValue(BoundExpression expression)
        {
            // SPEC VIOLATION: 
            // By the spec an optional parameter initializer is required to be either:
            // * a constant,
            // * new S() where S is a value type
            // * default(S) where S is a value type.
            // 
            // The native compiler considers default(T) to be a valid
            // initializer regardless of whether T is a value type
            // reference type, type parameter type, and so on.
            // We should consider simply allowing this in the spec.
            //
            // Also when valuetype S has a parameterless constructor, 
            // new S() is clearly not a constant expression and should produce an error
            if (expression.ConstantValue != null)
            {
                return true;
            }

            switch (expression.Kind)
            {
                case BoundKind.DefaultLiteral:
                case BoundKind.DefaultExpression:
                    return true;
                case BoundKind.ObjectCreationExpression:
                    return IsValidDefaultValue((BoundObjectCreationExpression)expression);
                case BoundKind.Conversion:
                    var conversion = (BoundConversion)expression;
                    return conversion is { Conversion.IsObjectCreation: true, Operand: BoundObjectCreationExpression { WasTargetTyped: true } operand } &&
                           IsValidDefaultValue(operand);
                default:
                    return false;
            }
        }

        private static bool IsValidDefaultValue(BoundObjectCreationExpression expression)
        {
            return expression.Constructor.IsDefaultValueTypeConstructor(requireZeroInit: true) && expression.InitializerExpressionOpt == null;
        }

        internal static MethodSymbol FindContainingGenericMethod(Symbol symbol)
        {
            for (Symbol current = symbol; (object)current != null; current = current.ContainingSymbol)
            {
                if (current.Kind == SymbolKind.Method)
                {
                    MethodSymbol method = (MethodSymbol)current;
                    if (method.MethodKind != MethodKind.AnonymousFunction)
                    {
                        return method.IsGenericMethod ? method : null;
                    }
                }
            }
            return null;
        }

        private static RefKind GetModifiers(SyntaxTokenList modifiers, out SyntaxToken refnessKeyword, out SyntaxToken paramsKeyword, out SyntaxToken thisKeyword)
        {
            var refKind = RefKind.None;

            refnessKeyword = default(SyntaxToken);
            paramsKeyword = default(SyntaxToken);
            thisKeyword = default(SyntaxToken);

            foreach (var modifier in modifiers)
            {
                switch (modifier.Kind())
                {
                    case SyntaxKind.OutKeyword:
                        if (refKind == RefKind.None)
                        {
                            refnessKeyword = modifier;
                            refKind = RefKind.Out;
                        }
                        break;
                    case SyntaxKind.RefKeyword:
                        if (refKind == RefKind.None)
                        {
                            refnessKeyword = modifier;
                            refKind = RefKind.Ref;
                        }
                        break;
                    case SyntaxKind.InKeyword:
                        if (refKind == RefKind.None)
                        {
                            refnessKeyword = modifier;
                            refKind = RefKind.In;
                        }
                        break;
                    case SyntaxKind.ParamsKeyword:
                        paramsKeyword = modifier;
                        break;
                    case SyntaxKind.ThisKeyword:
                        thisKeyword = modifier;
                        break;
                }
            }

            return refKind;
        }

<<<<<<< HEAD
=======
        // https://github.com/dotnet/roslyn/issues/58335: consider whether we should adjust the set of locations where we call this
        internal static void ReportParameterNullCheckingErrors(DiagnosticBag diagnostics, ParameterSymbol parameter)
        {
            if (!parameter.IsNullChecked)
            {
                return;
            }
            Location location = parameter.Locations.FirstOrNone();
            // https://github.com/dotnet/roslyn/issues/58335: can we simplify with the other overload?
            if (Binder.GetWellKnownTypeMember(parameter.DeclaringCompilation, WellKnownMember.System_ArgumentNullException__ctorString, out UseSiteInfo<AssemblySymbol> useSiteInfo) is null)
            {
                diagnostics.Add(useSiteInfo.DiagnosticInfo, location);
            }
            if (parameter.TypeWithAnnotations.NullableAnnotation.IsAnnotated()
                || parameter.Type.IsNullableTypeOrTypeParameter())
            {
                diagnostics.Add(ErrorCode.WRN_NullCheckingOnNullableType, location, parameter);
            }
            else if (parameter.Type.IsValueType && !parameter.Type.IsPointerOrFunctionPointer())
            {
                diagnostics.Add(ErrorCode.ERR_NonNullableValueTypeIsNullChecked, location, parameter);
            }
        }

>>>>>>> 67d940c4
        internal static ImmutableArray<CustomModifier> ConditionallyCreateInModifiers(RefKind refKind, bool addRefReadOnlyModifier, Binder binder, BindingDiagnosticBag diagnostics, SyntaxNode syntax)
        {
            if (addRefReadOnlyModifier && refKind == RefKind.In)
            {
                return CreateInModifiers(binder, diagnostics, syntax);
            }
            else
            {
                return ImmutableArray<CustomModifier>.Empty;
            }
        }

        internal static ImmutableArray<CustomModifier> CreateInModifiers(Binder binder, BindingDiagnosticBag diagnostics, SyntaxNode syntax)
        {
            return CreateModifiers(WellKnownType.System_Runtime_InteropServices_InAttribute, binder, diagnostics, syntax);
        }

        internal static ImmutableArray<CustomModifier> CreateOutModifiers(Binder binder, BindingDiagnosticBag diagnostics, SyntaxNode syntax)
        {
            return CreateModifiers(WellKnownType.System_Runtime_InteropServices_OutAttribute, binder, diagnostics, syntax);
        }

        private static ImmutableArray<CustomModifier> CreateModifiers(WellKnownType modifier, Binder binder, BindingDiagnosticBag diagnostics, SyntaxNode syntax)
        {
            var modifierType = binder.GetWellKnownType(modifier, diagnostics, syntax);
            return ImmutableArray.Create(CSharpCustomModifier.CreateRequired(modifierType));
        }
    }
}<|MERGE_RESOLUTION|>--- conflicted
+++ resolved
@@ -728,7 +728,7 @@
 
         private static bool IsValidDefaultValue(BoundObjectCreationExpression expression)
         {
-            return expression.Constructor.IsDefaultValueTypeConstructor(requireZeroInit: true) && expression.InitializerExpressionOpt == null;
+            return expression.Constructor.IsDefaultValueTypeConstructor() && expression.InitializerExpressionOpt == null;
         }
 
         internal static MethodSymbol FindContainingGenericMethod(Symbol symbol)
@@ -792,8 +792,6 @@
             return refKind;
         }
 
-<<<<<<< HEAD
-=======
         // https://github.com/dotnet/roslyn/issues/58335: consider whether we should adjust the set of locations where we call this
         internal static void ReportParameterNullCheckingErrors(DiagnosticBag diagnostics, ParameterSymbol parameter)
         {
@@ -818,7 +816,6 @@
             }
         }
 
->>>>>>> 67d940c4
         internal static ImmutableArray<CustomModifier> ConditionallyCreateInModifiers(RefKind refKind, bool addRefReadOnlyModifier, Binder binder, BindingDiagnosticBag diagnostics, SyntaxNode syntax)
         {
             if (addRefReadOnlyModifier && refKind == RefKind.In)
