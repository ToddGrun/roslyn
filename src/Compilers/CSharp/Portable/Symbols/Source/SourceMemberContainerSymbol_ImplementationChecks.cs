--- conflicted
+++ resolved
@@ -1047,24 +1047,8 @@
                 bool checkParameters)
             {
                 CheckValidNullableMethodOverride(overridingMethod.DeclaringCompilation, overriddenMethod, overridingMethod, diagnostics,
-<<<<<<< HEAD
-                                                 checkReturnType ?
-                                                    (diagnostics, overriddenMethod, overridingMethod, location) => diagnostics.Add(ErrorCode.WRN_NullabilityMismatchInReturnTypeOnOverride, location) :
-                                                    (Action<BindingDiagnosticBag, MethodSymbol, MethodSymbol, Location>)null,
-                                                 checkParameters ?
-                                                     (diagnostics, overriddenMethod, overridingMethod, overridingParameter, location) =>
-                                                     {
-                                                         diagnostics.Add(
-                                                             ErrorCode.WRN_NullabilityMismatchInParameterTypeOnOverride,
-                                                             location,
-                                                             new FormattedSymbol(overridingParameter, SymbolDisplayFormat.ShortFormat));
-                                                     }
-                :
-                                                     (Action<BindingDiagnosticBag, MethodSymbol, MethodSymbol, ParameterSymbol, Location>)null,
-=======
                                                  checkReturnType ? ReportBadReturn : null,
                                                  checkParameters ? ReportBadParameter : null,
->>>>>>> 916b15db
                                                  overridingMemberLocation);
             }
         }
@@ -1087,15 +1071,9 @@
             CSharpCompilation compilation,
             MethodSymbol overriddenMethod,
             MethodSymbol overridingMethod,
-<<<<<<< HEAD
             BindingDiagnosticBag diagnostics,
-            Action<BindingDiagnosticBag, MethodSymbol, MethodSymbol, TArg> reportMismatchInReturnType,
-            Action<BindingDiagnosticBag, MethodSymbol, MethodSymbol, ParameterSymbol, TArg> reportMismatchInParameterType,
-=======
-            DiagnosticBag diagnostics,
             ReportMismatchinReturnType<TArg> reportMismatchInReturnType,
             ReportMismatchInParameterType<TArg> reportMismatchInParameterType,
->>>>>>> 916b15db
             TArg extraArgument)
         {
             if (!PerformValidNullableOverrideCheck(compilation, overriddenMethod, overridingMethod))
