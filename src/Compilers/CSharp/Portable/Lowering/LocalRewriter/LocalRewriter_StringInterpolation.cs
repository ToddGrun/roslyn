--- conflicted
+++ resolved
@@ -39,8 +39,6 @@
         }
 
         /// <summary>
-<<<<<<< HEAD
-=======
         /// Helper method to generate a lowered conversion from the given <paramref name="rewrittenOperand"/> to the given <paramref name="rewrittenType"/>.
         /// </summary>
         private BoundExpression MakeImplicitConversionForInterpolatedString(BoundExpression rewrittenOperand, TypeSymbol rewrittenType)
@@ -70,7 +68,6 @@
         }
 
         /// <summary>
->>>>>>> 67d940c4
         /// Rewrites the given interpolated string to the set of handler creation and Append calls, returning an array builder of the append calls and the result
         /// local temp.
         /// </summary>
@@ -368,16 +365,7 @@
                 {
                     if (arg is BoundConversion { Conversion: { Kind: ConversionKind.InterpolatedStringHandler }, ExplicitCastInCode: false, Operand: var operand })
                     {
-<<<<<<< HEAD
-                        var data = operand switch
-                        {
-                            BoundInterpolatedString { InterpolationData: { } d } => d,
-                            BoundBinaryOperator { InterpolatedStringHandlerData: { } d } => d,
-                            _ => throw ExceptionUtilities.UnexpectedValue(operand.Kind)
-                        };
-=======
                         var data = operand.GetInterpolatedStringHandlerData();
->>>>>>> 67d940c4
                         Debug.Assert(((BoundObjectCreationExpression)data.Construction).Arguments.All(
                             a => a is BoundInterpolatedStringArgumentPlaceholder { ArgumentIndex: BoundInterpolatedStringArgumentPlaceholder.TrailingConstructorValidityParameter }
                                       or not BoundInterpolatedStringArgumentPlaceholder));
