﻿// Licensed to the .NET Foundation under one or more agreements.
// The .NET Foundation licenses this file to you under the MIT license.
// See the LICENSE file in the project root for more information.

using Microsoft.CodeAnalysis.CSharp.Symbols;
using Microsoft.CodeAnalysis.PooledObjects;
using Roslyn.Utilities;
using System.Collections.Generic;
using System.Collections.Immutable;
using System.Diagnostics;
using System.Linq;

namespace Microsoft.CodeAnalysis.CSharp
{
    // Shared code for rewriting Object and Collection initializer expressions

    internal sealed partial class LocalRewriter
    {
        private static BoundObjectInitializerExpressionBase UpdateInitializers(BoundObjectInitializerExpressionBase initializerExpression, ImmutableArray<BoundExpression> newInitializers)
        {
            switch (initializerExpression)
            {
                case BoundObjectInitializerExpression objectInitializer:
                    return objectInitializer.Update(objectInitializer.Placeholder, newInitializers, initializerExpression.Type);
                case BoundCollectionInitializerExpression collectionInitializer:
                    return collectionInitializer.Update(collectionInitializer.Placeholder, newInitializers, initializerExpression.Type);
                default:
                    throw ExceptionUtilities.UnexpectedValue(initializerExpression.Kind);
            }
        }

        private void AddObjectOrCollectionInitializers(
            ref ArrayBuilder<BoundExpression>? dynamicSiteInitializers,
            ref ArrayBuilder<LocalSymbol>? temps,
            ArrayBuilder<BoundExpression> result,
            BoundExpression rewrittenReceiver,
            BoundExpression initializerExpression)
        {
            Debug.Assert(!_inExpressionLambda);
            Debug.Assert(rewrittenReceiver != null);

            switch (initializerExpression)
            {
                case BoundObjectInitializerExpression objectInitializer:
                    {
                        var placeholder = objectInitializer.Placeholder;
                        AddPlaceholderReplacement(placeholder, rewrittenReceiver);
                        AddObjectInitializers(ref dynamicSiteInitializers, ref temps, result, rewrittenReceiver, objectInitializer.Initializers);
                        RemovePlaceholderReplacement(placeholder);
                    }
                    return;

                case BoundCollectionInitializerExpression collectionInitializer:
                    {
                        var placeholder = collectionInitializer.Placeholder;
                        AddPlaceholderReplacement(placeholder, rewrittenReceiver);
                        AddCollectionInitializers(ref dynamicSiteInitializers, result, rewrittenReceiver, collectionInitializer.Initializers);
                        RemovePlaceholderReplacement(placeholder);
                    }
                    return;

                default:
                    throw ExceptionUtilities.UnexpectedValue(initializerExpression.Kind);
            }
        }

        private ImmutableArray<BoundExpression> MakeObjectOrCollectionInitializersForExpressionTree(BoundExpression initializerExpression)
        {
            Debug.Assert(_inExpressionLambda);

            switch (initializerExpression.Kind)
            {
                case BoundKind.ObjectInitializerExpression:
                    return VisitList(((BoundObjectInitializerExpression)initializerExpression).Initializers);

                case BoundKind.CollectionInitializerExpression:
                    var result = ArrayBuilder<BoundExpression>.GetInstance();
                    ArrayBuilder<BoundExpression>? dynamicSiteInitializers = null;
                    AddCollectionInitializers(ref dynamicSiteInitializers, result, null, ((BoundCollectionInitializerExpression)initializerExpression).Initializers);

                    // dynamic sites not allowed in ET:
                    Debug.Assert(dynamicSiteInitializers == null);

                    return result.ToImmutableAndFree();

                default:
                    throw ExceptionUtilities.UnexpectedValue(initializerExpression.Kind);
            }
        }

        // Rewrite collection initializer add method calls:
        // 2) new List<int> { 1 };
        //                    ~
        private void AddCollectionInitializers(ref ArrayBuilder<BoundExpression>? dynamicSiteInitializers, ArrayBuilder<BoundExpression> result, BoundExpression? rewrittenReceiver, ImmutableArray<BoundExpression> initializers)
        {
            Debug.Assert(rewrittenReceiver is { } || _inExpressionLambda);

            foreach (var initializer in initializers)
            {
                // In general bound initializers may contain bad expressions or element initializers.
                // We don't lower them if they contain errors, so it's safe to assume an element initializer.

                BoundExpression? rewrittenInitializer;
                if (initializer.Kind == BoundKind.CollectionElementInitializer)
                {
                    rewrittenInitializer = MakeCollectionInitializer(rewrittenReceiver, (BoundCollectionElementInitializer)initializer);
                }
                else
                {
                    Debug.Assert(!_inExpressionLambda);
                    Debug.Assert(initializer.Kind == BoundKind.DynamicCollectionElementInitializer);

                    rewrittenInitializer = MakeDynamicCollectionInitializer(rewrittenReceiver!, (BoundDynamicCollectionElementInitializer)initializer);
                }

                // the call to Add may be omitted
                if (rewrittenInitializer != null)
                {
                    result.Add(rewrittenInitializer);
                }
            }
        }

        private BoundExpression MakeDynamicCollectionInitializer(BoundExpression rewrittenReceiver, BoundDynamicCollectionElementInitializer initializer)
        {
            var rewrittenArguments = VisitList(initializer.Arguments);

            // If we are calling a method on a NoPIA type, we need to embed all methods/properties
            // with the matching name of this dynamic invocation.
            EmbedIfNeedTo(rewrittenReceiver, initializer.ApplicableMethods, initializer.Syntax);

            return _dynamicFactory.MakeDynamicMemberInvocation(
                WellKnownMemberNames.CollectionInitializerAddMethodName,
                rewrittenReceiver,
                ImmutableArray<TypeWithAnnotations>.Empty,
                rewrittenArguments,
                default(ImmutableArray<string>),
                default(ImmutableArray<RefKind>),
                hasImplicitReceiver: false,
                resultDiscarded: true).ToExpression();
        }

        // Rewrite collection initializer element Add method call:
        //  new List<int> { 1, 2, 3 };  OR  new List<int> { { 1, 2 }, 3 };
        //                  ~                               ~~~~~~~~
        private BoundExpression? MakeCollectionInitializer(BoundExpression? rewrittenReceiver, BoundCollectionElementInitializer initializer)
        {
            MethodSymbol addMethod = initializer.AddMethod;

            Debug.Assert(addMethod.Name == "Add");
            Debug.Assert(addMethod.Parameters
                .Skip(addMethod.IsExtensionMethod ? 1 : 0)
                .All(p => p.RefKind == RefKind.None || p.RefKind == RefKind.In));
            Debug.Assert(initializer.Arguments.Any());
            Debug.Assert(rewrittenReceiver != null || _inExpressionLambda);

            var syntax = initializer.Syntax;

            if (_allowOmissionOfConditionalCalls)
            {
                // NOTE: Calls cannot be omitted within an expression tree (CS0765); this should already
                // have been checked.
                if (addMethod.CallsAreOmitted(initializer.SyntaxTree))
                {
                    return null;
                }
            }

            var argumentRefKindsOpt = default(ImmutableArray<RefKind>);
            if (addMethod.Parameters[0].RefKind == RefKind.Ref)
            {
                // If the Add method is an extension which takes a `ref this` as the first parameter, implicitly add a `ref` to the argument
                // Initializer element syntax cannot have `ref`, `in`, or `out` keywords.
                // Arguments to `in` parameters will be converted to have RefKind.In later on.
                var builder = ArrayBuilder<RefKind>.GetInstance(addMethod.Parameters.Length, RefKind.None);
                builder[0] = RefKind.Ref;
                argumentRefKindsOpt = builder.ToImmutableAndFree();
            }

            // The receiver for a collection initializer is already a temp, so we don't need to preserve any additional temp stores beyond this method.
            ImmutableArray<BoundExpression> rewrittenArguments = VisitArguments(
                initializer.Arguments,
                addMethod,
                initializer.ArgsToParamsOpt,
                argumentRefKindsOpt,
                ref rewrittenReceiver,
                out ArrayBuilder<LocalSymbol>? temps);
<<<<<<< HEAD
            rewrittenArguments = MakeArguments(syntax, rewrittenArguments, addMethod, initializer.Expanded, initializer.ArgsToParamsOpt, ref argumentRefKindsOpt, ref temps, enableCallerInfo: ThreeState.True);
=======
            rewrittenArguments = MakeArguments(syntax, rewrittenArguments, addMethod, initializer.Expanded, initializer.ArgsToParamsOpt, ref argumentRefKindsOpt, ref temps);
>>>>>>> 67d940c4

            var rewrittenType = VisitType(initializer.Type);

            if (initializer.InvokedAsExtensionMethod)
            {
                Debug.Assert(addMethod.IsStatic);
                Debug.Assert(addMethod.IsExtensionMethod);
                Debug.Assert(!_inExpressionLambda, "Expression trees do not support extension Add");
                rewrittenReceiver = null;
            }

            if (_inExpressionLambda)
            {
                Debug.Assert(temps.Count == 0);
                temps.Free();
                return initializer.Update(addMethod, rewrittenArguments, rewrittenReceiver, expanded: false, argsToParamsOpt: default, defaultArguments: default, initializer.InvokedAsExtensionMethod, initializer.ResultKind, rewrittenType);
            }

            return MakeCall(null, syntax, rewrittenReceiver, addMethod, rewrittenArguments, argumentRefKindsOpt, initializer.InvokedAsExtensionMethod, initializer.ResultKind, addMethod.ReturnType, temps.ToImmutableAndFree());
        }

        private BoundExpression VisitObjectInitializerMember(BoundObjectInitializerMember node, ref BoundExpression rewrittenReceiver, ArrayBuilder<BoundExpression> sideEffects, ref ArrayBuilder<LocalSymbol>? temps)
        {
            if (node.MemberSymbol is null)
            {
                return (BoundExpression)base.VisitObjectInitializerMember(node)!;
            }

            var originalReceiver = rewrittenReceiver;
            var rewrittenArguments = VisitArguments(node.Arguments, node.MemberSymbol, node.ArgsToParamsOpt, node.ArgumentRefKindsOpt, ref rewrittenReceiver, out ArrayBuilder<LocalSymbol>? constructionTemps);

            if (constructionTemps != null)
            {
                if (temps == null)
                {
                    temps = constructionTemps;
                }
                else
                {
                    temps.AddRange(constructionTemps);
                    constructionTemps.Free();
                }
            }

            if (originalReceiver != rewrittenReceiver && rewrittenReceiver is BoundSequence sequence)
            {
                Debug.Assert(temps != null);
                temps.AddRange(sequence.Locals);
                sideEffects.AddRange(sequence.SideEffects);
                rewrittenReceiver = sequence.Value;
            }

            return node.Update(node.MemberSymbol, rewrittenArguments, node.ArgumentNamesOpt, node.ArgumentRefKindsOpt, node.Expanded, node.ArgsToParamsOpt, node.DefaultArguments, node.ResultKind, node.ReceiverType, node.Type);
        }

        // Rewrite object initializer member assignments and add them to the result.
        private void AddObjectInitializers(
            ref ArrayBuilder<BoundExpression>? dynamicSiteInitializers,
            ref ArrayBuilder<LocalSymbol>? temps,
            ArrayBuilder<BoundExpression> result,
            BoundExpression rewrittenReceiver,
            ImmutableArray<BoundExpression> initializers)
        {
            Debug.Assert(!_inExpressionLambda);

            foreach (var initializer in initializers)
            {
                // In general bound initializers may contain bad expressions or assignments.
                // We don't lower them if they contain errors, so it's safe to assume an assignment.
                AddObjectInitializer(ref dynamicSiteInitializers, ref temps, result, rewrittenReceiver, (BoundAssignmentOperator)initializer);
            }
        }

        // Rewrite object initializer member assignment and add it to the result.
        //  new SomeType { Member = 0 };
        //                 ~~~~~~~~~~
        private void AddObjectInitializer(
            ref ArrayBuilder<BoundExpression>? dynamicSiteInitializers,
            ref ArrayBuilder<LocalSymbol>? temps,
            ArrayBuilder<BoundExpression> result,
            BoundExpression rewrittenReceiver,
            BoundAssignmentOperator assignment)
        {
            Debug.Assert(rewrittenReceiver != null);
            Debug.Assert(!_inExpressionLambda);

            // Update the receiver for the field/property access as we might have introduced a temp for the initializer rewrite.

            BoundExpression? rewrittenLeft = null;

            // Do not lower pointer access yet, we'll do it later.
            if (assignment.Left.Kind != BoundKind.PointerElementAccess)
            {
                rewrittenLeft = assignment.Left is BoundObjectInitializerMember member ? VisitObjectInitializerMember(member, ref rewrittenReceiver, result, ref temps) : VisitExpression(assignment.Left);
            }

            BoundKind rhsKind = assignment.Right.Kind;
            bool isRhsNestedInitializer = rhsKind == BoundKind.ObjectInitializerExpression || rhsKind == BoundKind.CollectionInitializerExpression;

            BoundExpression rewrittenAccess;
            switch ((rewrittenLeft ?? assignment.Left).Kind)
            {
                case BoundKind.ObjectInitializerMember:
                    {
                        var memberInit = (BoundObjectInitializerMember?)rewrittenLeft;
                        Debug.Assert(memberInit is { });

                        if (!memberInit.Arguments.IsDefaultOrEmpty)
                        {
                            var args = EvaluateSideEffectingArgumentsToTemps(
                                memberInit.Arguments,
                                memberInit.MemberSymbol?.GetParameterRefKinds() ?? default(ImmutableArray<RefKind>),
                                result,
                                ref temps);

                            memberInit = memberInit.Update(
                                memberInit.MemberSymbol,
                                args,
                                memberInit.ArgumentNamesOpt,
                                memberInit.ArgumentRefKindsOpt,
                                memberInit.Expanded,
                                memberInit.ArgsToParamsOpt,
                                memberInit.DefaultArguments,
                                memberInit.ResultKind,
                                memberInit.ReceiverType,
                                memberInit.Type);
                        }

                        if (memberInit.MemberSymbol == null && memberInit.Type.IsDynamic())
                        {
                            if (dynamicSiteInitializers == null)
                            {
                                dynamicSiteInitializers = ArrayBuilder<BoundExpression>.GetInstance();
                            }

                            if (!isRhsNestedInitializer)
                            {
                                var rewrittenRight = VisitExpression(assignment.Right);
                                var setMember = _dynamicFactory.MakeDynamicSetIndex(
                                    rewrittenReceiver,
                                    memberInit.Arguments,
                                    memberInit.ArgumentNamesOpt,
                                    memberInit.ArgumentRefKindsOpt,
                                    rewrittenRight);

                                Debug.Assert(setMember.SiteInitialization is { });
                                dynamicSiteInitializers.Add(setMember.SiteInitialization);
                                result.Add(setMember.SiteInvocation);
                                return;
                            }

                            var getMember = _dynamicFactory.MakeDynamicGetIndex(
                                rewrittenReceiver,
                                memberInit.Arguments,
                                memberInit.ArgumentNamesOpt,
                                memberInit.ArgumentRefKindsOpt);

                            Debug.Assert(getMember.SiteInitialization is { });
                            dynamicSiteInitializers.Add(getMember.SiteInitialization);
                            rewrittenAccess = getMember.SiteInvocation;
                        }
                        else
                        {
                            rewrittenAccess = MakeObjectInitializerMemberAccess(rewrittenReceiver, memberInit, isRhsNestedInitializer);
                            if (!isRhsNestedInitializer)
                            {
                                // Rewrite simple assignment to field/property.
                                var rewrittenRight = VisitExpression(assignment.Right);
                                result.Add(MakeStaticAssignmentOperator(assignment.Syntax, rewrittenAccess, rewrittenRight, false, assignment.Type, used: false));
                                return;
                            }
                        }
                        break;
                    }

                case BoundKind.DynamicObjectInitializerMember:
                    {
                        if (dynamicSiteInitializers == null)
                        {
                            dynamicSiteInitializers = ArrayBuilder<BoundExpression>.GetInstance();
                        }

                        Debug.Assert(rewrittenLeft is { });
                        var initializerMember = (BoundDynamicObjectInitializerMember)rewrittenLeft;

                        if (!isRhsNestedInitializer)
                        {
                            var rewrittenRight = VisitExpression(assignment.Right);
                            var setMember = _dynamicFactory.MakeDynamicSetMember(rewrittenReceiver, initializerMember.MemberName, rewrittenRight);
                            Debug.Assert(setMember.SiteInitialization is { });
                            dynamicSiteInitializers.Add(setMember.SiteInitialization);
                            result.Add(setMember.SiteInvocation);
                            return;
                        }

                        var getMember = _dynamicFactory.MakeDynamicGetMember(rewrittenReceiver, initializerMember.MemberName, resultIndexed: false);
                        Debug.Assert(getMember.SiteInitialization is { });
                        dynamicSiteInitializers.Add(getMember.SiteInitialization);
                        rewrittenAccess = getMember.SiteInvocation;
                        break;
                    }

                case BoundKind.ArrayAccess:
                    {
                        Debug.Assert(rewrittenLeft is { });
                        var arrayAccess = (BoundArrayAccess)rewrittenLeft;
                        var indices = EvaluateSideEffectingArgumentsToTemps(
                            arrayAccess.Indices,
                            paramRefKindsOpt: default,
                            result,
                            ref temps);
                        rewrittenAccess = arrayAccess.Update(rewrittenReceiver, indices, arrayAccess.Type);

                        if (!isRhsNestedInitializer)
                        {
                            // Rewrite simple assignment to field/property.
                            var rewrittenRight = VisitExpression(assignment.Right);
                            result.Add(MakeStaticAssignmentOperator(assignment.Syntax, rewrittenAccess, rewrittenRight, false, assignment.Type, used: false));
                            return;
                        }

                        break;
                    }

                case BoundKind.PointerElementAccess:
                    {
                        // Remember we haven't lowered this node yet.
                        var pointerAccess = (BoundPointerElementAccess)assignment.Left;
                        var rewrittenIndex = VisitExpression(pointerAccess.Index);

                        if (CanChangeValueBetweenReads(rewrittenIndex))
                        {
                            BoundAssignmentOperator store;
                            var temp = _factory.StoreToTemp(rewrittenIndex, out store);
                            rewrittenIndex = temp;

                            if (temps == null)
                            {
                                temps = ArrayBuilder<LocalSymbol>.GetInstance();
                            }
                            temps.Add(temp.LocalSymbol);
                            result.Add(store);
                        }

                        rewrittenAccess = RewritePointerElementAccess(pointerAccess, rewrittenReceiver, rewrittenIndex);

                        if (!isRhsNestedInitializer)
                        {
                            // Rewrite as simple assignment.
                            var rewrittenRight = VisitExpression(assignment.Right);
                            result.Add(MakeStaticAssignmentOperator(assignment.Syntax, rewrittenAccess, rewrittenRight, false, assignment.Type, used: false));
                            return;
                        }

                        break;
                    }

                default:
                    throw ExceptionUtilities.UnexpectedValue((rewrittenLeft ?? assignment.Left).Kind);
            }

            AddObjectOrCollectionInitializers(ref dynamicSiteInitializers, ref temps, result, rewrittenAccess, assignment.Right);
        }

        private ImmutableArray<BoundExpression> EvaluateSideEffectingArgumentsToTemps(
                                                 ImmutableArray<BoundExpression> args,
                                                 ImmutableArray<RefKind> paramRefKindsOpt,
                                                 ArrayBuilder<BoundExpression> sideeffects,
                                                 ref ArrayBuilder<LocalSymbol>? temps)
        {
            ArrayBuilder<BoundExpression>? newArgs = null;

            for (int i = 0; i < args.Length; i++)
            {
                var arg = args[i];

                if (CanChangeValueBetweenReads(arg))
                {
                    if (newArgs == null)
                    {
                        newArgs = ArrayBuilder<BoundExpression>.GetInstance(args.Length);
                        newArgs.AddRange(args, i);
                    }

                    RefKind refKind = paramRefKindsOpt.RefKinds(i);

                    BoundAssignmentOperator store;
                    var temp = _factory.StoreToTemp(arg, out store, refKind);
                    newArgs.Add(temp);

                    if (temps == null)
                    {
                        temps = ArrayBuilder<LocalSymbol>.GetInstance();
                    }
                    temps.Add(temp.LocalSymbol);
                    sideeffects.Add(store);
                }
                else if (newArgs != null)
                {
                    newArgs.Add(arg);
                }
            }

            return newArgs?.ToImmutableAndFree() ?? args;
        }

        private BoundExpression MakeObjectInitializerMemberAccess(
            BoundExpression rewrittenReceiver,
            BoundObjectInitializerMember rewrittenLeft,
            bool isRhsNestedInitializer)
        {
            var memberSymbol = rewrittenLeft.MemberSymbol;
            Debug.Assert(memberSymbol is object);

#if DEBUG
            var discardedUseSiteInfo = CompoundUseSiteInfo<AssemblySymbol>.Discarded;
            Debug.Assert(_compilation.Conversions.ClassifyConversionFromType(rewrittenReceiver.Type, memberSymbol.ContainingType, ref discardedUseSiteInfo).IsImplicit);
            // It is possible there are use site diagnostics from the above, but none that we need report as we aren't generating code for the conversion
#endif

            switch (memberSymbol.Kind)
            {
                case SymbolKind.Field:
                    var fieldSymbol = (FieldSymbol)memberSymbol;
                    return MakeFieldAccess(rewrittenLeft.Syntax, rewrittenReceiver, fieldSymbol, null, rewrittenLeft.ResultKind, fieldSymbol.Type);

                case SymbolKind.Property:
                    var propertySymbol = (PropertySymbol)memberSymbol;
                    var arguments = rewrittenLeft.Arguments;
                    if (!arguments.IsEmpty || propertySymbol.IsIndexedProperty)
                    {
                        return MakeIndexerAccess(
                            rewrittenLeft.Syntax,
                            rewrittenReceiver,
                            propertySymbol,
                            rewrittenLeft.Arguments,
                            rewrittenLeft.ArgumentNamesOpt,
                            rewrittenLeft.ArgumentRefKindsOpt,
                            rewrittenLeft.Expanded,
                            rewrittenLeft.ArgsToParamsOpt,
                            rewrittenLeft.DefaultArguments,
                            type: propertySymbol.Type,
                            oldNodeOpt: null,
                            isLeftOfAssignment: !isRhsNestedInitializer);
                    }
                    else
                    {
                        return MakePropertyAccess(
                            rewrittenLeft.Syntax,
                            rewrittenReceiver,
                            propertySymbol,
                            rewrittenLeft.ResultKind,
                            propertySymbol.Type,
                            isLeftOfAssignment: !isRhsNestedInitializer);
                    }

                case SymbolKind.Event:
                    var eventSymbol = (EventSymbol)memberSymbol;
                    return MakeEventAccess(rewrittenLeft.Syntax, rewrittenReceiver, eventSymbol, null, rewrittenLeft.ResultKind, eventSymbol.Type);

                default:
                    throw ExceptionUtilities.UnexpectedValue(memberSymbol.Kind);
            }
        }
    }
}<|MERGE_RESOLUTION|>--- conflicted
+++ resolved
@@ -185,11 +185,7 @@
                 argumentRefKindsOpt,
                 ref rewrittenReceiver,
                 out ArrayBuilder<LocalSymbol>? temps);
-<<<<<<< HEAD
-            rewrittenArguments = MakeArguments(syntax, rewrittenArguments, addMethod, initializer.Expanded, initializer.ArgsToParamsOpt, ref argumentRefKindsOpt, ref temps, enableCallerInfo: ThreeState.True);
-=======
             rewrittenArguments = MakeArguments(syntax, rewrittenArguments, addMethod, initializer.Expanded, initializer.ArgsToParamsOpt, ref argumentRefKindsOpt, ref temps);
->>>>>>> 67d940c4
 
             var rewrittenType = VisitType(initializer.Type);
 
