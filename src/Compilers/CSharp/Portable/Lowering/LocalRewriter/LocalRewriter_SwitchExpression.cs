--- conflicted
+++ resolved
@@ -110,13 +110,8 @@
 
                 bool implicitConversionExists(BoundExpression expression, TypeSymbol type)
                 {
-<<<<<<< HEAD
                     var discardedUseSiteInfo = CompoundUseSiteInfo<AssemblySymbol>.Discarded;
                     Conversion c = _localRewriter._compilation.Conversions.ClassifyConversionFromExpression(expression, type, ref discardedUseSiteInfo);
-=======
-                    HashSet<DiagnosticInfo>? discarded = null;
-                    Conversion c = _localRewriter._compilation.Conversions.ClassifyConversionFromExpression(expression, type, ref discarded);
->>>>>>> e0a1787d
                     return c.IsImplicit;
                 }
             }
