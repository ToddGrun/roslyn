--- conflicted
+++ resolved
@@ -4553,18 +4553,6 @@
 -reportanalyzer               Report additional analyzer information, such as
                               execution time.
 
-<<<<<<< HEAD
-                        - LANGUAGE -
- /checked[+|-]                 Generate overflow checks
- /unsafe[+|-]                  Allow 'unsafe' code
- /define:&lt;symbol list&gt;         Define conditional compilation symbol(s) (Short
-                               form: /d)
- /langversion:?                Display the allowed values for language version
- /langversion:&lt;string&gt;         Specify language version such as
-                               'default' (latest major version), or
-                               'latest' (latest version, including minor versions),
-                               or specific versions like '6' or '7.1'
-=======
                        - LANGUAGE -
 -checked[+|-]                 Generate overflow checks
 -unsafe[+|-]                  Allow 'unsafe' code
@@ -4575,7 +4563,6 @@
                               `default` (latest major version), or
                               `latest` (latest version, including minor versions),
                               or specific versions like `6` or `7.1`
->>>>>>> 3c1b7c2a
 
                        - SECURITY -
 -delaysign[+|-]               Delay-sign the assembly using only the public
