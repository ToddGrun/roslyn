--- conflicted
+++ resolved
@@ -8221,12 +8221,10 @@
   <data name="ERR_MemberNameSameAsExtendedType" xml:space="preserve">
     <value>'{0}': extension member names cannot be the same as their extended type</value>
   </data>
-<<<<<<< HEAD
   <data name="ERR_UnsupportedFeatureInRuntimeAsync" xml:space="preserve">
     <value>Method '{0}' uses a feature that is not supported by runtime async currently. Opt the method out of runtime async by attributing it with 'System.Runtime.CompilerServices.RuntimeAsyncMethodGenerationAttribute(false)'.</value>
-=======
+  </data>
   <data name="ERR_ExtensionBlockCollision" xml:space="preserve">
     <value>This extension block collides with another extension block. They result in conflicting content-based type names in metadata, so must be in separate enclosing static classes.</value>
->>>>>>> a59d20fd
   </data>
 </root>