--- conflicted
+++ resolved
@@ -7640,72 +7640,70 @@
   <data name="ERR_UnsupportedPrimaryConstructorParameterCapturingRefAny" xml:space="preserve">
     <value>Cannot use primary constructor parameter of type '{0}' inside an instance member</value>
   </data>
-<<<<<<< HEAD
+  <data name="WRN_NullabilityMismatchInParameterTypeOnInterceptor" xml:space="preserve">
+    <value>Nullability of reference types in type of parameter '{0}' doesn't match interceptable method '{1}'.</value>
+  </data>
+  <data name="WRN_NullabilityMismatchInParameterTypeOnInterceptor_Title" xml:space="preserve">
+    <value>Nullability of reference types in type of parameter doesn't match interceptable method.</value>
+  </data>
+  <data name="WRN_NullabilityMismatchInReturnTypeOnInterceptor" xml:space="preserve">
+    <value>Nullability of reference types in return type doesn't match interceptable method '{0}'.</value>
+  </data>
+  <data name="WRN_NullabilityMismatchInReturnTypeOnInterceptor_Title" xml:space="preserve">
+    <value>Nullability of reference types in return type doesn't match interceptable method.</value>
+  </data>
+  <data name="ERR_InterceptorCannotInterceptNameof" xml:space="preserve">
+    <value>A nameof operator cannot be intercepted.</value>
+  </data>
+  <data name="ERR_InterceptorCannotUseUnmanagedCallersOnly" xml:space="preserve">
+    <value>An interceptor cannot be marked with 'UnmanagedCallersOnlyAttribute'.</value>
+  </data>
+  <data name="ERR_BadUsingStaticType" xml:space="preserve">
+    <value>'{0}' type is not valid for 'using static'. Only a class, struct, interface, enum, delegate, or namespace can be used.</value>
+  </data>
+  <data name="ERR_SymbolDefinedInAssembly" xml:space="preserve">
+    <value>'{0}' is defined in assembly '{1}'.</value>
+  </data>
+  <data name="WRN_CapturedPrimaryConstructorParameterInFieldInitializer" xml:space="preserve">
+    <value>Parameter '{0}' is captured into the state of the enclosing type and its value is also used to initialize a field, property, or event.</value>
+  </data>
+  <data name="WRN_CapturedPrimaryConstructorParameterInFieldInitializer_Title" xml:space="preserve">
+    <value>Parameter is captured into the state of the enclosing type and its value is also used to initialize a field, property, or event.</value>
+  </data>
+  <data name="ERR_InlineArrayConversionToSpanNotSupported" xml:space="preserve">
+    <value>Cannot convert expression to '{0}' because it is not an assignable variable</value>
+  </data>
+  <data name="ERR_InlineArrayConversionToReadOnlySpanNotSupported" xml:space="preserve">
+    <value>Cannot convert expression to '{0}' because it may not be passed or returned by reference</value>
+  </data>
+  <data name="IDS_FeatureInlineArrays" xml:space="preserve">
+    <value>inline arrays</value>
+  </data>
+  <data name="ERR_InlineArrayIndexOutOfRange" xml:space="preserve">
+    <value>Index is outside the bounds of the inline array</value>
+  </data>
+  <data name="ERR_InvalidInlineArrayLength" xml:space="preserve">
+    <value>Inline array length must be greater than 0.</value>
+  </data>
+  <data name="ERR_InvalidInlineArrayLayout" xml:space="preserve">
+    <value>Inline array struct must not have explicit layout.</value>
+  </data>
+  <data name="ERR_InvalidInlineArrayFields" xml:space="preserve">
+    <value>Inline array struct must declare one and only one instance field.</value>
+  </data>
+  <data name="ERR_ExpressionTreeContainsInlineArrayOperation" xml:space="preserve">
+    <value>An expression tree may not contain an inline array access or conversion</value>
+  </data>
+  <data name="ERR_RuntimeDoesNotSupportInlineArrayTypes" xml:space="preserve">
+    <value>Target runtime doesn't support inline array types.</value>
+  </data>
+  <data name="ERR_InlineArrayBadIndex" xml:space="preserve">
+    <value>Elements of an inline array type can be accessed only with a single argument implicitly convertible to 'int', 'System.Index', or 'System.Range'.</value>
+  </data>
+  <data name="ERR_NamedArgumentForInlineArray" xml:space="preserve">
+    <value>An inline array access may not have a named argument specifier</value>
+  </data>
   <data name="IDS_FeatureRefReadonlyParameters" xml:space="preserve">
     <value>ref readonly parameters</value>
-=======
-  <data name="WRN_NullabilityMismatchInParameterTypeOnInterceptor" xml:space="preserve">
-    <value>Nullability of reference types in type of parameter '{0}' doesn't match interceptable method '{1}'.</value>
-  </data>
-  <data name="WRN_NullabilityMismatchInParameterTypeOnInterceptor_Title" xml:space="preserve">
-    <value>Nullability of reference types in type of parameter doesn't match interceptable method.</value>
-  </data>
-  <data name="WRN_NullabilityMismatchInReturnTypeOnInterceptor" xml:space="preserve">
-    <value>Nullability of reference types in return type doesn't match interceptable method '{0}'.</value>
-  </data>
-  <data name="WRN_NullabilityMismatchInReturnTypeOnInterceptor_Title" xml:space="preserve">
-    <value>Nullability of reference types in return type doesn't match interceptable method.</value>
-  </data>
-  <data name="ERR_InterceptorCannotInterceptNameof" xml:space="preserve">
-    <value>A nameof operator cannot be intercepted.</value>
-  </data>
-  <data name="ERR_InterceptorCannotUseUnmanagedCallersOnly" xml:space="preserve">
-    <value>An interceptor cannot be marked with 'UnmanagedCallersOnlyAttribute'.</value>
-  </data>
-  <data name="ERR_BadUsingStaticType" xml:space="preserve">
-    <value>'{0}' type is not valid for 'using static'. Only a class, struct, interface, enum, delegate, or namespace can be used.</value>
-  </data>
-  <data name="ERR_SymbolDefinedInAssembly" xml:space="preserve">
-    <value>'{0}' is defined in assembly '{1}'.</value>
-  </data>
-  <data name="WRN_CapturedPrimaryConstructorParameterInFieldInitializer" xml:space="preserve">
-    <value>Parameter '{0}' is captured into the state of the enclosing type and its value is also used to initialize a field, property, or event.</value>
-  </data>
-  <data name="WRN_CapturedPrimaryConstructorParameterInFieldInitializer_Title" xml:space="preserve">
-    <value>Parameter is captured into the state of the enclosing type and its value is also used to initialize a field, property, or event.</value>
-  </data>
-  <data name="ERR_InlineArrayConversionToSpanNotSupported" xml:space="preserve">
-    <value>Cannot convert expression to '{0}' because it is not an assignable variable</value>
-  </data>
-  <data name="ERR_InlineArrayConversionToReadOnlySpanNotSupported" xml:space="preserve">
-    <value>Cannot convert expression to '{0}' because it may not be passed or returned by reference</value>
-  </data>
-  <data name="IDS_FeatureInlineArrays" xml:space="preserve">
-    <value>inline arrays</value>
-  </data>
-  <data name="ERR_InlineArrayIndexOutOfRange" xml:space="preserve">
-    <value>Index is outside the bounds of the inline array</value>
-  </data>
-  <data name="ERR_InvalidInlineArrayLength" xml:space="preserve">
-    <value>Inline array length must be greater than 0.</value>
-  </data>
-  <data name="ERR_InvalidInlineArrayLayout" xml:space="preserve">
-    <value>Inline array struct must not have explicit layout.</value>
-  </data>
-  <data name="ERR_InvalidInlineArrayFields" xml:space="preserve">
-    <value>Inline array struct must declare one and only one instance field.</value>
-  </data>
-  <data name="ERR_ExpressionTreeContainsInlineArrayOperation" xml:space="preserve">
-    <value>An expression tree may not contain an inline array access or conversion</value>
-  </data>
-  <data name="ERR_RuntimeDoesNotSupportInlineArrayTypes" xml:space="preserve">
-    <value>Target runtime doesn't support inline array types.</value>
-  </data>
-  <data name="ERR_InlineArrayBadIndex" xml:space="preserve">
-    <value>Elements of an inline array type can be accessed only with a single argument implicitly convertible to 'int', 'System.Index', or 'System.Range'.</value>
-  </data>
-  <data name="ERR_NamedArgumentForInlineArray" xml:space="preserve">
-    <value>An inline array access may not have a named argument specifier</value>
->>>>>>> 33496991
   </data>
 </root>