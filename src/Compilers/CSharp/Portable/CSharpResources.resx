--- conflicted
+++ resolved
@@ -4290,12 +4290,9 @@
   <data name="IDS_FeatureRefForEach" xml:space="preserve">
     <value>ref foreach iteration variables</value>
   </data>
-<<<<<<< HEAD
-=======
   <data name="IDS_FeatureExtensibleFixedStatement" xml:space="preserve">
     <value>extensible fixed statement</value>
   </data>
->>>>>>> 62bb55cf
   <data name="CompilationC" xml:space="preserve">
     <value>Compilation (C#): </value>
   </data>
@@ -5315,72 +5312,67 @@
   <data name="ERR_ConWithUnmanagedCon" xml:space="preserve">
     <value>Type parameter '{1}' has the 'unmanaged' constraint so '{1}' cannot be used as a constraint for '{0}'</value>
   </data>
-<<<<<<< HEAD
-=======
+  <data name="IDS_FeatureStackAllocInitializer" xml:space="preserve">
+    <value>stackalloc initializer</value>
+  </data>
+  <data name="ERR_InvalidStackAllocArray" xml:space="preserve">
+    <value>"Invalid rank specifier: expected ']'</value>
+  </data>
+  <data name="IDS_FeatureExpressionVariablesInQueriesAndInitializers" xml:space="preserve">
+    <value>declaration of expression variables in member initializers and queries</value>
+  </data>
+  <data name="ERR_MissingPattern" xml:space="preserve">
+    <value>Pattern missing</value>
+  </data>
+  <data name="IDS_FeatureRecursivePatterns" xml:space="preserve">
+    <value>recursive patterns</value>
+  </data>
+  <data name="ERR_InferredRecursivePatternType" xml:space="preserve">
+    <value>The type 'var' is not permitted in recursive patterns. If you want the type inferred, just omit it.</value>
+  </data>
+  <data name="ERR_WrongNumberOfSubpatterns" xml:space="preserve">
+    <value>Matching the tuple type '{0}' requires '{1}' subpatterns, but '{2}' subpatterns are present.</value>
+  </data>
+  <data name="ERR_PropertyPatternNameMissing" xml:space="preserve">
+    <value>A property subpattern requires a reference to the property or field to be matched, e.g. '{{ Name: {0}}}'</value>
+  </data>
+  <data name="ERR_DefaultPattern" xml:space="preserve">
+    <value>A default literal 'default' is not valid as a pattern. Use another literal (e.g. '0' or 'null') as appropriate. To match everything, use a discard pattern '_'.</value>
+  </data>
+  <data name="ERR_SwitchExpressionNoBestType" xml:space="preserve">
+    <value>No best type was found for the switch expression.</value>
+  </data>
+  <data name="ERR_SingleElementPositionalPatternRequiresType" xml:space="preserve">
+    <value>A single-element deconstruct pattern requires a type before the open parenthesis.</value>
+  </data>
+  <data name="ERR_VarMayNotBindToType" xml:space="preserve">
+    <value>The syntax 'var' for a pattern is not permitted to bind to a type, but it binds to '{0}' here.</value>
+  </data>
+  <data name="WRN_SwitchExpressionNotExhaustive" xml:space="preserve">
+    <value>The switch expression does not handle all possible inputs (it is not exhaustive).</value>
+  </data>
+  <data name="WRN_SwitchExpressionNotExhaustive_Title" xml:space="preserve">
+    <value>The switch expression does not handle all possible inputs (it is not exhaustive).</value>
+  </data>
+  <data name="ERR_UnderscoreDeclaredAndDiscardPattern" xml:space="preserve">
+    <value>The discard pattern '_' cannot be used where '{0}' is in scope.</value>
+  </data>
+  <data name="ERR_ConstantPatternNamedUnderscore" xml:space="preserve">
+    <value>A constant named '_' cannot be used as a pattern.</value>
+  </data>
+  <data name="WRN_IsTypeNamedUnderscore" xml:space="preserve">
+    <value>The name '_' refers to the type '{0}', not the discard pattern. Use '@_' for the type, or 'var _' to discard.</value>
+  </data>
+  <data name="WRN_IsTypeNamedUnderscore_Title" xml:space="preserve">
+    <value>Do not use '_' to refer to the type in an is-type expression.</value>
+  </data>
+  <data name="ERR_ExpressionTreeContainsSwitchExpression" xml:space="preserve">
+    <value>An expression tree may not contain a switch expression.</value>
+  </data>
   <data name="ERR_InvalidObjectCreation" xml:space="preserve">
     <value>Invalid object creation</value>
   </data>
->>>>>>> 62bb55cf
-  <data name="IDS_FeatureStackAllocInitializer" xml:space="preserve">
-    <value>stackalloc initializer</value>
-  </data>
-  <data name="ERR_InvalidStackAllocArray" xml:space="preserve">
-    <value>"Invalid rank specifier: expected ']'</value>
-  </data>
-  <data name="IDS_FeatureExpressionVariablesInQueriesAndInitializers" xml:space="preserve">
-    <value>declaration of expression variables in member initializers and queries</value>
-  </data>
-<<<<<<< HEAD
-  <data name="ERR_MissingPattern" xml:space="preserve">
-    <value>Pattern missing</value>
-  </data>
-  <data name="IDS_FeatureRecursivePatterns" xml:space="preserve">
-    <value>recursive patterns</value>
-  </data>
-  <data name="ERR_InferredRecursivePatternType" xml:space="preserve">
-    <value>The type 'var' is not permitted in recursive patterns. If you want the type inferred, just omit it.</value>
-  </data>
-  <data name="ERR_WrongNumberOfSubpatterns" xml:space="preserve">
-    <value>Matching the tuple type '{0}' requires '{1}' subpatterns, but '{2}' subpatterns are present.</value>
-  </data>
-  <data name="ERR_PropertyPatternNameMissing" xml:space="preserve">
-    <value>A property subpattern requires a reference to the property or field to be matched, e.g. '{{ Name: {0}}}'</value>
-  </data>
-  <data name="ERR_DefaultPattern" xml:space="preserve">
-    <value>A default literal 'default' is not valid as a pattern. Use another literal (e.g. '0' or 'null') as appropriate. To match everything, use a discard pattern '_'.</value>
-  </data>
-  <data name="ERR_SwitchExpressionNoBestType" xml:space="preserve">
-    <value>No best type was found for the switch expression.</value>
-  </data>
-  <data name="ERR_SingleElementPositionalPatternRequiresType" xml:space="preserve">
-    <value>A single-element deconstruct pattern requires a type before the open parenthesis.</value>
-  </data>
-  <data name="ERR_VarMayNotBindToType" xml:space="preserve">
-    <value>The syntax 'var' for a pattern is not permitted to bind to a type, but it binds to '{0}' here.</value>
-  </data>
-  <data name="WRN_SwitchExpressionNotExhaustive" xml:space="preserve">
-    <value>The switch expression does not handle all possible inputs (it is not exhaustive).</value>
-  </data>
-  <data name="WRN_SwitchExpressionNotExhaustive_Title" xml:space="preserve">
-    <value>The switch expression does not handle all possible inputs (it is not exhaustive).</value>
-  </data>
-  <data name="ERR_UnderscoreDeclaredAndDiscardPattern" xml:space="preserve">
-    <value>The discard pattern '_' cannot be used where '{0}' is in scope.</value>
-  </data>
-  <data name="ERR_ConstantPatternNamedUnderscore" xml:space="preserve">
-    <value>A constant named '_' cannot be used as a pattern.</value>
-  </data>
-  <data name="WRN_IsTypeNamedUnderscore" xml:space="preserve">
-    <value>The name '_' refers to the type '{0}', not the discard pattern. Use '@_' for the type, or 'var _' to discard.</value>
-  </data>
-  <data name="WRN_IsTypeNamedUnderscore_Title" xml:space="preserve">
-    <value>Do not use '_' to refer to the type in an is-type expression.</value>
-  </data>
-  <data name="ERR_ExpressionTreeContainsSwitchExpression" xml:space="preserve">
-    <value>An expression tree may not contain a switch expression.</value>
-=======
   <data name="IDS_FeatureIndexingMovableFixedBuffers" xml:space="preserve">
     <value>indexing movable fixed buffers</value>
->>>>>>> 62bb55cf
   </data>
 </root>