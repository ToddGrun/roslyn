--- conflicted
+++ resolved
@@ -8096,11 +8096,7 @@
     <value>Extension declarations may not have a name.</value>
   </data>
   <data name="ERR_ExtensionDisallowsMember" xml:space="preserve">
-<<<<<<< HEAD
-    <value>Extension declarations can include only methods, non-conversion operators or properties</value>
-=======
     <value>This member is not allowed in an extension block</value>
->>>>>>> ad143355
   </data>
   <data name="ERR_BadExtensionContainingType" xml:space="preserve">
     <value>Extensions must be declared in a top-level, non-generic, static class</value>
@@ -8189,7 +8185,12 @@
   <data name="ERR_PPShebangInProjectBasedProgram" xml:space="preserve">
     <value>'#!' directives can be only used in scripts or file-based programs</value>
   </data>
-<<<<<<< HEAD
+  <data name="ERR_MisplacedExtension" xml:space="preserve">
+    <value>An extension member syntax is disallowed in nested position within an extension member syntax</value>
+  </data>
+  <data name="ERR_NameofExtensionMember" xml:space="preserve">
+    <value>Extension members are not allowed as an argument to 'nameof'.</value>
+  </data>
   <data name="ERR_BadExtensionUnaryOperatorSignature" xml:space="preserve">
     <value>The parameter of a unary operator must be the extended type.</value>
   </data>
@@ -8213,12 +8214,5 @@
   </data>
   <data name="ERR_ExpressionTreeContainsExtensionBasedConditionalLogicalOperator" xml:space="preserve">
     <value>An expression tree may not contain '&amp;&amp;' or '||' operators that use extension user defined operators.</value>
-=======
-  <data name="ERR_MisplacedExtension" xml:space="preserve">
-    <value>An extension member syntax is disallowed in nested position within an extension member syntax</value>
-  </data>
-  <data name="ERR_NameofExtensionMember" xml:space="preserve">
-    <value>Extension members are not allowed as an argument to 'nameof'.</value>
->>>>>>> ad143355
   </data>
 </root>