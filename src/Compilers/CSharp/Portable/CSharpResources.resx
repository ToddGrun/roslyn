﻿<?xml version="1.0" encoding="utf-8"?>
<root>
  <!-- 
    Microsoft ResX Schema 
    
    Version 2.0
    
    The primary goals of this format is to allow a simple XML format 
    that is mostly human readable. The generation and parsing of the 
    various data types are done through the TypeConverter classes 
    associated with the data types.
    
    Example:
    
    ... ado.net/XML headers & schema ...
    <resheader name="resmimetype">text/microsoft-resx</resheader>
    <resheader name="version">2.0</resheader>
    <resheader name="reader">System.Resources.ResXResourceReader, System.Windows.Forms, ...</resheader>
    <resheader name="writer">System.Resources.ResXResourceWriter, System.Windows.Forms, ...</resheader>
    <data name="Name1"><value>this is my long string</value><comment>this is a comment</comment></data>
    <data name="Color1" type="System.Drawing.Color, System.Drawing">Blue</data>
    <data name="Bitmap1" mimetype="application/x-microsoft.net.object.binary.base64">
        <value>[base64 mime encoded serialized .NET Framework object]</value>
    </data>
    <data name="Icon1" type="System.Drawing.Icon, System.Drawing" mimetype="application/x-microsoft.net.object.bytearray.base64">
        <value>[base64 mime encoded string representing a byte array form of the .NET Framework object]</value>
        <comment>This is a comment</comment>
    </data>
                
    There are any number of "resheader" rows that contain simple 
    name/value pairs.
    
    Each data row contains a name, and value. The row also contains a 
    type or mimetype. Type corresponds to a .NET class that support 
    text/value conversion through the TypeConverter architecture. 
    Classes that don't support this are serialized and stored with the 
    mimetype set.
    
    The mimetype is used for serialized objects, and tells the 
    ResXResourceReader how to depersist the object. This is currently not 
    extensible. For a given mimetype the value must be set accordingly:
    
    Note - application/x-microsoft.net.object.binary.base64 is the format 
    that the ResXResourceWriter will generate, however the reader can 
    read any of the formats listed below.
    
    mimetype: application/x-microsoft.net.object.binary.base64
    value   : The object must be serialized with 
            : System.Runtime.Serialization.Formatters.Binary.BinaryFormatter
            : and then encoded with base64 encoding.
    
    mimetype: application/x-microsoft.net.object.soap.base64
    value   : The object must be serialized with 
            : System.Runtime.Serialization.Formatters.Soap.SoapFormatter
            : and then encoded with base64 encoding.

    mimetype: application/x-microsoft.net.object.bytearray.base64
    value   : The object must be serialized into a byte array 
            : using a System.ComponentModel.TypeConverter
            : and then encoded with base64 encoding.
    -->
  <xsd:schema id="root" xmlns="" xmlns:xsd="http://www.w3.org/2001/XMLSchema" xmlns:msdata="urn:schemas-microsoft-com:xml-msdata">
    <xsd:import namespace="http://www.w3.org/XML/1998/namespace" />
    <xsd:element name="root" msdata:IsDataSet="true">
      <xsd:complexType>
        <xsd:choice maxOccurs="unbounded">
          <xsd:element name="metadata">
            <xsd:complexType>
              <xsd:sequence>
                <xsd:element name="value" type="xsd:string" minOccurs="0" />
              </xsd:sequence>
              <xsd:attribute name="name" use="required" type="xsd:string" />
              <xsd:attribute name="type" type="xsd:string" />
              <xsd:attribute name="mimetype" type="xsd:string" />
              <xsd:attribute ref="xml:space" />
            </xsd:complexType>
          </xsd:element>
          <xsd:element name="assembly">
            <xsd:complexType>
              <xsd:attribute name="alias" type="xsd:string" />
              <xsd:attribute name="name" type="xsd:string" />
            </xsd:complexType>
          </xsd:element>
          <xsd:element name="data">
            <xsd:complexType>
              <xsd:sequence>
                <xsd:element name="value" type="xsd:string" minOccurs="0" msdata:Ordinal="1" />
                <xsd:element name="comment" type="xsd:string" minOccurs="0" msdata:Ordinal="2" />
              </xsd:sequence>
              <xsd:attribute name="name" type="xsd:string" use="required" msdata:Ordinal="1" />
              <xsd:attribute name="type" type="xsd:string" msdata:Ordinal="3" />
              <xsd:attribute name="mimetype" type="xsd:string" msdata:Ordinal="4" />
              <xsd:attribute ref="xml:space" />
            </xsd:complexType>
          </xsd:element>
          <xsd:element name="resheader">
            <xsd:complexType>
              <xsd:sequence>
                <xsd:element name="value" type="xsd:string" minOccurs="0" msdata:Ordinal="1" />
              </xsd:sequence>
              <xsd:attribute name="name" type="xsd:string" use="required" />
            </xsd:complexType>
          </xsd:element>
        </xsd:choice>
      </xsd:complexType>
    </xsd:element>
  </xsd:schema>
  <resheader name="resmimetype">
    <value>text/microsoft-resx</value>
  </resheader>
  <resheader name="version">
    <value>2.0</value>
  </resheader>
  <resheader name="reader">
    <value>System.Resources.ResXResourceReader, System.Windows.Forms, Version=4.0.0.0, Culture=neutral, PublicKeyToken=b77a5c561934e089</value>
  </resheader>
  <resheader name="writer">
    <value>System.Resources.ResXResourceWriter, System.Windows.Forms, Version=4.0.0.0, Culture=neutral, PublicKeyToken=b77a5c561934e089</value>
  </resheader>
  <data name="IDS_NULL" xml:space="preserve">
    <value>&lt;null&gt;</value>
  </data>
  <data name="IDS_ThrowExpression" xml:space="preserve">
    <value>&lt;throw expression&gt;</value>
  </data>
  <data name="IDS_FeatureSwitchExpression" xml:space="preserve">
    <value>&lt;switch expression&gt;</value>
  </data>
  <data name="IDS_FeatureLocalFunctionAttributes" xml:space="preserve">
    <value>local function attributes</value>
  </data>
  <data name="IDS_FeatureExternLocalFunctions" xml:space="preserve">
    <value>extern local functions</value>
  </data>
  <data name="IDS_RELATEDERROR" xml:space="preserve">
    <value>(Location of symbol related to previous error)</value>
  </data>
  <data name="IDS_RELATEDWARNING" xml:space="preserve">
    <value>(Location of symbol related to previous warning)</value>
  </data>
  <data name="IDS_XMLIGNORED" xml:space="preserve">
    <value>&lt;!-- Badly formed XML comment ignored for member "{0}" --&gt;</value>
  </data>
  <data name="IDS_XMLIGNORED2" xml:space="preserve">
    <value> Badly formed XML file "{0}" cannot be included </value>
  </data>
  <data name="IDS_XMLFAILEDINCLUDE" xml:space="preserve">
    <value> Failed to insert some or all of included XML </value>
  </data>
  <data name="IDS_XMLBADINCLUDE" xml:space="preserve">
    <value> Include tag is invalid </value>
  </data>
  <data name="IDS_XMLNOINCLUDE" xml:space="preserve">
    <value> No matching elements were found for the following include tag </value>
  </data>
  <data name="IDS_XMLMISSINGINCLUDEFILE" xml:space="preserve">
    <value>Missing file attribute</value>
  </data>
  <data name="IDS_XMLMISSINGINCLUDEPATH" xml:space="preserve">
    <value>Missing path attribute</value>
  </data>
  <data name="IDS_GlobalNamespace" xml:space="preserve">
    <value>&lt;global namespace&gt;</value>
  </data>
  <data name="IDS_FeatureGenerics" xml:space="preserve">
    <value>generics</value>
  </data>
  <data name="IDS_FeatureAnonDelegates" xml:space="preserve">
    <value>anonymous methods</value>
  </data>
  <data name="IDS_FeatureModuleAttrLoc" xml:space="preserve">
    <value>module as an attribute target specifier</value>
  </data>
  <data name="IDS_FeatureGlobalNamespace" xml:space="preserve">
    <value>namespace alias qualifier</value>
  </data>
  <data name="IDS_FeatureFixedBuffer" xml:space="preserve">
    <value>fixed size buffers</value>
  </data>
  <data name="IDS_FeaturePragma" xml:space="preserve">
    <value>#pragma</value>
  </data>
  <data name="IDS_FeatureStaticClasses" xml:space="preserve">
    <value>static classes</value>
  </data>
  <data name="IDS_FeatureReadOnlyStructs" xml:space="preserve">
    <value>readonly structs</value>
  </data>
  <data name="IDS_FeaturePartialTypes" xml:space="preserve">
    <value>partial types</value>
  </data>
  <data name="IDS_FeatureAsync" xml:space="preserve">
    <value>async function</value>
  </data>
  <data name="IDS_FeatureSwitchOnBool" xml:space="preserve">
    <value>switch on boolean type</value>
  </data>
  <data name="IDS_MethodGroup" xml:space="preserve">
    <value>method group</value>
  </data>
  <data name="IDS_AnonMethod" xml:space="preserve">
    <value>anonymous method</value>
  </data>
  <data name="IDS_Lambda" xml:space="preserve">
    <value>lambda expression</value>
  </data>
  <data name="IDS_Collection" xml:space="preserve">
    <value>collection</value>
  </data>
  <data name="IDS_Disposable" xml:space="preserve">
    <value>disposable</value>
  </data>
  <data name="IDS_FeaturePropertyAccessorMods" xml:space="preserve">
    <value>access modifiers on properties</value>
  </data>
  <data name="IDS_FeatureExternAlias" xml:space="preserve">
    <value>extern alias</value>
  </data>
  <data name="IDS_FeatureIterators" xml:space="preserve">
    <value>iterators</value>
  </data>
  <data name="IDS_FeatureDefault" xml:space="preserve">
    <value>default operator</value>
  </data>
  <data name="IDS_FeatureAsyncStreams" xml:space="preserve">
    <value>async streams</value>
  </data>
  <data name="IDS_FeatureUnmanagedConstructedTypes" xml:space="preserve">
    <value>unmanaged constructed types</value>
  </data>
  <data name="IDS_FeatureReadOnlyMembers" xml:space="preserve">
    <value>readonly members</value>
  </data>
  <data name="IDS_FeatureDefaultLiteral" xml:space="preserve">
    <value>default literal</value>
  </data>
  <data name="IDS_FeaturePrivateProtected" xml:space="preserve">
    <value>private protected</value>
  </data>
  <data name="IDS_FeatureTupleEquality" xml:space="preserve">
    <value>tuple equality</value>
  </data>
  <data name="IDS_FeatureNullable" xml:space="preserve">
    <value>nullable types</value>
  </data>
  <data name="IDS_FeaturePatternMatching" xml:space="preserve">
    <value>pattern matching</value>
  </data>
  <data name="IDS_FeatureExpressionBodiedAccessor" xml:space="preserve">
    <value>expression body property accessor</value>
  </data>
  <data name="IDS_FeatureExpressionBodiedDeOrConstructor" xml:space="preserve">
    <value>expression body constructor and destructor</value>
  </data>
  <data name="IDS_FeatureThrowExpression" xml:space="preserve">
    <value>throw expression</value>
  </data>
  <data name="IDS_FeatureImplicitArray" xml:space="preserve">
    <value>implicitly typed array</value>
  </data>
  <data name="IDS_FeatureImplicitLocal" xml:space="preserve">
    <value>implicitly typed local variable</value>
  </data>
  <data name="IDS_FeatureAnonymousTypes" xml:space="preserve">
    <value>anonymous types</value>
  </data>
  <data name="IDS_FeatureAutoImplementedProperties" xml:space="preserve">
    <value>automatically implemented properties</value>
  </data>
  <data name="IDS_FeatureReadonlyAutoImplementedProperties" xml:space="preserve">
    <value>readonly automatically implemented properties</value>
  </data>
  <data name="IDS_FeatureObjectInitializer" xml:space="preserve">
    <value>object initializer</value>
  </data>
  <data name="IDS_FeatureCollectionInitializer" xml:space="preserve">
    <value>collection initializer</value>
  </data>
  <data name="IDS_FeatureQueryExpression" xml:space="preserve">
    <value>query expression</value>
  </data>
  <data name="IDS_FeatureExtensionMethod" xml:space="preserve">
    <value>extension method</value>
  </data>
  <data name="IDS_FeaturePartialMethod" xml:space="preserve">
    <value>partial method</value>
  </data>
  <data name="IDS_SK_METHOD" xml:space="preserve">
    <value>method</value>
  </data>
  <data name="IDS_SK_TYPE" xml:space="preserve">
    <value>type</value>
  </data>
  <data name="IDS_SK_NAMESPACE" xml:space="preserve">
    <value>namespace</value>
  </data>
  <data name="IDS_SK_FIELD" xml:space="preserve">
    <value>field</value>
  </data>
  <data name="IDS_SK_PROPERTY" xml:space="preserve">
    <value>property</value>
  </data>
  <data name="IDS_SK_UNKNOWN" xml:space="preserve">
    <value>element</value>
  </data>
  <data name="IDS_SK_VARIABLE" xml:space="preserve">
    <value>variable</value>
  </data>
  <data name="IDS_SK_LABEL" xml:space="preserve">
    <value>label</value>
  </data>
  <data name="IDS_SK_EVENT" xml:space="preserve">
    <value>event</value>
  </data>
  <data name="IDS_SK_TYVAR" xml:space="preserve">
    <value>type parameter</value>
  </data>
  <data name="IDS_SK_ALIAS" xml:space="preserve">
    <value>using alias</value>
  </data>
  <data name="IDS_SK_EXTERNALIAS" xml:space="preserve">
    <value>extern alias</value>
  </data>
  <data name="IDS_SK_CONSTRUCTOR" xml:space="preserve">
    <value>constructor</value>
  </data>
  <data name="IDS_FOREACHLOCAL" xml:space="preserve">
    <value>foreach iteration variable</value>
  </data>
  <data name="IDS_FIXEDLOCAL" xml:space="preserve">
    <value>fixed variable</value>
  </data>
  <data name="IDS_USINGLOCAL" xml:space="preserve">
    <value>using variable</value>
  </data>
  <data name="IDS_Contravariant" xml:space="preserve">
    <value>contravariant</value>
  </data>
  <data name="IDS_Contravariantly" xml:space="preserve">
    <value>contravariantly</value>
  </data>
  <data name="IDS_Covariant" xml:space="preserve">
    <value>covariant</value>
  </data>
  <data name="IDS_Covariantly" xml:space="preserve">
    <value>covariantly</value>
  </data>
  <data name="IDS_Invariantly" xml:space="preserve">
    <value>invariantly</value>
  </data>
  <data name="IDS_FeatureDynamic" xml:space="preserve">
    <value>dynamic</value>
  </data>
  <data name="IDS_FeatureNamedArgument" xml:space="preserve">
    <value>named argument</value>
  </data>
  <data name="IDS_FeatureOptionalParameter" xml:space="preserve">
    <value>optional parameter</value>
  </data>
  <data name="IDS_FeatureExceptionFilter" xml:space="preserve">
    <value>exception filter</value>
  </data>
  <data name="IDS_FeatureTypeVariance" xml:space="preserve">
    <value>type variance</value>
  </data>
  <data name="IDS_Parameter" xml:space="preserve">
    <value>parameter</value>
  </data>
  <data name="IDS_Return" xml:space="preserve">
    <value>return</value>
  </data>
  <data name="XML_InvalidToken" xml:space="preserve">
    <value>The character(s) '{0}' cannot be used at this location.</value>
  </data>
  <data name="XML_IncorrectComment" xml:space="preserve">
    <value>Incorrect syntax was used in a comment.</value>
  </data>
  <data name="XML_InvalidCharEntity" xml:space="preserve">
    <value>An invalid character was found inside an entity reference.</value>
  </data>
  <data name="XML_ExpectedEndOfTag" xml:space="preserve">
    <value>Expected '&gt;' or '/&gt;' to close tag '{0}'.</value>
  </data>
  <data name="XML_ExpectedIdentifier" xml:space="preserve">
    <value>An identifier was expected.</value>
  </data>
  <data name="XML_InvalidUnicodeChar" xml:space="preserve">
    <value>Invalid unicode character.</value>
  </data>
  <data name="XML_InvalidWhitespace" xml:space="preserve">
    <value>Whitespace is not allowed at this location.</value>
  </data>
  <data name="XML_LessThanInAttributeValue" xml:space="preserve">
    <value>The character '&lt;' cannot be used in an attribute value.</value>
  </data>
  <data name="XML_MissingEqualsAttribute" xml:space="preserve">
    <value>Missing equals sign between attribute and attribute value.</value>
  </data>
  <data name="XML_RefUndefinedEntity_1" xml:space="preserve">
    <value>Reference to undefined entity '{0}'.</value>
  </data>
  <data name="XML_StringLiteralNoStartQuote" xml:space="preserve">
    <value>A string literal was expected, but no opening quotation mark was found.</value>
  </data>
  <data name="XML_StringLiteralNoEndQuote" xml:space="preserve">
    <value>Missing closing quotation mark for string literal.</value>
  </data>
  <data name="XML_StringLiteralNonAsciiQuote" xml:space="preserve">
    <value>Non-ASCII quotations marks may not be used around string literals.</value>
  </data>
  <data name="XML_EndTagNotExpected" xml:space="preserve">
    <value>End tag was not expected at this location.</value>
  </data>
  <data name="XML_ElementTypeMatch" xml:space="preserve">
    <value>End tag '{0}' does not match the start tag '{1}'.</value>
  </data>
  <data name="XML_EndTagExpected" xml:space="preserve">
    <value>Expected an end tag for element '{0}'.</value>
  </data>
  <data name="XML_WhitespaceMissing" xml:space="preserve">
    <value>Required white space was missing.</value>
  </data>
  <data name="XML_ExpectedEndOfXml" xml:space="preserve">
    <value>Unexpected character at this location.</value>
  </data>
  <data name="XML_CDataEndTagNotAllowed" xml:space="preserve">
    <value>The literal string ']]&gt;' is not allowed in element content.</value>
  </data>
  <data name="XML_DuplicateAttribute" xml:space="preserve">
    <value>Duplicate '{0}' attribute</value>
  </data>
  <data name="ERR_NoMetadataFile" xml:space="preserve">
    <value>Metadata file '{0}' could not be found</value>
  </data>
  <data name="ERR_MetadataReferencesNotSupported" xml:space="preserve">
    <value>Metadata references are not supported.</value>
  </data>
  <data name="FTL_MetadataCantOpenFile" xml:space="preserve">
    <value>Metadata file '{0}' could not be opened -- {1}</value>
  </data>
  <data name="ERR_NoTypeDef" xml:space="preserve">
    <value>The type '{0}' is defined in an assembly that is not referenced. You must add a reference to assembly '{1}'.</value>
  </data>
  <data name="ERR_NoTypeDefFromModule" xml:space="preserve">
    <value>The type '{0}' is defined in a module that has not been added. You must add the module '{1}'.</value>
  </data>
  <data name="ERR_OutputWriteFailed" xml:space="preserve">
    <value>Could not write to output file '{0}' -- '{1}'</value>
  </data>
  <data name="ERR_MultipleEntryPoints" xml:space="preserve">
    <value>Program has more than one entry point defined. Compile with /main to specify the type that contains the entry point.</value>
  </data>
  <data name="ERR_BadBinaryOps" xml:space="preserve">
    <value>Operator '{0}' cannot be applied to operands of type '{1}' and '{2}'</value>
  </data>
  <data name="ERR_AmbigBinaryOpsOnUnconstrainedDefault" xml:space="preserve">
    <value>Operator '{0}' cannot be applied to 'default' and operand of type '{1}' because it is a type parameter that is not known to be a reference type</value>
  </data>
  <data name="ERR_IntDivByZero" xml:space="preserve">
    <value>Division by constant zero</value>
  </data>
  <data name="ERR_BadIndexLHS" xml:space="preserve">
    <value>Cannot apply indexing with [] to an expression of type '{0}'</value>
  </data>
  <data name="ERR_BadIndexCount" xml:space="preserve">
    <value>Wrong number of indices inside []; expected {0}</value>
  </data>
  <data name="ERR_BadUnaryOp" xml:space="preserve">
    <value>Operator '{0}' cannot be applied to operand of type '{1}'</value>
  </data>
  <data name="ERR_BadOpOnNullOrDefaultOrNew" xml:space="preserve">
    <value>Operator '{0}' cannot be applied to operand '{1}'</value>
  </data>
  <data name="ERR_ThisInStaticMeth" xml:space="preserve">
    <value>Keyword 'this' is not valid in a static property, static method, or static field initializer</value>
  </data>
  <data name="ERR_ThisInBadContext" xml:space="preserve">
    <value>Keyword 'this' is not available in the current context</value>
  </data>
  <data name="ERR_OmittedTypeArgument" xml:space="preserve">
    <value>Omitting the type argument is not allowed in the current context</value>
  </data>
  <data name="WRN_InvalidMainSig" xml:space="preserve">
    <value>'{0}' has the wrong signature to be an entry point</value>
  </data>
  <data name="WRN_InvalidMainSig_Title" xml:space="preserve">
    <value>Method has the wrong signature to be an entry point</value>
  </data>
  <data name="ERR_NoImplicitConv" xml:space="preserve">
    <value>Cannot implicitly convert type '{0}' to '{1}'</value>
  </data>
  <data name="ERR_NoExplicitConv" xml:space="preserve">
    <value>Cannot convert type '{0}' to '{1}'</value>
  </data>
  <data name="ERR_ConstOutOfRange" xml:space="preserve">
    <value>Constant value '{0}' cannot be converted to a '{1}'</value>
  </data>
  <data name="ERR_AmbigBinaryOps" xml:space="preserve">
    <value>Operator '{0}' is ambiguous on operands of type '{1}' and '{2}'</value>
  </data>
  <data name="ERR_AmbigBinaryOpsOnDefault" xml:space="preserve">
    <value>Operator '{0}' is ambiguous on operands '{1}' and '{2}'</value>
  </data>
  <data name="ERR_AmbigUnaryOp" xml:space="preserve">
    <value>Operator '{0}' is ambiguous on an operand of type '{1}'</value>
  </data>
  <data name="ERR_InAttrOnOutParam" xml:space="preserve">
    <value>An out parameter cannot have the In attribute</value>
  </data>
  <data name="ERR_ValueCantBeNull" xml:space="preserve">
    <value>Cannot convert null to '{0}' because it is a non-nullable value type</value>
  </data>
  <data name="ERR_NoExplicitBuiltinConv" xml:space="preserve">
    <value>Cannot convert type '{0}' to '{1}' via a reference conversion, boxing conversion, unboxing conversion, wrapping conversion, or null type conversion</value>
  </data>
  <data name="FTL_DebugEmitFailure" xml:space="preserve">
    <value>Unexpected error writing debug information -- '{0}'</value>
  </data>
  <data name="ERR_BadVisReturnType" xml:space="preserve">
    <value>Inconsistent accessibility: return type '{1}' is less accessible than method '{0}'</value>
  </data>
  <data name="ERR_BadVisParamType" xml:space="preserve">
    <value>Inconsistent accessibility: parameter type '{1}' is less accessible than method '{0}'</value>
  </data>
  <data name="ERR_BadVisFieldType" xml:space="preserve">
    <value>Inconsistent accessibility: field type '{1}' is less accessible than field '{0}'</value>
  </data>
  <data name="ERR_BadVisPropertyType" xml:space="preserve">
    <value>Inconsistent accessibility: property type '{1}' is less accessible than property '{0}'</value>
  </data>
  <data name="ERR_BadVisIndexerReturn" xml:space="preserve">
    <value>Inconsistent accessibility: indexer return type '{1}' is less accessible than indexer '{0}'</value>
  </data>
  <data name="ERR_BadVisIndexerParam" xml:space="preserve">
    <value>Inconsistent accessibility: parameter type '{1}' is less accessible than indexer '{0}'</value>
  </data>
  <data name="ERR_BadVisOpReturn" xml:space="preserve">
    <value>Inconsistent accessibility: return type '{1}' is less accessible than operator '{0}'</value>
  </data>
  <data name="ERR_BadVisOpParam" xml:space="preserve">
    <value>Inconsistent accessibility: parameter type '{1}' is less accessible than operator '{0}'</value>
  </data>
  <data name="ERR_BadVisDelegateReturn" xml:space="preserve">
    <value>Inconsistent accessibility: return type '{1}' is less accessible than delegate '{0}'</value>
  </data>
  <data name="ERR_BadVisDelegateParam" xml:space="preserve">
    <value>Inconsistent accessibility: parameter type '{1}' is less accessible than delegate '{0}'</value>
  </data>
  <data name="ERR_BadVisBaseClass" xml:space="preserve">
    <value>Inconsistent accessibility: base class '{1}' is less accessible than class '{0}'</value>
  </data>
  <data name="ERR_BadVisBaseInterface" xml:space="preserve">
    <value>Inconsistent accessibility: base interface '{1}' is less accessible than interface '{0}'</value>
  </data>
  <data name="ERR_EventNeedsBothAccessors" xml:space="preserve">
    <value>'{0}': event property must have both add and remove accessors</value>
  </data>
  <data name="ERR_AbstractEventHasAccessors" xml:space="preserve">
    <value>'{0}': abstract event cannot use event accessor syntax</value>
  </data>
  <data name="ERR_EventNotDelegate" xml:space="preserve">
    <value>'{0}': event must be of a delegate type</value>
  </data>
  <data name="WRN_UnreferencedEvent" xml:space="preserve">
    <value>The event '{0}' is never used</value>
  </data>
  <data name="WRN_UnreferencedEvent_Title" xml:space="preserve">
    <value>Event is never used</value>
  </data>
  <data name="ERR_InterfaceEventInitializer" xml:space="preserve">
    <value>'{0}': instance event in interface cannot have initializer</value>
  </data>
  <data name="ERR_BadEventUsage" xml:space="preserve">
    <value>The event '{0}' can only appear on the left hand side of += or -= (except when used from within the type '{1}')</value>
  </data>
  <data name="ERR_ExplicitEventFieldImpl" xml:space="preserve">
    <value>An explicit interface implementation of an event must use event accessor syntax</value>
  </data>
  <data name="ERR_CantOverrideNonEvent" xml:space="preserve">
    <value>'{0}': cannot override; '{1}' is not an event</value>
  </data>
  <data name="ERR_AddRemoveMustHaveBody" xml:space="preserve">
    <value>An add or remove accessor must have a body</value>
  </data>
  <data name="ERR_AbstractEventInitializer" xml:space="preserve">
    <value>'{0}': abstract event cannot have initializer</value>
  </data>
  <data name="ERR_ReservedAssemblyName" xml:space="preserve">
    <value>The assembly name '{0}' is reserved and cannot be used as a reference in an interactive session</value>
  </data>
  <data name="ERR_ReservedEnumerator" xml:space="preserve">
    <value>The enumerator name '{0}' is reserved and cannot be used</value>
  </data>
  <data name="ERR_AsMustHaveReferenceType" xml:space="preserve">
    <value>The as operator must be used with a reference type or nullable type ('{0}' is a non-nullable value type)</value>
  </data>
  <data name="WRN_LowercaseEllSuffix" xml:space="preserve">
    <value>The 'l' suffix is easily confused with the digit '1' -- use 'L' for clarity</value>
  </data>
  <data name="WRN_LowercaseEllSuffix_Title" xml:space="preserve">
    <value>The 'l' suffix is easily confused with the digit '1'</value>
  </data>
  <data name="ERR_BadEventUsageNoField" xml:space="preserve">
    <value>The event '{0}' can only appear on the left hand side of += or -=</value>
  </data>
  <data name="ERR_ConstraintOnlyAllowedOnGenericDecl" xml:space="preserve">
    <value>Constraints are not allowed on non-generic declarations</value>
  </data>
  <data name="ERR_TypeParamMustBeIdentifier" xml:space="preserve">
    <value>Type parameter declaration must be an identifier not a type</value>
  </data>
  <data name="ERR_MemberReserved" xml:space="preserve">
    <value>Type '{1}' already reserves a member called '{0}' with the same parameter types</value>
  </data>
  <data name="ERR_DuplicateParamName" xml:space="preserve">
    <value>The parameter name '{0}' is a duplicate</value>
  </data>
  <data name="ERR_DuplicateNameInNS" xml:space="preserve">
    <value>The namespace '{1}' already contains a definition for '{0}'</value>
  </data>
  <data name="ERR_DuplicateNameInClass" xml:space="preserve">
    <value>The type '{0}' already contains a definition for '{1}'</value>
  </data>
  <data name="ERR_NameNotInContext" xml:space="preserve">
    <value>The name '{0}' does not exist in the current context</value>
  </data>
  <data name="ERR_NameNotInContextPossibleMissingReference" xml:space="preserve">
    <value>The name '{0}' does not exist in the current context (are you missing a reference to assembly '{1}'?)</value>
  </data>
  <data name="ERR_AmbigContext" xml:space="preserve">
    <value>'{0}' is an ambiguous reference between '{1}' and '{2}'</value>
  </data>
  <data name="WRN_DuplicateUsing" xml:space="preserve">
    <value>The using directive for '{0}' appeared previously in this namespace</value>
  </data>
  <data name="WRN_DuplicateUsing_Title" xml:space="preserve">
    <value>Using directive appeared previously in this namespace</value>
  </data>
  <data name="ERR_BadMemberFlag" xml:space="preserve">
    <value>The modifier '{0}' is not valid for this item</value>
  </data>
  <data name="ERR_BadInitAccessor" xml:space="preserve">
    <value>The 'init' accessor is not valid on static members</value>
  </data>
  <data name="ERR_BadMemberProtection" xml:space="preserve">
    <value>More than one protection modifier</value>
  </data>
  <data name="WRN_NewRequired" xml:space="preserve">
    <value>'{0}' hides inherited member '{1}'. Use the new keyword if hiding was intended.</value>
  </data>
  <data name="WRN_NewRequired_Title" xml:space="preserve">
    <value>Member hides inherited member; missing new keyword</value>
  </data>
  <data name="WRN_NewRequired_Description" xml:space="preserve">
    <value>A variable was declared with the same name as a variable in a base type. However, the new keyword was not used. This warning informs you that you should use new; the variable is declared as if new had been used in the declaration.</value>
  </data>
  <data name="WRN_NewNotRequired" xml:space="preserve">
    <value>The member '{0}' does not hide an accessible member. The new keyword is not required.</value>
  </data>
  <data name="WRN_NewNotRequired_Title" xml:space="preserve">
    <value>Member does not hide an inherited member; new keyword is not required</value>
  </data>
  <data name="ERR_CircConstValue" xml:space="preserve">
    <value>The evaluation of the constant value for '{0}' involves a circular definition</value>
  </data>
  <data name="ERR_MemberAlreadyExists" xml:space="preserve">
    <value>Type '{1}' already defines a member called '{0}' with the same parameter types</value>
  </data>
  <data name="ERR_StaticNotVirtual" xml:space="preserve">
    <value>A static member '{0}' cannot be marked as override, virtual, or abstract</value>
  </data>
  <data name="ERR_OverrideNotNew" xml:space="preserve">
    <value>A member '{0}' marked as override cannot be marked as new or virtual</value>
  </data>
  <data name="WRN_NewOrOverrideExpected" xml:space="preserve">
    <value>'{0}' hides inherited member '{1}'. To make the current member override that implementation, add the override keyword. Otherwise add the new keyword.</value>
  </data>
  <data name="WRN_NewOrOverrideExpected_Title" xml:space="preserve">
    <value>Member hides inherited member; missing override keyword</value>
  </data>
  <data name="ERR_OverrideNotExpected" xml:space="preserve">
    <value>'{0}': no suitable method found to override</value>
  </data>
  <data name="ERR_NamespaceUnexpected" xml:space="preserve">
    <value>A namespace cannot directly contain members such as fields or methods</value>
  </data>
  <data name="ERR_NoSuchMember" xml:space="preserve">
    <value>'{0}' does not contain a definition for '{1}'</value>
  </data>
  <data name="ERR_BadSKknown" xml:space="preserve">
    <value>'{0}' is a {1} but is used like a {2}</value>
  </data>
  <data name="ERR_BadSKunknown" xml:space="preserve">
    <value>'{0}' is a {1}, which is not valid in the given context</value>
  </data>
  <data name="ERR_ObjectRequired" xml:space="preserve">
    <value>An object reference is required for the non-static field, method, or property '{0}'</value>
  </data>
  <data name="ERR_AmbigCall" xml:space="preserve">
    <value>The call is ambiguous between the following methods or properties: '{0}' and '{1}'</value>
  </data>
  <data name="ERR_BadAccess" xml:space="preserve">
    <value>'{0}' is inaccessible due to its protection level</value>
  </data>
  <data name="ERR_MethDelegateMismatch" xml:space="preserve">
    <value>No overload for '{0}' matches delegate '{1}'</value>
  </data>
  <data name="ERR_RetObjectRequired" xml:space="preserve">
    <value>An object of a type convertible to '{0}' is required</value>
  </data>
  <data name="ERR_RetNoObjectRequired" xml:space="preserve">
    <value>Since '{0}' returns void, a return keyword must not be followed by an object expression</value>
  </data>
  <data name="ERR_LocalDuplicate" xml:space="preserve">
    <value>A local variable or function named '{0}' is already defined in this scope</value>
  </data>
  <data name="ERR_AssgLvalueExpected" xml:space="preserve">
    <value>The left-hand side of an assignment must be a variable, property or indexer</value>
  </data>
  <data name="ERR_StaticConstParam" xml:space="preserve">
    <value>'{0}': a static constructor must be parameterless</value>
  </data>
  <data name="ERR_NotConstantExpression" xml:space="preserve">
    <value>The expression being assigned to '{0}' must be constant</value>
  </data>
  <data name="ERR_NotNullConstRefField" xml:space="preserve">
    <value>'{0}' is of type '{1}'. A const field of a reference type other than string can only be initialized with null.</value>
  </data>
  <data name="ERR_LocalIllegallyOverrides" xml:space="preserve">
    <value>A local or parameter named '{0}' cannot be declared in this scope because that name is used in an enclosing local scope to define a local or parameter</value>
  </data>
  <data name="ERR_BadUsingNamespace" xml:space="preserve">
    <value>A 'using namespace' directive can only be applied to namespaces; '{0}' is a type not a namespace. Consider a 'using static' directive instead</value>
  </data>
  <data name="ERR_BadUsingType" xml:space="preserve">
    <value>A 'using static' directive can only be applied to types; '{0}' is a namespace not a type. Consider a 'using namespace' directive instead</value>
  </data>
  <data name="ERR_NoAliasHere" xml:space="preserve">
    <value>A 'using static' directive cannot be used to declare an alias</value>
  </data>
  <data name="ERR_NoBreakOrCont" xml:space="preserve">
    <value>No enclosing loop out of which to break or continue</value>
  </data>
  <data name="ERR_DuplicateLabel" xml:space="preserve">
    <value>The label '{0}' is a duplicate</value>
  </data>
  <data name="ERR_NoConstructors" xml:space="preserve">
    <value>The type '{0}' has no constructors defined</value>
  </data>
  <data name="ERR_NoNewAbstract" xml:space="preserve">
    <value>Cannot create an instance of the abstract type or interface '{0}'</value>
  </data>
  <data name="ERR_ConstValueRequired" xml:space="preserve">
    <value>A const field requires a value to be provided</value>
  </data>
  <data name="ERR_CircularBase" xml:space="preserve">
    <value>Circular base type dependency involving '{0}' and '{1}'</value>
  </data>
  <data name="ERR_BadDelegateConstructor" xml:space="preserve">
    <value>The delegate '{0}' does not have a valid constructor</value>
  </data>
  <data name="ERR_MethodNameExpected" xml:space="preserve">
    <value>Method name expected</value>
  </data>
  <data name="ERR_ConstantExpected" xml:space="preserve">
    <value>A constant value is expected</value>
  </data>
  <data name="ERR_V6SwitchGoverningTypeValueExpected" xml:space="preserve">
    <value>A switch expression or case label must be a bool, char, string, integral, enum, or corresponding nullable type in C# 6 and earlier.</value>
  </data>
  <data name="ERR_IntegralTypeValueExpected" xml:space="preserve">
    <value>A value of an integral type expected</value>
  </data>
  <data name="ERR_DuplicateCaseLabel" xml:space="preserve">
    <value>The switch statement contains multiple cases with the label value '{0}'</value>
  </data>
  <data name="ERR_InvalidGotoCase" xml:space="preserve">
    <value>A goto case is only valid inside a switch statement</value>
  </data>
  <data name="ERR_PropertyLacksGet" xml:space="preserve">
    <value>The property or indexer '{0}' cannot be used in this context because it lacks the get accessor</value>
  </data>
  <data name="ERR_BadExceptionType" xml:space="preserve">
    <value>The type caught or thrown must be derived from System.Exception</value>
  </data>
  <data name="ERR_BadEmptyThrow" xml:space="preserve">
    <value>A throw statement with no arguments is not allowed outside of a catch clause</value>
  </data>
  <data name="ERR_BadFinallyLeave" xml:space="preserve">
    <value>Control cannot leave the body of a finally clause</value>
  </data>
  <data name="ERR_LabelShadow" xml:space="preserve">
    <value>The label '{0}' shadows another label by the same name in a contained scope</value>
  </data>
  <data name="ERR_LabelNotFound" xml:space="preserve">
    <value>No such label '{0}' within the scope of the goto statement</value>
  </data>
  <data name="ERR_UnreachableCatch" xml:space="preserve">
    <value>A previous catch clause already catches all exceptions of this or of a super type ('{0}')</value>
  </data>
  <data name="WRN_FilterIsConstantTrue" xml:space="preserve">
    <value>Filter expression is a constant 'true', consider removing the filter</value>
  </data>
  <data name="WRN_FilterIsConstantTrue_Title" xml:space="preserve">
    <value>Filter expression is a constant 'true'</value>
  </data>
  <data name="ERR_ReturnExpected" xml:space="preserve">
    <value>'{0}': not all code paths return a value</value>
  </data>
  <data name="WRN_UnreachableCode" xml:space="preserve">
    <value>Unreachable code detected</value>
  </data>
  <data name="WRN_UnreachableCode_Title" xml:space="preserve">
    <value>Unreachable code detected</value>
  </data>
  <data name="ERR_SwitchFallThrough" xml:space="preserve">
    <value>Control cannot fall through from one case label ('{0}') to another</value>
  </data>
  <data name="WRN_UnreferencedLabel" xml:space="preserve">
    <value>This label has not been referenced</value>
  </data>
  <data name="WRN_UnreferencedLabel_Title" xml:space="preserve">
    <value>This label has not been referenced</value>
  </data>
  <data name="ERR_UseDefViolation" xml:space="preserve">
    <value>Use of unassigned local variable '{0}'</value>
  </data>
  <data name="WRN_UseDefViolation" xml:space="preserve">
    <value>Use of unassigned local variable '{0}'</value>
  </data>
  <data name="WRN_UseDefViolation_Title" xml:space="preserve">
    <value>Use of unassigned local variable</value>
  </data>
  <data name="WRN_UnreferencedVar" xml:space="preserve">
    <value>The variable '{0}' is declared but never used</value>
  </data>
  <data name="WRN_UnreferencedVar_Title" xml:space="preserve">
    <value>Variable is declared but never used</value>
  </data>
  <data name="WRN_UnreferencedField" xml:space="preserve">
    <value>The field '{0}' is never used</value>
  </data>
  <data name="WRN_UnreferencedField_Title" xml:space="preserve">
    <value>Field is never used</value>
  </data>
  <data name="ERR_UseDefViolationField" xml:space="preserve">
    <value>Use of possibly unassigned field '{0}'</value>
  </data>
  <data name="WRN_UseDefViolationField" xml:space="preserve">
    <value>Use of possibly unassigned field '{0}'</value>
  </data>
  <data name="WRN_UseDefViolationField_Title" xml:space="preserve">
    <value>Use of possibly unassigned field</value>
  </data>
  <data name="ERR_UseDefViolationProperty" xml:space="preserve">
    <value>Use of possibly unassigned auto-implemented property '{0}'</value>
  </data>
  <data name="WRN_UseDefViolationProperty" xml:space="preserve">
    <value>Use of possibly unassigned auto-implemented property '{0}'</value>
  </data>
  <data name="WRN_UseDefViolationProperty_Title" xml:space="preserve">
    <value>Use of possibly unassigned auto-implemented property</value>
  </data>
  <data name="ERR_UnassignedThis" xml:space="preserve">
    <value>Field '{0}' must be fully assigned before control is returned to the caller</value>
  </data>
  <data name="WRN_UnassignedThis" xml:space="preserve">
    <value>Field '{0}' must be fully assigned before control is returned to the caller</value>
  </data>
  <data name="WRN_UnassignedThis_Title" xml:space="preserve">
    <value>Fields of a struct must be fully assigned in a constructor before control is returned to the caller</value>
  </data>
  <data name="ERR_AmbigQM" xml:space="preserve">
    <value>Type of conditional expression cannot be determined because '{0}' and '{1}' implicitly convert to one another</value>
  </data>
  <data name="ERR_InvalidQM" xml:space="preserve">
    <value>Type of conditional expression cannot be determined because there is no implicit conversion between '{0}' and '{1}'</value>
  </data>
  <data name="ERR_NoBaseClass" xml:space="preserve">
    <value>A base class is required for a 'base' reference</value>
  </data>
  <data name="ERR_BaseIllegal" xml:space="preserve">
    <value>Use of keyword 'base' is not valid in this context</value>
  </data>
  <data name="ERR_ObjectProhibited" xml:space="preserve">
    <value>Member '{0}' cannot be accessed with an instance reference; qualify it with a type name instead</value>
  </data>
  <data name="ERR_ParamUnassigned" xml:space="preserve">
    <value>The out parameter '{0}' must be assigned to before control leaves the current method</value>
  </data>
  <data name="WRN_ParamUnassigned" xml:space="preserve">
    <value>The out parameter '{0}' must be assigned to before control leaves the current method</value>
  </data>
  <data name="WRN_ParamUnassigned_Title" xml:space="preserve">
    <value>An out parameter must be assigned to before control leaves the method</value>
  </data>
  <data name="ERR_InvalidArray" xml:space="preserve">
    <value>Invalid rank specifier: expected ',' or ']'</value>
  </data>
  <data name="ERR_ExternHasBody" xml:space="preserve">
    <value>'{0}' cannot be extern and declare a body</value>
  </data>
  <data name="ERR_ExternHasConstructorInitializer" xml:space="preserve">
    <value>'{0}' cannot be extern and have a constructor initializer</value>
  </data>
  <data name="ERR_AbstractAndExtern" xml:space="preserve">
    <value>'{0}' cannot be both extern and abstract</value>
  </data>
  <data name="ERR_BadAttributeParamType" xml:space="preserve">
    <value>Attribute constructor parameter '{0}' has type '{1}', which is not a valid attribute parameter type</value>
  </data>
  <data name="ERR_BadAttributeArgument" xml:space="preserve">
    <value>An attribute argument must be a constant expression, typeof expression or array creation expression of an attribute parameter type</value>
  </data>
  <data name="ERR_BadAttributeParamDefaultArgument" xml:space="preserve">
    <value>Attribute constructor parameter '{0}' is optional, but no default parameter value was specified.</value>
  </data>
  <data name="WRN_IsAlwaysTrue" xml:space="preserve">
    <value>The given expression is always of the provided ('{0}') type</value>
  </data>
  <data name="WRN_IsAlwaysTrue_Title" xml:space="preserve">
    <value>'is' expression's given expression is always of the provided type</value>
  </data>
  <data name="WRN_IsAlwaysFalse" xml:space="preserve">
    <value>The given expression is never of the provided ('{0}') type</value>
  </data>
  <data name="WRN_IsAlwaysFalse_Title" xml:space="preserve">
    <value>'is' expression's given expression is never of the provided type</value>
  </data>
  <data name="ERR_LockNeedsReference" xml:space="preserve">
    <value>'{0}' is not a reference type as required by the lock statement</value>
  </data>
  <data name="ERR_NullNotValid" xml:space="preserve">
    <value>Use of null is not valid in this context</value>
  </data>
  <data name="ERR_DefaultLiteralNotValid" xml:space="preserve">
    <value>Use of default literal is not valid in this context</value>
  </data>
  <data name="ERR_UseDefViolationThis" xml:space="preserve">
    <value>The 'this' object cannot be used before all of its fields have been assigned</value>
  </data>
  <data name="WRN_UseDefViolationThis" xml:space="preserve">
    <value>The 'this' object cannot be used before all of its fields have been assigned</value>
  </data>
  <data name="WRN_UseDefViolationThis_Title" xml:space="preserve">
    <value>The 'this' object cannot be used in a constructor before all of its fields have been assigned</value>
  </data>
  <data name="ERR_ArgsInvalid" xml:space="preserve">
    <value>The __arglist construct is valid only within a variable argument method</value>
  </data>
  <data name="ERR_PtrExpected" xml:space="preserve">
    <value>The * or -&gt; operator must be applied to a pointer</value>
  </data>
  <data name="ERR_PtrIndexSingle" xml:space="preserve">
    <value>A pointer must be indexed by only one value</value>
  </data>
  <data name="WRN_ByRefNonAgileField" xml:space="preserve">
    <value>Using '{0}' as a ref or out value or taking its address may cause a runtime exception because it is a field of a marshal-by-reference class</value>
  </data>
  <data name="WRN_ByRefNonAgileField_Title" xml:space="preserve">
    <value>Using a field of a marshal-by-reference class as a ref or out value or taking its address may cause a runtime exception</value>
  </data>
  <data name="ERR_AssgReadonlyStatic" xml:space="preserve">
    <value>A static readonly field cannot be assigned to (except in a static constructor or a variable initializer)</value>
  </data>
  <data name="ERR_RefReadonlyStatic" xml:space="preserve">
    <value>A static readonly field cannot be used as a ref or out value (except in a static constructor)</value>
  </data>
  <data name="ERR_AssgReadonlyProp" xml:space="preserve">
    <value>Property or indexer '{0}' cannot be assigned to -- it is read only</value>
  </data>
  <data name="ERR_IllegalStatement" xml:space="preserve">
    <value>Only assignment, call, increment, decrement, await, and new object expressions can be used as a statement</value>
  </data>
  <data name="ERR_BadGetEnumerator" xml:space="preserve">
    <value>foreach requires that the return type '{0}' of '{1}' must have a suitable public 'MoveNext' method and public 'Current' property</value>
  </data>
  <data name="ERR_BadGetAsyncEnumerator" xml:space="preserve">
    <value>Asynchronous foreach requires that the return type '{0}' of '{1}' must have a suitable public 'MoveNextAsync' method and public 'Current' property</value>
  </data>
  <data name="ERR_TooManyLocals" xml:space="preserve">
    <value>Only 65534 locals, including those generated by the compiler, are allowed</value>
  </data>
  <data name="ERR_AbstractBaseCall" xml:space="preserve">
    <value>Cannot call an abstract base member: '{0}'</value>
  </data>
  <data name="ERR_RefProperty" xml:space="preserve">
    <value>A property or indexer may not be passed as an out or ref parameter</value>
  </data>
  <data name="ERR_ManagedAddr" xml:space="preserve">
    <value>Cannot take the address of, get the size of, or declare a pointer to a managed type ('{0}')</value>
  </data>
  <data name="ERR_BadFixedInitType" xml:space="preserve">
    <value>The type of a local declared in a fixed statement must be a pointer type</value>
  </data>
  <data name="ERR_FixedMustInit" xml:space="preserve">
    <value>You must provide an initializer in a fixed or using statement declaration</value>
  </data>
  <data name="ERR_InvalidAddrOp" xml:space="preserve">
    <value>Cannot take the address of the given expression</value>
  </data>
  <data name="ERR_FixedNeeded" xml:space="preserve">
    <value>You can only take the address of an unfixed expression inside of a fixed statement initializer</value>
  </data>
  <data name="ERR_FixedNotNeeded" xml:space="preserve">
    <value>You cannot use the fixed statement to take the address of an already fixed expression</value>
  </data>
  <data name="ERR_ExprCannotBeFixed" xml:space="preserve">
    <value>The given expression cannot be used in a fixed statement</value>
  </data>
  <data name="ERR_UnsafeNeeded" xml:space="preserve">
    <value>Pointers and fixed size buffers may only be used in an unsafe context</value>
  </data>
  <data name="ERR_OpTFRetType" xml:space="preserve">
    <value>The return type of operator True or False must be bool</value>
  </data>
  <data name="ERR_OperatorNeedsMatch" xml:space="preserve">
    <value>The operator '{0}' requires a matching operator '{1}' to also be defined</value>
  </data>
  <data name="ERR_BadBoolOp" xml:space="preserve">
    <value>In order to be applicable as a short circuit operator a user-defined logical operator ('{0}') must have the same return type and parameter types</value>
  </data>
  <data name="ERR_MustHaveOpTF" xml:space="preserve">
    <value>In order for '{0}' to be applicable as a short circuit operator, its declaring type '{1}' must define operator true and operator false</value>
  </data>
  <data name="WRN_UnreferencedVarAssg" xml:space="preserve">
    <value>The variable '{0}' is assigned but its value is never used</value>
  </data>
  <data name="WRN_UnreferencedVarAssg_Title" xml:space="preserve">
    <value>Variable is assigned but its value is never used</value>
  </data>
  <data name="ERR_CheckedOverflow" xml:space="preserve">
    <value>The operation overflows at compile time in checked mode</value>
  </data>
  <data name="ERR_ConstOutOfRangeChecked" xml:space="preserve">
    <value>Constant value '{0}' cannot be converted to a '{1}' (use 'unchecked' syntax to override)</value>
  </data>
  <data name="ERR_BadVarargs" xml:space="preserve">
    <value>A method with vararg cannot be generic, be in a generic type, or have a params parameter</value>
  </data>
  <data name="ERR_ParamsMustBeArray" xml:space="preserve">
    <value>The params parameter must be a single dimensional array</value>
  </data>
  <data name="ERR_IllegalArglist" xml:space="preserve">
    <value>An __arglist expression may only appear inside of a call or new expression</value>
  </data>
  <data name="ERR_IllegalUnsafe" xml:space="preserve">
    <value>Unsafe code may only appear if compiling with /unsafe</value>
  </data>
  <data name="ERR_AmbigMember" xml:space="preserve">
    <value>Ambiguity between '{0}' and '{1}'</value>
  </data>
  <data name="ERR_BadForeachDecl" xml:space="preserve">
    <value>Type and identifier are both required in a foreach statement</value>
  </data>
  <data name="ERR_ParamsLast" xml:space="preserve">
    <value>A params parameter must be the last parameter in a formal parameter list</value>
  </data>
  <data name="ERR_SizeofUnsafe" xml:space="preserve">
    <value>'{0}' does not have a predefined size, therefore sizeof can only be used in an unsafe context</value>
  </data>
  <data name="ERR_DottedTypeNameNotFoundInNS" xml:space="preserve">
    <value>The type or namespace name '{0}' does not exist in the namespace '{1}' (are you missing an assembly reference?)</value>
  </data>
  <data name="ERR_FieldInitRefNonstatic" xml:space="preserve">
    <value>A field initializer cannot reference the non-static field, method, or property '{0}'</value>
  </data>
  <data name="ERR_SealedNonOverride" xml:space="preserve">
    <value>'{0}' cannot be sealed because it is not an override</value>
  </data>
  <data name="ERR_CantOverrideSealed" xml:space="preserve">
    <value>'{0}': cannot override inherited member '{1}' because it is sealed</value>
  </data>
  <data name="ERR_VoidError" xml:space="preserve">
    <value>The operation in question is undefined on void pointers</value>
  </data>
  <data name="ERR_ConditionalOnOverride" xml:space="preserve">
    <value>The Conditional attribute is not valid on '{0}' because it is an override method</value>
  </data>
  <data name="ERR_ConditionalOnLocalFunction" xml:space="preserve">
    <value>Local function '{0}' must be 'static' in order to use the Conditional attribute</value>
  </data>
  <data name="ERR_PointerInAsOrIs" xml:space="preserve">
    <value>Neither 'is' nor 'as' is valid on pointer types</value>
  </data>
  <data name="ERR_CallingFinalizeDeprecated" xml:space="preserve">
    <value>Destructors and object.Finalize cannot be called directly. Consider calling IDisposable.Dispose if available.</value>
  </data>
  <data name="ERR_SingleTypeNameNotFound" xml:space="preserve">
    <value>The type or namespace name '{0}' could not be found (are you missing a using directive or an assembly reference?)</value>
  </data>
  <data name="ERR_NegativeStackAllocSize" xml:space="preserve">
    <value>Cannot use a negative size with stackalloc</value>
  </data>
  <data name="ERR_NegativeArraySize" xml:space="preserve">
    <value>Cannot create an array with a negative size</value>
  </data>
  <data name="ERR_OverrideFinalizeDeprecated" xml:space="preserve">
    <value>Do not override object.Finalize. Instead, provide a destructor.</value>
  </data>
  <data name="ERR_CallingBaseFinalizeDeprecated" xml:space="preserve">
    <value>Do not directly call your base type Finalize method. It is called automatically from your destructor.</value>
  </data>
  <data name="WRN_NegativeArrayIndex" xml:space="preserve">
    <value>Indexing an array with a negative index (array indices always start at zero)</value>
  </data>
  <data name="WRN_NegativeArrayIndex_Title" xml:space="preserve">
    <value>Indexing an array with a negative index</value>
  </data>
  <data name="WRN_BadRefCompareLeft" xml:space="preserve">
    <value>Possible unintended reference comparison; to get a value comparison, cast the left hand side to type '{0}'</value>
  </data>
  <data name="WRN_BadRefCompareLeft_Title" xml:space="preserve">
    <value>Possible unintended reference comparison; left hand side needs cast</value>
  </data>
  <data name="WRN_BadRefCompareRight" xml:space="preserve">
    <value>Possible unintended reference comparison; to get a value comparison, cast the right hand side to type '{0}'</value>
  </data>
  <data name="WRN_BadRefCompareRight_Title" xml:space="preserve">
    <value>Possible unintended reference comparison; right hand side needs cast</value>
  </data>
  <data name="ERR_BadCastInFixed" xml:space="preserve">
    <value>The right hand side of a fixed statement assignment may not be a cast expression</value>
  </data>
  <data name="ERR_StackallocInCatchFinally" xml:space="preserve">
    <value>stackalloc may not be used in a catch or finally block</value>
  </data>
  <data name="ERR_VarargsLast" xml:space="preserve">
    <value>An __arglist parameter must be the last parameter in a formal parameter list</value>
  </data>
  <data name="ERR_MissingPartial" xml:space="preserve">
    <value>Missing partial modifier on declaration of type '{0}'; another partial declaration of this type exists</value>
  </data>
  <data name="ERR_PartialTypeKindConflict" xml:space="preserve">
    <value>Partial declarations of '{0}' must be all classes, all records, all structs, or all interfaces</value>
  </data>
  <data name="ERR_PartialModifierConflict" xml:space="preserve">
    <value>Partial declarations of '{0}' have conflicting accessibility modifiers</value>
  </data>
  <data name="ERR_PartialMultipleBases" xml:space="preserve">
    <value>Partial declarations of '{0}' must not specify different base classes</value>
  </data>
  <data name="ERR_PartialWrongTypeParams" xml:space="preserve">
    <value>Partial declarations of '{0}' must have the same type parameter names in the same order</value>
  </data>
  <data name="ERR_PartialWrongConstraints" xml:space="preserve">
    <value>Partial declarations of '{0}' have inconsistent constraints for type parameter '{1}'</value>
  </data>
  <data name="ERR_NoImplicitConvCast" xml:space="preserve">
    <value>Cannot implicitly convert type '{0}' to '{1}'. An explicit conversion exists (are you missing a cast?)</value>
  </data>
  <data name="ERR_PartialMisplaced" xml:space="preserve">
    <value>The 'partial' modifier can only appear immediately before 'class', 'record', 'struct', 'interface', or a method return type.</value>
  </data>
  <data name="ERR_ImportedCircularBase" xml:space="preserve">
    <value>Imported type '{0}' is invalid. It contains a circular base type dependency.</value>
  </data>
  <data name="ERR_UseDefViolationOut" xml:space="preserve">
    <value>Use of unassigned out parameter '{0}'</value>
  </data>
  <data name="WRN_UseDefViolationOut" xml:space="preserve">
    <value>Use of unassigned out parameter '{0}'</value>
  </data>
  <data name="WRN_UseDefViolationOut_Title" xml:space="preserve">
    <value>Use of unassigned out parameter</value>
  </data>
  <data name="ERR_ArraySizeInDeclaration" xml:space="preserve">
    <value>Array size cannot be specified in a variable declaration (try initializing with a 'new' expression)</value>
  </data>
  <data name="ERR_InaccessibleGetter" xml:space="preserve">
    <value>The property or indexer '{0}' cannot be used in this context because the get accessor is inaccessible</value>
  </data>
  <data name="ERR_InaccessibleSetter" xml:space="preserve">
    <value>The property or indexer '{0}' cannot be used in this context because the set accessor is inaccessible</value>
  </data>
  <data name="ERR_InvalidPropertyAccessMod" xml:space="preserve">
    <value>The accessibility modifier of the '{0}' accessor must be more restrictive than the property or indexer '{1}'</value>
  </data>
  <data name="ERR_DuplicatePropertyAccessMods" xml:space="preserve">
    <value>Cannot specify accessibility modifiers for both accessors of the property or indexer '{0}'</value>
  </data>
  <data name="ERR_AccessModMissingAccessor" xml:space="preserve">
    <value>'{0}': accessibility modifiers on accessors may only be used if the property or indexer has both a get and a set accessor</value>
  </data>
  <data name="ERR_UnimplementedInterfaceAccessor" xml:space="preserve">
    <value>'{0}' does not implement interface member '{1}'. '{2}' is not public.</value>
  </data>
  <data name="WRN_PatternIsAmbiguous" xml:space="preserve">
    <value>'{0}' does not implement the '{1}' pattern. '{2}' is ambiguous with '{3}'.</value>
  </data>
  <data name="WRN_PatternIsAmbiguous_Title" xml:space="preserve">
    <value>Type does not implement the collection pattern; members are ambiguous</value>
  </data>
  <data name="WRN_PatternNotPublicOrNotInstance" xml:space="preserve">
    <value>'{0}' does not implement the '{1}' pattern. '{2}' is not a public instance or extension method.</value>
  </data>
  <data name="WRN_PatternNotPublicOrNotInstance_Title" xml:space="preserve">
    <value>Type does not implement the collection pattern; member is is not a public instance or extension method.</value>
  </data>
  <data name="WRN_PatternBadSignature" xml:space="preserve">
    <value>'{0}' does not implement the '{1}' pattern. '{2}' has the wrong signature.</value>
  </data>
  <data name="WRN_PatternBadSignature_Title" xml:space="preserve">
    <value>Type does not implement the collection pattern; member has the wrong signature</value>
  </data>
  <data name="ERR_FriendRefNotEqualToThis" xml:space="preserve">
    <value>Friend access was granted by '{0}', but the public key of the output assembly ('{1}') does not match that specified by the InternalsVisibleTo attribute in the granting assembly.</value>
  </data>
  <data name="ERR_FriendRefSigningMismatch" xml:space="preserve">
    <value>Friend access was granted by '{0}', but the strong name signing state of the output assembly does not match that of the granting assembly.</value>
  </data>
  <data name="WRN_SequentialOnPartialClass" xml:space="preserve">
    <value>There is no defined ordering between fields in multiple declarations of partial struct '{0}'. To specify an ordering, all instance fields must be in the same declaration.</value>
  </data>
  <data name="WRN_SequentialOnPartialClass_Title" xml:space="preserve">
    <value>There is no defined ordering between fields in multiple declarations of partial struct</value>
  </data>
  <data name="ERR_BadConstType" xml:space="preserve">
    <value>The type '{0}' cannot be declared const</value>
  </data>
  <data name="ERR_NoNewTyvar" xml:space="preserve">
    <value>Cannot create an instance of the variable type '{0}' because it does not have the new() constraint</value>
  </data>
  <data name="ERR_BadArity" xml:space="preserve">
    <value>Using the generic {1} '{0}' requires {2} type arguments</value>
  </data>
  <data name="ERR_BadTypeArgument" xml:space="preserve">
    <value>The type '{0}' may not be used as a type argument</value>
  </data>
  <data name="ERR_TypeArgsNotAllowed" xml:space="preserve">
    <value>The {1} '{0}' cannot be used with type arguments</value>
  </data>
  <data name="ERR_HasNoTypeVars" xml:space="preserve">
    <value>The non-generic {1} '{0}' cannot be used with type arguments</value>
  </data>
  <data name="ERR_NewConstraintNotSatisfied" xml:space="preserve">
    <value>'{2}' must be a non-abstract type with a public parameterless constructor in order to use it as parameter '{1}' in the generic type or method '{0}'</value>
  </data>
  <data name="ERR_GenericConstraintNotSatisfiedRefType" xml:space="preserve">
    <value>The type '{3}' cannot be used as type parameter '{2}' in the generic type or method '{0}'. There is no implicit reference conversion from '{3}' to '{1}'.</value>
  </data>
  <data name="ERR_GenericConstraintNotSatisfiedNullableEnum" xml:space="preserve">
    <value>The type '{3}' cannot be used as type parameter '{2}' in the generic type or method '{0}'. The nullable type '{3}' does not satisfy the constraint of '{1}'.</value>
  </data>
  <data name="ERR_GenericConstraintNotSatisfiedNullableInterface" xml:space="preserve">
    <value>The type '{3}' cannot be used as type parameter '{2}' in the generic type or method '{0}'. The nullable type '{3}' does not satisfy the constraint of '{1}'. Nullable types can not satisfy any interface constraints.</value>
  </data>
  <data name="ERR_GenericConstraintNotSatisfiedTyVar" xml:space="preserve">
    <value>The type '{3}' cannot be used as type parameter '{2}' in the generic type or method '{0}'. There is no boxing conversion or type parameter conversion from '{3}' to '{1}'.</value>
  </data>
  <data name="ERR_GenericConstraintNotSatisfiedValType" xml:space="preserve">
    <value>The type '{3}' cannot be used as type parameter '{2}' in the generic type or method '{0}'. There is no boxing conversion from '{3}' to '{1}'.</value>
  </data>
  <data name="ERR_DuplicateGeneratedName" xml:space="preserve">
    <value>The parameter name '{0}' conflicts with an automatically-generated parameter name</value>
  </data>
  <data name="ERR_GlobalSingleTypeNameNotFound" xml:space="preserve">
    <value>The type or namespace name '{0}' could not be found in the global namespace (are you missing an assembly reference?)</value>
  </data>
  <data name="ERR_NewBoundMustBeLast" xml:space="preserve">
    <value>The new() constraint must be the last constraint specified</value>
  </data>
  <data name="WRN_MainCantBeGeneric" xml:space="preserve">
    <value>'{0}': an entry point cannot be generic or in a generic type</value>
  </data>
  <data name="WRN_MainCantBeGeneric_Title" xml:space="preserve">
    <value>An entry point cannot be generic or in a generic type</value>
  </data>
  <data name="ERR_TypeVarCantBeNull" xml:space="preserve">
    <value>Cannot convert null to type parameter '{0}' because it could be a non-nullable value type. Consider using 'default({0})' instead.</value>
  </data>
  <data name="ERR_AttributeCantBeGeneric" xml:space="preserve">
    <value>Cannot apply attribute class '{0}' because it is generic</value>
  </data>
  <data name="ERR_DuplicateBound" xml:space="preserve">
    <value>Duplicate constraint '{0}' for type parameter '{1}'</value>
  </data>
  <data name="ERR_ClassBoundNotFirst" xml:space="preserve">
    <value>The class type constraint '{0}' must come before any other constraints</value>
  </data>
  <data name="ERR_BadRetType" xml:space="preserve">
    <value>'{1} {0}' has the wrong return type</value>
  </data>
  <data name="ERR_DelegateRefMismatch" xml:space="preserve">
    <value>Ref mismatch between '{0}' and delegate '{1}'</value>
  </data>
  <data name="ERR_DuplicateConstraintClause" xml:space="preserve">
    <value>A constraint clause has already been specified for type parameter '{0}'. All of the constraints for a type parameter must be specified in a single where clause.</value>
  </data>
  <data name="ERR_CantInferMethTypeArgs" xml:space="preserve">
    <value>The type arguments for method '{0}' cannot be inferred from the usage. Try specifying the type arguments explicitly.</value>
  </data>
  <data name="ERR_LocalSameNameAsTypeParam" xml:space="preserve">
    <value>'{0}': a parameter, local variable, or local function cannot have the same name as a method type parameter</value>
  </data>
  <data name="ERR_AsWithTypeVar" xml:space="preserve">
    <value>The type parameter '{0}' cannot be used with the 'as' operator because it does not have a class type constraint nor a 'class' constraint</value>
  </data>
  <data name="WRN_UnreferencedFieldAssg" xml:space="preserve">
    <value>The field '{0}' is assigned but its value is never used</value>
  </data>
  <data name="WRN_UnreferencedFieldAssg_Title" xml:space="preserve">
    <value>Field is assigned but its value is never used</value>
  </data>
  <data name="ERR_BadIndexerNameAttr" xml:space="preserve">
    <value>The '{0}' attribute is valid only on an indexer that is not an explicit interface member declaration</value>
  </data>
  <data name="ERR_AttrArgWithTypeVars" xml:space="preserve">
    <value>'{0}': an attribute argument cannot use type parameters</value>
  </data>
  <data name="ERR_NewTyvarWithArgs" xml:space="preserve">
    <value>'{0}': cannot provide arguments when creating an instance of a variable type</value>
  </data>
  <data name="ERR_AbstractSealedStatic" xml:space="preserve">
    <value>'{0}': an abstract type cannot be sealed or static</value>
  </data>
  <data name="WRN_AmbiguousXMLReference" xml:space="preserve">
    <value>Ambiguous reference in cref attribute: '{0}'. Assuming '{1}', but could have also matched other overloads including '{2}'.</value>
  </data>
  <data name="WRN_AmbiguousXMLReference_Title" xml:space="preserve">
    <value>Ambiguous reference in cref attribute</value>
  </data>
  <data name="WRN_VolatileByRef" xml:space="preserve">
    <value>'{0}': a reference to a volatile field will not be treated as volatile</value>
  </data>
  <data name="WRN_VolatileByRef_Title" xml:space="preserve">
    <value>A reference to a volatile field will not be treated as volatile</value>
  </data>
  <data name="WRN_VolatileByRef_Description" xml:space="preserve">
    <value>A volatile field should not normally be used as a ref or out value, since it will not be treated as volatile. There are exceptions to this, such as when calling an interlocked API.</value>
  </data>
  <data name="ERR_ComImportWithImpl" xml:space="preserve">
    <value>Since '{1}' has the ComImport attribute, '{0}' must be extern or abstract</value>
  </data>
  <data name="ERR_ComImportWithBase" xml:space="preserve">
    <value>'{0}': a class with the ComImport attribute cannot specify a base class</value>
  </data>
  <data name="ERR_ImplBadConstraints" xml:space="preserve">
    <value>The constraints for type parameter '{0}' of method '{1}' must match the constraints for type parameter '{2}' of interface method '{3}'. Consider using an explicit interface implementation instead.</value>
  </data>
  <data name="ERR_ImplBadTupleNames" xml:space="preserve">
    <value>The tuple element names in the signature of method '{0}' must match the tuple element names of interface method '{1}' (including on the return type).</value>
  </data>
  <data name="ERR_DottedTypeNameNotFoundInAgg" xml:space="preserve">
    <value>The type name '{0}' does not exist in the type '{1}'</value>
  </data>
  <data name="ERR_MethGrpToNonDel" xml:space="preserve">
    <value>Cannot convert method group '{0}' to non-delegate type '{1}'. Did you intend to invoke the method?</value>
  </data>
  <data name="ERR_BadExternAlias" xml:space="preserve">
    <value>The extern alias '{0}' was not specified in a /reference option</value>
  </data>
  <data name="ERR_ColColWithTypeAlias" xml:space="preserve">
    <value>Cannot use alias '{0}' with '::' since the alias references a type. Use '.' instead.</value>
  </data>
  <data name="ERR_AliasNotFound" xml:space="preserve">
    <value>Alias '{0}' not found</value>
  </data>
  <data name="ERR_SameFullNameAggAgg" xml:space="preserve">
    <value>The type '{1}' exists in both '{0}' and '{2}'</value>
  </data>
  <data name="ERR_SameFullNameNsAgg" xml:space="preserve">
    <value>The namespace '{1}' in '{0}' conflicts with the type '{3}' in '{2}'</value>
  </data>
  <data name="WRN_SameFullNameThisNsAgg" xml:space="preserve">
    <value>The namespace '{1}' in '{0}' conflicts with the imported type '{3}' in '{2}'. Using the namespace defined in '{0}'.</value>
  </data>
  <data name="WRN_SameFullNameThisNsAgg_Title" xml:space="preserve">
    <value>Namespace conflicts with imported type</value>
  </data>
  <data name="WRN_SameFullNameThisAggAgg" xml:space="preserve">
    <value>The type '{1}' in '{0}' conflicts with the imported type '{3}' in '{2}'. Using the type defined in '{0}'.</value>
  </data>
  <data name="WRN_SameFullNameThisAggAgg_Title" xml:space="preserve">
    <value>Type conflicts with imported type</value>
  </data>
  <data name="WRN_SameFullNameThisAggNs" xml:space="preserve">
    <value>The type '{1}' in '{0}' conflicts with the imported namespace '{3}' in '{2}'. Using the type defined in '{0}'.</value>
  </data>
  <data name="WRN_SameFullNameThisAggNs_Title" xml:space="preserve">
    <value>Type conflicts with imported namespace</value>
  </data>
  <data name="ERR_SameFullNameThisAggThisNs" xml:space="preserve">
    <value>The type '{1}' in '{0}' conflicts with the namespace '{3}' in '{2}'</value>
  </data>
  <data name="ERR_ExternAfterElements" xml:space="preserve">
    <value>An extern alias declaration must precede all other elements defined in the namespace</value>
  </data>
  <data name="WRN_GlobalAliasDefn" xml:space="preserve">
    <value>Defining an alias named 'global' is ill-advised since 'global::' always references the global namespace and not an alias</value>
  </data>
  <data name="WRN_GlobalAliasDefn_Title" xml:space="preserve">
    <value>Defining an alias named 'global' is ill-advised</value>
  </data>
  <data name="ERR_SealedStaticClass" xml:space="preserve">
    <value>'{0}': a type cannot be both static and sealed</value>
  </data>
  <data name="ERR_PrivateAbstractAccessor" xml:space="preserve">
    <value>'{0}': abstract properties cannot have private accessors</value>
  </data>
  <data name="ERR_ValueExpected" xml:space="preserve">
    <value>Syntax error; value expected</value>
  </data>
  <data name="ERR_UnboxNotLValue" xml:space="preserve">
    <value>Cannot modify the result of an unboxing conversion</value>
  </data>
  <data name="ERR_AnonMethGrpInForEach" xml:space="preserve">
    <value>Foreach cannot operate on a '{0}'. Did you intend to invoke the '{0}'?</value>
  </data>
  <data name="ERR_BadIncDecRetType" xml:space="preserve">
    <value>The return type for ++ or -- operator must match the parameter type or be derived from the parameter type</value>
  </data>
  <data name="ERR_TypeConstraintsMustBeUniqueAndFirst" xml:space="preserve">
    <value>The 'class', 'struct', 'unmanaged', 'notnull', and 'default' constraints cannot be combined or duplicated, and must be specified first in the constraints list.</value>
  </data>
  <data name="ERR_RefValBoundWithClass" xml:space="preserve">
    <value>'{0}': cannot specify both a constraint class and the 'class' or 'struct' constraint</value>
  </data>
  <data name="ERR_UnmanagedBoundWithClass" xml:space="preserve">
    <value>'{0}': cannot specify both a constraint class and the 'unmanaged' constraint</value>
  </data>
  <data name="ERR_NewBoundWithVal" xml:space="preserve">
    <value>The 'new()' constraint cannot be used with the 'struct' constraint</value>
  </data>
  <data name="ERR_RefConstraintNotSatisfied" xml:space="preserve">
    <value>The type '{2}' must be a reference type in order to use it as parameter '{1}' in the generic type or method '{0}'</value>
  </data>
  <data name="ERR_ValConstraintNotSatisfied" xml:space="preserve">
    <value>The type '{2}' must be a non-nullable value type in order to use it as parameter '{1}' in the generic type or method '{0}'</value>
  </data>
  <data name="ERR_CircularConstraint" xml:space="preserve">
    <value>Circular constraint dependency involving '{0}' and '{1}'</value>
  </data>
  <data name="ERR_BaseConstraintConflict" xml:space="preserve">
    <value>Type parameter '{0}' inherits conflicting constraints '{1}' and '{2}'</value>
  </data>
  <data name="ERR_ConWithValCon" xml:space="preserve">
    <value>Type parameter '{1}' has the 'struct' constraint so '{1}' cannot be used as a constraint for '{0}'</value>
  </data>
  <data name="ERR_AmbigUDConv" xml:space="preserve">
    <value>Ambiguous user defined conversions '{0}' and '{1}' when converting from '{2}' to '{3}'</value>
  </data>
  <data name="WRN_AlwaysNull" xml:space="preserve">
    <value>The result of the expression is always 'null' of type '{0}'</value>
  </data>
  <data name="WRN_AlwaysNull_Title" xml:space="preserve">
    <value>The result of the expression is always 'null'</value>
  </data>
  <data name="ERR_RefReturnThis" xml:space="preserve">
    <value>Cannot return 'this' by reference.</value>
  </data>
  <data name="ERR_AttributeCtorInParameter" xml:space="preserve">
    <value>Cannot use attribute constructor '{0}' because it has 'in' parameters.</value>
  </data>
  <data name="ERR_OverrideWithConstraints" xml:space="preserve">
    <value>Constraints for override and explicit interface implementation methods are inherited from the base method, so they cannot be specified directly, except for either a 'class', or a 'struct' constraint.</value>
  </data>
  <data name="ERR_AmbigOverride" xml:space="preserve">
    <value>The inherited members '{0}' and '{1}' have the same signature in type '{2}', so they cannot be overridden</value>
  </data>
  <data name="ERR_DecConstError" xml:space="preserve">
    <value>Evaluation of the decimal constant expression failed</value>
  </data>
  <data name="WRN_CmpAlwaysFalse" xml:space="preserve">
    <value>Comparing with null of type '{0}' always produces 'false'</value>
  </data>
  <data name="WRN_CmpAlwaysFalse_Title" xml:space="preserve">
    <value>Comparing with null of struct type always produces 'false'</value>
  </data>
  <data name="WRN_FinalizeMethod" xml:space="preserve">
    <value>Introducing a 'Finalize' method can interfere with destructor invocation. Did you intend to declare a destructor?</value>
  </data>
  <data name="WRN_FinalizeMethod_Title" xml:space="preserve">
    <value>Introducing a 'Finalize' method can interfere with destructor invocation</value>
  </data>
  <data name="WRN_FinalizeMethod_Description" xml:space="preserve">
    <value>This warning occurs when you create a class with a method whose signature is public virtual void Finalize.

If such a class is used as a base class and if the deriving class defines a destructor, the destructor will override the base class Finalize method, not Finalize.</value>
  </data>
  <data name="ERR_ExplicitImplParams" xml:space="preserve">
    <value>'{0}' should not have a params parameter since '{1}' does not</value>
  </data>
  <data name="WRN_GotoCaseShouldConvert" xml:space="preserve">
    <value>The 'goto case' value is not implicitly convertible to type '{0}'</value>
  </data>
  <data name="WRN_GotoCaseShouldConvert_Title" xml:space="preserve">
    <value>The 'goto case' value is not implicitly convertible to the switch type</value>
  </data>
  <data name="ERR_MethodImplementingAccessor" xml:space="preserve">
    <value>Method '{0}' cannot implement interface accessor '{1}' for type '{2}'. Use an explicit interface implementation.</value>
  </data>
  <data name="WRN_NubExprIsConstBool" xml:space="preserve">
    <value>The result of the expression is always '{0}' since a value of type '{1}' is never equal to 'null' of type '{2}'</value>
  </data>
  <data name="WRN_NubExprIsConstBool_Title" xml:space="preserve">
    <value>The result of the expression is always the same since a value of this type is never equal to 'null'</value>
  </data>
  <data name="WRN_NubExprIsConstBool2" xml:space="preserve">
    <value>The result of the expression is always '{0}' since a value of type '{1}' is never equal to 'null' of type '{2}'</value>
  </data>
  <data name="WRN_NubExprIsConstBool2_Title" xml:space="preserve">
    <value>The result of the expression is always the same since a value of this type is never equal to 'null'</value>
  </data>
  <data name="WRN_ExplicitImplCollision" xml:space="preserve">
    <value>Explicit interface implementation '{0}' matches more than one interface member. Which interface member is actually chosen is implementation-dependent. Consider using a non-explicit implementation instead.</value>
  </data>
  <data name="WRN_ExplicitImplCollision_Title" xml:space="preserve">
    <value>Explicit interface implementation matches more than one interface member</value>
  </data>
  <data name="ERR_AbstractHasBody" xml:space="preserve">
    <value>'{0}' cannot declare a body because it is marked abstract</value>
  </data>
  <data name="ERR_ConcreteMissingBody" xml:space="preserve">
    <value>'{0}' must declare a body because it is not marked abstract, extern, or partial</value>
  </data>
  <data name="ERR_AbstractAndSealed" xml:space="preserve">
    <value>'{0}' cannot be both abstract and sealed</value>
  </data>
  <data name="ERR_AbstractNotVirtual" xml:space="preserve">
    <value>The abstract {0} '{1}' cannot be marked virtual</value>
  </data>
  <data name="ERR_StaticConstant" xml:space="preserve">
    <value>The constant '{0}' cannot be marked static</value>
  </data>
  <data name="ERR_CantOverrideNonFunction" xml:space="preserve">
    <value>'{0}': cannot override because '{1}' is not a function</value>
  </data>
  <data name="ERR_CantOverrideNonVirtual" xml:space="preserve">
    <value>'{0}': cannot override inherited member '{1}' because it is not marked virtual, abstract, or override</value>
  </data>
  <data name="ERR_CantChangeAccessOnOverride" xml:space="preserve">
    <value>'{0}': cannot change access modifiers when overriding '{1}' inherited member '{2}'</value>
  </data>
  <data name="ERR_CantChangeTupleNamesOnOverride" xml:space="preserve">
    <value>'{0}': cannot change tuple element names when overriding inherited member '{1}'</value>
  </data>
  <data name="ERR_CantChangeReturnTypeOnOverride" xml:space="preserve">
    <value>'{0}': return type must be '{2}' to match overridden member '{1}'</value>
  </data>
  <data name="ERR_CantDeriveFromSealedType" xml:space="preserve">
    <value>'{0}': cannot derive from sealed type '{1}'</value>
  </data>
  <data name="ERR_AbstractInConcreteClass" xml:space="preserve">
    <value>'{0}' is abstract but it is contained in non-abstract type '{1}'</value>
  </data>
  <data name="ERR_StaticConstructorWithExplicitConstructorCall" xml:space="preserve">
    <value>'{0}': static constructor cannot have an explicit 'this' or 'base' constructor call</value>
  </data>
  <data name="ERR_StaticConstructorWithAccessModifiers" xml:space="preserve">
    <value>'{0}': access modifiers are not allowed on static constructors</value>
  </data>
  <data name="ERR_RecursiveConstructorCall" xml:space="preserve">
    <value>Constructor '{0}' cannot call itself</value>
  </data>
  <data name="ERR_IndirectRecursiveConstructorCall" xml:space="preserve">
    <value>Constructor '{0}' cannot call itself through another constructor</value>
  </data>
  <data name="ERR_ObjectCallingBaseConstructor" xml:space="preserve">
    <value>'{0}' has no base class and cannot call a base constructor</value>
  </data>
  <data name="ERR_PredefinedTypeNotFound" xml:space="preserve">
    <value>Predefined type '{0}' is not defined or imported</value>
  </data>
  <data name="ERR_PredefinedValueTupleTypeNotFound" xml:space="preserve">
    <value>Predefined type '{0}' is not defined or imported</value>
  </data>
  <data name="ERR_PredefinedValueTupleTypeAmbiguous3" xml:space="preserve">
    <value>Predefined type '{0}' is declared in multiple referenced assemblies: '{1}' and '{2}'</value>
  </data>
  <data name="ERR_StructWithBaseConstructorCall" xml:space="preserve">
    <value>'{0}': structs cannot call base class constructors</value>
  </data>
  <data name="ERR_StructLayoutCycle" xml:space="preserve">
    <value>Struct member '{0}' of type '{1}' causes a cycle in the struct layout</value>
  </data>
  <data name="ERR_InterfacesCantContainFields" xml:space="preserve">
    <value>Interfaces cannot contain instance fields</value>
  </data>
  <data name="ERR_InterfacesCantContainConstructors" xml:space="preserve">
    <value>Interfaces cannot contain instance constructors</value>
  </data>
  <data name="ERR_NonInterfaceInInterfaceList" xml:space="preserve">
    <value>Type '{0}' in interface list is not an interface</value>
  </data>
  <data name="ERR_DuplicateInterfaceInBaseList" xml:space="preserve">
    <value>'{0}' is already listed in interface list</value>
  </data>
  <data name="ERR_DuplicateInterfaceWithTupleNamesInBaseList" xml:space="preserve">
    <value>'{0}' is already listed in the interface list on type '{2}' with different tuple element names, as '{1}'.</value>
  </data>
  <data name="ERR_CycleInInterfaceInheritance" xml:space="preserve">
    <value>Inherited interface '{1}' causes a cycle in the interface hierarchy of '{0}'</value>
  </data>
  <data name="ERR_HidingAbstractMethod" xml:space="preserve">
    <value>'{0}' hides inherited abstract member '{1}'</value>
  </data>
  <data name="ERR_UnimplementedAbstractMethod" xml:space="preserve">
    <value>'{0}' does not implement inherited abstract member '{1}'</value>
  </data>
  <data name="ERR_UnimplementedInterfaceMember" xml:space="preserve">
    <value>'{0}' does not implement interface member '{1}'</value>
  </data>
  <data name="ERR_ObjectCantHaveBases" xml:space="preserve">
    <value>The class System.Object cannot have a base class or implement an interface</value>
  </data>
  <data name="ERR_ExplicitInterfaceImplementationNotInterface" xml:space="preserve">
    <value>'{0}' in explicit interface declaration is not an interface</value>
  </data>
  <data name="ERR_InterfaceMemberNotFound" xml:space="preserve">
    <value>'{0}' in explicit interface declaration is not found among members of the interface that can be implemented</value>
  </data>
  <data name="ERR_ClassDoesntImplementInterface" xml:space="preserve">
    <value>'{0}': containing type does not implement interface '{1}'</value>
  </data>
  <data name="ERR_ExplicitInterfaceImplementationInNonClassOrStruct" xml:space="preserve">
    <value>'{0}': explicit interface declaration can only be declared in a class, record, struct or interface</value>
  </data>
  <data name="ERR_MemberNameSameAsType" xml:space="preserve">
    <value>'{0}': member names cannot be the same as their enclosing type</value>
  </data>
  <data name="ERR_EnumeratorOverflow" xml:space="preserve">
    <value>'{0}': the enumerator value is too large to fit in its type</value>
  </data>
  <data name="ERR_CantOverrideNonProperty" xml:space="preserve">
    <value>'{0}': cannot override because '{1}' is not a property</value>
  </data>
  <data name="ERR_NoGetToOverride" xml:space="preserve">
    <value>'{0}': cannot override because '{1}' does not have an overridable get accessor</value>
  </data>
  <data name="ERR_NoSetToOverride" xml:space="preserve">
    <value>'{0}': cannot override because '{1}' does not have an overridable set accessor</value>
  </data>
  <data name="ERR_PropertyCantHaveVoidType" xml:space="preserve">
    <value>'{0}': property or indexer cannot have void type</value>
  </data>
  <data name="ERR_PropertyWithNoAccessors" xml:space="preserve">
    <value>'{0}': property or indexer must have at least one accessor</value>
  </data>
  <data name="ERR_CantUseVoidInArglist" xml:space="preserve">
    <value>__arglist cannot have an argument of void type</value>
  </data>
  <data name="ERR_NewVirtualInSealed" xml:space="preserve">
    <value>'{0}' is a new virtual member in sealed type '{1}'</value>
  </data>
  <data name="ERR_ExplicitPropertyAddingAccessor" xml:space="preserve">
    <value>'{0}' adds an accessor not found in interface member '{1}'</value>
  </data>
  <data name="ERR_ExplicitPropertyMismatchInitOnly" xml:space="preserve">
    <value>Accessors '{0}' and '{1}' should both be init-only or neither</value>
  </data>
  <data name="ERR_ExplicitPropertyMissingAccessor" xml:space="preserve">
    <value>Explicit interface implementation '{0}' is missing accessor '{1}'</value>
  </data>
  <data name="ERR_ConversionWithInterface" xml:space="preserve">
    <value>'{0}': user-defined conversions to or from an interface are not allowed</value>
  </data>
  <data name="ERR_ConversionWithBase" xml:space="preserve">
    <value>'{0}': user-defined conversions to or from a base type are not allowed</value>
  </data>
  <data name="ERR_ConversionWithDerived" xml:space="preserve">
    <value>'{0}': user-defined conversions to or from a derived type are not allowed</value>
  </data>
  <data name="ERR_IdentityConversion" xml:space="preserve">
    <value>User-defined operator cannot take an object of the enclosing type and convert to an object of the enclosing type</value>
  </data>
  <data name="ERR_ConversionNotInvolvingContainedType" xml:space="preserve">
    <value>User-defined conversion must convert to or from the enclosing type</value>
  </data>
  <data name="ERR_DuplicateConversionInClass" xml:space="preserve">
    <value>Duplicate user-defined conversion in type '{0}'</value>
  </data>
  <data name="ERR_OperatorsMustBeStatic" xml:space="preserve">
    <value>User-defined operator '{0}' must be declared static and public</value>
  </data>
  <data name="ERR_BadIncDecSignature" xml:space="preserve">
    <value>The parameter type for ++ or -- operator must be the containing type</value>
  </data>
  <data name="ERR_BadUnaryOperatorSignature" xml:space="preserve">
    <value>The parameter of a unary operator must be the containing type</value>
  </data>
  <data name="ERR_BadBinaryOperatorSignature" xml:space="preserve">
    <value>One of the parameters of a binary operator must be the containing type</value>
  </data>
  <data name="ERR_BadShiftOperatorSignature" xml:space="preserve">
    <value>The first operand of an overloaded shift operator must have the same type as the containing type, and the type of the second operand must be int</value>
  </data>
  <data name="ERR_InterfacesCantContainConversionOrEqualityOperators" xml:space="preserve">
    <value>Interfaces cannot contain conversion, equality, or inequality operators</value>
  </data>
  <data name="ERR_StructsCantContainDefaultConstructor" xml:space="preserve">
    <value>Structs cannot contain explicit parameterless constructors</value>
  </data>
  <data name="ERR_EnumsCantContainDefaultConstructor" xml:space="preserve">
    <value>Enums cannot contain explicit parameterless constructors</value>
  </data>
  <data name="ERR_CantOverrideBogusMethod" xml:space="preserve">
    <value>'{0}': cannot override '{1}' because it is not supported by the language</value>
  </data>
  <data name="ERR_BindToBogus" xml:space="preserve">
    <value>'{0}' is not supported by the language</value>
  </data>
  <data name="ERR_CantCallSpecialMethod" xml:space="preserve">
    <value>'{0}': cannot explicitly call operator or accessor</value>
  </data>
  <data name="ERR_BadTypeReference" xml:space="preserve">
    <value>'{0}': cannot reference a type through an expression; try '{1}' instead</value>
  </data>
  <data name="ERR_FieldInitializerInStruct" xml:space="preserve">
    <value>'{0}': cannot have instance property or field initializers in structs</value>
  </data>
  <data name="ERR_BadDestructorName" xml:space="preserve">
    <value>Name of destructor must match name of type</value>
  </data>
  <data name="ERR_OnlyClassesCanContainDestructors" xml:space="preserve">
    <value>Only class types can contain destructors</value>
  </data>
  <data name="ERR_ConflictAliasAndMember" xml:space="preserve">
    <value>Namespace '{1}' contains a definition conflicting with alias '{0}'</value>
  </data>
  <data name="ERR_ConflictingAliasAndDefinition" xml:space="preserve">
    <value>Alias '{0}' conflicts with {1} definition</value>
  </data>
  <data name="ERR_ConditionalOnSpecialMethod" xml:space="preserve">
    <value>The Conditional attribute is not valid on '{0}' because it is a constructor, destructor, operator, or explicit interface implementation</value>
  </data>
  <data name="ERR_ConditionalMustReturnVoid" xml:space="preserve">
    <value>The Conditional attribute is not valid on '{0}' because its return type is not void</value>
  </data>
  <data name="ERR_DuplicateAttribute" xml:space="preserve">
    <value>Duplicate '{0}' attribute</value>
  </data>
  <data name="ERR_DuplicateAttributeInNetModule" xml:space="preserve">
    <value>Duplicate '{0}' attribute in '{1}'</value>
  </data>
  <data name="ERR_ConditionalOnInterfaceMethod" xml:space="preserve">
    <value>The Conditional attribute is not valid on interface members</value>
  </data>
  <data name="ERR_OperatorCantReturnVoid" xml:space="preserve">
    <value>User-defined operators cannot return void</value>
  </data>
  <data name="ERR_BadDynamicConversion" xml:space="preserve">
    <value>'{0}': user-defined conversions to or from the dynamic type are not allowed</value>
  </data>
  <data name="ERR_InvalidAttributeArgument" xml:space="preserve">
    <value>Invalid value for argument to '{0}' attribute</value>
  </data>
  <data name="ERR_ParameterNotValidForType" xml:space="preserve">
    <value>Parameter not valid for the specified unmanaged type.</value>
  </data>
  <data name="ERR_AttributeParameterRequired1" xml:space="preserve">
    <value>Attribute parameter '{0}' must be specified.</value>
  </data>
  <data name="ERR_AttributeParameterRequired2" xml:space="preserve">
    <value>Attribute parameter '{0}' or '{1}' must be specified.</value>
  </data>
  <data name="ERR_MarshalUnmanagedTypeNotValidForFields" xml:space="preserve">
    <value>Unmanaged type '{0}' not valid for fields.</value>
  </data>
  <data name="ERR_MarshalUnmanagedTypeOnlyValidForFields" xml:space="preserve">
    <value>Unmanaged type '{0}' is only valid for fields.</value>
  </data>
  <data name="ERR_AttributeOnBadSymbolType" xml:space="preserve">
    <value>Attribute '{0}' is not valid on this declaration type. It is only valid on '{1}' declarations.</value>
  </data>
  <data name="ERR_FloatOverflow" xml:space="preserve">
    <value>Floating-point constant is outside the range of type '{0}'</value>
  </data>
  <data name="ERR_ComImportWithoutUuidAttribute" xml:space="preserve">
    <value>The Guid attribute must be specified with the ComImport attribute</value>
  </data>
  <data name="ERR_InvalidNamedArgument" xml:space="preserve">
    <value>Invalid value for named attribute argument '{0}'</value>
  </data>
  <data name="ERR_DllImportOnInvalidMethod" xml:space="preserve">
    <value>The DllImport attribute must be specified on a method marked 'static' and 'extern'</value>
  </data>
  <data name="ERR_EncUpdateFailedMissingAttribute" xml:space="preserve">
    <value>Cannot update '{0}'; attribute '{1}' is missing.</value>
  </data>
  <data name="ERR_DllImportOnGenericMethod" xml:space="preserve">
    <value>The DllImport attribute cannot be applied to a method that is generic or contained in a generic method or type.</value>
  </data>
  <data name="ERR_FieldCantBeRefAny" xml:space="preserve">
    <value>Field or property cannot be of type '{0}'</value>
  </data>
  <data name="ERR_FieldAutoPropCantBeByRefLike" xml:space="preserve">
    <value>Field or auto-implemented property cannot be of type '{0}' unless it is an instance member of a ref struct.</value>
  </data>
  <data name="ERR_ArrayElementCantBeRefAny" xml:space="preserve">
    <value>Array elements cannot be of type '{0}'</value>
  </data>
  <data name="WRN_DeprecatedSymbol" xml:space="preserve">
    <value>'{0}' is obsolete</value>
  </data>
  <data name="WRN_DeprecatedSymbol_Title" xml:space="preserve">
    <value>Type or member is obsolete</value>
  </data>
  <data name="ERR_NotAnAttributeClass" xml:space="preserve">
    <value>'{0}' is not an attribute class</value>
  </data>
  <data name="ERR_BadNamedAttributeArgument" xml:space="preserve">
    <value>'{0}' is not a valid named attribute argument. Named attribute arguments must be fields which are not readonly, static, or const, or read-write properties which are public and not static.</value>
  </data>
  <data name="WRN_DeprecatedSymbolStr" xml:space="preserve">
    <value>'{0}' is obsolete: '{1}'</value>
  </data>
  <data name="WRN_DeprecatedSymbolStr_Title" xml:space="preserve">
    <value>Type or member is obsolete</value>
  </data>
  <data name="ERR_DeprecatedSymbolStr" xml:space="preserve">
    <value>'{0}' is obsolete: '{1}'</value>
  </data>
  <data name="ERR_IndexerCantHaveVoidType" xml:space="preserve">
    <value>Indexers cannot have void type</value>
  </data>
  <data name="ERR_VirtualPrivate" xml:space="preserve">
    <value>'{0}': virtual or abstract members cannot be private</value>
  </data>
  <data name="ERR_ArrayInitToNonArrayType" xml:space="preserve">
    <value>Can only use array initializer expressions to assign to array types. Try using a new expression instead.</value>
  </data>
  <data name="ERR_ArrayInitInBadPlace" xml:space="preserve">
    <value>Array initializers can only be used in a variable or field initializer. Try using a new expression instead.</value>
  </data>
  <data name="ERR_MissingStructOffset" xml:space="preserve">
    <value>'{0}': instance field in types marked with StructLayout(LayoutKind.Explicit) must have a FieldOffset attribute</value>
  </data>
  <data name="WRN_ExternMethodNoImplementation" xml:space="preserve">
    <value>Method, operator, or accessor '{0}' is marked external and has no attributes on it. Consider adding a DllImport attribute to specify the external implementation.</value>
  </data>
  <data name="WRN_ExternMethodNoImplementation_Title" xml:space="preserve">
    <value>Method, operator, or accessor is marked external and has no attributes on it</value>
  </data>
  <data name="WRN_ProtectedInSealed" xml:space="preserve">
    <value>'{0}': new protected member declared in sealed type</value>
  </data>
  <data name="WRN_ProtectedInSealed_Title" xml:space="preserve">
    <value>New protected member declared in sealed type</value>
  </data>
  <data name="ERR_InterfaceImplementedByConditional" xml:space="preserve">
    <value>Conditional member '{0}' cannot implement interface member '{1}' in type '{2}'</value>
  </data>
  <data name="ERR_InterfaceImplementedImplicitlyByVariadic" xml:space="preserve">
    <value>'{0}' cannot implement interface member '{1}' in type '{2}' because it has an __arglist parameter</value>
  </data>
  <data name="ERR_IllegalRefParam" xml:space="preserve">
    <value>ref and out are not valid in this context</value>
  </data>
  <data name="ERR_BadArgumentToAttribute" xml:space="preserve">
    <value>The argument to the '{0}' attribute must be a valid identifier</value>
  </data>
  <data name="ERR_StructOffsetOnBadStruct" xml:space="preserve">
    <value>The FieldOffset attribute can only be placed on members of types marked with the StructLayout(LayoutKind.Explicit)</value>
  </data>
  <data name="ERR_StructOffsetOnBadField" xml:space="preserve">
    <value>The FieldOffset attribute is not allowed on static or const fields</value>
  </data>
  <data name="ERR_AttributeUsageOnNonAttributeClass" xml:space="preserve">
    <value>Attribute '{0}' is only valid on classes derived from System.Attribute</value>
  </data>
  <data name="WRN_PossibleMistakenNullStatement" xml:space="preserve">
    <value>Possible mistaken empty statement</value>
  </data>
  <data name="WRN_PossibleMistakenNullStatement_Title" xml:space="preserve">
    <value>Possible mistaken empty statement</value>
  </data>
  <data name="ERR_DuplicateNamedAttributeArgument" xml:space="preserve">
    <value>'{0}' duplicate named attribute argument</value>
  </data>
  <data name="ERR_DeriveFromEnumOrValueType" xml:space="preserve">
    <value>'{0}' cannot derive from special class '{1}'</value>
  </data>
  <data name="ERR_DefaultMemberOnIndexedType" xml:space="preserve">
    <value>Cannot specify the DefaultMember attribute on a type containing an indexer</value>
  </data>
  <data name="ERR_BogusType" xml:space="preserve">
    <value>'{0}' is a type not supported by the language</value>
  </data>
  <data name="WRN_UnassignedInternalField" xml:space="preserve">
    <value>Field '{0}' is never assigned to, and will always have its default value {1}</value>
  </data>
  <data name="WRN_UnassignedInternalField_Title" xml:space="preserve">
    <value>Field is never assigned to, and will always have its default value</value>
  </data>
  <data name="ERR_CStyleArray" xml:space="preserve">
    <value>Bad array declarator: To declare a managed array the rank specifier precedes the variable's identifier. To declare a fixed size buffer field, use the fixed keyword before the field type.</value>
  </data>
  <data name="WRN_VacuousIntegralComp" xml:space="preserve">
    <value>Comparison to integral constant is useless; the constant is outside the range of type '{0}'</value>
  </data>
  <data name="WRN_VacuousIntegralComp_Title" xml:space="preserve">
    <value>Comparison to integral constant is useless; the constant is outside the range of the type</value>
  </data>
  <data name="ERR_AbstractAttributeClass" xml:space="preserve">
    <value>Cannot apply attribute class '{0}' because it is abstract</value>
  </data>
  <data name="ERR_BadNamedAttributeArgumentType" xml:space="preserve">
    <value>'{0}' is not a valid named attribute argument because it is not a valid attribute parameter type</value>
  </data>
  <data name="ERR_MissingPredefinedMember" xml:space="preserve">
    <value>Missing compiler required member '{0}.{1}'</value>
  </data>
  <data name="WRN_AttributeLocationOnBadDeclaration" xml:space="preserve">
    <value>'{0}' is not a valid attribute location for this declaration. Valid attribute locations for this declaration are '{1}'. All attributes in this block will be ignored.</value>
  </data>
  <data name="WRN_AttributeLocationOnBadDeclaration_Title" xml:space="preserve">
    <value>Not a valid attribute location for this declaration</value>
  </data>
  <data name="WRN_InvalidAttributeLocation" xml:space="preserve">
    <value>'{0}' is not a recognized attribute location. Valid attribute locations for this declaration are '{1}'. All attributes in this block will be ignored.</value>
  </data>
  <data name="WRN_InvalidAttributeLocation_Title" xml:space="preserve">
    <value>Not a recognized attribute location</value>
  </data>
  <data name="WRN_EqualsWithoutGetHashCode" xml:space="preserve">
    <value>'{0}' overrides Object.Equals(object o) but does not override Object.GetHashCode()</value>
  </data>
  <data name="WRN_EqualsWithoutGetHashCode_Title" xml:space="preserve">
    <value>Type overrides Object.Equals(object o) but does not override Object.GetHashCode()</value>
  </data>
  <data name="WRN_EqualityOpWithoutEquals" xml:space="preserve">
    <value>'{0}' defines operator == or operator != but does not override Object.Equals(object o)</value>
  </data>
  <data name="WRN_EqualityOpWithoutEquals_Title" xml:space="preserve">
    <value>Type defines operator == or operator != but does not override Object.Equals(object o)</value>
  </data>
  <data name="WRN_EqualityOpWithoutGetHashCode" xml:space="preserve">
    <value>'{0}' defines operator == or operator != but does not override Object.GetHashCode()</value>
  </data>
  <data name="WRN_EqualityOpWithoutGetHashCode_Title" xml:space="preserve">
    <value>Type defines operator == or operator != but does not override Object.GetHashCode()</value>
  </data>
  <data name="ERR_OutAttrOnRefParam" xml:space="preserve">
    <value>Cannot specify the Out attribute on a ref parameter without also specifying the In attribute.</value>
  </data>
  <data name="ERR_OverloadRefKind" xml:space="preserve">
    <value>'{0}' cannot define an overloaded {1} that differs only on parameter modifiers '{2}' and '{3}'</value>
  </data>
  <data name="ERR_LiteralDoubleCast" xml:space="preserve">
    <value>Literal of type double cannot be implicitly converted to type '{1}'; use an '{0}' suffix to create a literal of this type</value>
  </data>
  <data name="WRN_IncorrectBooleanAssg" xml:space="preserve">
    <value>Assignment in conditional expression is always constant; did you mean to use == instead of = ?</value>
  </data>
  <data name="WRN_IncorrectBooleanAssg_Title" xml:space="preserve">
    <value>Assignment in conditional expression is always constant</value>
  </data>
  <data name="ERR_ProtectedInStruct" xml:space="preserve">
    <value>'{0}': new protected member declared in struct</value>
  </data>
  <data name="ERR_InconsistentIndexerNames" xml:space="preserve">
    <value>Two indexers have different names; the IndexerName attribute must be used with the same name on every indexer within a type</value>
  </data>
  <data name="ERR_ComImportWithUserCtor" xml:space="preserve">
    <value>A class with the ComImport attribute cannot have a user-defined constructor</value>
  </data>
  <data name="ERR_FieldCantHaveVoidType" xml:space="preserve">
    <value>Field cannot have void type</value>
  </data>
  <data name="WRN_NonObsoleteOverridingObsolete" xml:space="preserve">
    <value>Member '{0}' overrides obsolete member '{1}'. Add the Obsolete attribute to '{0}'.</value>
  </data>
  <data name="WRN_NonObsoleteOverridingObsolete_Title" xml:space="preserve">
    <value>Member overrides obsolete member</value>
  </data>
  <data name="ERR_SystemVoid" xml:space="preserve">
    <value>System.Void cannot be used from C# -- use typeof(void) to get the void type object</value>
  </data>
  <data name="ERR_ExplicitParamArray" xml:space="preserve">
    <value>Do not use 'System.ParamArrayAttribute'. Use the 'params' keyword instead.</value>
  </data>
  <data name="WRN_BitwiseOrSignExtend" xml:space="preserve">
    <value>Bitwise-or operator used on a sign-extended operand; consider casting to a smaller unsigned type first</value>
  </data>
  <data name="WRN_BitwiseOrSignExtend_Title" xml:space="preserve">
    <value>Bitwise-or operator used on a sign-extended operand</value>
  </data>
  <data name="WRN_BitwiseOrSignExtend_Description" xml:space="preserve">
    <value>The compiler implicitly widened and sign-extended a variable, and then used the resulting value in a bitwise OR operation. This can result in unexpected behavior.</value>
  </data>
  <data name="ERR_VolatileStruct" xml:space="preserve">
    <value>'{0}': a volatile field cannot be of the type '{1}'</value>
  </data>
  <data name="ERR_VolatileAndReadonly" xml:space="preserve">
    <value>'{0}': a field cannot be both volatile and readonly</value>
  </data>
  <data name="ERR_AbstractField" xml:space="preserve">
    <value>The modifier 'abstract' is not valid on fields. Try using a property instead.</value>
  </data>
  <data name="ERR_BogusExplicitImpl" xml:space="preserve">
    <value>'{0}' cannot implement '{1}' because it is not supported by the language</value>
  </data>
  <data name="ERR_ExplicitMethodImplAccessor" xml:space="preserve">
    <value>'{0}' explicit method implementation cannot implement '{1}' because it is an accessor</value>
  </data>
  <data name="WRN_CoClassWithoutComImport" xml:space="preserve">
    <value>'{0}' interface marked with 'CoClassAttribute' not marked with 'ComImportAttribute'</value>
  </data>
  <data name="WRN_CoClassWithoutComImport_Title" xml:space="preserve">
    <value>Interface marked with 'CoClassAttribute' not marked with 'ComImportAttribute'</value>
  </data>
  <data name="ERR_ConditionalWithOutParam" xml:space="preserve">
    <value>Conditional member '{0}' cannot have an out parameter</value>
  </data>
  <data name="ERR_AccessorImplementingMethod" xml:space="preserve">
    <value>Accessor '{0}' cannot implement interface member '{1}' for type '{2}'. Use an explicit interface implementation.</value>
  </data>
  <data name="ERR_AliasQualAsExpression" xml:space="preserve">
    <value>The namespace alias qualifier '::' always resolves to a type or namespace so is illegal here. Consider using '.' instead.</value>
  </data>
  <data name="ERR_DerivingFromATyVar" xml:space="preserve">
    <value>Cannot derive from '{0}' because it is a type parameter</value>
  </data>
  <data name="ERR_DuplicateTypeParameter" xml:space="preserve">
    <value>Duplicate type parameter '{0}'</value>
  </data>
  <data name="WRN_TypeParameterSameAsOuterTypeParameter" xml:space="preserve">
    <value>Type parameter '{0}' has the same name as the type parameter from outer type '{1}'</value>
  </data>
  <data name="WRN_TypeParameterSameAsOuterTypeParameter_Title" xml:space="preserve">
    <value>Type parameter has the same name as the type parameter from outer type</value>
  </data>
  <data name="WRN_TypeParameterSameAsOuterMethodTypeParameter" xml:space="preserve">
    <value>Type parameter '{0}' has the same name as the type parameter from outer method '{1}'</value>
  </data>
  <data name="WRN_TypeParameterSameAsOuterMethodTypeParameter_Title" xml:space="preserve">
    <value>Type parameter has the same type as the type parameter from outer method.</value>
  </data>
  <data name="ERR_TypeVariableSameAsParent" xml:space="preserve">
    <value>Type parameter '{0}' has the same name as the containing type, or method</value>
  </data>
  <data name="ERR_UnifyingInterfaceInstantiations" xml:space="preserve">
    <value>'{0}' cannot implement both '{1}' and '{2}' because they may unify for some type parameter substitutions</value>
  </data>
  <data name="ERR_GenericDerivingFromAttribute" xml:space="preserve">
    <value>A generic type cannot derive from '{0}' because it is an attribute class</value>
  </data>
  <data name="ERR_TyVarNotFoundInConstraint" xml:space="preserve">
    <value>'{1}' does not define type parameter '{0}'</value>
  </data>
  <data name="ERR_BadBoundType" xml:space="preserve">
    <value>'{0}' is not a valid constraint. A type used as a constraint must be an interface, a non-sealed class or a type parameter.</value>
  </data>
  <data name="ERR_SpecialTypeAsBound" xml:space="preserve">
    <value>Constraint cannot be special class '{0}'</value>
  </data>
  <data name="ERR_BadVisBound" xml:space="preserve">
    <value>Inconsistent accessibility: constraint type '{1}' is less accessible than '{0}'</value>
  </data>
  <data name="ERR_LookupInTypeVariable" xml:space="preserve">
    <value>Cannot do member lookup in '{0}' because it is a type parameter</value>
  </data>
  <data name="ERR_BadConstraintType" xml:space="preserve">
    <value>Invalid constraint type. A type used as a constraint must be an interface, a non-sealed class or a type parameter.</value>
  </data>
  <data name="ERR_InstanceMemberInStaticClass" xml:space="preserve">
    <value>'{0}': cannot declare instance members in a static class</value>
  </data>
  <data name="ERR_StaticBaseClass" xml:space="preserve">
    <value>'{1}': cannot derive from static class '{0}'</value>
  </data>
  <data name="ERR_ConstructorInStaticClass" xml:space="preserve">
    <value>Static classes cannot have instance constructors</value>
  </data>
  <data name="ERR_DestructorInStaticClass" xml:space="preserve">
    <value>Static classes cannot contain destructors</value>
  </data>
  <data name="ERR_InstantiatingStaticClass" xml:space="preserve">
    <value>Cannot create an instance of the static class '{0}'</value>
  </data>
  <data name="ERR_StaticDerivedFromNonObject" xml:space="preserve">
    <value>Static class '{0}' cannot derive from type '{1}'. Static classes must derive from object.</value>
  </data>
  <data name="ERR_StaticClassInterfaceImpl" xml:space="preserve">
    <value>'{0}': static classes cannot implement interfaces</value>
  </data>
  <data name="ERR_RefStructInterfaceImpl" xml:space="preserve">
    <value>'{0}': ref structs cannot implement interfaces</value>
  </data>
  <data name="ERR_OperatorInStaticClass" xml:space="preserve">
    <value>'{0}': static classes cannot contain user-defined operators</value>
  </data>
  <data name="ERR_ConvertToStaticClass" xml:space="preserve">
    <value>Cannot convert to static type '{0}'</value>
  </data>
  <data name="ERR_ConstraintIsStaticClass" xml:space="preserve">
    <value>'{0}': static classes cannot be used as constraints</value>
  </data>
  <data name="ERR_GenericArgIsStaticClass" xml:space="preserve">
    <value>'{0}': static types cannot be used as type arguments</value>
  </data>
  <data name="ERR_ArrayOfStaticClass" xml:space="preserve">
    <value>'{0}': array elements cannot be of static type</value>
  </data>
  <data name="ERR_IndexerInStaticClass" xml:space="preserve">
    <value>'{0}': cannot declare indexers in a static class</value>
  </data>
  <data name="ERR_ParameterIsStaticClass" xml:space="preserve">
    <value>'{0}': static types cannot be used as parameters</value>
  </data>
  <data name="WRN_ParameterIsStaticClass" xml:space="preserve">
    <value>'{0}': static types cannot be used as parameters</value>
  </data>
  <data name="WRN_ParameterIsStaticClass_Title" xml:space="preserve">
    <value>Static types cannot be used as parameters</value>
  </data>
  <data name="ERR_ReturnTypeIsStaticClass" xml:space="preserve">
    <value>'{0}': static types cannot be used as return types</value>
  </data>
  <data name="WRN_ReturnTypeIsStaticClass" xml:space="preserve">
    <value>'{0}': static types cannot be used as return types</value>
  </data>
  <data name="WRN_ReturnTypeIsStaticClass_Title" xml:space="preserve">
    <value>Static types cannot be used as return types</value>
  </data>
  <data name="ERR_VarDeclIsStaticClass" xml:space="preserve">
    <value>Cannot declare a variable of static type '{0}'</value>
  </data>
  <data name="ERR_BadEmptyThrowInFinally" xml:space="preserve">
    <value>A throw statement with no arguments is not allowed in a finally clause that is nested inside the nearest enclosing catch clause</value>
  </data>
  <data name="ERR_InvalidSpecifier" xml:space="preserve">
    <value>'{0}' is not a valid format specifier</value>
  </data>
  <data name="WRN_AssignmentToLockOrDispose" xml:space="preserve">
    <value>Possibly incorrect assignment to local '{0}' which is the argument to a using or lock statement. The Dispose call or unlocking will happen on the original value of the local.</value>
  </data>
  <data name="WRN_AssignmentToLockOrDispose_Title" xml:space="preserve">
    <value>Possibly incorrect assignment to local which is the argument to a using or lock statement</value>
  </data>
  <data name="ERR_ForwardedTypeInThisAssembly" xml:space="preserve">
    <value>Type '{0}' is defined in this assembly, but a type forwarder is specified for it</value>
  </data>
  <data name="ERR_ForwardedTypeIsNested" xml:space="preserve">
    <value>Cannot forward type '{0}' because it is a nested type of '{1}'</value>
  </data>
  <data name="ERR_CycleInTypeForwarder" xml:space="preserve">
    <value>The type forwarder for type '{0}' in assembly '{1}' causes a cycle</value>
  </data>
  <data name="ERR_AssemblyNameOnNonModule" xml:space="preserve">
    <value>The /moduleassemblyname option may only be specified when building a target type of 'module'</value>
  </data>
  <data name="ERR_InvalidAssemblyName" xml:space="preserve">
    <value>Assembly reference '{0}' is invalid and cannot be resolved</value>
  </data>
  <data name="ERR_InvalidFwdType" xml:space="preserve">
    <value>Invalid type specified as an argument for TypeForwardedTo attribute</value>
  </data>
  <data name="ERR_CloseUnimplementedInterfaceMemberStatic" xml:space="preserve">
    <value>'{0}' does not implement interface member '{1}'. '{2}' cannot implement an interface member because it is static.</value>
  </data>
  <data name="ERR_CloseUnimplementedInterfaceMemberNotPublic" xml:space="preserve">
    <value>'{0}' does not implement interface member '{1}'. '{2}' cannot implement an interface member because it is not public.</value>
  </data>
  <data name="ERR_CloseUnimplementedInterfaceMemberWrongReturnType" xml:space="preserve">
    <value>'{0}' does not implement interface member '{1}'. '{2}' cannot implement '{1}' because it does not have the matching return type of '{3}'.</value>
  </data>
  <data name="ERR_DuplicateTypeForwarder" xml:space="preserve">
    <value>'{0}' duplicate TypeForwardedToAttribute</value>
  </data>
  <data name="ERR_ExpectedSelectOrGroup" xml:space="preserve">
    <value>A query body must end with a select clause or a group clause</value>
  </data>
  <data name="ERR_ExpectedContextualKeywordOn" xml:space="preserve">
    <value>Expected contextual keyword 'on'</value>
  </data>
  <data name="ERR_ExpectedContextualKeywordEquals" xml:space="preserve">
    <value>Expected contextual keyword 'equals'</value>
  </data>
  <data name="ERR_ExpectedContextualKeywordBy" xml:space="preserve">
    <value>Expected contextual keyword 'by'</value>
  </data>
  <data name="ERR_InvalidAnonymousTypeMemberDeclarator" xml:space="preserve">
    <value>Invalid anonymous type member declarator. Anonymous type members must be declared with a member assignment, simple name or member access.</value>
  </data>
  <data name="ERR_InvalidInitializerElementInitializer" xml:space="preserve">
    <value>Invalid initializer member declarator</value>
  </data>
  <data name="ERR_InconsistentLambdaParameterUsage" xml:space="preserve">
    <value>Inconsistent lambda parameter usage; parameter types must be all explicit or all implicit</value>
  </data>
  <data name="ERR_PartialMethodInvalidModifier" xml:space="preserve">
    <value>A partial method cannot have the 'abstract' modifier</value>
  </data>
  <data name="ERR_PartialMethodOnlyInPartialClass" xml:space="preserve">
    <value>A partial method must be declared within a partial type</value>
  </data>
  <data name="ERR_PartialMethodNotExplicit" xml:space="preserve">
    <value>A partial method may not explicitly implement an interface method</value>
  </data>
  <data name="ERR_PartialMethodExtensionDifference" xml:space="preserve">
    <value>Both partial method declarations must be extension methods or neither may be an extension method</value>
  </data>
  <data name="ERR_PartialMethodOnlyOneLatent" xml:space="preserve">
    <value>A partial method may not have multiple defining declarations</value>
  </data>
  <data name="ERR_PartialMethodOnlyOneActual" xml:space="preserve">
    <value>A partial method may not have multiple implementing declarations</value>
  </data>
  <data name="ERR_PartialMethodParamsDifference" xml:space="preserve">
    <value>Both partial method declarations must use a params parameter or neither may use a params parameter</value>
  </data>
  <data name="ERR_PartialMethodMustHaveLatent" xml:space="preserve">
    <value>No defining declaration found for implementing declaration of partial method '{0}'</value>
  </data>
  <data name="ERR_PartialMethodInconsistentTupleNames" xml:space="preserve">
    <value>Both partial method declarations, '{0}' and '{1}', must use the same tuple element names.</value>
  </data>
  <data name="ERR_PartialMethodInconsistentConstraints" xml:space="preserve">
    <value>Partial method declarations of '{0}' have inconsistent constraints for type parameter '{1}'</value>
  </data>
  <data name="ERR_PartialMethodToDelegate" xml:space="preserve">
    <value>Cannot create delegate from method '{0}' because it is a partial method without an implementing declaration</value>
  </data>
  <data name="ERR_PartialMethodStaticDifference" xml:space="preserve">
    <value>Both partial method declarations must be static or neither may be static</value>
  </data>
  <data name="ERR_PartialMethodUnsafeDifference" xml:space="preserve">
    <value>Both partial method declarations must be unsafe or neither may be unsafe</value>
  </data>
  <data name="ERR_PartialMethodInExpressionTree" xml:space="preserve">
    <value>Partial methods with only a defining declaration or removed conditional methods cannot be used in expression trees</value>
  </data>
  <data name="WRN_ObsoleteOverridingNonObsolete" xml:space="preserve">
    <value>Obsolete member '{0}' overrides non-obsolete member '{1}'</value>
  </data>
  <data name="WRN_ObsoleteOverridingNonObsolete_Title" xml:space="preserve">
    <value>Obsolete member overrides non-obsolete member</value>
  </data>
  <data name="WRN_DebugFullNameTooLong" xml:space="preserve">
    <value>The fully qualified name for '{0}' is too long for debug information. Compile without '/debug' option.</value>
  </data>
  <data name="WRN_DebugFullNameTooLong_Title" xml:space="preserve">
    <value>Fully qualified name is too long for debug information</value>
  </data>
  <data name="ERR_ImplicitlyTypedVariableAssignedBadValue" xml:space="preserve">
    <value>Cannot assign {0} to an implicitly-typed variable</value>
  </data>
  <data name="ERR_ImplicitlyTypedVariableWithNoInitializer" xml:space="preserve">
    <value>Implicitly-typed variables must be initialized</value>
  </data>
  <data name="ERR_ImplicitlyTypedVariableMultipleDeclarator" xml:space="preserve">
    <value>Implicitly-typed variables cannot have multiple declarators</value>
  </data>
  <data name="ERR_ImplicitlyTypedVariableAssignedArrayInitializer" xml:space="preserve">
    <value>Cannot initialize an implicitly-typed variable with an array initializer</value>
  </data>
  <data name="ERR_ImplicitlyTypedLocalCannotBeFixed" xml:space="preserve">
    <value>Implicitly-typed local variables cannot be fixed</value>
  </data>
  <data name="ERR_ImplicitlyTypedVariableCannotBeConst" xml:space="preserve">
    <value>Implicitly-typed variables cannot be constant</value>
  </data>
  <data name="WRN_ExternCtorNoImplementation" xml:space="preserve">
    <value>Constructor '{0}' is marked external</value>
  </data>
  <data name="WRN_ExternCtorNoImplementation_Title" xml:space="preserve">
    <value>Constructor is marked external</value>
  </data>
  <data name="ERR_TypeVarNotFound" xml:space="preserve">
    <value>The contextual keyword 'var' may only appear within a local variable declaration or in script code</value>
  </data>
  <data name="ERR_ImplicitlyTypedArrayNoBestType" xml:space="preserve">
    <value>No best type found for implicitly-typed array</value>
  </data>
  <data name="ERR_AnonymousTypePropertyAssignedBadValue" xml:space="preserve">
    <value>Cannot assign '{0}' to anonymous type property</value>
  </data>
  <data name="ERR_ExpressionTreeContainsBaseAccess" xml:space="preserve">
    <value>An expression tree may not contain a base access</value>
  </data>
  <data name="ERR_ExpressionTreeContainsTupleBinOp" xml:space="preserve">
    <value>An expression tree may not contain a tuple == or != operator</value>
  </data>
  <data name="ERR_ExpressionTreeContainsAssignment" xml:space="preserve">
    <value>An expression tree may not contain an assignment operator</value>
  </data>
  <data name="ERR_AnonymousTypeDuplicatePropertyName" xml:space="preserve">
    <value>An anonymous type cannot have multiple properties with the same name</value>
  </data>
  <data name="ERR_StatementLambdaToExpressionTree" xml:space="preserve">
    <value>A lambda expression with a statement body cannot be converted to an expression tree</value>
  </data>
  <data name="ERR_ExpressionTreeMustHaveDelegate" xml:space="preserve">
    <value>Cannot convert lambda to an expression tree whose type argument '{0}' is not a delegate type</value>
  </data>
  <data name="ERR_AnonymousTypeNotAvailable" xml:space="preserve">
    <value>Cannot use anonymous type in a constant expression</value>
  </data>
  <data name="ERR_LambdaInIsAs" xml:space="preserve">
    <value>The first operand of an 'is' or 'as' operator may not be a lambda expression, anonymous method, or method group.</value>
  </data>
  <data name="ERR_TypelessTupleInAs" xml:space="preserve">
    <value>The first operand of an 'as' operator may not be a tuple literal without a natural type.</value>
  </data>
  <data name="ERR_ExpressionTreeContainsMultiDimensionalArrayInitializer" xml:space="preserve">
    <value>An expression tree may not contain a multidimensional array initializer</value>
  </data>
  <data name="ERR_MissingArgument" xml:space="preserve">
    <value>Argument missing</value>
  </data>
  <data name="ERR_VariableUsedBeforeDeclaration" xml:space="preserve">
    <value>Cannot use local variable '{0}' before it is declared</value>
  </data>
  <data name="ERR_RecursivelyTypedVariable" xml:space="preserve">
    <value>Type of '{0}' cannot be inferred since its initializer directly or indirectly refers to the definition.</value>
  </data>
  <data name="ERR_UnassignedThisAutoProperty" xml:space="preserve">
    <value>Auto-implemented property '{0}' must be fully assigned before control is returned to the caller.</value>
  </data>
  <data name="WRN_UnassignedThisAutoProperty" xml:space="preserve">
    <value>Auto-implemented property '{0}' must be fully assigned before control is returned to the caller.</value>
  </data>
  <data name="WRN_UnassignedThisAutoProperty_Title" xml:space="preserve">
    <value>An auto-implemented property must be fully assigned before control is returned to the caller.</value>
  </data>
  <data name="ERR_VariableUsedBeforeDeclarationAndHidesField" xml:space="preserve">
    <value>Cannot use local variable '{0}' before it is declared. The declaration of the local variable hides the field '{1}'.</value>
  </data>
  <data name="ERR_ExpressionTreeContainsBadCoalesce" xml:space="preserve">
    <value>An expression tree lambda may not contain a coalescing operator with a null or default literal left-hand side</value>
  </data>
  <data name="ERR_IdentifierExpected" xml:space="preserve">
    <value>Identifier expected</value>
  </data>
  <data name="ERR_SemicolonExpected" xml:space="preserve">
    <value>; expected</value>
  </data>
  <data name="ERR_SyntaxError" xml:space="preserve">
    <value>Syntax error, '{0}' expected</value>
  </data>
  <data name="ERR_DuplicateModifier" xml:space="preserve">
    <value>Duplicate '{0}' modifier</value>
  </data>
  <data name="ERR_DuplicateAccessor" xml:space="preserve">
    <value>Property accessor already defined</value>
  </data>
  <data name="ERR_IntegralTypeExpected" xml:space="preserve">
    <value>Type byte, sbyte, short, ushort, int, uint, long, or ulong expected</value>
  </data>
  <data name="ERR_IllegalEscape" xml:space="preserve">
    <value>Unrecognized escape sequence</value>
  </data>
  <data name="ERR_NewlineInConst" xml:space="preserve">
    <value>Newline in constant</value>
  </data>
  <data name="ERR_EmptyCharConst" xml:space="preserve">
    <value>Empty character literal</value>
  </data>
  <data name="ERR_TooManyCharsInConst" xml:space="preserve">
    <value>Too many characters in character literal</value>
  </data>
  <data name="ERR_InvalidNumber" xml:space="preserve">
    <value>Invalid number</value>
  </data>
  <data name="ERR_GetOrSetExpected" xml:space="preserve">
    <value>A get or set accessor expected</value>
  </data>
  <data name="ERR_ClassTypeExpected" xml:space="preserve">
    <value>An object, string, or class type expected</value>
  </data>
  <data name="ERR_NamedArgumentExpected" xml:space="preserve">
    <value>Named attribute argument expected</value>
  </data>
  <data name="ERR_TooManyCatches" xml:space="preserve">
    <value>Catch clauses cannot follow the general catch clause of a try statement</value>
  </data>
  <data name="ERR_ThisOrBaseExpected" xml:space="preserve">
    <value>Keyword 'this' or 'base' expected</value>
  </data>
  <data name="ERR_OvlUnaryOperatorExpected" xml:space="preserve">
    <value>Overloadable unary operator expected</value>
  </data>
  <data name="ERR_OvlBinaryOperatorExpected" xml:space="preserve">
    <value>Overloadable binary operator expected</value>
  </data>
  <data name="ERR_IntOverflow" xml:space="preserve">
    <value>Integral constant is too large</value>
  </data>
  <data name="ERR_EOFExpected" xml:space="preserve">
    <value>Type or namespace definition, or end-of-file expected</value>
  </data>
  <data name="ERR_GlobalDefinitionOrStatementExpected" xml:space="preserve">
    <value>Member definition, statement, or end-of-file expected</value>
  </data>
  <data name="ERR_BadEmbeddedStmt" xml:space="preserve">
    <value>Embedded statement cannot be a declaration or labeled statement</value>
  </data>
  <data name="ERR_PPDirectiveExpected" xml:space="preserve">
    <value>Preprocessor directive expected</value>
  </data>
  <data name="ERR_EndOfPPLineExpected" xml:space="preserve">
    <value>Single-line comment or end-of-line expected</value>
  </data>
  <data name="ERR_CloseParenExpected" xml:space="preserve">
    <value>) expected</value>
  </data>
  <data name="ERR_EndifDirectiveExpected" xml:space="preserve">
    <value>#endif directive expected</value>
  </data>
  <data name="ERR_UnexpectedDirective" xml:space="preserve">
    <value>Unexpected preprocessor directive</value>
  </data>
  <data name="ERR_ErrorDirective" xml:space="preserve">
    <value>#error: '{0}'</value>
  </data>
  <data name="WRN_WarningDirective" xml:space="preserve">
    <value>#warning: '{0}'</value>
  </data>
  <data name="WRN_WarningDirective_Title" xml:space="preserve">
    <value>#warning directive</value>
  </data>
  <data name="ERR_TypeExpected" xml:space="preserve">
    <value>Type expected</value>
  </data>
  <data name="ERR_PPDefFollowsToken" xml:space="preserve">
    <value>Cannot define/undefine preprocessor symbols after first token in file</value>
  </data>
  <data name="ERR_PPReferenceFollowsToken" xml:space="preserve">
    <value>Cannot use #r after first token in file</value>
  </data>
  <data name="ERR_OpenEndedComment" xml:space="preserve">
    <value>End-of-file found, '*/' expected</value>
  </data>
  <data name="ERR_Merge_conflict_marker_encountered" xml:space="preserve">
    <value>Merge conflict marker encountered</value>
  </data>
  <data name="ERR_NoRefOutWhenRefOnly" xml:space="preserve">
    <value>Do not use refout when using refonly.</value>
  </data>
  <data name="ERR_NoNetModuleOutputWhenRefOutOrRefOnly" xml:space="preserve">
    <value>Cannot compile net modules when using /refout or /refonly.</value>
  </data>
  <data name="ERR_OvlOperatorExpected" xml:space="preserve">
    <value>Overloadable operator expected</value>
  </data>
  <data name="ERR_EndRegionDirectiveExpected" xml:space="preserve">
    <value>#endregion directive expected</value>
  </data>
  <data name="ERR_UnterminatedStringLit" xml:space="preserve">
    <value>Unterminated string literal</value>
  </data>
  <data name="ERR_BadDirectivePlacement" xml:space="preserve">
    <value>Preprocessor directives must appear as the first non-whitespace character on a line</value>
  </data>
  <data name="ERR_IdentifierExpectedKW" xml:space="preserve">
    <value>Identifier expected; '{1}' is a keyword</value>
  </data>
  <data name="ERR_SemiOrLBraceExpected" xml:space="preserve">
    <value>{ or ; expected</value>
  </data>
  <data name="ERR_MultiTypeInDeclaration" xml:space="preserve">
    <value>Cannot use more than one type in a for, using, fixed, or declaration statement</value>
  </data>
  <data name="ERR_AddOrRemoveExpected" xml:space="preserve">
    <value>An add or remove accessor expected</value>
  </data>
  <data name="ERR_UnexpectedCharacter" xml:space="preserve">
    <value>Unexpected character '{0}'</value>
  </data>
  <data name="ERR_UnexpectedToken" xml:space="preserve">
    <value>Unexpected token '{0}'</value>
  </data>
  <data name="ERR_ProtectedInStatic" xml:space="preserve">
    <value>'{0}': static classes cannot contain protected members</value>
  </data>
  <data name="WRN_UnreachableGeneralCatch" xml:space="preserve">
    <value>A previous catch clause already catches all exceptions. All non-exceptions thrown will be wrapped in a System.Runtime.CompilerServices.RuntimeWrappedException.</value>
  </data>
  <data name="WRN_UnreachableGeneralCatch_Title" xml:space="preserve">
    <value>A previous catch clause already catches all exceptions</value>
  </data>
  <data name="WRN_UnreachableGeneralCatch_Description" xml:space="preserve">
    <value>This warning is caused when a catch() block has no specified exception type after a catch (System.Exception e) block. The warning advises that the catch() block will not catch any exceptions.

A catch() block after a catch (System.Exception e) block can catch non-CLS exceptions if the RuntimeCompatibilityAttribute is set to false in the AssemblyInfo.cs file: [assembly: RuntimeCompatibilityAttribute(WrapNonExceptionThrows = false)]. If this attribute is not set explicitly to false, all thrown non-CLS exceptions are wrapped as Exceptions and the catch (System.Exception e) block catches them.</value>
  </data>
  <data name="ERR_IncrementLvalueExpected" xml:space="preserve">
    <value>The operand of an increment or decrement operator must be a variable, property or indexer</value>
  </data>
  <data name="ERR_NoSuchMemberOrExtension" xml:space="preserve">
    <value>'{0}' does not contain a definition for '{1}' and no accessible extension method '{1}' accepting a first argument of type '{0}' could be found (are you missing a using directive or an assembly reference?)</value>
  </data>
  <data name="ERR_NoSuchMemberOrExtensionNeedUsing" xml:space="preserve">
    <value>'{0}' does not contain a definition for '{1}' and no extension method '{1}' accepting a first argument of type '{0}' could be found (are you missing a using directive for '{2}'?)</value>
  </data>
  <data name="ERR_BadThisParam" xml:space="preserve">
    <value>Method '{0}' has a parameter modifier 'this' which is not on the first parameter</value>
  </data>
  <data name="ERR_BadParameterModifiers" xml:space="preserve">
    <value> The parameter modifier '{0}' cannot be used with '{1}'</value>
  </data>
  <data name="ERR_BadTypeforThis" xml:space="preserve">
    <value>The first parameter of an extension method cannot be of type '{0}'</value>
  </data>
  <data name="ERR_BadParamModThis" xml:space="preserve">
    <value>A parameter array cannot be used with 'this' modifier on an extension method</value>
  </data>
  <data name="ERR_BadExtensionMeth" xml:space="preserve">
    <value>Extension method must be static</value>
  </data>
  <data name="ERR_BadExtensionAgg" xml:space="preserve">
    <value>Extension method must be defined in a non-generic static class</value>
  </data>
  <data name="ERR_DupParamMod" xml:space="preserve">
    <value>A parameter can only have one '{0}' modifier</value>
  </data>
  <data name="ERR_ExtensionMethodsDecl" xml:space="preserve">
    <value>Extension methods must be defined in a top level static class; {0} is a nested class</value>
  </data>
  <data name="ERR_ExtensionAttrNotFound" xml:space="preserve">
    <value>Cannot define a new extension method because the compiler required type '{0}' cannot be found. Are you missing a reference to System.Core.dll?</value>
  </data>
  <data name="ERR_ExplicitExtension" xml:space="preserve">
    <value>Do not use 'System.Runtime.CompilerServices.ExtensionAttribute'. Use the 'this' keyword instead.</value>
  </data>
  <data name="ERR_ExplicitDynamicAttr" xml:space="preserve">
    <value>Do not use 'System.Runtime.CompilerServices.DynamicAttribute'. Use the 'dynamic' keyword instead.</value>
  </data>
  <data name="ERR_NoDynamicPhantomOnBaseCtor" xml:space="preserve">
    <value>The constructor call needs to be dynamically dispatched, but cannot be because it is part of a constructor initializer. Consider casting the dynamic arguments.</value>
  </data>
  <data name="ERR_ValueTypeExtDelegate" xml:space="preserve">
    <value>Extension method '{0}' defined on value type '{1}' cannot be used to create delegates</value>
  </data>
  <data name="ERR_BadArgCount" xml:space="preserve">
    <value>No overload for method '{0}' takes {1} arguments</value>
  </data>
  <data name="ERR_BadArgType" xml:space="preserve">
    <value>Argument {0}: cannot convert from '{1}' to '{2}'</value>
  </data>
  <data name="ERR_NoSourceFile" xml:space="preserve">
    <value>Source file '{0}' could not be opened -- {1}</value>
  </data>
  <data name="ERR_CantRefResource" xml:space="preserve">
    <value>Cannot link resource files when building a module</value>
  </data>
  <data name="ERR_ResourceNotUnique" xml:space="preserve">
    <value>Resource identifier '{0}' has already been used in this assembly</value>
  </data>
  <data name="ERR_ResourceFileNameNotUnique" xml:space="preserve">
    <value>Each linked resource and module must have a unique filename. Filename '{0}' is specified more than once in this assembly</value>
  </data>
  <data name="ERR_ImportNonAssembly" xml:space="preserve">
    <value>The referenced file '{0}' is not an assembly</value>
  </data>
  <data name="ERR_RefLvalueExpected" xml:space="preserve">
    <value>A ref or out value must be an assignable variable</value>
  </data>
  <data name="ERR_BaseInStaticMeth" xml:space="preserve">
    <value>Keyword 'base' is not available in a static method</value>
  </data>
  <data name="ERR_BaseInBadContext" xml:space="preserve">
    <value>Keyword 'base' is not available in the current context</value>
  </data>
  <data name="ERR_RbraceExpected" xml:space="preserve">
    <value>} expected</value>
  </data>
  <data name="ERR_LbraceExpected" xml:space="preserve">
    <value>{ expected</value>
  </data>
  <data name="ERR_InExpected" xml:space="preserve">
    <value>'in' expected</value>
  </data>
  <data name="ERR_InvalidPreprocExpr" xml:space="preserve">
    <value>Invalid preprocessor expression</value>
  </data>
  <data name="ERR_InvalidMemberDecl" xml:space="preserve">
    <value>Invalid token '{0}' in class, record, struct, or interface member declaration</value>
  </data>
  <data name="ERR_MemberNeedsType" xml:space="preserve">
    <value>Method must have a return type</value>
  </data>
  <data name="ERR_BadBaseType" xml:space="preserve">
    <value>Invalid base type</value>
  </data>
  <data name="WRN_EmptySwitch" xml:space="preserve">
    <value>Empty switch block</value>
  </data>
  <data name="WRN_EmptySwitch_Title" xml:space="preserve">
    <value>Empty switch block</value>
  </data>
  <data name="ERR_ExpectedEndTry" xml:space="preserve">
    <value>Expected catch or finally</value>
  </data>
  <data name="ERR_InvalidExprTerm" xml:space="preserve">
    <value>Invalid expression term '{0}'</value>
  </data>
  <data name="ERR_BadNewExpr" xml:space="preserve">
    <value>A new expression requires an argument list or (), [], or {} after type</value>
  </data>
  <data name="ERR_NoNamespacePrivate" xml:space="preserve">
    <value>Elements defined in a namespace cannot be explicitly declared as private, protected, protected internal, or private protected</value>
  </data>
  <data name="ERR_BadVarDecl" xml:space="preserve">
    <value>Expected ; or = (cannot specify constructor arguments in declaration)</value>
  </data>
  <data name="ERR_UsingAfterElements" xml:space="preserve">
    <value>A using clause must precede all other elements defined in the namespace except extern alias declarations</value>
  </data>
  <data name="ERR_BadBinOpArgs" xml:space="preserve">
    <value>Overloaded binary operator '{0}' takes two parameters</value>
  </data>
  <data name="ERR_BadUnOpArgs" xml:space="preserve">
    <value>Overloaded unary operator '{0}' takes one parameter</value>
  </data>
  <data name="ERR_NoVoidParameter" xml:space="preserve">
    <value>Invalid parameter type 'void'</value>
  </data>
  <data name="ERR_DuplicateAlias" xml:space="preserve">
    <value>The using alias '{0}' appeared previously in this namespace</value>
  </data>
  <data name="ERR_BadProtectedAccess" xml:space="preserve">
    <value>Cannot access protected member '{0}' via a qualifier of type '{1}'; the qualifier must be of type '{2}' (or derived from it)</value>
  </data>
  <data name="ERR_AddModuleAssembly" xml:space="preserve">
    <value>'{0}' cannot be added to this assembly because it already is an assembly</value>
  </data>
  <data name="ERR_BindToBogusProp2" xml:space="preserve">
    <value>Property, indexer, or event '{0}' is not supported by the language; try directly calling accessor methods '{1}' or '{2}'</value>
  </data>
  <data name="ERR_BindToBogusProp1" xml:space="preserve">
    <value>Property, indexer, or event '{0}' is not supported by the language; try directly calling accessor method '{1}'</value>
  </data>
  <data name="ERR_NoVoidHere" xml:space="preserve">
    <value>Keyword 'void' cannot be used in this context</value>
  </data>
  <data name="ERR_IndexerNeedsParam" xml:space="preserve">
    <value>Indexers must have at least one parameter</value>
  </data>
  <data name="ERR_BadArraySyntax" xml:space="preserve">
    <value>Array type specifier, [], must appear before parameter name</value>
  </data>
  <data name="ERR_BadOperatorSyntax" xml:space="preserve">
    <value>Declaration is not valid; use '{0} operator &lt;dest-type&gt; (...' instead</value>
  </data>
  <data name="ERR_MainClassNotFound" xml:space="preserve">
    <value>Could not find '{0}' specified for Main method</value>
  </data>
  <data name="ERR_MainClassNotClass" xml:space="preserve">
    <value>'{0}' specified for Main method must be a non-generic class, record, struct, or interface</value>
  </data>
  <data name="ERR_NoMainInClass" xml:space="preserve">
    <value>'{0}' does not have a suitable static 'Main' method</value>
  </data>
  <data name="ERR_MainClassIsImport" xml:space="preserve">
    <value>Cannot use '{0}' for Main method because it is imported</value>
  </data>
  <data name="ERR_OutputNeedsName" xml:space="preserve">
    <value>Outputs without source must have the /out option specified</value>
  </data>
  <data name="ERR_NoOutputDirectory" xml:space="preserve">
    <value>Output directory could not be determined</value>
  </data>
  <data name="ERR_CantHaveWin32ResAndManifest" xml:space="preserve">
    <value>Conflicting options specified: Win32 resource file; Win32 manifest</value>
  </data>
  <data name="ERR_CantHaveWin32ResAndIcon" xml:space="preserve">
    <value>Conflicting options specified: Win32 resource file; Win32 icon</value>
  </data>
  <data name="ERR_CantReadResource" xml:space="preserve">
    <value>Error reading resource '{0}' -- '{1}'</value>
  </data>
  <data name="ERR_DocFileGen" xml:space="preserve">
    <value>Error writing to XML documentation file: {0}</value>
  </data>
  <data name="WRN_XMLParseError" xml:space="preserve">
    <value>XML comment has badly formed XML -- '{0}'</value>
  </data>
  <data name="WRN_XMLParseError_Title" xml:space="preserve">
    <value>XML comment has badly formed XML</value>
  </data>
  <data name="WRN_DuplicateParamTag" xml:space="preserve">
    <value>XML comment has a duplicate param tag for '{0}'</value>
  </data>
  <data name="WRN_DuplicateParamTag_Title" xml:space="preserve">
    <value>XML comment has a duplicate param tag</value>
  </data>
  <data name="WRN_UnmatchedParamTag" xml:space="preserve">
    <value>XML comment has a param tag for '{0}', but there is no parameter by that name</value>
  </data>
  <data name="WRN_UnmatchedParamTag_Title" xml:space="preserve">
    <value>XML comment has a param tag, but there is no parameter by that name</value>
  </data>
  <data name="WRN_UnmatchedParamRefTag" xml:space="preserve">
    <value>XML comment on '{1}' has a paramref tag for '{0}', but there is no parameter by that name</value>
  </data>
  <data name="WRN_UnmatchedParamRefTag_Title" xml:space="preserve">
    <value>XML comment has a paramref tag, but there is no parameter by that name</value>
  </data>
  <data name="WRN_MissingParamTag" xml:space="preserve">
    <value>Parameter '{0}' has no matching param tag in the XML comment for '{1}' (but other parameters do)</value>
  </data>
  <data name="WRN_MissingParamTag_Title" xml:space="preserve">
    <value>Parameter has no matching param tag in the XML comment (but other parameters do)</value>
  </data>
  <data name="WRN_BadXMLRef" xml:space="preserve">
    <value>XML comment has cref attribute '{0}' that could not be resolved</value>
  </data>
  <data name="WRN_BadXMLRef_Title" xml:space="preserve">
    <value>XML comment has cref attribute that could not be resolved</value>
  </data>
  <data name="ERR_BadStackAllocExpr" xml:space="preserve">
    <value>A stackalloc expression requires [] after type</value>
  </data>
  <data name="ERR_InvalidLineNumber" xml:space="preserve">
    <value>The line number specified for #line directive is missing or invalid</value>
  </data>
  <data name="ERR_MissingPPFile" xml:space="preserve">
    <value>Quoted file name, single-line comment or end-of-line expected</value>
  </data>
  <data name="ERR_ExpectedPPFile" xml:space="preserve">
    <value>Quoted file name expected</value>
  </data>
  <data name="ERR_ReferenceDirectiveOnlyAllowedInScripts" xml:space="preserve">
    <value>#r is only allowed in scripts</value>
  </data>
  <data name="ERR_ForEachMissingMember" xml:space="preserve">
    <value>foreach statement cannot operate on variables of type '{0}' because '{0}' does not contain a public instance or extension definition for '{1}'</value>
  </data>
  <data name="ERR_AwaitForEachMissingMember" xml:space="preserve">
    <value>Asynchronous foreach statement cannot operate on variables of type '{0}' because '{0}' does not contain a suitable public instance or extension definition for '{1}'</value>
  </data>
  <data name="ERR_ForEachMissingMemberWrongAsync" xml:space="preserve">
    <value>foreach statement cannot operate on variables of type '{0}' because '{0}' does not contain a public instance or extension definition for '{1}'. Did you mean 'await foreach' rather than 'foreach'?</value>
  </data>
  <data name="ERR_AwaitForEachMissingMemberWrongAsync" xml:space="preserve">
    <value>Asynchronous foreach statement cannot operate on variables of type '{0}' because '{0}' does not contain a public instance or extension definition for '{1}'. Did you mean 'foreach' rather than 'await foreach'?</value>
  </data>
  <data name="ERR_PossibleAsyncIteratorWithoutYield" xml:space="preserve">
    <value>The body of an async-iterator method must contain a 'yield' statement.</value>
  </data>
  <data name="ERR_PossibleAsyncIteratorWithoutYieldOrAwait" xml:space="preserve">
    <value>The body of an async-iterator method must contain a 'yield' statement. Consider removing 'async' from the method declaration or adding a 'yield' statement.</value>
  </data>
  <data name="ERR_StaticLocalFunctionCannotCaptureVariable" xml:space="preserve">
    <value>A static local function cannot contain a reference to '{0}'.</value>
  </data>
  <data name="ERR_StaticLocalFunctionCannotCaptureThis" xml:space="preserve">
    <value>A static local function cannot contain a reference to 'this' or 'base'.</value>
  </data>
  <data name="WRN_BadXMLRefParamType" xml:space="preserve">
    <value>Invalid type for parameter {0} in XML comment cref attribute: '{1}'</value>
  </data>
  <data name="WRN_BadXMLRefParamType_Title" xml:space="preserve">
    <value>Invalid type for parameter in XML comment cref attribute</value>
  </data>
  <data name="WRN_BadXMLRefReturnType" xml:space="preserve">
    <value>Invalid return type in XML comment cref attribute</value>
  </data>
  <data name="WRN_BadXMLRefReturnType_Title" xml:space="preserve">
    <value>Invalid return type in XML comment cref attribute</value>
  </data>
  <data name="ERR_BadWin32Res" xml:space="preserve">
    <value>Error reading Win32 resources -- {0}</value>
  </data>
  <data name="WRN_BadXMLRefSyntax" xml:space="preserve">
    <value>XML comment has syntactically incorrect cref attribute '{0}'</value>
  </data>
  <data name="WRN_BadXMLRefSyntax_Title" xml:space="preserve">
    <value>XML comment has syntactically incorrect cref attribute</value>
  </data>
  <data name="ERR_BadModifierLocation" xml:space="preserve">
    <value>Member modifier '{0}' must precede the member type and name</value>
  </data>
  <data name="ERR_MissingArraySize" xml:space="preserve">
    <value>Array creation must have array size or array initializer</value>
  </data>
  <data name="WRN_UnprocessedXMLComment" xml:space="preserve">
    <value>XML comment is not placed on a valid language element</value>
  </data>
  <data name="WRN_UnprocessedXMLComment_Title" xml:space="preserve">
    <value>XML comment is not placed on a valid language element</value>
  </data>
  <data name="WRN_FailedInclude" xml:space="preserve">
    <value>Unable to include XML fragment '{1}' of file '{0}' -- {2}</value>
  </data>
  <data name="WRN_FailedInclude_Title" xml:space="preserve">
    <value>Unable to include XML fragment</value>
  </data>
  <data name="WRN_InvalidInclude" xml:space="preserve">
    <value>Invalid XML include element -- {0}</value>
  </data>
  <data name="WRN_InvalidInclude_Title" xml:space="preserve">
    <value>Invalid XML include element</value>
  </data>
  <data name="WRN_MissingXMLComment" xml:space="preserve">
    <value>Missing XML comment for publicly visible type or member '{0}'</value>
  </data>
  <data name="WRN_MissingXMLComment_Title" xml:space="preserve">
    <value>Missing XML comment for publicly visible type or member</value>
  </data>
  <data name="WRN_MissingXMLComment_Description" xml:space="preserve">
    <value>The /doc compiler option was specified, but one or more constructs did not have comments.</value>
  </data>
  <data name="WRN_XMLParseIncludeError" xml:space="preserve">
    <value>Badly formed XML in included comments file -- '{0}'</value>
  </data>
  <data name="WRN_XMLParseIncludeError_Title" xml:space="preserve">
    <value>Badly formed XML in included comments file</value>
  </data>
  <data name="ERR_BadDelArgCount" xml:space="preserve">
    <value>Delegate '{0}' does not take {1} arguments</value>
  </data>
  <data name="ERR_UnexpectedSemicolon" xml:space="preserve">
    <value>Semicolon after method or accessor block is not valid</value>
  </data>
  <data name="ERR_MethodReturnCantBeRefAny" xml:space="preserve">
    <value>The return type of a method, delegate, or function pointer cannot be '{0}'</value>
  </data>
  <data name="ERR_CompileCancelled" xml:space="preserve">
    <value>Compilation cancelled by user</value>
  </data>
  <data name="ERR_MethodArgCantBeRefAny" xml:space="preserve">
    <value>Cannot make reference to variable of type '{0}'</value>
  </data>
  <data name="ERR_AssgReadonlyLocal" xml:space="preserve">
    <value>Cannot assign to '{0}' because it is read-only</value>
  </data>
  <data name="ERR_RefReadonlyLocal" xml:space="preserve">
    <value>Cannot use '{0}' as a ref or out value because it is read-only</value>
  </data>
  <data name="ERR_CantUseRequiredAttribute" xml:space="preserve">
    <value>The RequiredAttribute attribute is not permitted on C# types</value>
  </data>
  <data name="ERR_NoModifiersOnAccessor" xml:space="preserve">
    <value>Modifiers cannot be placed on event accessor declarations</value>
  </data>
  <data name="ERR_ParamsCantBeWithModifier" xml:space="preserve">
    <value>The params parameter cannot be declared as {0}</value>
  </data>
  <data name="ERR_ReturnNotLValue" xml:space="preserve">
    <value>Cannot modify the return value of '{0}' because it is not a variable</value>
  </data>
  <data name="ERR_MissingCoClass" xml:space="preserve">
    <value>The managed coclass wrapper class '{0}' for interface '{1}' cannot be found (are you missing an assembly reference?)</value>
  </data>
  <data name="ERR_AmbiguousAttribute" xml:space="preserve">
    <value>'{0}' is ambiguous between '{1}' and '{2}'; use either '@{0}' or '{0}Attribute'</value>
  </data>
  <data name="ERR_BadArgExtraRef" xml:space="preserve">
    <value>Argument {0} may not be passed with the '{1}' keyword</value>
  </data>
  <data name="WRN_CmdOptionConflictsSource" xml:space="preserve">
    <value>Option '{0}' overrides attribute '{1}' given in a source file or added module</value>
  </data>
  <data name="WRN_CmdOptionConflictsSource_Title" xml:space="preserve">
    <value>Option overrides attribute given in a source file or added module</value>
  </data>
  <data name="WRN_CmdOptionConflictsSource_Description" xml:space="preserve">
    <value>This warning occurs if the assembly attributes AssemblyKeyFileAttribute or AssemblyKeyNameAttribute found in source conflict with the /keyfile or /keycontainer command line option or key file name or key container specified in the Project Properties.</value>
  </data>
  <data name="ERR_BadCompatMode" xml:space="preserve">
    <value>Invalid option '{0}' for /langversion. Use '/langversion:?' to list supported values.</value>
  </data>
  <data name="ERR_DelegateOnConditional" xml:space="preserve">
    <value>Cannot create delegate with '{0}' because it or a method it overrides has a Conditional attribute</value>
  </data>
  <data name="ERR_CantMakeTempFile" xml:space="preserve">
    <value>Cannot create temporary file -- {0}</value>
  </data>
  <data name="ERR_BadArgRef" xml:space="preserve">
    <value>Argument {0} must be passed with the '{1}' keyword</value>
  </data>
  <data name="ERR_YieldInAnonMeth" xml:space="preserve">
    <value>The yield statement cannot be used inside an anonymous method or lambda expression</value>
  </data>
  <data name="ERR_ReturnInIterator" xml:space="preserve">
    <value>Cannot return a value from an iterator. Use the yield return statement to return a value, or yield break to end the iteration.</value>
  </data>
  <data name="ERR_BadIteratorArgType" xml:space="preserve">
    <value>Iterators cannot have ref, in or out parameters</value>
  </data>
  <data name="ERR_BadIteratorReturn" xml:space="preserve">
    <value>The body of '{0}' cannot be an iterator block because '{1}' is not an iterator interface type</value>
  </data>
  <data name="ERR_BadYieldInFinally" xml:space="preserve">
    <value>Cannot yield in the body of a finally clause</value>
  </data>
  <data name="ERR_IteratorMustBeAsync" xml:space="preserve">
    <value>Method '{0}' with an iterator block must be 'async' to return '{1}'</value>
  </data>
  <data name="ERR_BadYieldInTryOfCatch" xml:space="preserve">
    <value>Cannot yield a value in the body of a try block with a catch clause</value>
  </data>
  <data name="ERR_EmptyYield" xml:space="preserve">
    <value>Expression expected after yield return</value>
  </data>
  <data name="ERR_AnonDelegateCantUse" xml:space="preserve">
    <value>Cannot use ref, out, or in parameter '{0}' inside an anonymous method, lambda expression, query expression, or local function</value>
  </data>
  <data name="ERR_IllegalInnerUnsafe" xml:space="preserve">
    <value>Unsafe code may not appear in iterators</value>
  </data>
  <data name="ERR_BadYieldInCatch" xml:space="preserve">
    <value>Cannot yield a value in the body of a catch clause</value>
  </data>
  <data name="ERR_BadDelegateLeave" xml:space="preserve">
    <value>Control cannot leave the body of an anonymous method or lambda expression</value>
  </data>
  <data name="ERR_IllegalSuppression" xml:space="preserve">
    <value>The suppression operator is not allowed in this context</value>
  </data>
  <data name="WRN_IllegalPragma" xml:space="preserve">
    <value>Unrecognized #pragma directive</value>
  </data>
  <data name="WRN_IllegalPragma_Title" xml:space="preserve">
    <value>Unrecognized #pragma directive</value>
  </data>
  <data name="WRN_IllegalPPWarning" xml:space="preserve">
    <value>Expected 'disable' or 'restore'</value>
  </data>
  <data name="WRN_IllegalPPWarning_Title" xml:space="preserve">
    <value>Expected 'disable' or 'restore' after #pragma warning</value>
  </data>
  <data name="WRN_BadRestoreNumber" xml:space="preserve">
    <value>Cannot restore warning 'CS{0}' because it was disabled globally</value>
  </data>
  <data name="WRN_BadRestoreNumber_Title" xml:space="preserve">
    <value>Cannot restore warning because it was disabled globally</value>
  </data>
  <data name="ERR_VarargsIterator" xml:space="preserve">
    <value>__arglist is not allowed in the parameter list of iterators</value>
  </data>
  <data name="ERR_UnsafeIteratorArgType" xml:space="preserve">
    <value>Iterators cannot have unsafe parameters or yield types</value>
  </data>
  <data name="ERR_BadCoClassSig" xml:space="preserve">
    <value>The managed coclass wrapper class signature '{0}' for interface '{1}' is not a valid class name signature</value>
  </data>
  <data name="ERR_MultipleIEnumOfT" xml:space="preserve">
    <value>foreach statement cannot operate on variables of type '{0}' because it implements multiple instantiations of '{1}'; try casting to a specific interface instantiation</value>
  </data>
  <data name="ERR_MultipleIAsyncEnumOfT" xml:space="preserve">
    <value>Asynchronous foreach statement cannot operate on variables of type '{0}' because it implements multiple instantiations of '{1}'; try casting to a specific interface instantiation</value>
  </data>
  <data name="ERR_FixedDimsRequired" xml:space="preserve">
    <value>A fixed size buffer field must have the array size specifier after the field name</value>
  </data>
  <data name="ERR_FixedNotInStruct" xml:space="preserve">
    <value>Fixed size buffer fields may only be members of structs</value>
  </data>
  <data name="ERR_AnonymousReturnExpected" xml:space="preserve">
    <value>Not all code paths return a value in {0} of type '{1}'</value>
  </data>
  <data name="WRN_NonECMAFeature" xml:space="preserve">
    <value>Feature '{0}' is not part of the standardized ISO C# language specification, and may not be accepted by other compilers</value>
  </data>
  <data name="WRN_NonECMAFeature_Title" xml:space="preserve">
    <value>Feature is not part of the standardized ISO C# language specification, and may not be accepted by other compilers</value>
  </data>
  <data name="ERR_ExpectedVerbatimLiteral" xml:space="preserve">
    <value>Keyword, identifier, or string expected after verbatim specifier: @</value>
  </data>
  <data name="ERR_RefReadonly" xml:space="preserve">
    <value>A readonly field cannot be used as a ref or out value (except in a constructor)</value>
  </data>
  <data name="ERR_RefReadonly2" xml:space="preserve">
    <value>Members of readonly field '{0}' cannot be used as a ref or out value (except in a constructor)</value>
  </data>
  <data name="ERR_AssgReadonly" xml:space="preserve">
    <value>A readonly field cannot be assigned to (except in a constructor or init-only setter of the type in which the field is defined or a variable initializer)</value>
  </data>
  <data name="ERR_AssgReadonly2" xml:space="preserve">
    <value>Members of readonly field '{0}' cannot be modified (except in a constructor or a variable initializer)</value>
  </data>
  <data name="ERR_RefReadonlyNotField" xml:space="preserve">
    <value>Cannot use {0} '{1}' as a ref or out value because it is a readonly variable</value>
  </data>
  <data name="ERR_RefReadonlyNotField2" xml:space="preserve">
    <value>Members of {0} '{1}' cannot be used as a ref or out value because it is a readonly variable</value>
  </data>
  <data name="ERR_AssignReadonlyNotField" xml:space="preserve">
    <value>Cannot assign to {0} '{1}' because it is a readonly variable</value>
  </data>
  <data name="ERR_AssignReadonlyNotField2" xml:space="preserve">
    <value>Cannot assign to a member of {0} '{1}' because it is a readonly variable</value>
  </data>
  <data name="ERR_RefReturnReadonlyNotField" xml:space="preserve">
    <value>Cannot return {0} '{1}' by writable reference because it is a readonly variable</value>
  </data>
  <data name="ERR_RefReturnReadonlyNotField2" xml:space="preserve">
    <value>Members of {0} '{1}' cannot be returned by writable reference because it is a readonly variable</value>
  </data>
  <data name="ERR_AssgReadonlyStatic2" xml:space="preserve">
    <value>Fields of static readonly field '{0}' cannot be assigned to (except in a static constructor or a variable initializer)</value>
  </data>
  <data name="ERR_RefReadonlyStatic2" xml:space="preserve">
    <value>Fields of static readonly field '{0}' cannot be used as a ref or out value (except in a static constructor)</value>
  </data>
  <data name="ERR_AssgReadonlyLocal2Cause" xml:space="preserve">
    <value>Cannot modify members of '{0}' because it is a '{1}'</value>
  </data>
  <data name="ERR_RefReadonlyLocal2Cause" xml:space="preserve">
    <value>Cannot use fields of '{0}' as a ref or out value because it is a '{1}'</value>
  </data>
  <data name="ERR_AssgReadonlyLocalCause" xml:space="preserve">
    <value>Cannot assign to '{0}' because it is a '{1}'</value>
  </data>
  <data name="ERR_RefReadonlyLocalCause" xml:space="preserve">
    <value>Cannot use '{0}' as a ref or out value because it is a '{1}'</value>
  </data>
  <data name="WRN_ErrorOverride" xml:space="preserve">
    <value>{0}. See also error CS{1}.</value>
  </data>
  <data name="WRN_ErrorOverride_Title" xml:space="preserve">
    <value>Warning is overriding an error</value>
  </data>
  <data name="WRN_ErrorOverride_Description" xml:space="preserve">
    <value>The compiler emits this warning when it overrides an error with a warning. For information about the problem, search for the error code mentioned.</value>
  </data>
  <data name="ERR_AnonMethToNonDel" xml:space="preserve">
    <value>Cannot convert {0} to type '{1}' because it is not a delegate type</value>
  </data>
  <data name="ERR_CantConvAnonMethParams" xml:space="preserve">
    <value>Cannot convert {0} to type '{1}' because the parameter types do not match the delegate parameter types</value>
  </data>
  <data name="ERR_CantConvAnonMethReturns" xml:space="preserve">
    <value>Cannot convert {0} to intended delegate type because some of the return types in the block are not implicitly convertible to the delegate return type</value>
  </data>
  <data name="ERR_BadAsyncReturnExpression" xml:space="preserve">
    <value>Since this is an async method, the return expression must be of type '{0}' rather than 'Task&lt;{0}&gt;'</value>
  </data>
  <data name="ERR_CantConvAsyncAnonFuncReturns" xml:space="preserve">
    <value>Cannot convert async {0} to delegate type '{1}'. An async {0} may return void, Task or Task&lt;T&gt;, none of which are convertible to '{1}'.</value>
  </data>
  <data name="ERR_IllegalFixedType" xml:space="preserve">
    <value>Fixed size buffer type must be one of the following: bool, byte, short, int, long, char, sbyte, ushort, uint, ulong, float or double</value>
  </data>
  <data name="ERR_FixedOverflow" xml:space="preserve">
    <value>Fixed size buffer of length {0} and type '{1}' is too big</value>
  </data>
  <data name="ERR_InvalidFixedArraySize" xml:space="preserve">
    <value>Fixed size buffers must have a length greater than zero</value>
  </data>
  <data name="ERR_FixedBufferNotFixed" xml:space="preserve">
    <value>You cannot use fixed size buffers contained in unfixed expressions. Try using the fixed statement.</value>
  </data>
  <data name="ERR_AttributeNotOnAccessor" xml:space="preserve">
    <value>Attribute '{0}' is not valid on property or event accessors. It is only valid on '{1}' declarations.</value>
  </data>
  <data name="WRN_InvalidSearchPathDir" xml:space="preserve">
    <value>Invalid search path '{0}' specified in '{1}' -- '{2}'</value>
  </data>
  <data name="WRN_InvalidSearchPathDir_Title" xml:space="preserve">
    <value>Invalid search path specified</value>
  </data>
  <data name="ERR_IllegalVarArgs" xml:space="preserve">
    <value>__arglist is not valid in this context</value>
  </data>
  <data name="ERR_IllegalParams" xml:space="preserve">
    <value>params is not valid in this context</value>
  </data>
  <data name="ERR_BadModifiersOnNamespace" xml:space="preserve">
    <value>A namespace declaration cannot have modifiers or attributes</value>
  </data>
  <data name="ERR_BadPlatformType" xml:space="preserve">
    <value>Invalid option '{0}' for /platform; must be anycpu, x86, Itanium, arm, arm64 or x64</value>
  </data>
  <data name="ERR_ThisStructNotInAnonMeth" xml:space="preserve">
    <value>Anonymous methods, lambda expressions, query expressions, and local functions inside structs cannot access instance members of 'this'. Consider copying 'this' to a local variable outside the anonymous method, lambda expression, query expression, or local function and using the local instead.</value>
  </data>
  <data name="ERR_NoConvToIDisp" xml:space="preserve">
    <value>'{0}': type used in a using statement must be implicitly convertible to 'System.IDisposable'.</value>
  </data>
  <data name="ERR_NoConvToIDispWrongAsync" xml:space="preserve">
    <value>'{0}': type used in a using statement must be implicitly convertible to 'System.IDisposable'. Did you mean 'await using' rather than 'using'?</value>
  </data>
  <data name="ERR_NoConvToIAsyncDisp" xml:space="preserve">
    <value>'{0}': type used in an asynchronous using statement must be implicitly convertible to 'System.IAsyncDisposable' or implement a suitable 'DisposeAsync' method.</value>
  </data>
  <data name="ERR_NoConvToIAsyncDispWrongAsync" xml:space="preserve">
    <value>'{0}': type used in an asynchronous using statement must be implicitly convertible to 'System.IAsyncDisposable' or implement a suitable 'DisposeAsync' method. Did you mean 'using' rather than 'await using'?</value>
  </data>
  <data name="ERR_BadParamRef" xml:space="preserve">
    <value>Parameter {0} must be declared with the '{1}' keyword</value>
  </data>
  <data name="ERR_BadParamExtraRef" xml:space="preserve">
    <value>Parameter {0} should not be declared with the '{1}' keyword</value>
  </data>
  <data name="ERR_BadParamType" xml:space="preserve">
    <value>Parameter {0} is declared as type '{1}{2}' but should be '{3}{4}'</value>
  </data>
  <data name="ERR_BadExternIdentifier" xml:space="preserve">
    <value>Invalid extern alias for '/reference'; '{0}' is not a valid identifier</value>
  </data>
  <data name="ERR_AliasMissingFile" xml:space="preserve">
    <value>Invalid reference alias option: '{0}=' -- missing filename</value>
  </data>
  <data name="ERR_GlobalExternAlias" xml:space="preserve">
    <value>You cannot redefine the global extern alias</value>
  </data>
  <data name="ERR_MissingTypeInSource" xml:space="preserve">
    <value>Reference to type '{0}' claims it is defined in this assembly, but it is not defined in source or any added modules</value>
  </data>
  <data name="ERR_MissingTypeInAssembly" xml:space="preserve">
    <value>Reference to type '{0}' claims it is defined in '{1}', but it could not be found</value>
  </data>
  <data name="WRN_MultiplePredefTypes" xml:space="preserve">
    <value>The predefined type '{0}' is defined in multiple assemblies in the global alias; using definition from '{1}'</value>
  </data>
  <data name="WRN_MultiplePredefTypes_Title" xml:space="preserve">
    <value>Predefined type is defined in multiple assemblies in the global alias</value>
  </data>
  <data name="WRN_MultiplePredefTypes_Description" xml:space="preserve">
    <value>This error occurs when a predefined system type such as System.Int32 is found in two assemblies. One way this can happen is if you are referencing mscorlib or System.Runtime.dll from two different places, such as trying to run two versions of the .NET Framework side-by-side.</value>
  </data>
  <data name="ERR_LocalCantBeFixedAndHoisted" xml:space="preserve">
    <value>Local '{0}' or its members cannot have their address taken and be used inside an anonymous method or lambda expression</value>
  </data>
  <data name="WRN_TooManyLinesForDebugger" xml:space="preserve">
    <value>Source file has exceeded the limit of 16,707,565 lines representable in the PDB; debug information will be incorrect</value>
  </data>
  <data name="WRN_TooManyLinesForDebugger_Title" xml:space="preserve">
    <value>Source file has exceeded the limit of 16,707,565 lines representable in the PDB; debug information will be incorrect</value>
  </data>
  <data name="ERR_CantConvAnonMethNoParams" xml:space="preserve">
    <value>Cannot convert anonymous method block without a parameter list to delegate type '{0}' because it has one or more out parameters</value>
  </data>
  <data name="ERR_ConditionalOnNonAttributeClass" xml:space="preserve">
    <value>Attribute '{0}' is only valid on methods or attribute classes</value>
  </data>
  <data name="WRN_CallOnNonAgileField" xml:space="preserve">
    <value>Accessing a member on '{0}' may cause a runtime exception because it is a field of a marshal-by-reference class</value>
  </data>
  <data name="WRN_CallOnNonAgileField_Title" xml:space="preserve">
    <value>Accessing a member on a field of a marshal-by-reference class may cause a runtime exception</value>
  </data>
  <data name="WRN_CallOnNonAgileField_Description" xml:space="preserve">
    <value>This warning occurs when you try to call a method, property, or indexer on a member of a class that derives from MarshalByRefObject, and the member is a value type. Objects that inherit from MarshalByRefObject are typically intended to be marshaled by reference across an application domain. If any code ever attempts to directly access the value-type member of such an object across an application domain, a runtime exception will occur. To resolve the warning, first copy the member into a local variable and call the method on that variable.</value>
  </data>
  <data name="WRN_BadWarningNumber" xml:space="preserve">
    <value>'{0}' is not a valid warning number</value>
  </data>
  <data name="WRN_BadWarningNumber_Title" xml:space="preserve">
    <value>Not a valid warning number</value>
  </data>
  <data name="WRN_BadWarningNumber_Description" xml:space="preserve">
    <value>A number that was passed to the #pragma warning preprocessor directive was not a valid warning number. Verify that the number represents a warning, not an error.</value>
  </data>
  <data name="WRN_InvalidNumber" xml:space="preserve">
    <value>Invalid number</value>
  </data>
  <data name="WRN_InvalidNumber_Title" xml:space="preserve">
    <value>Invalid number</value>
  </data>
  <data name="WRN_FileNameTooLong" xml:space="preserve">
    <value>Invalid filename specified for preprocessor directive. Filename is too long or not a valid filename.</value>
  </data>
  <data name="WRN_FileNameTooLong_Title" xml:space="preserve">
    <value>Invalid filename specified for preprocessor directive</value>
  </data>
  <data name="WRN_IllegalPPChecksum" xml:space="preserve">
    <value>Invalid #pragma checksum syntax; should be #pragma checksum "filename" "{XXXXXXXX-XXXX-XXXX-XXXX-XXXXXXXXXXXX}" "XXXX..."</value>
  </data>
  <data name="WRN_IllegalPPChecksum_Title" xml:space="preserve">
    <value>Invalid #pragma checksum syntax</value>
  </data>
  <data name="WRN_EndOfPPLineExpected" xml:space="preserve">
    <value>Single-line comment or end-of-line expected</value>
  </data>
  <data name="WRN_EndOfPPLineExpected_Title" xml:space="preserve">
    <value>Single-line comment or end-of-line expected after #pragma directive</value>
  </data>
  <data name="WRN_ConflictingChecksum" xml:space="preserve">
    <value>Different checksum values given for '{0}'</value>
  </data>
  <data name="WRN_ConflictingChecksum_Title" xml:space="preserve">
    <value>Different #pragma checksum values given</value>
  </data>
  <data name="WRN_InvalidAssemblyName" xml:space="preserve">
    <value>Assembly reference '{0}' is invalid and cannot be resolved</value>
  </data>
  <data name="WRN_InvalidAssemblyName_Title" xml:space="preserve">
    <value>Assembly reference is invalid and cannot be resolved</value>
  </data>
  <data name="WRN_InvalidAssemblyName_Description" xml:space="preserve">
    <value>This warning indicates that an attribute, such as InternalsVisibleToAttribute, was not specified correctly.</value>
  </data>
  <data name="WRN_UnifyReferenceMajMin" xml:space="preserve">
    <value>Assuming assembly reference '{0}' used by '{1}' matches identity '{2}' of '{3}', you may need to supply runtime policy</value>
  </data>
  <data name="WRN_UnifyReferenceMajMin_Title" xml:space="preserve">
    <value>Assuming assembly reference matches identity</value>
  </data>
  <data name="WRN_UnifyReferenceMajMin_Description" xml:space="preserve">
    <value>The two assemblies differ in release and/or version number. For unification to occur, you must specify directives in the application's .config file, and you must provide the correct strong name of an assembly.</value>
  </data>
  <data name="WRN_UnifyReferenceBldRev" xml:space="preserve">
    <value>Assuming assembly reference '{0}' used by '{1}' matches identity '{2}' of '{3}', you may need to supply runtime policy</value>
  </data>
  <data name="WRN_UnifyReferenceBldRev_Title" xml:space="preserve">
    <value>Assuming assembly reference matches identity</value>
  </data>
  <data name="WRN_UnifyReferenceBldRev_Description" xml:space="preserve">
    <value>The two assemblies differ in release and/or version number. For unification to occur, you must specify directives in the application's .config file, and you must provide the correct strong name of an assembly.</value>
  </data>
  <data name="ERR_DuplicateImport" xml:space="preserve">
    <value>Multiple assemblies with equivalent identity have been imported: '{0}' and '{1}'. Remove one of the duplicate references.</value>
  </data>
  <data name="ERR_DuplicateImportSimple" xml:space="preserve">
    <value>An assembly with the same simple name '{0}' has already been imported. Try removing one of the references (e.g. '{1}') or sign them to enable side-by-side.</value>
  </data>
  <data name="ERR_AssemblyMatchBadVersion" xml:space="preserve">
    <value>Assembly '{0}' with identity '{1}' uses '{2}' which has a higher version than referenced assembly '{3}' with identity '{4}'</value>
  </data>
  <data name="ERR_FixedNeedsLvalue" xml:space="preserve">
    <value>Fixed size buffers can only be accessed through locals or fields</value>
  </data>
  <data name="WRN_DuplicateTypeParamTag" xml:space="preserve">
    <value>XML comment has a duplicate typeparam tag for '{0}'</value>
  </data>
  <data name="WRN_DuplicateTypeParamTag_Title" xml:space="preserve">
    <value>XML comment has a duplicate typeparam tag</value>
  </data>
  <data name="WRN_UnmatchedTypeParamTag" xml:space="preserve">
    <value>XML comment has a typeparam tag for '{0}', but there is no type parameter by that name</value>
  </data>
  <data name="WRN_UnmatchedTypeParamTag_Title" xml:space="preserve">
    <value>XML comment has a typeparam tag, but there is no type parameter by that name</value>
  </data>
  <data name="WRN_UnmatchedTypeParamRefTag" xml:space="preserve">
    <value>XML comment on '{1}' has a typeparamref tag for '{0}', but there is no type parameter by that name</value>
  </data>
  <data name="WRN_UnmatchedTypeParamRefTag_Title" xml:space="preserve">
    <value>XML comment has a typeparamref tag, but there is no type parameter by that name</value>
  </data>
  <data name="WRN_MissingTypeParamTag" xml:space="preserve">
    <value>Type parameter '{0}' has no matching typeparam tag in the XML comment on '{1}' (but other type parameters do)</value>
  </data>
  <data name="WRN_MissingTypeParamTag_Title" xml:space="preserve">
    <value>Type parameter has no matching typeparam tag in the XML comment (but other type parameters do)</value>
  </data>
  <data name="ERR_CantChangeTypeOnOverride" xml:space="preserve">
    <value>'{0}': type must be '{2}' to match overridden member '{1}'</value>
  </data>
  <data name="ERR_DoNotUseFixedBufferAttr" xml:space="preserve">
    <value>Do not use 'System.Runtime.CompilerServices.FixedBuffer' attribute. Use the 'fixed' field modifier instead.</value>
  </data>
  <data name="ERR_DoNotUseFixedBufferAttrOnProperty" xml:space="preserve">
    <value>Do not use 'System.Runtime.CompilerServices.FixedBuffer' attribute on a property</value>
  </data>
  <data name="WRN_AssignmentToSelf" xml:space="preserve">
    <value>Assignment made to same variable; did you mean to assign something else?</value>
  </data>
  <data name="WRN_AssignmentToSelf_Title" xml:space="preserve">
    <value>Assignment made to same variable</value>
  </data>
  <data name="WRN_ComparisonToSelf" xml:space="preserve">
    <value>Comparison made to same variable; did you mean to compare something else?</value>
  </data>
  <data name="WRN_ComparisonToSelf_Title" xml:space="preserve">
    <value>Comparison made to same variable</value>
  </data>
  <data name="ERR_CantOpenWin32Res" xml:space="preserve">
    <value>Error opening Win32 resource file '{0}' -- '{1}'</value>
  </data>
  <data name="WRN_DotOnDefault" xml:space="preserve">
    <value>Expression will always cause a System.NullReferenceException because the default value of '{0}' is null</value>
  </data>
  <data name="WRN_DotOnDefault_Title" xml:space="preserve">
    <value>Expression will always cause a System.NullReferenceException because the type's default value is null</value>
  </data>
  <data name="ERR_NoMultipleInheritance" xml:space="preserve">
    <value>Class '{0}' cannot have multiple base classes: '{1}' and '{2}'</value>
  </data>
  <data name="ERR_BaseClassMustBeFirst" xml:space="preserve">
    <value>Base class '{0}' must come before any interfaces</value>
  </data>
  <data name="WRN_BadXMLRefTypeVar" xml:space="preserve">
    <value>XML comment has cref attribute '{0}' that refers to a type parameter</value>
  </data>
  <data name="WRN_BadXMLRefTypeVar_Title" xml:space="preserve">
    <value>XML comment has cref attribute that refers to a type parameter</value>
  </data>
  <data name="ERR_FriendAssemblyBadArgs" xml:space="preserve">
    <value>Friend assembly reference '{0}' is invalid. InternalsVisibleTo declarations cannot have a version, culture, public key token, or processor architecture specified.</value>
  </data>
  <data name="ERR_FriendAssemblySNReq" xml:space="preserve">
    <value>Friend assembly reference '{0}' is invalid. Strong-name signed assemblies must specify a public key in their InternalsVisibleTo declarations.</value>
  </data>
  <data name="ERR_DelegateOnNullable" xml:space="preserve">
    <value>Cannot bind delegate to '{0}' because it is a member of 'System.Nullable&lt;T&gt;'</value>
  </data>
  <data name="ERR_BadCtorArgCount" xml:space="preserve">
    <value>'{0}' does not contain a constructor that takes {1} arguments</value>
  </data>
  <data name="ERR_GlobalAttributesNotFirst" xml:space="preserve">
    <value>Assembly and module attributes must precede all other elements defined in a file except using clauses and extern alias declarations</value>
  </data>
  <data name="ERR_ExpressionExpected" xml:space="preserve">
    <value>Expected expression</value>
  </data>
  <data name="ERR_InvalidSubsystemVersion" xml:space="preserve">
    <value>Invalid version {0} for /subsystemversion. The version must be 6.02 or greater for ARM or AppContainerExe, and 4.00 or greater otherwise</value>
  </data>
  <data name="ERR_InteropMethodWithBody" xml:space="preserve">
    <value>Embedded interop method '{0}' contains a body.</value>
  </data>
  <data name="ERR_BadWarningLevel" xml:space="preserve">
    <value>Warning level must be zero or greater</value>
  </data>
  <data name="ERR_BadDebugType" xml:space="preserve">
    <value>Invalid option '{0}' for /debug; must be 'portable', 'embedded', 'full' or 'pdbonly'</value>
  </data>
  <data name="ERR_BadResourceVis" xml:space="preserve">
    <value>Invalid option '{0}'; Resource visibility must be either 'public' or 'private'</value>
  </data>
  <data name="ERR_DefaultValueTypeMustMatch" xml:space="preserve">
    <value>The type of the argument to the DefaultParameterValue attribute must match the parameter type</value>
  </data>
  <data name="ERR_DefaultValueBadValueType" xml:space="preserve">
    <value>Argument of type '{0}' is not applicable for the DefaultParameterValue attribute</value>
  </data>
  <data name="ERR_MemberAlreadyInitialized" xml:space="preserve">
    <value>Duplicate initialization of member '{0}'</value>
  </data>
  <data name="ERR_MemberCannotBeInitialized" xml:space="preserve">
    <value>Member '{0}' cannot be initialized. It is not a field or property.</value>
  </data>
  <data name="ERR_StaticMemberInObjectInitializer" xml:space="preserve">
    <value>Static field or property '{0}' cannot be assigned in an object initializer</value>
  </data>
  <data name="ERR_ReadonlyValueTypeInObjectInitializer" xml:space="preserve">
    <value>Members of readonly field '{0}' of type '{1}' cannot be assigned with an object initializer because it is of a value type</value>
  </data>
  <data name="ERR_ValueTypePropertyInObjectInitializer" xml:space="preserve">
    <value>Members of property '{0}' of type '{1}' cannot be assigned with an object initializer because it is of a value type</value>
  </data>
  <data name="ERR_UnsafeTypeInObjectCreation" xml:space="preserve">
    <value>Unsafe type '{0}' cannot be used in object creation</value>
  </data>
  <data name="ERR_EmptyElementInitializer" xml:space="preserve">
    <value>Element initializer cannot be empty</value>
  </data>
  <data name="ERR_InitializerAddHasWrongSignature" xml:space="preserve">
    <value>The best overloaded method match for '{0}' has wrong signature for the initializer element. The initializable Add must be an accessible instance method.</value>
  </data>
  <data name="ERR_CollectionInitRequiresIEnumerable" xml:space="preserve">
    <value>Cannot initialize type '{0}' with a collection initializer because it does not implement 'System.Collections.IEnumerable'</value>
  </data>
  <data name="ERR_CantSetWin32Manifest" xml:space="preserve">
    <value>Error reading Win32 manifest file '{0}' -- '{1}'</value>
  </data>
  <data name="WRN_CantHaveManifestForModule" xml:space="preserve">
    <value>Ignoring /win32manifest for module because it only applies to assemblies</value>
  </data>
  <data name="WRN_CantHaveManifestForModule_Title" xml:space="preserve">
    <value>Ignoring /win32manifest for module because it only applies to assemblies</value>
  </data>
  <data name="ERR_BadInstanceArgType" xml:space="preserve">
    <value>'{0}' does not contain a definition for '{1}' and the best extension method overload '{2}' requires a receiver of type '{3}'</value>
  </data>
  <data name="ERR_QueryDuplicateRangeVariable" xml:space="preserve">
    <value>The range variable '{0}' has already been declared</value>
  </data>
  <data name="ERR_QueryRangeVariableOverrides" xml:space="preserve">
    <value>The range variable '{0}' conflicts with a previous declaration of '{0}'</value>
  </data>
  <data name="ERR_QueryRangeVariableAssignedBadValue" xml:space="preserve">
    <value>Cannot assign {0} to a range variable</value>
  </data>
  <data name="ERR_QueryNoProviderCastable" xml:space="preserve">
    <value>Could not find an implementation of the query pattern for source type '{0}'.  '{1}' not found.  Consider explicitly specifying the type of the range variable '{2}'.</value>
  </data>
  <data name="ERR_QueryNoProviderStandard" xml:space="preserve">
    <value>Could not find an implementation of the query pattern for source type '{0}'.  '{1}' not found.  Are you missing required assembly references or a using directive for 'System.Linq'?</value>
  </data>
  <data name="ERR_QueryNoProvider" xml:space="preserve">
    <value>Could not find an implementation of the query pattern for source type '{0}'.  '{1}' not found.</value>
  </data>
  <data name="ERR_QueryOuterKey" xml:space="preserve">
    <value>The name '{0}' is not in scope on the left side of 'equals'.  Consider swapping the expressions on either side of 'equals'.</value>
  </data>
  <data name="ERR_QueryInnerKey" xml:space="preserve">
    <value>The name '{0}' is not in scope on the right side of 'equals'.  Consider swapping the expressions on either side of 'equals'.</value>
  </data>
  <data name="ERR_QueryOutRefRangeVariable" xml:space="preserve">
    <value>Cannot pass the range variable '{0}' as an out or ref parameter</value>
  </data>
  <data name="ERR_QueryMultipleProviders" xml:space="preserve">
    <value>Multiple implementations of the query pattern were found for source type '{0}'.  Ambiguous call to '{1}'.</value>
  </data>
  <data name="ERR_QueryTypeInferenceFailedMulti" xml:space="preserve">
    <value>The type of one of the expressions in the {0} clause is incorrect.  Type inference failed in the call to '{1}'.</value>
  </data>
  <data name="ERR_QueryTypeInferenceFailed" xml:space="preserve">
    <value>The type of the expression in the {0} clause is incorrect.  Type inference failed in the call to '{1}'.</value>
  </data>
  <data name="ERR_QueryTypeInferenceFailedSelectMany" xml:space="preserve">
    <value>An expression of type '{0}' is not allowed in a subsequent from clause in a query expression with source type '{1}'.  Type inference failed in the call to '{2}'.</value>
  </data>
  <data name="ERR_ExpressionTreeContainsPointerOp" xml:space="preserve">
    <value>An expression tree may not contain an unsafe pointer operation</value>
  </data>
  <data name="ERR_ExpressionTreeContainsAnonymousMethod" xml:space="preserve">
    <value>An expression tree may not contain an anonymous method expression</value>
  </data>
  <data name="ERR_AnonymousMethodToExpressionTree" xml:space="preserve">
    <value>An anonymous method expression cannot be converted to an expression tree</value>
  </data>
  <data name="ERR_QueryRangeVariableReadOnly" xml:space="preserve">
    <value>Range variable '{0}' cannot be assigned to -- it is read only</value>
  </data>
  <data name="ERR_QueryRangeVariableSameAsTypeParam" xml:space="preserve">
    <value>The range variable '{0}' cannot have the same name as a method type parameter</value>
  </data>
  <data name="ERR_TypeVarNotFoundRangeVariable" xml:space="preserve">
    <value>The contextual keyword 'var' cannot be used in a range variable declaration</value>
  </data>
  <data name="ERR_BadArgTypesForCollectionAdd" xml:space="preserve">
    <value>The best overloaded Add method '{0}' for the collection initializer has some invalid arguments</value>
  </data>
  <data name="ERR_ByRefParameterInExpressionTree" xml:space="preserve">
    <value>An expression tree lambda may not contain a ref, in or out parameter</value>
  </data>
  <data name="ERR_VarArgsInExpressionTree" xml:space="preserve">
    <value>An expression tree lambda may not contain a method with variable arguments</value>
  </data>
  <data name="ERR_MemGroupInExpressionTree" xml:space="preserve">
    <value>An expression tree lambda may not contain a method group</value>
  </data>
  <data name="ERR_InitializerAddHasParamModifiers" xml:space="preserve">
    <value>The best overloaded method match '{0}' for the collection initializer element cannot be used. Collection initializer 'Add' methods cannot have ref or out parameters.</value>
  </data>
  <data name="ERR_NonInvocableMemberCalled" xml:space="preserve">
    <value>Non-invocable member '{0}' cannot be used like a method.</value>
  </data>
  <data name="WRN_MultipleRuntimeImplementationMatches" xml:space="preserve">
    <value>Member '{0}' implements interface member '{1}' in type '{2}'. There are multiple matches for the interface member at run-time. It is implementation dependent which method will be called.</value>
  </data>
  <data name="WRN_MultipleRuntimeImplementationMatches_Title" xml:space="preserve">
    <value>Member implements interface member with multiple matches at run-time</value>
  </data>
  <data name="WRN_MultipleRuntimeImplementationMatches_Description" xml:space="preserve">
    <value>This warning can be generated when two interface methods are differentiated only by whether a particular parameter is marked with ref or with out. It is best to change your code to avoid this warning because it is not obvious or guaranteed which method is called at runtime.

Although C# distinguishes between out and ref, the CLR sees them as the same. When deciding which method implements the interface, the CLR just picks one.

Give the compiler some way to differentiate the methods. For example, you can give them different names or provide an additional parameter on one of them.</value>
  </data>
  <data name="WRN_MultipleRuntimeOverrideMatches" xml:space="preserve">
    <value>Member '{1}' overrides '{0}'. There are multiple override candidates at run-time. It is implementation dependent which method will be called. Please use a newer runtime.</value>
  </data>
  <data name="WRN_MultipleRuntimeOverrideMatches_Title" xml:space="preserve">
    <value>Member overrides base member with multiple override candidates at run-time</value>
  </data>
  <data name="ERR_ObjectOrCollectionInitializerWithDelegateCreation" xml:space="preserve">
    <value>Object and collection initializer expressions may not be applied to a delegate creation expression</value>
  </data>
  <data name="ERR_InvalidConstantDeclarationType" xml:space="preserve">
    <value>'{0}' is of type '{1}'. The type specified in a constant declaration must be sbyte, byte, short, ushort, int, uint, long, ulong, char, float, double, decimal, bool, string, an enum-type, or a reference-type.</value>
  </data>
  <data name="ERR_FileNotFound" xml:space="preserve">
    <value>Source file '{0}' could not be found.</value>
  </data>
  <data name="WRN_FileAlreadyIncluded" xml:space="preserve">
    <value>Source file '{0}' specified multiple times</value>
  </data>
  <data name="WRN_FileAlreadyIncluded_Title" xml:space="preserve">
    <value>Source file specified multiple times</value>
  </data>
  <data name="ERR_NoFileSpec" xml:space="preserve">
    <value>Missing file specification for '{0}' option</value>
  </data>
  <data name="ERR_SwitchNeedsString" xml:space="preserve">
    <value>Command-line syntax error: Missing '{0}' for '{1}' option</value>
  </data>
  <data name="ERR_BadSwitch" xml:space="preserve">
    <value>Unrecognized option: '{0}'</value>
  </data>
  <data name="WRN_NoSources" xml:space="preserve">
    <value>No source files specified.</value>
  </data>
  <data name="WRN_NoSources_Title" xml:space="preserve">
    <value>No source files specified</value>
  </data>
  <data name="ERR_ExpectedSingleScript" xml:space="preserve">
    <value>Expected a script (.csx file) but none specified</value>
  </data>
  <data name="ERR_OpenResponseFile" xml:space="preserve">
    <value>Error opening response file '{0}'</value>
  </data>
  <data name="ERR_CantOpenFileWrite" xml:space="preserve">
    <value>Cannot open '{0}' for writing -- '{1}'</value>
  </data>
  <data name="ERR_BadBaseNumber" xml:space="preserve">
    <value>Invalid image base number '{0}'</value>
  </data>
  <data name="ERR_BinaryFile" xml:space="preserve">
    <value>'{0}' is a binary file instead of a text file</value>
  </data>
  <data name="FTL_BadCodepage" xml:space="preserve">
    <value>Code page '{0}' is invalid or not installed</value>
  </data>
  <data name="FTL_BadChecksumAlgorithm" xml:space="preserve">
    <value>Algorithm '{0}' is not supported</value>
  </data>
  <data name="ERR_NoMainOnDLL" xml:space="preserve">
    <value>Cannot specify /main if building a module or library</value>
  </data>
  <data name="FTL_InvalidTarget" xml:space="preserve">
    <value>Invalid target type for /target: must specify 'exe', 'winexe', 'library', or 'module'</value>
  </data>
  <data name="FTL_InvalidInputFileName" xml:space="preserve">
    <value>File name '{0}' is empty, contains invalid characters, has a drive specification without an absolute path, or is too long</value>
  </data>
  <data name="WRN_NoConfigNotOnCommandLine" xml:space="preserve">
    <value>Ignoring /noconfig option because it was specified in a response file</value>
  </data>
  <data name="WRN_NoConfigNotOnCommandLine_Title" xml:space="preserve">
    <value>Ignoring /noconfig option because it was specified in a response file</value>
  </data>
  <data name="ERR_InvalidFileAlignment" xml:space="preserve">
    <value>Invalid file section alignment '{0}'</value>
  </data>
  <data name="ERR_InvalidOutputName" xml:space="preserve">
    <value>Invalid output name: {0}</value>
  </data>
  <data name="ERR_InvalidDebugInformationFormat" xml:space="preserve">
    <value>Invalid debug information format: {0}</value>
  </data>
  <data name="ERR_LegacyObjectIdSyntax" xml:space="preserve">
    <value>'id#' syntax is no longer supported. Use '$id' instead.</value>
  </data>
  <data name="WRN_DefineIdentifierRequired" xml:space="preserve">
    <value>Invalid name for a preprocessing symbol; '{0}' is not a valid identifier</value>
  </data>
  <data name="WRN_DefineIdentifierRequired_Title" xml:space="preserve">
    <value>Invalid name for a preprocessing symbol; not a valid identifier</value>
  </data>
  <data name="FTL_OutputFileExists" xml:space="preserve">
    <value>Cannot create short filename '{0}' when a long filename with the same short filename already exists</value>
  </data>
  <data name="ERR_OneAliasPerReference" xml:space="preserve">
    <value>A /reference option that declares an extern alias can only have one filename. To specify multiple aliases or filenames, use multiple /reference options.</value>
  </data>
  <data name="ERR_SwitchNeedsNumber" xml:space="preserve">
    <value>Command-line syntax error: Missing ':&lt;number&gt;' for '{0}' option</value>
  </data>
  <data name="ERR_MissingDebugSwitch" xml:space="preserve">
    <value>The /pdb option requires that the /debug option also be used</value>
  </data>
  <data name="ERR_ComRefCallInExpressionTree" xml:space="preserve">
    <value>An expression tree lambda may not contain a COM call with ref omitted on arguments</value>
  </data>
  <data name="ERR_InvalidFormatForGuidForOption" xml:space="preserve">
    <value>Command-line syntax error: Invalid Guid format '{0}' for option '{1}'</value>
  </data>
  <data name="ERR_MissingGuidForOption" xml:space="preserve">
    <value>Command-line syntax error: Missing Guid for option '{1}'</value>
  </data>
  <data name="WRN_CLS_NoVarArgs" xml:space="preserve">
    <value>Methods with variable arguments are not CLS-compliant</value>
  </data>
  <data name="WRN_CLS_NoVarArgs_Title" xml:space="preserve">
    <value>Methods with variable arguments are not CLS-compliant</value>
  </data>
  <data name="WRN_CLS_BadArgType" xml:space="preserve">
    <value>Argument type '{0}' is not CLS-compliant</value>
  </data>
  <data name="WRN_CLS_BadArgType_Title" xml:space="preserve">
    <value>Argument type is not CLS-compliant</value>
  </data>
  <data name="WRN_CLS_BadReturnType" xml:space="preserve">
    <value>Return type of '{0}' is not CLS-compliant</value>
  </data>
  <data name="WRN_CLS_BadReturnType_Title" xml:space="preserve">
    <value>Return type is not CLS-compliant</value>
  </data>
  <data name="WRN_CLS_BadFieldPropType" xml:space="preserve">
    <value>Type of '{0}' is not CLS-compliant</value>
  </data>
  <data name="WRN_CLS_BadFieldPropType_Title" xml:space="preserve">
    <value>Type is not CLS-compliant</value>
  </data>
  <data name="WRN_CLS_BadFieldPropType_Description" xml:space="preserve">
    <value>A public, protected, or protected internal variable must be of a type that is compliant with the Common Language Specification (CLS).</value>
  </data>
  <data name="WRN_CLS_BadIdentifierCase" xml:space="preserve">
    <value>Identifier '{0}' differing only in case is not CLS-compliant</value>
  </data>
  <data name="WRN_CLS_BadIdentifierCase_Title" xml:space="preserve">
    <value>Identifier differing only in case is not CLS-compliant</value>
  </data>
  <data name="WRN_CLS_OverloadRefOut" xml:space="preserve">
    <value>Overloaded method '{0}' differing only in ref or out, or in array rank, is not CLS-compliant</value>
  </data>
  <data name="WRN_CLS_OverloadRefOut_Title" xml:space="preserve">
    <value>Overloaded method differing only in ref or out, or in array rank, is not CLS-compliant</value>
  </data>
  <data name="WRN_CLS_OverloadUnnamed" xml:space="preserve">
    <value>Overloaded method '{0}' differing only by unnamed array types is not CLS-compliant</value>
  </data>
  <data name="WRN_CLS_OverloadUnnamed_Title" xml:space="preserve">
    <value>Overloaded method differing only by unnamed array types is not CLS-compliant</value>
  </data>
  <data name="WRN_CLS_OverloadUnnamed_Description" xml:space="preserve">
    <value>This error occurs if you have an overloaded method that takes a jagged array and the only difference between the method signatures is the element type of the array. To avoid this error, consider using a rectangular array rather than a jagged array; use an additional parameter to disambiguate the function call; rename one or more of the overloaded methods; or, if CLS Compliance is not needed, remove the CLSCompliantAttribute attribute.</value>
  </data>
  <data name="WRN_CLS_BadIdentifier" xml:space="preserve">
    <value>Identifier '{0}' is not CLS-compliant</value>
  </data>
  <data name="WRN_CLS_BadIdentifier_Title" xml:space="preserve">
    <value>Identifier is not CLS-compliant</value>
  </data>
  <data name="WRN_CLS_BadBase" xml:space="preserve">
    <value>'{0}': base type '{1}' is not CLS-compliant</value>
  </data>
  <data name="WRN_CLS_BadBase_Title" xml:space="preserve">
    <value>Base type is not CLS-compliant</value>
  </data>
  <data name="WRN_CLS_BadBase_Description" xml:space="preserve">
    <value>A base type was marked as not having to be compliant with the Common Language Specification (CLS) in an assembly that was marked as being CLS compliant. Either remove the attribute that specifies the assembly is CLS compliant or remove the attribute that indicates the type is not CLS compliant.</value>
  </data>
  <data name="WRN_CLS_BadInterfaceMember" xml:space="preserve">
    <value>'{0}': CLS-compliant interfaces must have only CLS-compliant members</value>
  </data>
  <data name="WRN_CLS_BadInterfaceMember_Title" xml:space="preserve">
    <value>CLS-compliant interfaces must have only CLS-compliant members</value>
  </data>
  <data name="WRN_CLS_NoAbstractMembers" xml:space="preserve">
    <value>'{0}': only CLS-compliant members can be abstract</value>
  </data>
  <data name="WRN_CLS_NoAbstractMembers_Title" xml:space="preserve">
    <value>Only CLS-compliant members can be abstract</value>
  </data>
  <data name="WRN_CLS_NotOnModules" xml:space="preserve">
    <value>You must specify the CLSCompliant attribute on the assembly, not the module, to enable CLS compliance checking</value>
  </data>
  <data name="WRN_CLS_NotOnModules_Title" xml:space="preserve">
    <value>You must specify the CLSCompliant attribute on the assembly, not the module, to enable CLS compliance checking</value>
  </data>
  <data name="WRN_CLS_ModuleMissingCLS" xml:space="preserve">
    <value>Added modules must be marked with the CLSCompliant attribute to match the assembly</value>
  </data>
  <data name="WRN_CLS_ModuleMissingCLS_Title" xml:space="preserve">
    <value>Added modules must be marked with the CLSCompliant attribute to match the assembly</value>
  </data>
  <data name="WRN_CLS_AssemblyNotCLS" xml:space="preserve">
    <value>'{0}' cannot be marked as CLS-compliant because the assembly does not have a CLSCompliant attribute</value>
  </data>
  <data name="WRN_CLS_AssemblyNotCLS_Title" xml:space="preserve">
    <value>Type or member cannot be marked as CLS-compliant because the assembly does not have a CLSCompliant attribute</value>
  </data>
  <data name="WRN_CLS_BadAttributeType" xml:space="preserve">
    <value>'{0}' has no accessible constructors which use only CLS-compliant types</value>
  </data>
  <data name="WRN_CLS_BadAttributeType_Title" xml:space="preserve">
    <value>Type has no accessible constructors which use only CLS-compliant types</value>
  </data>
  <data name="WRN_CLS_ArrayArgumentToAttribute" xml:space="preserve">
    <value>Arrays as attribute arguments is not CLS-compliant</value>
  </data>
  <data name="WRN_CLS_ArrayArgumentToAttribute_Title" xml:space="preserve">
    <value>Arrays as attribute arguments is not CLS-compliant</value>
  </data>
  <data name="WRN_CLS_NotOnModules2" xml:space="preserve">
    <value>You cannot specify the CLSCompliant attribute on a module that differs from the CLSCompliant attribute on the assembly</value>
  </data>
  <data name="WRN_CLS_NotOnModules2_Title" xml:space="preserve">
    <value>You cannot specify the CLSCompliant attribute on a module that differs from the CLSCompliant attribute on the assembly</value>
  </data>
  <data name="WRN_CLS_IllegalTrueInFalse" xml:space="preserve">
    <value>'{0}' cannot be marked as CLS-compliant because it is a member of non-CLS-compliant type '{1}'</value>
  </data>
  <data name="WRN_CLS_IllegalTrueInFalse_Title" xml:space="preserve">
    <value>Type cannot be marked as CLS-compliant because it is a member of non-CLS-compliant type</value>
  </data>
  <data name="WRN_CLS_MeaninglessOnPrivateType" xml:space="preserve">
    <value>CLS compliance checking will not be performed on '{0}' because it is not visible from outside this assembly</value>
  </data>
  <data name="WRN_CLS_MeaninglessOnPrivateType_Title" xml:space="preserve">
    <value>CLS compliance checking will not be performed because it is not visible from outside this assembly</value>
  </data>
  <data name="WRN_CLS_AssemblyNotCLS2" xml:space="preserve">
    <value>'{0}' does not need a CLSCompliant attribute because the assembly does not have a CLSCompliant attribute</value>
  </data>
  <data name="WRN_CLS_AssemblyNotCLS2_Title" xml:space="preserve">
    <value>Type or member does not need a CLSCompliant attribute because the assembly does not have a CLSCompliant attribute</value>
  </data>
  <data name="WRN_CLS_MeaninglessOnParam" xml:space="preserve">
    <value>CLSCompliant attribute has no meaning when applied to parameters. Try putting it on the method instead.</value>
  </data>
  <data name="WRN_CLS_MeaninglessOnParam_Title" xml:space="preserve">
    <value>CLSCompliant attribute has no meaning when applied to parameters</value>
  </data>
  <data name="WRN_CLS_MeaninglessOnReturn" xml:space="preserve">
    <value>CLSCompliant attribute has no meaning when applied to return types. Try putting it on the method instead.</value>
  </data>
  <data name="WRN_CLS_MeaninglessOnReturn_Title" xml:space="preserve">
    <value>CLSCompliant attribute has no meaning when applied to return types</value>
  </data>
  <data name="WRN_CLS_BadTypeVar" xml:space="preserve">
    <value>Constraint type '{0}' is not CLS-compliant</value>
  </data>
  <data name="WRN_CLS_BadTypeVar_Title" xml:space="preserve">
    <value>Constraint type is not CLS-compliant</value>
  </data>
  <data name="WRN_CLS_VolatileField" xml:space="preserve">
    <value>CLS-compliant field '{0}' cannot be volatile</value>
  </data>
  <data name="WRN_CLS_VolatileField_Title" xml:space="preserve">
    <value>CLS-compliant field cannot be volatile</value>
  </data>
  <data name="WRN_CLS_BadInterface" xml:space="preserve">
    <value>'{0}' is not CLS-compliant because base interface '{1}' is not CLS-compliant</value>
  </data>
  <data name="WRN_CLS_BadInterface_Title" xml:space="preserve">
    <value>Type is not CLS-compliant because base interface is not CLS-compliant</value>
  </data>
  <data name="ERR_BadAwaitArg" xml:space="preserve">
    <value>'await' requires that the type {0} have a suitable 'GetAwaiter' method</value>
  </data>
  <data name="ERR_BadAwaitArgIntrinsic" xml:space="preserve">
    <value>Cannot await '{0}'</value>
  </data>
  <data name="ERR_BadAwaiterPattern" xml:space="preserve">
    <value>'await' requires that the return type '{0}' of '{1}.GetAwaiter()' have suitable 'IsCompleted', 'OnCompleted', and 'GetResult' members, and implement 'INotifyCompletion' or 'ICriticalNotifyCompletion'</value>
  </data>
  <data name="ERR_BadAwaitArg_NeedSystem" xml:space="preserve">
    <value>'await' requires that the type '{0}' have a suitable 'GetAwaiter' method. Are you missing a using directive for 'System'?</value>
  </data>
  <data name="ERR_BadAwaitArgVoidCall" xml:space="preserve">
    <value>Cannot await 'void'</value>
  </data>
  <data name="ERR_BadAwaitAsIdentifier" xml:space="preserve">
    <value>'await' cannot be used as an identifier within an async method or lambda expression</value>
  </data>
  <data name="ERR_DoesntImplementAwaitInterface" xml:space="preserve">
    <value>'{0}' does not implement '{1}'</value>
  </data>
  <data name="ERR_TaskRetNoObjectRequired" xml:space="preserve">
    <value>Since '{0}' is an async method that returns 'Task', a return keyword must not be followed by an object expression. Did you intend to return 'Task&lt;T&gt;'?</value>
  </data>
  <data name="ERR_BadAsyncReturn" xml:space="preserve">
    <value>The return type of an async method must be void, Task, Task&lt;T&gt;, a task-like type, IAsyncEnumerable&lt;T&gt;, or IAsyncEnumerator&lt;T&gt;</value>
  </data>
  <data name="ERR_CantReturnVoid" xml:space="preserve">
    <value>Cannot return an expression of type 'void'</value>
  </data>
  <data name="ERR_VarargsAsync" xml:space="preserve">
    <value>__arglist is not allowed in the parameter list of async methods</value>
  </data>
  <data name="ERR_ByRefTypeAndAwait" xml:space="preserve">
    <value>'await' cannot be used in an expression containing the type '{0}'</value>
  </data>
  <data name="ERR_UnsafeAsyncArgType" xml:space="preserve">
    <value>Async methods cannot have unsafe parameters or return types</value>
  </data>
  <data name="ERR_BadAsyncArgType" xml:space="preserve">
    <value>Async methods cannot have ref, in or out parameters</value>
  </data>
  <data name="ERR_BadAwaitWithoutAsync" xml:space="preserve">
    <value>The 'await' operator can only be used when contained within a method or lambda expression marked with the 'async' modifier</value>
  </data>
  <data name="ERR_BadAwaitWithoutAsyncLambda" xml:space="preserve">
    <value>The 'await' operator can only be used within an async {0}. Consider marking this {0} with the 'async' modifier.</value>
  </data>
  <data name="ERR_BadAwaitWithoutAsyncMethod" xml:space="preserve">
    <value>The 'await' operator can only be used within an async method. Consider marking this method with the 'async' modifier and changing its return type to 'Task&lt;{0}&gt;'.</value>
  </data>
  <data name="ERR_BadAwaitWithoutVoidAsyncMethod" xml:space="preserve">
    <value>The 'await' operator can only be used within an async method. Consider marking this method with the 'async' modifier and changing its return type to 'Task'.</value>
  </data>
  <data name="ERR_BadAwaitInFinally" xml:space="preserve">
    <value>Cannot await in the body of a finally clause</value>
  </data>
  <data name="ERR_BadAwaitInCatch" xml:space="preserve">
    <value>Cannot await in a catch clause</value>
  </data>
  <data name="ERR_BadAwaitInCatchFilter" xml:space="preserve">
    <value>Cannot await in the filter expression of a catch clause</value>
  </data>
  <data name="ERR_BadAwaitInLock" xml:space="preserve">
    <value>Cannot await in the body of a lock statement</value>
  </data>
  <data name="ERR_BadAwaitInStaticVariableInitializer" xml:space="preserve">
    <value>The 'await' operator cannot be used in a static script variable initializer.</value>
  </data>
  <data name="ERR_AwaitInUnsafeContext" xml:space="preserve">
    <value>Cannot await in an unsafe context</value>
  </data>
  <data name="ERR_BadAsyncLacksBody" xml:space="preserve">
    <value>The 'async' modifier can only be used in methods that have a body.</value>
  </data>
  <data name="ERR_BadSpecialByRefLocal" xml:space="preserve">
    <value>Parameters or locals of type '{0}' cannot be declared in async methods or lambda expressions.</value>
  </data>
  <data name="ERR_BadSpecialByRefIterator" xml:space="preserve">
    <value>foreach statement cannot operate on enumerators of type '{0}' in async or iterator methods because '{0}' is a ref struct.</value>
  </data>
  <data name="ERR_SecurityCriticalOrSecuritySafeCriticalOnAsync" xml:space="preserve">
    <value>Security attribute '{0}' cannot be applied to an Async method.</value>
  </data>
  <data name="ERR_SecurityCriticalOrSecuritySafeCriticalOnAsyncInClassOrStruct" xml:space="preserve">
    <value>Async methods are not allowed in an Interface, Class, or Structure which has the 'SecurityCritical' or 'SecuritySafeCritical' attribute.</value>
  </data>
  <data name="ERR_BadAwaitInQuery" xml:space="preserve">
    <value>The 'await' operator may only be used in a query expression within the first collection expression of the initial 'from' clause or within the collection expression of a 'join' clause</value>
  </data>
  <data name="WRN_AsyncLacksAwaits" xml:space="preserve">
    <value>This async method lacks 'await' operators and will run synchronously. Consider using the 'await' operator to await non-blocking API calls, or 'await Task.Run(...)' to do CPU-bound work on a background thread.</value>
  </data>
  <data name="WRN_AsyncLacksAwaits_Title" xml:space="preserve">
    <value>Async method lacks 'await' operators and will run synchronously</value>
  </data>
  <data name="WRN_UnobservedAwaitableExpression" xml:space="preserve">
    <value>Because this call is not awaited, execution of the current method continues before the call is completed. Consider applying the 'await' operator to the result of the call.</value>
  </data>
  <data name="WRN_UnobservedAwaitableExpression_Title" xml:space="preserve">
    <value>Because this call is not awaited, execution of the current method continues before the call is completed</value>
  </data>
  <data name="WRN_UnobservedAwaitableExpression_Description" xml:space="preserve">
    <value>The current method calls an async method that returns a Task or a Task&lt;TResult&gt; and doesn't apply the await operator to the result. The call to the async method starts an asynchronous task. However, because no await operator is applied, the program continues without waiting for the task to complete. In most cases, that behavior isn't what you expect. Usually other aspects of the calling method depend on the results of the call or, minimally, the called method is expected to complete before you return from the method that contains the call.

An equally important issue is what happens to exceptions that are raised in the called async method. An exception that's raised in a method that returns a Task or Task&lt;TResult&gt; is stored in the returned task. If you don't await the task or explicitly check for exceptions, the exception is lost. If you await the task, its exception is rethrown.

As a best practice, you should always await the call.

You should consider suppressing the warning only if you're sure that you don't want to wait for the asynchronous call to complete and that the called method won't raise any exceptions. In that case, you can suppress the warning by assigning the task result of the call to a variable.</value>
  </data>
  <data name="ERR_SynchronizedAsyncMethod" xml:space="preserve">
    <value>'MethodImplOptions.Synchronized' cannot be applied to an async method</value>
  </data>
  <data name="ERR_NoConversionForCallerLineNumberParam" xml:space="preserve">
    <value>CallerLineNumberAttribute cannot be applied because there are no standard conversions from type '{0}' to type '{1}'</value>
  </data>
  <data name="ERR_NoConversionForCallerFilePathParam" xml:space="preserve">
    <value>CallerFilePathAttribute cannot be applied because there are no standard conversions from type '{0}' to type '{1}'</value>
  </data>
  <data name="ERR_NoConversionForCallerMemberNameParam" xml:space="preserve">
    <value>CallerMemberNameAttribute cannot be applied because there are no standard conversions from type '{0}' to type '{1}'</value>
  </data>
  <data name="ERR_BadCallerLineNumberParamWithoutDefaultValue" xml:space="preserve">
    <value>The CallerLineNumberAttribute may only be applied to parameters with default values</value>
  </data>
  <data name="ERR_BadCallerFilePathParamWithoutDefaultValue" xml:space="preserve">
    <value>The CallerFilePathAttribute may only be applied to parameters with default values</value>
  </data>
  <data name="ERR_BadCallerMemberNameParamWithoutDefaultValue" xml:space="preserve">
    <value>The CallerMemberNameAttribute may only be applied to parameters with default values</value>
  </data>
  <data name="WRN_CallerLineNumberParamForUnconsumedLocation" xml:space="preserve">
    <value>The CallerLineNumberAttribute applied to parameter '{0}' will have no effect because it applies to a member that is used in contexts that do not allow optional arguments</value>
  </data>
  <data name="WRN_CallerLineNumberParamForUnconsumedLocation_Title" xml:space="preserve">
    <value>The CallerLineNumberAttribute will have no effect because it applies to a member that is used in contexts that do not allow optional arguments</value>
  </data>
  <data name="WRN_CallerFilePathParamForUnconsumedLocation" xml:space="preserve">
    <value>The CallerFilePathAttribute applied to parameter '{0}' will have no effect because it applies to a member that is used in contexts that do not allow optional arguments</value>
  </data>
  <data name="WRN_CallerFilePathParamForUnconsumedLocation_Title" xml:space="preserve">
    <value>The CallerFilePathAttribute will have no effect because it applies to a member that is used in contexts that do not allow optional arguments</value>
  </data>
  <data name="WRN_CallerMemberNameParamForUnconsumedLocation" xml:space="preserve">
    <value>The CallerMemberNameAttribute applied to parameter '{0}' will have no effect because it applies to a member that is used in contexts that do not allow optional arguments</value>
  </data>
  <data name="WRN_CallerMemberNameParamForUnconsumedLocation_Title" xml:space="preserve">
    <value>The CallerMemberNameAttribute will have no effect because it applies to a member that is used in contexts that do not allow optional arguments</value>
  </data>
  <data name="ERR_NoEntryPoint" xml:space="preserve">
    <value>Program does not contain a static 'Main' method suitable for an entry point</value>
  </data>
  <data name="ERR_ArrayInitializerIncorrectLength" xml:space="preserve">
    <value>An array initializer of length '{0}' is expected</value>
  </data>
  <data name="ERR_ArrayInitializerExpected" xml:space="preserve">
    <value>A nested array initializer is expected</value>
  </data>
  <data name="ERR_IllegalVarianceSyntax" xml:space="preserve">
    <value>Invalid variance modifier. Only interface and delegate type parameters can be specified as variant.</value>
  </data>
  <data name="ERR_UnexpectedAliasedName" xml:space="preserve">
    <value>Unexpected use of an aliased name</value>
  </data>
  <data name="ERR_UnexpectedGenericName" xml:space="preserve">
    <value>Unexpected use of a generic name</value>
  </data>
  <data name="ERR_UnexpectedUnboundGenericName" xml:space="preserve">
    <value>Unexpected use of an unbound generic name</value>
  </data>
  <data name="ERR_GlobalStatement" xml:space="preserve">
    <value>Expressions and statements can only occur in a method body</value>
  </data>
  <data name="ERR_NamedArgumentForArray" xml:space="preserve">
    <value>An array access may not have a named argument specifier</value>
  </data>
  <data name="ERR_NotYetImplementedInRoslyn" xml:space="preserve">
    <value>This language feature ('{0}') is not yet implemented.</value>
  </data>
  <data name="ERR_DefaultValueNotAllowed" xml:space="preserve">
    <value>Default values are not valid in this context.</value>
  </data>
  <data name="ERR_CantOpenIcon" xml:space="preserve">
    <value>Error opening icon file {0} -- {1}</value>
  </data>
  <data name="ERR_CantOpenWin32Manifest" xml:space="preserve">
    <value>Error opening Win32 manifest file {0} -- {1}</value>
  </data>
  <data name="ERR_ErrorBuildingWin32Resources" xml:space="preserve">
    <value>Error building Win32 resources -- {0}</value>
  </data>
  <data name="ERR_DefaultValueBeforeRequiredValue" xml:space="preserve">
    <value>Optional parameters must appear after all required parameters</value>
  </data>
  <data name="ERR_ExplicitImplCollisionOnRefOut" xml:space="preserve">
    <value>Cannot inherit interface '{0}' with the specified type parameters because it causes method '{1}' to contain overloads which differ only on ref and out</value>
  </data>
  <data name="ERR_PartialWrongTypeParamsVariance" xml:space="preserve">
    <value>Partial declarations of '{0}' must have the same type parameter names and variance modifiers in the same order</value>
  </data>
  <data name="ERR_UnexpectedVariance" xml:space="preserve">
    <value>Invalid variance: The type parameter '{1}' must be {3} valid on '{0}'. '{1}' is {2}.</value>
  </data>
  <data name="ERR_UnexpectedVarianceStaticMember" xml:space="preserve">
    <value>Invalid variance: The type parameter '{1}' must be {3} valid on '{0}' unless language version '{4}' or greater is used. '{1}' is {2}.</value>
  </data>
  <data name="ERR_DeriveFromDynamic" xml:space="preserve">
    <value>'{0}': cannot derive from the dynamic type</value>
  </data>
  <data name="ERR_DeriveFromConstructedDynamic" xml:space="preserve">
    <value>'{0}': cannot implement a dynamic interface '{1}'</value>
  </data>
  <data name="ERR_DynamicTypeAsBound" xml:space="preserve">
    <value>Constraint cannot be the dynamic type</value>
  </data>
  <data name="ERR_ConstructedDynamicTypeAsBound" xml:space="preserve">
    <value>Constraint cannot be a dynamic type '{0}'</value>
  </data>
  <data name="ERR_DynamicRequiredTypesMissing" xml:space="preserve">
    <value>One or more types required to compile a dynamic expression cannot be found. Are you missing a reference?</value>
  </data>
  <data name="ERR_MetadataNameTooLong" xml:space="preserve">
    <value>Name '{0}' exceeds the maximum length allowed in metadata.</value>
  </data>
  <data name="ERR_AttributesNotAllowed" xml:space="preserve">
    <value>Attributes are not valid in this context.</value>
  </data>
  <data name="ERR_ExternAliasNotAllowed" xml:space="preserve">
    <value>'extern alias' is not valid in this context</value>
  </data>
  <data name="WRN_IsDynamicIsConfusing" xml:space="preserve">
    <value>Using '{0}' to test compatibility with '{1}' is essentially identical to testing compatibility with '{2}' and will succeed for all non-null values</value>
  </data>
  <data name="WRN_IsDynamicIsConfusing_Title" xml:space="preserve">
    <value>Using 'is' to test compatibility with 'dynamic' is essentially identical to testing compatibility with 'Object'</value>
  </data>
  <data name="ERR_YieldNotAllowedInScript" xml:space="preserve">
    <value>Cannot use 'yield' in top-level script code</value>
  </data>
  <data name="ERR_NamespaceNotAllowedInScript" xml:space="preserve">
    <value>Cannot declare namespace in script code</value>
  </data>
  <data name="ERR_GlobalAttributesNotAllowed" xml:space="preserve">
    <value>Assembly and module attributes are not allowed in this context</value>
  </data>
  <data name="ERR_InvalidDelegateType" xml:space="preserve">
    <value>Delegate '{0}' has no invoke method or an invoke method with a return type or parameter types that are not supported.</value>
  </data>
  <data name="WRN_MainIgnored" xml:space="preserve">
    <value>The entry point of the program is global code; ignoring '{0}' entry point.</value>
  </data>
  <data name="WRN_MainIgnored_Title" xml:space="preserve">
    <value>The entry point of the program is global code; ignoring entry point</value>
  </data>
  <data name="WRN_StaticInAsOrIs" xml:space="preserve">
    <value>The second operand of an 'is' or 'as' operator may not be static type '{0}'</value>
  </data>
  <data name="WRN_StaticInAsOrIs_Title" xml:space="preserve">
    <value>The second operand of an 'is' or 'as' operator may not be a static type</value>
  </data>
  <data name="ERR_BadVisEventType" xml:space="preserve">
    <value>Inconsistent accessibility: event type '{1}' is less accessible than event '{0}'</value>
  </data>
  <data name="ERR_NamedArgumentSpecificationBeforeFixedArgument" xml:space="preserve">
    <value>Named argument specifications must appear after all fixed arguments have been specified. Please use language version {0} or greater to allow non-trailing named arguments.</value>
  </data>
  <data name="ERR_NamedArgumentSpecificationBeforeFixedArgumentInDynamicInvocation" xml:space="preserve">
    <value>Named argument specifications must appear after all fixed arguments have been specified in a dynamic invocation.</value>
  </data>
  <data name="ERR_BadNamedArgument" xml:space="preserve">
    <value>The best overload for '{0}' does not have a parameter named '{1}'</value>
  </data>
  <data name="ERR_BadNamedArgumentForDelegateInvoke" xml:space="preserve">
    <value>The delegate '{0}' does not have a parameter named '{1}'</value>
  </data>
  <data name="ERR_DuplicateNamedArgument" xml:space="preserve">
    <value>Named argument '{0}' cannot be specified multiple times</value>
  </data>
  <data name="ERR_NamedArgumentUsedInPositional" xml:space="preserve">
    <value>Named argument '{0}' specifies a parameter for which a positional argument has already been given</value>
  </data>
  <data name="ERR_BadNonTrailingNamedArgument" xml:space="preserve">
    <value>Named argument '{0}' is used out-of-position but is followed by an unnamed argument</value>
  </data>
  <data name="ERR_DefaultValueUsedWithAttributes" xml:space="preserve">
    <value>Cannot specify default parameter value in conjunction with DefaultParameterAttribute or OptionalAttribute</value>
  </data>
  <data name="ERR_DefaultValueMustBeConstant" xml:space="preserve">
    <value>Default parameter value for '{0}' must be a compile-time constant</value>
  </data>
  <data name="ERR_RefOutDefaultValue" xml:space="preserve">
    <value>A ref or out parameter cannot have a default value</value>
  </data>
  <data name="ERR_DefaultValueForExtensionParameter" xml:space="preserve">
    <value>Cannot specify a default value for the 'this' parameter</value>
  </data>
  <data name="ERR_DefaultValueForParamsParameter" xml:space="preserve">
    <value>Cannot specify a default value for a parameter array</value>
  </data>
  <data name="ERR_NoConversionForDefaultParam" xml:space="preserve">
    <value>A value of type '{0}' cannot be used as a default parameter because there are no standard conversions to type '{1}'</value>
  </data>
  <data name="ERR_NoConversionForNubDefaultParam" xml:space="preserve">
    <value>A value of type '{0}' cannot be used as default parameter for nullable parameter '{1}' because '{0}' is not a simple type</value>
  </data>
  <data name="ERR_NotNullRefDefaultParameter" xml:space="preserve">
    <value>'{0}' is of type '{1}'. A default parameter value of a reference type other than string can only be initialized with null</value>
  </data>
  <data name="WRN_DefaultValueForUnconsumedLocation" xml:space="preserve">
    <value>The default value specified for parameter '{0}' will have no effect because it applies to a member that is used in contexts that do not allow optional arguments</value>
  </data>
  <data name="WRN_DefaultValueForUnconsumedLocation_Title" xml:space="preserve">
    <value>The default value specified will have no effect because it applies to a member that is used in contexts that do not allow optional arguments</value>
  </data>
  <data name="ERR_PublicKeyFileFailure" xml:space="preserve">
    <value>Error signing output with public key from file '{0}' -- {1}</value>
  </data>
  <data name="ERR_PublicKeyContainerFailure" xml:space="preserve">
    <value>Error signing output with public key from container '{0}' -- {1}</value>
  </data>
  <data name="ERR_BadDynamicTypeof" xml:space="preserve">
    <value>The typeof operator cannot be used on the dynamic type</value>
  </data>
  <data name="ERR_BadNullableTypeof" xml:space="preserve">
    <value>The typeof operator cannot be used on a nullable reference type</value>
  </data>
  <data name="ERR_ExpressionTreeContainsDynamicOperation" xml:space="preserve">
    <value>An expression tree may not contain a dynamic operation</value>
  </data>
  <data name="ERR_BadAsyncExpressionTree" xml:space="preserve">
    <value>Async lambda expressions cannot be converted to expression trees</value>
  </data>
  <data name="ERR_DynamicAttributeMissing" xml:space="preserve">
    <value>Cannot define a class or member that utilizes 'dynamic' because the compiler required type '{0}' cannot be found. Are you missing a reference?</value>
  </data>
  <data name="ERR_CannotPassNullForFriendAssembly" xml:space="preserve">
    <value>Cannot pass null for friend assembly name</value>
  </data>
  <data name="ERR_SignButNoPrivateKey" xml:space="preserve">
    <value>Key file '{0}' is missing the private key needed for signing</value>
  </data>
  <data name="ERR_PublicSignButNoKey" xml:space="preserve">
    <value>Public signing was specified and requires a public key, but no public key was specified.</value>
  </data>
  <data name="ERR_PublicSignNetModule" xml:space="preserve">
    <value>Public signing is not supported for netmodules.</value>
  </data>
  <data name="WRN_DelaySignButNoKey" xml:space="preserve">
    <value>Delay signing was specified and requires a public key, but no public key was specified</value>
  </data>
  <data name="WRN_DelaySignButNoKey_Title" xml:space="preserve">
    <value>Delay signing was specified and requires a public key, but no public key was specified</value>
  </data>
  <data name="ERR_InvalidVersionFormat" xml:space="preserve">
    <value>The specified version string does not conform to the required format - major[.minor[.build[.revision]]]</value>
  </data>
  <data name="ERR_InvalidVersionFormatDeterministic" xml:space="preserve">
    <value>The specified version string contains wildcards, which are not compatible with determinism. Either remove wildcards from the version string, or disable determinism for this compilation</value>
  </data>
  <data name="ERR_InvalidVersionFormat2" xml:space="preserve">
    <value>The specified version string does not conform to the required format - major.minor.build.revision (without wildcards)</value>
  </data>
  <data name="WRN_InvalidVersionFormat" xml:space="preserve">
    <value>The specified version string does not conform to the recommended format - major.minor.build.revision</value>
  </data>
  <data name="WRN_InvalidVersionFormat_Title" xml:space="preserve">
    <value>The specified version string does not conform to the recommended format - major.minor.build.revision</value>
  </data>
  <data name="ERR_InvalidAssemblyCultureForExe" xml:space="preserve">
    <value>Executables cannot be satellite assemblies; culture should always be empty</value>
  </data>
  <data name="ERR_NoCorrespondingArgument" xml:space="preserve">
    <value>There is no argument given that corresponds to the required formal parameter '{0}' of '{1}'</value>
  </data>
  <data name="WRN_UnimplementedCommandLineSwitch" xml:space="preserve">
    <value>The command line switch '{0}' is not yet implemented and was ignored.</value>
  </data>
  <data name="WRN_UnimplementedCommandLineSwitch_Title" xml:space="preserve">
    <value>Command line switch is not yet implemented</value>
  </data>
  <data name="ERR_ModuleEmitFailure" xml:space="preserve">
    <value>Failed to emit module '{0}': {1}</value>
  </data>
  <data name="ERR_FixedLocalInLambda" xml:space="preserve">
    <value>Cannot use fixed local '{0}' inside an anonymous method, lambda expression, or query expression</value>
  </data>
  <data name="ERR_ExpressionTreeContainsNamedArgument" xml:space="preserve">
    <value>An expression tree may not contain a named argument specification</value>
  </data>
  <data name="ERR_ExpressionTreeContainsOptionalArgument" xml:space="preserve">
    <value>An expression tree may not contain a call or invocation that uses optional arguments</value>
  </data>
  <data name="ERR_ExpressionTreeContainsIndexedProperty" xml:space="preserve">
    <value>An expression tree may not contain an indexed property</value>
  </data>
  <data name="ERR_IndexedPropertyRequiresParams" xml:space="preserve">
    <value>Indexed property '{0}' has non-optional arguments which must be provided</value>
  </data>
  <data name="ERR_IndexedPropertyMustHaveAllOptionalParams" xml:space="preserve">
    <value>Indexed property '{0}' must have all arguments optional</value>
  </data>
  <data name="ERR_SpecialByRefInLambda" xml:space="preserve">
    <value>Instance of type '{0}' cannot be used inside a nested function, query expression, iterator block or async method</value>
  </data>
  <data name="ERR_SecurityAttributeMissingAction" xml:space="preserve">
    <value>First argument to a security attribute must be a valid SecurityAction</value>
  </data>
  <data name="ERR_SecurityAttributeInvalidAction" xml:space="preserve">
    <value>Security attribute '{0}' has an invalid SecurityAction value '{1}'</value>
  </data>
  <data name="ERR_SecurityAttributeInvalidActionAssembly" xml:space="preserve">
    <value>SecurityAction value '{0}' is invalid for security attributes applied to an assembly</value>
  </data>
  <data name="ERR_SecurityAttributeInvalidActionTypeOrMethod" xml:space="preserve">
    <value>SecurityAction value '{0}' is invalid for security attributes applied to a type or a method</value>
  </data>
  <data name="ERR_PrincipalPermissionInvalidAction" xml:space="preserve">
    <value>SecurityAction value '{0}' is invalid for PrincipalPermission attribute</value>
  </data>
  <data name="ERR_FeatureNotValidInExpressionTree" xml:space="preserve">
    <value>An expression tree may not contain '{0}'</value>
  </data>
  <data name="ERR_PermissionSetAttributeInvalidFile" xml:space="preserve">
    <value>Unable to resolve file path '{0}' specified for the named argument '{1}' for PermissionSet attribute</value>
  </data>
  <data name="ERR_PermissionSetAttributeFileReadError" xml:space="preserve">
    <value>Error reading file '{0}' specified for the named argument '{1}' for PermissionSet attribute: '{2}'</value>
  </data>
  <data name="ERR_GlobalSingleTypeNameNotFoundFwd" xml:space="preserve">
    <value>The type name '{0}' could not be found in the global namespace. This type has been forwarded to assembly '{1}' Consider adding a reference to that assembly.</value>
  </data>
  <data name="ERR_DottedTypeNameNotFoundInNSFwd" xml:space="preserve">
    <value>The type name '{0}' could not be found in the namespace '{1}'. This type has been forwarded to assembly '{2}' Consider adding a reference to that assembly.</value>
  </data>
  <data name="ERR_SingleTypeNameNotFoundFwd" xml:space="preserve">
    <value>The type name '{0}' could not be found. This type has been forwarded to assembly '{1}'. Consider adding a reference to that assembly.</value>
  </data>
  <data name="ERR_AssemblySpecifiedForLinkAndRef" xml:space="preserve">
    <value>Assemblies '{0}' and '{1}' refer to the same metadata but only one is a linked reference (specified using /link option); consider removing one of the references.</value>
  </data>
  <data name="WRN_DeprecatedCollectionInitAdd" xml:space="preserve">
    <value>The best overloaded Add method '{0}' for the collection initializer element is obsolete.</value>
  </data>
  <data name="WRN_DeprecatedCollectionInitAdd_Title" xml:space="preserve">
    <value>The best overloaded Add method for the collection initializer element is obsolete</value>
  </data>
  <data name="WRN_DeprecatedCollectionInitAddStr" xml:space="preserve">
    <value>The best overloaded Add method '{0}' for the collection initializer element is obsolete. {1}</value>
  </data>
  <data name="WRN_DeprecatedCollectionInitAddStr_Title" xml:space="preserve">
    <value>The best overloaded Add method for the collection initializer element is obsolete</value>
  </data>
  <data name="ERR_DeprecatedCollectionInitAddStr" xml:space="preserve">
    <value>The best overloaded Add method '{0}' for the collection initializer element is obsolete. {1}</value>
  </data>
  <data name="ERR_IteratorInInteractive" xml:space="preserve">
    <value>Yield statements may not appear at the top level in interactive code.</value>
  </data>
  <data name="ERR_SecurityAttributeInvalidTarget" xml:space="preserve">
    <value>Security attribute '{0}' is not valid on this declaration type. Security attributes are only valid on assembly, type and method declarations.</value>
  </data>
  <data name="ERR_BadDynamicMethodArg" xml:space="preserve">
    <value>Cannot use an expression of type '{0}' as an argument to a dynamically dispatched operation.</value>
  </data>
  <data name="ERR_BadDynamicMethodArgLambda" xml:space="preserve">
    <value>Cannot use a lambda expression as an argument to a dynamically dispatched operation without first casting it to a delegate or expression tree type.</value>
  </data>
  <data name="ERR_BadDynamicMethodArgMemgrp" xml:space="preserve">
    <value>Cannot use a method group as an argument to a dynamically dispatched operation. Did you intend to invoke the method?</value>
  </data>
  <data name="ERR_NoDynamicPhantomOnBase" xml:space="preserve">
    <value>The call to method '{0}' needs to be dynamically dispatched, but cannot be because it is part of a base access expression. Consider casting the dynamic arguments or eliminating the base access.</value>
  </data>
  <data name="ERR_BadDynamicQuery" xml:space="preserve">
    <value>Query expressions over source type 'dynamic' or with a join sequence of type 'dynamic' are not allowed</value>
  </data>
  <data name="ERR_NoDynamicPhantomOnBaseIndexer" xml:space="preserve">
    <value>The indexer access needs to be dynamically dispatched, but cannot be because it is part of a base access expression. Consider casting the dynamic arguments or eliminating the base access.</value>
  </data>
  <data name="WRN_DynamicDispatchToConditionalMethod" xml:space="preserve">
    <value>The dynamically dispatched call to method '{0}' may fail at runtime because one or more applicable overloads are conditional methods.</value>
  </data>
  <data name="WRN_DynamicDispatchToConditionalMethod_Title" xml:space="preserve">
    <value>Dynamically dispatched call may fail at runtime because one or more applicable overloads are conditional methods</value>
  </data>
  <data name="ERR_BadArgTypeDynamicExtension" xml:space="preserve">
    <value>'{0}' has no applicable method named '{1}' but appears to have an extension method by that name. Extension methods cannot be dynamically dispatched. Consider casting the dynamic arguments or calling the extension method without the extension method syntax.</value>
  </data>
  <data name="WRN_CallerFilePathPreferredOverCallerMemberName" xml:space="preserve">
    <value>The CallerMemberNameAttribute applied to parameter '{0}' will have no effect. It is overridden by the CallerFilePathAttribute.</value>
  </data>
  <data name="WRN_CallerFilePathPreferredOverCallerMemberName_Title" xml:space="preserve">
    <value>The CallerMemberNameAttribute will have no effect; it is overridden by the CallerFilePathAttribute</value>
  </data>
  <data name="WRN_CallerLineNumberPreferredOverCallerMemberName" xml:space="preserve">
    <value>The CallerMemberNameAttribute applied to parameter '{0}' will have no effect. It is overridden by the CallerLineNumberAttribute.</value>
  </data>
  <data name="WRN_CallerLineNumberPreferredOverCallerMemberName_Title" xml:space="preserve">
    <value>The CallerMemberNameAttribute will have no effect; it is overridden by the CallerLineNumberAttribute</value>
  </data>
  <data name="WRN_CallerLineNumberPreferredOverCallerFilePath" xml:space="preserve">
    <value>The CallerFilePathAttribute applied to parameter '{0}' will have no effect. It is overridden by the CallerLineNumberAttribute.</value>
  </data>
  <data name="WRN_CallerLineNumberPreferredOverCallerFilePath_Title" xml:space="preserve">
    <value>The CallerFilePathAttribute will have no effect; it is overridden by the CallerLineNumberAttribute</value>
  </data>
  <data name="ERR_InvalidDynamicCondition" xml:space="preserve">
    <value>Expression must be implicitly convertible to Boolean or its type '{0}' must define operator '{1}'.</value>
  </data>
  <data name="ERR_MixingWinRTEventWithRegular" xml:space="preserve">
    <value>'{0}' cannot implement '{1}' because '{2}' is a Windows Runtime event and '{3}' is a regular .NET event.</value>
  </data>
  <data name="WRN_CA2000_DisposeObjectsBeforeLosingScope1" xml:space="preserve">
    <value>Call System.IDisposable.Dispose() on allocated instance of {0} before all references to it are out of scope.</value>
  </data>
  <data name="WRN_CA2000_DisposeObjectsBeforeLosingScope1_Title" xml:space="preserve">
    <value>Call System.IDisposable.Dispose() on allocated instance before all references to it are out of scope</value>
  </data>
  <data name="WRN_CA2000_DisposeObjectsBeforeLosingScope2" xml:space="preserve">
    <value>Allocated instance of {0} is not disposed along all exception paths.  Call System.IDisposable.Dispose() before all references to it are out of scope.</value>
  </data>
  <data name="WRN_CA2000_DisposeObjectsBeforeLosingScope2_Title" xml:space="preserve">
    <value>Allocated instance is not disposed along all exception paths</value>
  </data>
  <data name="WRN_CA2202_DoNotDisposeObjectsMultipleTimes" xml:space="preserve">
    <value>Object '{0}' can be disposed more than once.</value>
  </data>
  <data name="WRN_CA2202_DoNotDisposeObjectsMultipleTimes_Title" xml:space="preserve">
    <value>Object can be disposed more than once</value>
  </data>
  <data name="ERR_NewCoClassOnLink" xml:space="preserve">
    <value>Interop type '{0}' cannot be embedded. Use the applicable interface instead.</value>
  </data>
  <data name="ERR_NoPIANestedType" xml:space="preserve">
    <value>Type '{0}' cannot be embedded because it is a nested type. Consider setting the 'Embed Interop Types' property to false.</value>
  </data>
  <data name="ERR_GenericsUsedInNoPIAType" xml:space="preserve">
    <value>Type '{0}' cannot be embedded because it has a generic argument. Consider setting the 'Embed Interop Types' property to false.</value>
  </data>
  <data name="ERR_InteropStructContainsMethods" xml:space="preserve">
    <value>Embedded interop struct '{0}' can contain only public instance fields.</value>
  </data>
  <data name="ERR_WinRtEventPassedByRef" xml:space="preserve">
    <value>A Windows Runtime event may not be passed as an out or ref parameter.</value>
  </data>
  <data name="ERR_MissingMethodOnSourceInterface" xml:space="preserve">
    <value>Source interface '{0}' is missing method '{1}' which is required to embed event '{2}'.</value>
  </data>
  <data name="ERR_MissingSourceInterface" xml:space="preserve">
    <value>Interface '{0}' has an invalid source interface which is required to embed event '{1}'.</value>
  </data>
  <data name="ERR_InteropTypeMissingAttribute" xml:space="preserve">
    <value>Interop type '{0}' cannot be embedded because it is missing the required '{1}' attribute.</value>
  </data>
  <data name="ERR_NoPIAAssemblyMissingAttribute" xml:space="preserve">
    <value>Cannot embed interop types from assembly '{0}' because it is missing the '{1}' attribute.</value>
  </data>
  <data name="ERR_NoPIAAssemblyMissingAttributes" xml:space="preserve">
    <value>Cannot embed interop types from assembly '{0}' because it is missing either the '{1}' attribute or the '{2}' attribute.</value>
  </data>
  <data name="ERR_InteropTypesWithSameNameAndGuid" xml:space="preserve">
    <value>Cannot embed interop type '{0}' found in both assembly '{1}' and '{2}'. Consider setting the 'Embed Interop Types' property to false.</value>
  </data>
  <data name="ERR_LocalTypeNameClash" xml:space="preserve">
    <value>Embedding the interop type '{0}' from assembly '{1}' causes a name clash in the current assembly. Consider setting the 'Embed Interop Types' property to false.</value>
  </data>
  <data name="WRN_ReferencedAssemblyReferencesLinkedPIA" xml:space="preserve">
    <value>A reference was created to embedded interop assembly '{0}' because of an indirect reference to that assembly created by assembly '{1}'. Consider changing the 'Embed Interop Types' property on either assembly.</value>
  </data>
  <data name="WRN_ReferencedAssemblyReferencesLinkedPIA_Title" xml:space="preserve">
    <value>A reference was created to embedded interop assembly because of an indirect assembly reference</value>
  </data>
  <data name="WRN_ReferencedAssemblyReferencesLinkedPIA_Description" xml:space="preserve">
    <value>You have added a reference to an assembly using /link (Embed Interop Types property set to True). This instructs the compiler to embed interop type information from that assembly. However, the compiler cannot embed interop type information from that assembly because another assembly that you have referenced also references that assembly using /reference (Embed Interop Types property set to False).

To embed interop type information for both assemblies, use /link for references to each assembly (set the Embed Interop Types property to True).

To remove the warning, you can use /reference instead (set the Embed Interop Types property to False). In this case, a primary interop assembly (PIA) provides interop type information.</value>
  </data>
  <data name="ERR_GenericsUsedAcrossAssemblies" xml:space="preserve">
    <value>Type '{0}' from assembly '{1}' cannot be used across assembly boundaries because it has a generic type argument that is an embedded interop type.</value>
  </data>
  <data name="ERR_NoCanonicalView" xml:space="preserve">
    <value>Cannot find the interop type that matches the embedded interop type '{0}'. Are you missing an assembly reference?</value>
  </data>
  <data name="ERR_ByRefReturnUnsupported" xml:space="preserve">
    <value>By-reference return type 'ref {0}' is not supported.</value>
  </data>
  <data name="ERR_NetModuleNameMismatch" xml:space="preserve">
    <value>Module name '{0}' stored in '{1}' must match its filename.</value>
  </data>
  <data name="ERR_BadModuleName" xml:space="preserve">
    <value>Invalid module name: {0}</value>
  </data>
  <data name="ERR_BadCompilationOptionValue" xml:space="preserve">
    <value>Invalid '{0}' value: '{1}'.</value>
  </data>
  <data name="ERR_BadAppConfigPath" xml:space="preserve">
    <value>AppConfigPath must be absolute.</value>
  </data>
  <data name="WRN_AssemblyAttributeFromModuleIsOverridden" xml:space="preserve">
    <value>Attribute '{0}' from module '{1}' will be ignored in favor of the instance appearing in source</value>
  </data>
  <data name="WRN_AssemblyAttributeFromModuleIsOverridden_Title" xml:space="preserve">
    <value>Attribute will be ignored in favor of the instance appearing in source</value>
  </data>
  <data name="ERR_CmdOptionConflictsSource" xml:space="preserve">
    <value>Attribute '{0}' given in a source file conflicts with option '{1}'.</value>
  </data>
  <data name="ERR_FixedBufferTooManyDimensions" xml:space="preserve">
    <value>A fixed buffer may only have one dimension.</value>
  </data>
  <data name="WRN_ReferencedAssemblyDoesNotHaveStrongName" xml:space="preserve">
    <value>Referenced assembly '{0}' does not have a strong name.</value>
  </data>
  <data name="WRN_ReferencedAssemblyDoesNotHaveStrongName_Title" xml:space="preserve">
    <value>Referenced assembly does not have a strong name</value>
  </data>
  <data name="ERR_InvalidSignaturePublicKey" xml:space="preserve">
    <value>Invalid signature public key specified in AssemblySignatureKeyAttribute.</value>
  </data>
  <data name="ERR_ExportedTypeConflictsWithDeclaration" xml:space="preserve">
    <value>Type '{0}' exported from module '{1}' conflicts with type declared in primary module of this assembly.</value>
  </data>
  <data name="ERR_ExportedTypesConflict" xml:space="preserve">
    <value>Type '{0}' exported from module '{1}' conflicts with type '{2}' exported from module '{3}'.</value>
  </data>
  <data name="ERR_ForwardedTypeConflictsWithDeclaration" xml:space="preserve">
    <value>Forwarded type '{0}' conflicts with type declared in primary module of this assembly.</value>
  </data>
  <data name="ERR_ForwardedTypesConflict" xml:space="preserve">
    <value>Type '{0}' forwarded to assembly '{1}' conflicts with type '{2}' forwarded to assembly '{3}'.</value>
  </data>
  <data name="ERR_ForwardedTypeConflictsWithExportedType" xml:space="preserve">
    <value>Type '{0}' forwarded to assembly '{1}' conflicts with type '{2}' exported from module '{3}'.</value>
  </data>
  <data name="WRN_RefCultureMismatch" xml:space="preserve">
    <value>Referenced assembly '{0}' has different culture setting of '{1}'.</value>
  </data>
  <data name="WRN_RefCultureMismatch_Title" xml:space="preserve">
    <value>Referenced assembly has different culture setting</value>
  </data>
  <data name="ERR_AgnosticToMachineModule" xml:space="preserve">
    <value>Agnostic assembly cannot have a processor specific module '{0}'.</value>
  </data>
  <data name="ERR_ConflictingMachineModule" xml:space="preserve">
    <value>Assembly and module '{0}' cannot target different processors.</value>
  </data>
  <data name="WRN_ConflictingMachineAssembly" xml:space="preserve">
    <value>Referenced assembly '{0}' targets a different processor.</value>
  </data>
  <data name="WRN_ConflictingMachineAssembly_Title" xml:space="preserve">
    <value>Referenced assembly targets a different processor</value>
  </data>
  <data name="ERR_CryptoHashFailed" xml:space="preserve">
    <value>Cryptographic failure while creating hashes.</value>
  </data>
  <data name="ERR_MissingNetModuleReference" xml:space="preserve">
    <value>Reference to '{0}' netmodule missing.</value>
  </data>
  <data name="ERR_NetModuleNameMustBeUnique" xml:space="preserve">
    <value>Module '{0}' is already defined in this assembly. Each module must have a unique filename.</value>
  </data>
  <data name="ERR_CantReadConfigFile" xml:space="preserve">
    <value>Cannot read config file '{0}' -- '{1}'</value>
  </data>
  <data name="ERR_EncNoPIAReference" xml:space="preserve">
    <value>Cannot continue since the edit includes a reference to an embedded type: '{0}'.</value>
  </data>
  <data name="ERR_EncReferenceToAddedMember" xml:space="preserve">
    <value>Member '{0}' added during the current debug session can only be accessed from within its declaring assembly '{1}'.</value>
  </data>
  <data name="ERR_MutuallyExclusiveOptions" xml:space="preserve">
    <value>Compilation options '{0}' and '{1}' can't both be specified at the same time.</value>
  </data>
  <data name="ERR_LinkedNetmoduleMetadataMustProvideFullPEImage" xml:space="preserve">
    <value>Linked netmodule metadata must provide a full PE image: '{0}'.</value>
  </data>
  <data name="ERR_BadPrefer32OnLib" xml:space="preserve">
    <value>/platform:anycpu32bitpreferred can only be used with /t:exe, /t:winexe and /t:appcontainerexe</value>
  </data>
  <data name="IDS_PathList" xml:space="preserve">
    <value>&lt;path list&gt;</value>
  </data>
  <data name="IDS_Text" xml:space="preserve">
    <value>&lt;text&gt;</value>
  </data>
  <data name="IDS_FeatureNullPropagatingOperator" xml:space="preserve">
    <value>null propagating operator</value>
  </data>
  <data name="IDS_FeatureExpressionBodiedMethod" xml:space="preserve">
    <value>expression-bodied method</value>
  </data>
  <data name="IDS_FeatureExpressionBodiedProperty" xml:space="preserve">
    <value>expression-bodied property</value>
  </data>
  <data name="IDS_FeatureExpressionBodiedIndexer" xml:space="preserve">
    <value>expression-bodied indexer</value>
  </data>
  <data name="IDS_FeatureAutoPropertyInitializer" xml:space="preserve">
    <value>auto property initializer</value>
  </data>
  <data name="IDS_Namespace1" xml:space="preserve">
    <value>&lt;namespace&gt;</value>
  </data>
  <data name="IDS_FeatureRefLocalsReturns" xml:space="preserve">
    <value>byref locals and returns</value>
  </data>
  <data name="IDS_FeatureReadOnlyReferences" xml:space="preserve">
    <value>readonly references</value>
  </data>
  <data name="IDS_FeatureRefStructs" xml:space="preserve">
    <value>ref structs</value>
  </data>
  <data name="IDS_FeatureRefConditional" xml:space="preserve">
    <value>ref conditional expression</value>
  </data>
  <data name="IDS_FeatureRefReassignment" xml:space="preserve">
    <value>ref reassignment</value>
  </data>
  <data name="IDS_FeatureRefFor" xml:space="preserve">
    <value>ref for-loop variables</value>
  </data>
  <data name="IDS_FeatureRefForEach" xml:space="preserve">
    <value>ref foreach iteration variables</value>
  </data>
  <data name="IDS_FeatureExtensibleFixedStatement" xml:space="preserve">
    <value>extensible fixed statement</value>
  </data>
  <data name="CompilationC" xml:space="preserve">
    <value>Compilation (C#): </value>
  </data>
  <data name="SyntaxNodeIsNotWithinSynt" xml:space="preserve">
    <value>Syntax node is not within syntax tree</value>
  </data>
  <data name="LocationMustBeProvided" xml:space="preserve">
    <value>Location must be provided in order to provide minimal type qualification.</value>
  </data>
  <data name="SyntaxTreeSemanticModelMust" xml:space="preserve">
    <value>SyntaxTreeSemanticModel must be provided in order to provide minimal type qualification.</value>
  </data>
  <data name="CantReferenceCompilationOf" xml:space="preserve">
    <value>Can't reference compilation of type '{0}' from {1} compilation.</value>
  </data>
  <data name="SyntaxTreeAlreadyPresent" xml:space="preserve">
    <value>Syntax tree already present</value>
  </data>
  <data name="SubmissionCanOnlyInclude" xml:space="preserve">
    <value>Submission can only include script code.</value>
  </data>
  <data name="SubmissionCanHaveAtMostOne" xml:space="preserve">
    <value>Submission can have at most one syntax tree.</value>
  </data>
  <data name="SyntaxTreeNotFoundToRemove" xml:space="preserve">
    <value>SyntaxTree is not part of the compilation, so it cannot be removed</value>
  </data>
  <data name="TreeMustHaveARootNodeWith" xml:space="preserve">
    <value>tree must have a root node with SyntaxKind.CompilationUnit</value>
  </data>
  <data name="TypeArgumentCannotBeNull" xml:space="preserve">
    <value>Type argument cannot be null</value>
  </data>
  <data name="WrongNumberOfTypeArguments" xml:space="preserve">
    <value>Wrong number of type arguments</value>
  </data>
  <data name="NameConflictForName" xml:space="preserve">
    <value>Name conflict for name {0}</value>
  </data>
  <data name="LookupOptionsHasInvalidCombo" xml:space="preserve">
    <value>LookupOptions has an invalid combination of options</value>
  </data>
  <data name="ItemsMustBeNonEmpty" xml:space="preserve">
    <value>items: must be non-empty</value>
  </data>
  <data name="UseVerbatimIdentifier" xml:space="preserve">
    <value>Use Microsoft.CodeAnalysis.CSharp.SyntaxFactory.Identifier or Microsoft.CodeAnalysis.CSharp.SyntaxFactory.VerbatimIdentifier to create identifier tokens.</value>
  </data>
  <data name="UseLiteralForTokens" xml:space="preserve">
    <value>Use Microsoft.CodeAnalysis.CSharp.SyntaxFactory.Literal to create character literal tokens.</value>
  </data>
  <data name="UseLiteralForNumeric" xml:space="preserve">
    <value>Use Microsoft.CodeAnalysis.CSharp.SyntaxFactory.Literal to create numeric literal tokens.</value>
  </data>
  <data name="ThisMethodCanOnlyBeUsedToCreateTokens" xml:space="preserve">
    <value>This method can only be used to create tokens - {0} is not a token kind.</value>
  </data>
  <data name="GenericParameterDefinition" xml:space="preserve">
    <value>Generic parameter is definition when expected to be reference {0}</value>
  </data>
  <data name="InvalidGetDeclarationNameMultipleDeclarators" xml:space="preserve">
    <value>Called GetDeclarationName for a declaration node that can possibly contain multiple variable declarators.</value>
  </data>
  <data name="TreeNotPartOfCompilation" xml:space="preserve">
    <value>tree not part of compilation</value>
  </data>
  <data name="PositionIsNotWithinSyntax" xml:space="preserve">
    <value>Position is not within syntax tree with full span {0}</value>
  </data>
  <data name="WRN_BadUILang" xml:space="preserve">
    <value>The language name '{0}' is invalid.</value>
  </data>
  <data name="WRN_BadUILang_Title" xml:space="preserve">
    <value>The language name is invalid</value>
  </data>
  <data name="ERR_UnsupportedTransparentIdentifierAccess" xml:space="preserve">
    <value>Transparent identifier member access failed for field '{0}' of '{1}'.  Does the data being queried implement the query pattern?</value>
  </data>
  <data name="ERR_ParamDefaultValueDiffersFromAttribute" xml:space="preserve">
    <value>The parameter has multiple distinct default values.</value>
  </data>
  <data name="ERR_FieldHasMultipleDistinctConstantValues" xml:space="preserve">
    <value>The field has multiple distinct constant values.</value>
  </data>
  <data name="WRN_UnqualifiedNestedTypeInCref" xml:space="preserve">
    <value>Within cref attributes, nested types of generic types should be qualified.</value>
  </data>
  <data name="WRN_UnqualifiedNestedTypeInCref_Title" xml:space="preserve">
    <value>Within cref attributes, nested types of generic types should be qualified</value>
  </data>
  <data name="NotACSharpSymbol" xml:space="preserve">
    <value>Not a C# symbol.</value>
  </data>
  <data name="HDN_UnusedUsingDirective" xml:space="preserve">
    <value>Unnecessary using directive.</value>
  </data>
  <data name="HDN_UnusedExternAlias" xml:space="preserve">
    <value>Unused extern alias.</value>
  </data>
  <data name="ElementsCannotBeNull" xml:space="preserve">
    <value>Elements cannot be null.</value>
  </data>
  <data name="IDS_LIB_ENV" xml:space="preserve">
    <value>LIB environment variable</value>
  </data>
  <data name="IDS_LIB_OPTION" xml:space="preserve">
    <value>/LIB option</value>
  </data>
  <data name="IDS_REFERENCEPATH_OPTION" xml:space="preserve">
    <value>/REFERENCEPATH option</value>
  </data>
  <data name="IDS_DirectoryDoesNotExist" xml:space="preserve">
    <value>directory does not exist</value>
  </data>
  <data name="IDS_DirectoryHasInvalidPath" xml:space="preserve">
    <value>path is too long or invalid</value>
  </data>
  <data name="WRN_NoRuntimeMetadataVersion" xml:space="preserve">
    <value>No value for RuntimeMetadataVersion found. No assembly containing System.Object was found nor was a value for RuntimeMetadataVersion specified through options.</value>
  </data>
  <data name="WRN_NoRuntimeMetadataVersion_Title" xml:space="preserve">
    <value>No value for RuntimeMetadataVersion found</value>
  </data>
  <data name="WrongSemanticModelType" xml:space="preserve">
    <value>Expected a {0} SemanticModel.</value>
  </data>
  <data name="IDS_FeatureLambda" xml:space="preserve">
    <value>lambda expression</value>
  </data>
  <data name="ERR_FeatureNotAvailableInVersion1" xml:space="preserve">
    <value>Feature '{0}' is not available in C# 1. Please use language version {1} or greater.</value>
  </data>
  <data name="ERR_FeatureNotAvailableInVersion2" xml:space="preserve">
    <value>Feature '{0}' is not available in C# 2. Please use language version {1} or greater.</value>
  </data>
  <data name="ERR_FeatureNotAvailableInVersion3" xml:space="preserve">
    <value>Feature '{0}' is not available in C# 3. Please use language version {1} or greater.</value>
  </data>
  <data name="ERR_FeatureNotAvailableInVersion4" xml:space="preserve">
    <value>Feature '{0}' is not available in C# 4. Please use language version {1} or greater.</value>
  </data>
  <data name="ERR_FeatureNotAvailableInVersion5" xml:space="preserve">
    <value>Feature '{0}' is not available in C# 5. Please use language version {1} or greater.</value>
  </data>
  <data name="ERR_FeatureNotAvailableInVersion6" xml:space="preserve">
    <value>Feature '{0}' is not available in C# 6. Please use language version {1} or greater.</value>
  </data>
  <data name="ERR_FeatureNotAvailableInVersion7" xml:space="preserve">
    <value>Feature '{0}' is not available in C# 7.0. Please use language version {1} or greater.</value>
  </data>
  <data name="ERR_FeatureIsExperimental" xml:space="preserve">
    <value>Feature '{0}' is experimental and unsupported; use '/features:{1}' to enable.</value>
  </data>
  <data name="IDS_VersionExperimental" xml:space="preserve">
    <value>'experimental'</value>
  </data>
  <data name="PositionNotWithinTree" xml:space="preserve">
    <value>Position must be within span of the syntax tree.</value>
  </data>
  <data name="SpeculatedSyntaxNodeCannotBelongToCurrentCompilation" xml:space="preserve">
    <value>Syntax node to be speculated cannot belong to a syntax tree from the current compilation.</value>
  </data>
  <data name="ChainingSpeculativeModelIsNotSupported" xml:space="preserve">
    <value>Chaining speculative semantic model is not supported. You should create a speculative model from the non-speculative ParentModel.</value>
  </data>
  <data name="IDS_ToolName" xml:space="preserve">
    <value>Microsoft (R) Visual C# Compiler</value>
  </data>
  <data name="IDS_LogoLine1" xml:space="preserve">
    <value>{0} version {1}</value>
  </data>
  <data name="IDS_LogoLine2" xml:space="preserve">
    <value>Copyright (C) Microsoft Corporation. All rights reserved.</value>
  </data>
  <data name="IDS_LangVersions" xml:space="preserve">
    <value>Supported language versions:</value>
  </data>
  <data name="IDS_CSCHelp" xml:space="preserve">
    <value>
                             Visual C# Compiler Options

                       - OUTPUT FILES -
-out:&lt;file&gt;                   Specify output file name (default: base name of
                              file with main class or first file)
-target:exe                   Build a console executable (default) (Short
                              form: -t:exe)
-target:winexe                Build a Windows executable (Short form:
                              -t:winexe)
-target:library               Build a library (Short form: -t:library)
-target:module                Build a module that can be added to another
                              assembly (Short form: -t:module)
-target:appcontainerexe       Build an Appcontainer executable (Short form:
                              -t:appcontainerexe)
-target:winmdobj              Build a Windows Runtime intermediate file that
                              is consumed by WinMDExp (Short form: -t:winmdobj)
-doc:&lt;file&gt;                   XML Documentation file to generate
-refout:&lt;file&gt;                Reference assembly output to generate
-platform:&lt;string&gt;            Limit which platforms this code can run on: x86,
                              Itanium, x64, arm, arm64, anycpu32bitpreferred, or
                              anycpu. The default is anycpu.

                       - INPUT FILES -
-recurse:&lt;wildcard&gt;           Include all files in the current directory and
                              subdirectories according to the wildcard
                              specifications
-reference:&lt;alias&gt;=&lt;file&gt;     Reference metadata from the specified assembly
                              file using the given alias (Short form: -r)
-reference:&lt;file list&gt;        Reference metadata from the specified assembly
                              files (Short form: -r)
-addmodule:&lt;file list&gt;        Link the specified modules into this assembly
-link:&lt;file list&gt;             Embed metadata from the specified interop
                              assembly files (Short form: -l)
-analyzer:&lt;file list&gt;         Run the analyzers from this assembly
                              (Short form: -a)
-additionalfile:&lt;file list&gt;   Additional files that don't directly affect code
                              generation but may be used by analyzers for producing
                              errors or warnings.
-embed                        Embed all source files in the PDB.
-embed:&lt;file list&gt;            Embed specific files in the PDB.

                       - RESOURCES -
-win32res:&lt;file&gt;              Specify a Win32 resource file (.res)
-win32icon:&lt;file&gt;             Use this icon for the output
-win32manifest:&lt;file&gt;         Specify a Win32 manifest file (.xml)
-nowin32manifest              Do not include the default Win32 manifest
-resource:&lt;resinfo&gt;           Embed the specified resource (Short form: -res)
-linkresource:&lt;resinfo&gt;       Link the specified resource to this assembly
                              (Short form: -linkres) Where the resinfo format
                              is &lt;file&gt;[,&lt;string name&gt;[,public|private]]

                       - CODE GENERATION -
-debug[+|-]                   Emit debugging information
-debug:{full|pdbonly|portable|embedded}
                              Specify debugging type ('full' is default,
                              'portable' is a cross-platform format,
                              'embedded' is a cross-platform format embedded into
                              the target .dll or .exe)
-optimize[+|-]                Enable optimizations (Short form: -o)
-deterministic                Produce a deterministic assembly
                              (including module version GUID and timestamp)
-refonly                      Produce a reference assembly in place of the main output
-instrument:TestCoverage      Produce an assembly instrumented to collect
                              coverage information
-sourcelink:&lt;file&gt;            Source link info to embed into PDB.
 
                       - ERRORS AND WARNINGS -
-warnaserror[+|-]             Report all warnings as errors
-warnaserror[+|-]:&lt;warn list&gt; Report specific warnings as errors
                              (use "nullable" for all nullability warnings)
-warn:&lt;n&gt;                     Set warning level (0 or higher) (Short form: -w)
-nowarn:&lt;warn list&gt;           Disable specific warning messages
                              (use "nullable" for all nullability warnings)
-ruleset:&lt;file&gt;               Specify a ruleset file that disables specific
                              diagnostics.
-errorlog:&lt;file&gt;[,version=&lt;sarif_version&gt;]
                              Specify a file to log all compiler and analyzer
                              diagnostics.
                              sarif_version:{1|2|2.1} Default is 1. 2 and 2.1
                              both mean SARIF version 2.1.0.
-reportanalyzer               Report additional analyzer information, such as
                              execution time.
-skipanalyzers[+|-]           Skip execution of diagnostic analyzers.

                       - LANGUAGE -
-checked[+|-]                 Generate overflow checks
-unsafe[+|-]                  Allow 'unsafe' code
-define:&lt;symbol list&gt;         Define conditional compilation symbol(s) (Short
                              form: -d)
-langversion:?                Display the allowed values for language version
-langversion:&lt;string&gt;         Specify language version such as
                              `latest` (latest version, including minor versions),
                              `default` (same as `latest`),
                              `latestmajor` (latest version, excluding minor versions),
                              `preview` (latest version, including features in unsupported preview),
                              or specific versions like `6` or `7.1`
-nullable[+|-]                Specify nullable context option enable|disable.
-nullable:{enable|disable|warnings|annotations}
                              Specify nullable context option enable|disable|warnings|annotations.

                       - SECURITY -
-delaysign[+|-]               Delay-sign the assembly using only the public
                              portion of the strong name key
-publicsign[+|-]              Public-sign the assembly using only the public
                              portion of the strong name key
-keyfile:&lt;file&gt;               Specify a strong name key file
-keycontainer:&lt;string&gt;        Specify a strong name key container
-highentropyva[+|-]           Enable high-entropy ASLR

                       - MISCELLANEOUS -
@&lt;file&gt;                       Read response file for more options
-help                         Display this usage message (Short form: -?)
-nologo                       Suppress compiler copyright message
-noconfig                     Do not auto include CSC.RSP file
-parallel[+|-]                Concurrent build.
-version                      Display the compiler version number and exit.

                       - ADVANCED -
-baseaddress:&lt;address&gt;        Base address for the library to be built
-checksumalgorithm:&lt;alg&gt;      Specify algorithm for calculating source file
                              checksum stored in PDB. Supported values are:
                              SHA1 or SHA256 (default).
-codepage:&lt;n&gt;                 Specify the codepage to use when opening source
                              files
-utf8output                   Output compiler messages in UTF-8 encoding
-main:&lt;type&gt;                  Specify the type that contains the entry point
                              (ignore all other possible entry points) (Short
                              form: -m)
-fullpaths                    Compiler generates fully qualified paths
-filealign:&lt;n&gt;                Specify the alignment used for output file
                              sections
-pathmap:&lt;K1&gt;=&lt;V1&gt;,&lt;K2&gt;=&lt;V2&gt;,...
                              Specify a mapping for source path names output by
                              the compiler.
-pdb:&lt;file&gt;                   Specify debug information file name (default:
                              output file name with .pdb extension)
-errorendlocation             Output line and column of the end location of
                              each error
-preferreduilang              Specify the preferred output language name.
-nosdkpath                    Disable searching the default SDK path for standard library assemblies.
-nostdlib[+|-]                Do not reference standard library (mscorlib.dll)
-subsystemversion:&lt;string&gt;    Specify subsystem version of this assembly
-lib:&lt;file list&gt;              Specify additional directories to search in for
                              references
-errorreport:&lt;string&gt;         Specify how to handle internal compiler errors:
                              prompt, send, queue, or none. The default is
                              queue.
-appconfig:&lt;file&gt;             Specify an application configuration file
                              containing assembly binding settings
-moduleassemblyname:&lt;string&gt;  Name of the assembly which this module will be
                              a part of
-modulename:&lt;string&gt;          Specify the name of the source module
-generatedfilesout:&lt;dir&gt;      Place files generated during compilation in the
                              specified directory.
</value>
    <comment>Visual C# Compiler Options</comment>
  </data>
  <data name="ERR_ComImportWithInitializers" xml:space="preserve">
    <value>'{0}': a class with the ComImport attribute cannot specify field initializers.</value>
  </data>
  <data name="WRN_PdbLocalNameTooLong" xml:space="preserve">
    <value>Local name '{0}' is too long for PDB.  Consider shortening or compiling without /debug.</value>
  </data>
  <data name="WRN_PdbLocalNameTooLong_Title" xml:space="preserve">
    <value>Local name is too long for PDB</value>
  </data>
  <data name="ERR_RetNoObjectRequiredLambda" xml:space="preserve">
    <value>Anonymous function converted to a void returning delegate cannot return a value</value>
  </data>
  <data name="ERR_TaskRetNoObjectRequiredLambda" xml:space="preserve">
    <value>Async lambda expression converted to a 'Task' returning delegate cannot return a value. Did you intend to return 'Task&lt;T&gt;'?</value>
  </data>
  <data name="WRN_AnalyzerCannotBeCreated" xml:space="preserve">
    <value>An instance of analyzer {0} cannot be created from {1} : {2}.</value>
  </data>
  <data name="WRN_AnalyzerCannotBeCreated_Title" xml:space="preserve">
    <value>An analyzer instance cannot be created</value>
  </data>
  <data name="WRN_NoAnalyzerInAssembly" xml:space="preserve">
    <value>The assembly {0} does not contain any analyzers.</value>
  </data>
  <data name="WRN_NoAnalyzerInAssembly_Title" xml:space="preserve">
    <value>Assembly does not contain any analyzers</value>
  </data>
  <data name="WRN_UnableToLoadAnalyzer" xml:space="preserve">
    <value>Unable to load Analyzer assembly {0} : {1}</value>
  </data>
  <data name="WRN_UnableToLoadAnalyzer_Title" xml:space="preserve">
    <value>Unable to load Analyzer assembly</value>
  </data>
  <data name="INF_UnableToLoadSomeTypesInAnalyzer" xml:space="preserve">
    <value>Skipping some types in analyzer assembly {0} due to a ReflectionTypeLoadException : {1}.</value>
  </data>
  <data name="ERR_CantReadRulesetFile" xml:space="preserve">
    <value>Error reading ruleset file {0} - {1}</value>
  </data>
  <data name="ERR_BadPdbData" xml:space="preserve">
    <value>Error reading debug information for '{0}'</value>
  </data>
  <data name="IDS_OperationCausedStackOverflow" xml:space="preserve">
    <value>Operation caused a stack overflow.</value>
  </data>
  <data name="WRN_IdentifierOrNumericLiteralExpected" xml:space="preserve">
    <value>Expected identifier or numeric literal.</value>
  </data>
  <data name="WRN_IdentifierOrNumericLiteralExpected_Title" xml:space="preserve">
    <value>Expected identifier or numeric literal</value>
  </data>
  <data name="ERR_InitializerOnNonAutoProperty" xml:space="preserve">
    <value>Only auto-implemented properties can have initializers.</value>
  </data>
  <data name="ERR_InstancePropertyInitializerInInterface" xml:space="preserve">
    <value>Instance properties in interfaces cannot have initializers.</value>
  </data>
  <data name="ERR_AutoPropertyMustHaveGetAccessor" xml:space="preserve">
    <value>Auto-implemented properties must have get accessors.</value>
  </data>
  <data name="ERR_AutoPropertyMustOverrideSet" xml:space="preserve">
    <value>Auto-implemented properties must override all accessors of the overridden property.</value>
  </data>
  <data name="ERR_InitializerInStructWithoutExplicitConstructor" xml:space="preserve">
    <value>Structs without explicit constructors cannot contain members with initializers.</value>
  </data>
  <data name="ERR_EncodinglessSyntaxTree" xml:space="preserve">
    <value>Cannot emit debug information for a source text without encoding.</value>
  </data>
  <data name="ERR_BlockBodyAndExpressionBody" xml:space="preserve">
    <value>Block bodies and expression bodies cannot both be provided.</value>
  </data>
  <data name="ERR_SwitchFallOut" xml:space="preserve">
    <value>Control cannot fall out of switch from final case label ('{0}')</value>
  </data>
  <data name="ERR_UnexpectedBoundGenericName" xml:space="preserve">
    <value>Type arguments are not allowed in the nameof operator.</value>
  </data>
  <data name="ERR_NullPropagatingOpInExpressionTree" xml:space="preserve">
    <value>An expression tree lambda may not contain a null propagating operator.</value>
  </data>
  <data name="ERR_DictionaryInitializerInExpressionTree" xml:space="preserve">
    <value>An expression tree lambda may not contain a dictionary initializer.</value>
  </data>
  <data name="ERR_ExtensionCollectionElementInitializerInExpressionTree" xml:space="preserve">
    <value>An extension Add method is not supported for a collection initializer in an expression lambda.</value>
  </data>
  <data name="IDS_FeatureNameof" xml:space="preserve">
    <value>nameof operator</value>
  </data>
  <data name="IDS_FeatureDictionaryInitializer" xml:space="preserve">
    <value>dictionary initializer</value>
  </data>
  <data name="ERR_UnclosedExpressionHole" xml:space="preserve">
    <value>Missing close delimiter '}' for interpolated expression started with '{'.</value>
  </data>
  <data name="ERR_SingleLineCommentInExpressionHole" xml:space="preserve">
    <value>A single-line comment may not be used in an interpolated string.</value>
  </data>
  <data name="ERR_InsufficientStack" xml:space="preserve">
    <value>An expression is too long or complex to compile</value>
  </data>
  <data name="ERR_ExpressionHasNoName" xml:space="preserve">
    <value>Expression does not have a name.</value>
  </data>
  <data name="ERR_SubexpressionNotInNameof" xml:space="preserve">
    <value>Sub-expression cannot be used in an argument to nameof.</value>
  </data>
  <data name="ERR_AliasQualifiedNameNotAnExpression" xml:space="preserve">
    <value>An alias-qualified name is not an expression.</value>
  </data>
  <data name="ERR_NameofMethodGroupWithTypeParameters" xml:space="preserve">
    <value>Type parameters are not allowed on a method group as an argument to 'nameof'.</value>
  </data>
  <data name="NoNoneSearchCriteria" xml:space="preserve">
    <value>SearchCriteria is expected.</value>
  </data>
  <data name="ERR_InvalidAssemblyCulture" xml:space="preserve">
    <value>Assembly culture strings may not contain embedded NUL characters.</value>
  </data>
  <data name="IDS_FeatureUsingStatic" xml:space="preserve">
    <value>using static</value>
  </data>
  <data name="IDS_FeatureInterpolatedStrings" xml:space="preserve">
    <value>interpolated strings</value>
  </data>
  <data name="IDS_FeatureAltInterpolatedVerbatimStrings" xml:space="preserve">
    <value>alternative interpolated verbatim strings</value>
  </data>
  <data name="IDS_AwaitInCatchAndFinally" xml:space="preserve">
    <value>await in catch blocks and finally blocks</value>
  </data>
  <data name="IDS_FeatureBinaryLiteral" xml:space="preserve">
    <value>binary literals</value>
  </data>
  <data name="IDS_FeatureDigitSeparator" xml:space="preserve">
    <value>digit separators</value>
  </data>
  <data name="IDS_FeatureLocalFunctions" xml:space="preserve">
    <value>local functions</value>
  </data>
  <data name="ERR_UnescapedCurly" xml:space="preserve">
    <value>A '{0}' character must be escaped (by doubling) in an interpolated string.</value>
  </data>
  <data name="ERR_EscapedCurly" xml:space="preserve">
    <value>A '{0}' character may only be escaped by doubling '{0}{0}' in an interpolated string.</value>
  </data>
  <data name="ERR_TrailingWhitespaceInFormatSpecifier" xml:space="preserve">
    <value>A format specifier may not contain trailing whitespace.</value>
  </data>
  <data name="ERR_EmptyFormatSpecifier" xml:space="preserve">
    <value>Empty format specifier.</value>
  </data>
  <data name="ERR_ErrorInReferencedAssembly" xml:space="preserve">
    <value>There is an error in a referenced assembly '{0}'.</value>
  </data>
  <data name="ERR_ExpressionOrDeclarationExpected" xml:space="preserve">
    <value>Expression or declaration statement expected.</value>
  </data>
  <data name="ERR_NameofExtensionMethod" xml:space="preserve">
    <value>Extension method groups are not allowed as an argument to 'nameof'.</value>
  </data>
  <data name="WRN_AlignmentMagnitude" xml:space="preserve">
    <value>Alignment value {0} has a magnitude greater than {1} and may result in a large formatted string.</value>
  </data>
  <data name="HDN_UnusedExternAlias_Title" xml:space="preserve">
    <value>Unused extern alias</value>
  </data>
  <data name="HDN_UnusedUsingDirective_Title" xml:space="preserve">
    <value>Unnecessary using directive</value>
  </data>
  <data name="INF_UnableToLoadSomeTypesInAnalyzer_Title" xml:space="preserve">
    <value>Skip loading types in analyzer assembly that fail due to a ReflectionTypeLoadException</value>
  </data>
  <data name="WRN_AlignmentMagnitude_Title" xml:space="preserve">
    <value>Alignment value has a magnitude that may result in a large formatted string</value>
  </data>
  <data name="ERR_ConstantStringTooLong" xml:space="preserve">
    <value>Length of String constant resulting from concatenation exceeds System.Int32.MaxValue.  Try splitting the string into multiple constants.</value>
  </data>
  <data name="ERR_TupleTooFewElements" xml:space="preserve">
    <value>Tuple must contain at least two elements.</value>
  </data>
  <data name="ERR_DebugEntryPointNotSourceMethodDefinition" xml:space="preserve">
    <value>Debug entry point must be a definition of a method declared in the current compilation.</value>
  </data>
  <data name="ERR_LoadDirectiveOnlyAllowedInScripts" xml:space="preserve">
    <value>#load is only allowed in scripts</value>
  </data>
  <data name="ERR_PPLoadFollowsToken" xml:space="preserve">
    <value>Cannot use #load after first token in file</value>
  </data>
  <data name="CouldNotFindFile" xml:space="preserve">
    <value>Could not find file.</value>
    <comment>File path referenced in source (#load) could not be resolved.</comment>
  </data>
  <data name="SyntaxTreeFromLoadNoRemoveReplace" xml:space="preserve">
    <value>SyntaxTree resulted from a #load directive and cannot be removed or replaced directly.</value>
  </data>
  <data name="ERR_SourceFileReferencesNotSupported" xml:space="preserve">
    <value>Source file references are not supported.</value>
  </data>
  <data name="ERR_InvalidPathMap" xml:space="preserve">
    <value>The pathmap option was incorrectly formatted.</value>
  </data>
  <data name="ERR_InvalidReal" xml:space="preserve">
    <value>Invalid real literal.</value>
  </data>
  <data name="ERR_AutoPropertyCannotBeRefReturning" xml:space="preserve">
    <value>Auto-implemented properties cannot return by reference</value>
  </data>
  <data name="ERR_RefPropertyMustHaveGetAccessor" xml:space="preserve">
    <value>Properties which return by reference must have a get accessor</value>
  </data>
  <data name="ERR_RefPropertyCannotHaveSetAccessor" xml:space="preserve">
    <value>Properties which return by reference cannot have set accessors</value>
  </data>
  <data name="ERR_CantChangeRefReturnOnOverride" xml:space="preserve">
    <value>'{0}' must match by reference return of overridden member '{1}'</value>
  </data>
  <data name="ERR_CantChangeInitOnlyOnOverride" xml:space="preserve">
    <value>'{0}' must match by init-only of overridden member '{1}'</value>
  </data>
  <data name="ERR_MustNotHaveRefReturn" xml:space="preserve">
    <value>By-reference returns may only be used in methods that return by reference</value>
  </data>
  <data name="ERR_MustHaveRefReturn" xml:space="preserve">
    <value>By-value returns may only be used in methods that return by value</value>
  </data>
  <data name="ERR_RefReturnMustHaveIdentityConversion" xml:space="preserve">
    <value>The return expression must be of type '{0}' because this method returns by reference</value>
  </data>
  <data name="ERR_CloseUnimplementedInterfaceMemberWrongRefReturn" xml:space="preserve">
    <value>'{0}' does not implement interface member '{1}'. '{2}' cannot implement '{1}' because it does not have matching return by reference.</value>
  </data>
  <data name="ERR_CloseUnimplementedInterfaceMemberWrongInitOnly" xml:space="preserve">
    <value>'{0}' does not implement interface member '{1}'. '{2}' cannot implement '{1}'.</value>
  </data>
  <data name="ERR_BadIteratorReturnRef" xml:space="preserve">
    <value>The body of '{0}' cannot be an iterator block because '{0}' returns by reference</value>
  </data>
  <data name="ERR_BadRefReturnExpressionTree" xml:space="preserve">
    <value>Lambda expressions that return by reference cannot be converted to expression trees</value>
  </data>
  <data name="ERR_RefReturningCallInExpressionTree" xml:space="preserve">
    <value>An expression tree lambda may not contain a call to a method, property, or indexer that returns by reference</value>
  </data>
  <data name="ERR_RefReturnLvalueExpected" xml:space="preserve">
    <value>An expression cannot be used in this context because it may not be passed or returned by reference</value>
  </data>
  <data name="ERR_RefReturnNonreturnableLocal" xml:space="preserve">
    <value>Cannot return '{0}' by reference because it was initialized to a value that cannot be returned by reference</value>
  </data>
  <data name="ERR_RefReturnNonreturnableLocal2" xml:space="preserve">
    <value>Cannot return by reference a member of '{0}' because it was initialized to a value that cannot be returned by reference</value>
  </data>
  <data name="ERR_RefReturnReadonlyLocal" xml:space="preserve">
    <value>Cannot return '{0}' by reference because it is read-only</value>
  </data>
  <data name="ERR_RefReturnRangeVariable" xml:space="preserve">
    <value>Cannot return the range variable '{0}' by reference</value>
  </data>
  <data name="ERR_RefReturnReadonlyLocalCause" xml:space="preserve">
    <value>Cannot return '{0}' by reference because it is a '{1}'</value>
  </data>
  <data name="ERR_RefReturnReadonlyLocal2Cause" xml:space="preserve">
    <value>Cannot return fields of '{0}' by reference because it is a '{1}'</value>
  </data>
  <data name="ERR_RefReturnReadonly" xml:space="preserve">
    <value>A readonly field cannot be returned by writable reference</value>
  </data>
  <data name="ERR_RefReturnReadonlyStatic" xml:space="preserve">
    <value>A static readonly field cannot be returned by writable reference</value>
  </data>
  <data name="ERR_RefReturnReadonly2" xml:space="preserve">
    <value>Members of readonly field '{0}' cannot be returned by writable reference</value>
  </data>
  <data name="ERR_RefReturnReadonlyStatic2" xml:space="preserve">
    <value>Fields of static readonly field '{0}' cannot be returned by writable reference</value>
  </data>
  <data name="ERR_RefReturnParameter" xml:space="preserve">
    <value>Cannot return a parameter by reference '{0}' because it is not a ref or out parameter</value>
  </data>
  <data name="ERR_RefReturnParameter2" xml:space="preserve">
    <value>Cannot return by reference a member of parameter '{0}' because it is not a ref or out parameter</value>
  </data>
  <data name="ERR_RefReturnLocal" xml:space="preserve">
    <value>Cannot return local '{0}' by reference because it is not a ref local</value>
  </data>
  <data name="ERR_RefReturnLocal2" xml:space="preserve">
    <value>Cannot return a member of local '{0}' by reference because it is not a ref local</value>
  </data>
  <data name="ERR_RefReturnStructThis" xml:space="preserve">
    <value>Struct members cannot return 'this' or other instance members by reference</value>
  </data>
  <data name="ERR_EscapeOther" xml:space="preserve">
    <value>Expression cannot be used in this context because it may indirectly expose variables outside of their declaration scope</value>
  </data>
  <data name="ERR_EscapeLocal" xml:space="preserve">
    <value>Cannot use local '{0}' in this context because it may expose referenced variables outside of their declaration scope</value>
  </data>
  <data name="ERR_EscapeCall" xml:space="preserve">
    <value>Cannot use a result of '{0}' in this context because it may expose variables referenced by parameter '{1}' outside of their declaration scope</value>
  </data>
  <data name="ERR_EscapeCall2" xml:space="preserve">
    <value>Cannot use a member of result of '{0}' in this context because it may expose variables referenced by parameter '{1}' outside of their declaration scope</value>
  </data>
  <data name="ERR_CallArgMixing" xml:space="preserve">
    <value>This combination of arguments to '{0}' is disallowed because it may expose variables referenced by parameter '{1}' outside of their declaration scope</value>
  </data>
  <data name="ERR_MismatchedRefEscapeInTernary" xml:space="preserve">
    <value>Branches of a ref conditional operator cannot refer to variables with incompatible declaration scopes</value>
  </data>
  <data name="ERR_EscapeStackAlloc" xml:space="preserve">
    <value>A result of a stackalloc expression of type '{0}' cannot be used in this context because it may be exposed outside of the containing method</value>
  </data>
  <data name="ERR_InitializeByValueVariableWithReference" xml:space="preserve">
    <value>Cannot initialize a by-value variable with a reference</value>
  </data>
  <data name="ERR_InitializeByReferenceVariableWithValue" xml:space="preserve">
    <value>Cannot initialize a by-reference variable with a value</value>
  </data>
  <data name="ERR_RefAssignmentMustHaveIdentityConversion" xml:space="preserve">
    <value>The expression must be of type '{0}' because it is being assigned by reference</value>
  </data>
  <data name="ERR_ByReferenceVariableMustBeInitialized" xml:space="preserve">
    <value>A declaration of a by-reference variable must have an initializer</value>
  </data>
  <data name="ERR_AnonDelegateCantUseLocal" xml:space="preserve">
    <value>Cannot use ref local '{0}' inside an anonymous method, lambda expression, or query expression</value>
  </data>
  <data name="ERR_BadIteratorLocalType" xml:space="preserve">
    <value>Iterators cannot have by-reference locals</value>
  </data>
  <data name="ERR_BadAsyncLocalType" xml:space="preserve">
    <value>Async methods cannot have by-reference locals</value>
  </data>
  <data name="ERR_RefReturningCallAndAwait" xml:space="preserve">
    <value>'await' cannot be used in an expression containing a call to '{0}' because it returns by reference</value>
  </data>
  <data name="ERR_RefConditionalAndAwait" xml:space="preserve">
    <value>'await' cannot be used in an expression containing a ref conditional operator</value>
  </data>
  <data name="ERR_RefConditionalNeedsTwoRefs" xml:space="preserve">
    <value>Both conditional operator values must be ref values or neither may be a ref value</value>
  </data>
  <data name="ERR_RefConditionalDifferentTypes" xml:space="preserve">
    <value>The expression must be of type '{0}' to match the alternative ref value</value>
  </data>
  <data name="ERR_ExpressionTreeContainsLocalFunction" xml:space="preserve">
    <value>An expression tree may not contain a reference to a local function</value>
  </data>
  <data name="ERR_DynamicLocalFunctionParamsParameter" xml:space="preserve">
    <value>Cannot pass argument with dynamic type to params parameter '{0}' of local function '{1}'.</value>
  </data>
  <data name="SyntaxTreeIsNotASubmission" xml:space="preserve">
    <value>Syntax tree should be created from a submission.</value>
  </data>
  <data name="ERR_TooManyUserStrings" xml:space="preserve">
    <value>Combined length of user strings used by the program exceeds allowed limit. Try to decrease use of string literals.</value>
  </data>
  <data name="ERR_PatternNullableType" xml:space="preserve">
    <value>It is not legal to use nullable type '{0}?' in a pattern; use the underlying type '{0}' instead.</value>
  </data>
  <data name="ERR_IsNullableType" xml:space="preserve">
    <value>It is not legal to use nullable reference type '{0}?' in an is-type expression; use the underlying type '{0}' instead.</value>
  </data>
  <data name="ERR_AsNullableType" xml:space="preserve">
    <value>It is not legal to use nullable reference type '{0}?' in an as expression; use the underlying type '{0}' instead.</value>
  </data>
  <data name="ERR_BadPatternExpression" xml:space="preserve">
    <value>Invalid operand for pattern match; value required, but found '{0}'.</value>
  </data>
  <data name="ERR_PeWritingFailure" xml:space="preserve">
    <value>An error occurred while writing the output file: {0}.</value>
  </data>
  <data name="ERR_TupleDuplicateElementName" xml:space="preserve">
    <value>Tuple element names must be unique.</value>
  </data>
  <data name="ERR_TupleReservedElementName" xml:space="preserve">
    <value>Tuple element name '{0}' is only allowed at position {1}.</value>
  </data>
  <data name="ERR_TupleReservedElementNameAnyPosition" xml:space="preserve">
    <value>Tuple element name '{0}' is disallowed at any position.</value>
  </data>
  <data name="ERR_PredefinedTypeMemberNotFoundInAssembly" xml:space="preserve">
    <value>Member '{0}' was not found on type '{1}' from assembly '{2}'.</value>
  </data>
  <data name="IDS_FeatureTuples" xml:space="preserve">
    <value>tuples</value>
  </data>
  <data name="ERR_MissingDeconstruct" xml:space="preserve">
    <value>No suitable 'Deconstruct' instance or extension method was found for type '{0}', with {1} out parameters and a void return type.</value>
  </data>
  <data name="ERR_DeconstructRequiresExpression" xml:space="preserve">
    <value>Deconstruct assignment requires an expression with a type on the right-hand-side.</value>
  </data>
  <data name="ERR_SwitchExpressionValueExpected" xml:space="preserve">
    <value>The switch expression must be a value; found '{0}'.</value>
  </data>
  <data name="ERR_SwitchCaseSubsumed" xml:space="preserve">
    <value>The switch case is unreachable. It has already been handled by a previous case or it is impossible to match.</value>
  </data>
  <data name="ERR_StdInOptionProvidedButConsoleInputIsNotRedirected" xml:space="preserve">
    <value>stdin argument '-' is specified, but input has not been redirected from the standard input stream.</value>
  </data>
  <data name="ERR_SwitchArmSubsumed" xml:space="preserve">
    <value>The pattern is unreachable. It has already been handled by a previous arm of the switch expression or it is impossible to match.</value>
  </data>
  <data name="ERR_PatternWrongType" xml:space="preserve">
    <value>An expression of type '{0}' cannot be handled by a pattern of type '{1}'.</value>
  </data>
  <data name="ERR_ConstantPatternVsOpenType" xml:space="preserve">
    <value>An expression of type '{0}' cannot be handled by a pattern of type '{1}'. Please use language version '{2}' or greater to match an open type with a constant pattern.</value>
  </data>
  <data name="WRN_AttributeIgnoredWhenPublicSigning" xml:space="preserve">
    <value>Attribute '{0}' is ignored when public signing is specified.</value>
  </data>
  <data name="WRN_AttributeIgnoredWhenPublicSigning_Title" xml:space="preserve">
    <value>Attribute is ignored when public signing is specified.</value>
  </data>
  <data name="ERR_OptionMustBeAbsolutePath" xml:space="preserve">
    <value>Option '{0}' must be an absolute path.</value>
  </data>
  <data name="ERR_ConversionNotTupleCompatible" xml:space="preserve">
    <value>Tuple with {0} elements cannot be converted to type '{1}'.</value>
  </data>
  <data name="IDS_FeatureOutVar" xml:space="preserve">
    <value>out variable declaration</value>
  </data>
  <data name="ERR_ImplicitlyTypedOutVariableUsedInTheSameArgumentList" xml:space="preserve">
    <value>Reference to an implicitly-typed out variable '{0}' is not permitted in the same argument list.</value>
  </data>
  <data name="ERR_TypeInferenceFailedForImplicitlyTypedOutVariable" xml:space="preserve">
    <value>Cannot infer the type of implicitly-typed out variable '{0}'.</value>
  </data>
  <data name="ERR_TypeInferenceFailedForImplicitlyTypedDeconstructionVariable" xml:space="preserve">
    <value>Cannot infer the type of implicitly-typed deconstruction variable '{0}'.</value>
  </data>
  <data name="ERR_DiscardTypeInferenceFailed" xml:space="preserve">
    <value>Cannot infer the type of implicitly-typed discard.</value>
  </data>
  <data name="ERR_DeconstructWrongCardinality" xml:space="preserve">
    <value>Cannot deconstruct a tuple of '{0}' elements into '{1}' variables.</value>
  </data>
  <data name="ERR_CannotDeconstructDynamic" xml:space="preserve">
    <value>Cannot deconstruct dynamic objects.</value>
  </data>
  <data name="ERR_DeconstructTooFewElements" xml:space="preserve">
    <value>Deconstruction must contain at least two variables.</value>
  </data>
  <data name="WRN_TupleLiteralNameMismatch" xml:space="preserve">
    <value>The tuple element name '{0}' is ignored because a different name or no name is specified by the target type '{1}'.</value>
  </data>
  <data name="WRN_TupleLiteralNameMismatch_Title" xml:space="preserve">
    <value>The tuple element name is ignored because a different name or no name is specified by the assignment target.</value>
  </data>
  <data name="WRN_TupleBinopLiteralNameMismatch" xml:space="preserve">
    <value>The tuple element name '{0}' is ignored because a different name or no name is specified on the other side of the tuple == or != operator.</value>
  </data>
  <data name="WRN_TupleBinopLiteralNameMismatch_Title" xml:space="preserve">
    <value>The tuple element name is ignored because a different name or no name is specified on the other side of the tuple == or != operator.</value>
  </data>
  <data name="ERR_PredefinedValueTupleTypeMustBeStruct" xml:space="preserve">
    <value>Predefined type '{0}' must be a struct.</value>
  </data>
  <data name="ERR_NewWithTupleTypeSyntax" xml:space="preserve">
    <value>'new' cannot be used with tuple type. Use a tuple literal expression instead.</value>
  </data>
  <data name="ERR_DeconstructionVarFormDisallowsSpecificType" xml:space="preserve">
    <value>Deconstruction 'var (...)' form disallows a specific type for 'var'.</value>
  </data>
  <data name="ERR_TupleElementNamesAttributeMissing" xml:space="preserve">
    <value>Cannot define a class or member that utilizes tuples because the compiler required type '{0}' cannot be found. Are you missing a reference?</value>
  </data>
  <data name="ERR_ExplicitTupleElementNamesAttribute" xml:space="preserve">
    <value>Cannot reference 'System.Runtime.CompilerServices.TupleElementNamesAttribute' explicitly. Use the tuple syntax to define tuple names.</value>
  </data>
  <data name="ERR_ExpressionTreeContainsOutVariable" xml:space="preserve">
    <value>An expression tree may not contain an out argument variable declaration.</value>
  </data>
  <data name="ERR_ExpressionTreeContainsDiscard" xml:space="preserve">
    <value>An expression tree may not contain a discard.</value>
  </data>
  <data name="ERR_ExpressionTreeContainsIsMatch" xml:space="preserve">
    <value>An expression tree may not contain an 'is' pattern-matching operator.</value>
  </data>
  <data name="ERR_ExpressionTreeContainsTupleLiteral" xml:space="preserve">
    <value>An expression tree may not contain a tuple literal.</value>
  </data>
  <data name="ERR_ExpressionTreeContainsTupleConversion" xml:space="preserve">
    <value>An expression tree may not contain a tuple conversion.</value>
  </data>
  <data name="ERR_SourceLinkRequiresPdb" xml:space="preserve">
    <value>/sourcelink switch is only supported when emitting PDB.</value>
  </data>
  <data name="ERR_CannotEmbedWithoutPdb" xml:space="preserve">
    <value>/embed switch is only supported when emitting a PDB.</value>
  </data>
  <data name="ERR_InvalidInstrumentationKind" xml:space="preserve">
    <value>Invalid instrumentation kind: {0}</value>
  </data>
  <data name="ERR_InvalidHashAlgorithmName" xml:space="preserve">
    <value>Invalid hash algorithm name: '{0}'</value>
  </data>
  <data name="ERR_VarInvocationLvalueReserved" xml:space="preserve">
    <value>The syntax 'var (...)' as an lvalue is reserved.</value>
  </data>
  <data name="ERR_SemiOrLBraceOrArrowExpected" xml:space="preserve">
    <value>{ or ; or =&gt; expected</value>
  </data>
  <data name="ERR_ThrowMisplaced" xml:space="preserve">
    <value>A throw expression is not allowed in this context.</value>
  </data>
  <data name="ERR_MixedDeconstructionUnsupported" xml:space="preserve">
    <value>A deconstruction cannot mix declarations and expressions on the left-hand-side.</value>
  </data>
  <data name="ERR_DeclarationExpressionNotPermitted" xml:space="preserve">
    <value>A declaration is not allowed in this context.</value>
  </data>
  <data name="ERR_MustDeclareForeachIteration" xml:space="preserve">
    <value>A foreach loop must declare its iteration variables.</value>
  </data>
  <data name="ERR_TupleElementNamesInDeconstruction" xml:space="preserve">
    <value>Tuple element names are not permitted on the left of a deconstruction.</value>
  </data>
  <data name="ERR_PossibleBadNegCast" xml:space="preserve">
    <value>To cast a negative value, you must enclose the value in parentheses.</value>
  </data>
  <data name="ERR_ExpressionTreeContainsThrowExpression" xml:space="preserve">
    <value>An expression tree may not contain a throw-expression.</value>
  </data>
  <data name="ERR_ExpressionTreeContainsWithExpression" xml:space="preserve">
    <value>An expression tree may not contain a with-expression.</value>
  </data>
  <data name="ERR_BadAssemblyName" xml:space="preserve">
    <value>Invalid assembly name: {0}</value>
  </data>
  <data name="ERR_BadAsyncMethodBuilderTaskProperty" xml:space="preserve">
    <value>For type '{0}' to be used as an AsyncMethodBuilder for type '{1}', its Task property should return type '{1}' instead of type '{2}'.</value>
  </data>
  <data name="ERR_AttributesInLocalFuncDecl" xml:space="preserve">
    <value>Attributes are not allowed on local function parameters or type parameters</value>
  </data>
  <data name="ERR_TypeForwardedToMultipleAssemblies" xml:space="preserve">
    <value>Module '{0}' in assembly '{1}' is forwarding the type '{2}' to multiple assemblies: '{3}' and '{4}'.</value>
  </data>
  <data name="ERR_PatternDynamicType" xml:space="preserve">
    <value>It is not legal to use the type 'dynamic' in a pattern.</value>
  </data>
  <data name="ERR_BadDocumentationMode" xml:space="preserve">
    <value>Provided documentation mode is unsupported or invalid: '{0}'.</value>
  </data>
  <data name="ERR_BadSourceCodeKind" xml:space="preserve">
    <value>Provided source code kind is unsupported or invalid: '{0}'</value>
  </data>
  <data name="ERR_BadLanguageVersion" xml:space="preserve">
    <value>Provided language version is unsupported or invalid: '{0}'.</value>
  </data>
  <data name="ERR_InvalidPreprocessingSymbol" xml:space="preserve">
    <value>Invalid name for a preprocessing symbol; '{0}' is not a valid identifier</value>
  </data>
  <data name="ERR_FeatureNotAvailableInVersion7_1" xml:space="preserve">
    <value>Feature '{0}' is not available in C# 7.1. Please use language version {1} or greater.</value>
  </data>
  <data name="ERR_FeatureNotAvailableInVersion7_2" xml:space="preserve">
    <value>Feature '{0}' is not available in C# 7.2. Please use language version {1} or greater.</value>
  </data>
  <data name="ERR_FeatureNotAvailableInVersion7_3" xml:space="preserve">
    <value>Feature '{0}' is not available in C# 7.3. Please use language version {1} or greater.</value>
  </data>
  <data name="ERR_FeatureNotAvailableInVersion8" xml:space="preserve">
    <value>Feature '{0}' is not available in C# 8.0. Please use language version {1} or greater.</value>
  </data>
  <data name="ERR_LanguageVersionCannotHaveLeadingZeroes" xml:space="preserve">
    <value>Specified language version '{0}' cannot have leading zeroes</value>
  </data>
  <data name="ERR_VoidAssignment" xml:space="preserve">
    <value>A value of type 'void' may not be assigned.</value>
  </data>
  <data name="WRN_Experimental" xml:space="preserve">
    <value>'{0}' is for evaluation purposes only and is subject to change or removal in future updates.</value>
  </data>
  <data name="WRN_Experimental_Title" xml:space="preserve">
    <value>Type is for evaluation purposes only and is subject to change or removal in future updates.</value>
  </data>
  <data name="ERR_CompilerAndLanguageVersion" xml:space="preserve">
    <value>Compiler version: '{0}'. Language version: {1}.</value>
  </data>
  <data name="IDS_FeatureAsyncMain" xml:space="preserve">
    <value>async main</value>
  </data>
  <data name="ERR_TupleInferredNamesNotAvailable" xml:space="preserve">
    <value>Tuple element name '{0}' is inferred. Please use language version {1} or greater to access an element by its inferred name.</value>
  </data>
  <data name="ERR_AltInterpolatedVerbatimStringsNotAvailable" xml:space="preserve">
    <value>To use '@$' instead of '$@' for an interpolated verbatim string, please use language version '{0}' or greater.</value>
  </data>
  <data name="WRN_AttributesOnBackingFieldsNotAvailable" xml:space="preserve">
    <value>Field-targeted attributes on auto-properties are not supported in language version {0}. Please use language version {1} or greater.</value>
  </data>
  <data name="WRN_AttributesOnBackingFieldsNotAvailable_Title" xml:space="preserve">
    <value>Field-targeted attributes on auto-properties are not supported in this version of the language.</value>
  </data>
  <data name="ERR_VoidInTuple" xml:space="preserve">
    <value>A tuple may not contain a value of type 'void'.</value>
  </data>
  <data name="IDS_FeatureNullableReferenceTypes" xml:space="preserve">
    <value>nullable reference types</value>
  </data>
  <data name="IDS_FeaturePragmaWarningEnable" xml:space="preserve">
    <value>warning action enable</value>
  </data>
  <data name="WRN_ConvertingNullableToNonNullable" xml:space="preserve">
    <value>Converting null literal or possible null value to non-nullable type.</value>
  </data>
  <data name="WRN_ConvertingNullableToNonNullable_Title" xml:space="preserve">
    <value>Converting null literal or possible null value to non-nullable type.</value>
  </data>
  <data name="WRN_NullReferenceAssignment" xml:space="preserve">
    <value>Possible null reference assignment.</value>
  </data>
  <data name="WRN_NullReferenceAssignment_Title" xml:space="preserve">
    <value>Possible null reference assignment.</value>
  </data>
  <data name="WRN_NullReferenceReceiver" xml:space="preserve">
    <value>Dereference of a possibly null reference.</value>
  </data>
  <data name="WRN_NullReferenceReceiver_Title" xml:space="preserve">
    <value>Dereference of a possibly null reference.</value>
  </data>
  <data name="WRN_NullReferenceReturn" xml:space="preserve">
    <value>Possible null reference return.</value>
  </data>
  <data name="WRN_NullReferenceReturn_Title" xml:space="preserve">
    <value>Possible null reference return.</value>
  </data>
  <data name="WRN_NullReferenceArgument" xml:space="preserve">
    <value>Possible null reference argument for parameter '{0}' in '{1}'.</value>
  </data>
  <data name="WRN_NullReferenceArgument_Title" xml:space="preserve">
    <value>Possible null reference argument.</value>
  </data>
  <data name="WRN_ThrowPossibleNull" xml:space="preserve">
    <value>Thrown value may be null.</value>
  </data>
  <data name="WRN_ThrowPossibleNull_Title" xml:space="preserve">
    <value>Thrown value may be null.</value>
  </data>
  <data name="WRN_UnboxPossibleNull" xml:space="preserve">
    <value>Unboxing a possibly null value.</value>
  </data>
  <data name="WRN_UnboxPossibleNull_Title" xml:space="preserve">
    <value>Unboxing a possibly null value.</value>
  </data>
  <data name="WRN_NullabilityMismatchInTypeOnOverride" xml:space="preserve">
    <value>Nullability of reference types in type doesn't match overridden member.</value>
  </data>
  <data name="WRN_NullabilityMismatchInTypeOnOverride_Title" xml:space="preserve">
    <value>Nullability of reference types in type doesn't match overridden member.</value>
  </data>
  <data name="WRN_NullabilityMismatchInReturnTypeOnOverride" xml:space="preserve">
    <value>Nullability of reference types in return type doesn't match overridden member.</value>
  </data>
  <data name="WRN_NullabilityMismatchInReturnTypeOnOverride_Title" xml:space="preserve">
    <value>Nullability of reference types in return type doesn't match overridden member.</value>
  </data>
  <data name="WRN_TopLevelNullabilityMismatchInReturnTypeOnOverride" xml:space="preserve">
    <value>Nullability of return type doesn't match overridden member (possibly because of nullability attributes).</value>
  </data>
  <data name="WRN_TopLevelNullabilityMismatchInReturnTypeOnOverride_Title" xml:space="preserve">
    <value>Nullability of return type doesn't match overridden member (possibly because of nullability attributes).</value>
  </data>
  <data name="WRN_NullabilityMismatchInParameterTypeOnOverride" xml:space="preserve">
    <value>Nullability of reference types in type of parameter '{0}' doesn't match overridden member.</value>
  </data>
  <data name="WRN_NullabilityMismatchInParameterTypeOnOverride_Title" xml:space="preserve">
    <value>Nullability of reference types in type of parameter doesn't match overridden member.</value>
  </data>
  <data name="WRN_TopLevelNullabilityMismatchInParameterTypeOnOverride" xml:space="preserve">
    <value>Nullability of type of parameter '{0}' doesn't match overridden member (possibly because of nullability attributes).</value>
  </data>
  <data name="WRN_TopLevelNullabilityMismatchInParameterTypeOnOverride_Title" xml:space="preserve">
    <value>Nullability of type of parameter doesn't match overridden member (possibly because of nullability attributes).</value>
  </data>
  <data name="WRN_NullabilityMismatchInParameterTypeOnPartial" xml:space="preserve">
    <value>Nullability of reference types in type of parameter '{0}' doesn't match partial method declaration.</value>
  </data>
  <data name="WRN_NullabilityMismatchInParameterTypeOnPartial_Title" xml:space="preserve">
    <value>Nullability of reference types in type of parameter doesn't match partial method declaration.</value>
  </data>
  <data name="WRN_NullabilityMismatchInReturnTypeOnPartial" xml:space="preserve">
    <value>Nullability of reference types in return type doesn't match partial method declaration.</value>
  </data>
  <data name="WRN_NullabilityMismatchInReturnTypeOnPartial_Title" xml:space="preserve">
    <value>Nullability of reference types in return type doesn't match partial method declaration.</value>
  </data>
  <data name="WRN_NullabilityMismatchInTypeOnImplicitImplementation" xml:space="preserve">
    <value>Nullability of reference types in type of '{0}' doesn't match implicitly implemented member '{1}'.</value>
  </data>
  <data name="WRN_NullabilityMismatchInTypeOnImplicitImplementation_Title" xml:space="preserve">
    <value>Nullability of reference types in type doesn't match implicitly implemented member.</value>
  </data>
  <data name="WRN_NullabilityMismatchInReturnTypeOnImplicitImplementation" xml:space="preserve">
    <value>Nullability of reference types in return type of '{0}' doesn't match implicitly implemented member '{1}'.</value>
  </data>
  <data name="WRN_NullabilityMismatchInReturnTypeOnImplicitImplementation_Title" xml:space="preserve">
    <value>Nullability of reference types in return type doesn't match implicitly implemented member.</value>
  </data>
  <data name="WRN_NullabilityMismatchInParameterTypeOnImplicitImplementation" xml:space="preserve">
    <value>Nullability of reference types in type of parameter '{0}' of '{1}' doesn't match implicitly implemented member '{2}'.</value>
  </data>
  <data name="WRN_NullabilityMismatchInParameterTypeOnImplicitImplementation_Title" xml:space="preserve">
    <value>Nullability of reference types in type of parameter doesn't match implicitly implemented member.</value>
  </data>
  <data name="WRN_TopLevelNullabilityMismatchInReturnTypeOnImplicitImplementation" xml:space="preserve">
    <value>Nullability of reference types in return type of '{0}' doesn't match implicitly implemented member '{1}' (possibly because of nullability attributes).</value>
  </data>
  <data name="WRN_TopLevelNullabilityMismatchInReturnTypeOnImplicitImplementation_Title" xml:space="preserve">
    <value>Nullability of reference types in return type doesn't match implicitly implemented member (possibly because of nullability attributes).</value>
  </data>
  <data name="WRN_TopLevelNullabilityMismatchInParameterTypeOnImplicitImplementation" xml:space="preserve">
    <value>Nullability of reference types in type of parameter '{0}' of '{1}' doesn't match implicitly implemented member '{2}' (possibly because of nullability attributes).</value>
  </data>
  <data name="WRN_TopLevelNullabilityMismatchInParameterTypeOnImplicitImplementation_Title" xml:space="preserve">
    <value>Nullability of reference types in type of parameter doesn't match implicitly implemented member (possibly because of nullability attributes).</value>
  </data>
  <data name="WRN_NullabilityMismatchInTypeOnExplicitImplementation" xml:space="preserve">
    <value>Nullability of reference types in type doesn't match implemented member '{0}'.</value>
  </data>
  <data name="WRN_NullabilityMismatchInTypeOnExplicitImplementation_Title" xml:space="preserve">
    <value>Nullability of reference types in type doesn't match implemented member.</value>
  </data>
  <data name="WRN_NullabilityMismatchInReturnTypeOnExplicitImplementation" xml:space="preserve">
    <value>Nullability of reference types in return type doesn't match implemented member '{0}'.</value>
  </data>
  <data name="WRN_NullabilityMismatchInReturnTypeOnExplicitImplementation_Title" xml:space="preserve">
    <value>Nullability of reference types in return type doesn't match implemented member.</value>
  </data>
  <data name="WRN_NullabilityMismatchInParameterTypeOnExplicitImplementation" xml:space="preserve">
    <value>Nullability of reference types in type of parameter '{0}' doesn't match implemented member '{1}'.</value>
  </data>
  <data name="WRN_NullabilityMismatchInParameterTypeOnExplicitImplementation_Title" xml:space="preserve">
    <value>Nullability of reference types in type of parameter doesn't match implemented member.</value>
  </data>
  <data name="WRN_TopLevelNullabilityMismatchInReturnTypeOnExplicitImplementation" xml:space="preserve">
    <value>Nullability of reference types in return type doesn't match implemented member '{0}' (possibly because of nullability attributes).</value>
  </data>
  <data name="WRN_TopLevelNullabilityMismatchInReturnTypeOnExplicitImplementation_Title" xml:space="preserve">
    <value>Nullability of reference types in return type doesn't match implemented member (possibly because of nullability attributes).</value>
  </data>
  <data name="WRN_TopLevelNullabilityMismatchInParameterTypeOnExplicitImplementation" xml:space="preserve">
    <value>Nullability of reference types in type of parameter '{0}' doesn't match implemented member '{1}' (possibly because of nullability attributes).</value>
  </data>
  <data name="WRN_TopLevelNullabilityMismatchInParameterTypeOnExplicitImplementation_Title" xml:space="preserve">
    <value>Nullability of reference types in type of parameter doesn't match implemented member (possibly because of nullability attributes).</value>
  </data>
  <data name="WRN_UninitializedNonNullableField" xml:space="preserve">
    <value>Non-nullable {0} '{1}' must contain a non-null value when exiting constructor. Consider declaring the {0} as nullable.</value>
  </data>
  <data name="WRN_UninitializedNonNullableField_Title" xml:space="preserve">
    <value>Non-nullable field must contain a non-null value when exiting constructor. Consider declaring as nullable.</value>
  </data>
  <data name="WRN_NullabilityMismatchInAssignment" xml:space="preserve">
    <value>Nullability of reference types in value of type '{0}' doesn't match target type '{1}'.</value>
  </data>
  <data name="WRN_NullabilityMismatchInAssignment_Title" xml:space="preserve">
    <value>Nullability of reference types in value doesn't match target type.</value>
  </data>
  <data name="WRN_ImplicitCopyInReadOnlyMember" xml:space="preserve">
    <value>Call to non-readonly member '{0}' from a 'readonly' member results in an implicit copy of '{1}'.</value>
  </data>
  <data name="WRN_ImplicitCopyInReadOnlyMember_Title" xml:space="preserve">
    <value>Call to non-readonly member from a 'readonly' member results in an implicit copy.</value>
  </data>
  <data name="ERR_StaticMemberCantBeReadOnly" xml:space="preserve">
    <value>Static member '{0}' cannot be marked 'readonly'.</value>
  </data>
  <data name="ERR_AutoSetterCantBeReadOnly" xml:space="preserve">
    <value>Auto-implemented 'set' accessor '{0}' cannot be marked 'readonly'.</value>
  </data>
  <data name="ERR_AutoPropertyWithSetterCantBeReadOnly" xml:space="preserve">
    <value>Auto-implemented property '{0}' cannot be marked 'readonly' because it has a 'set' accessor.</value>
  </data>
  <data name="ERR_InvalidPropertyReadOnlyMods" xml:space="preserve">
    <value>Cannot specify 'readonly' modifiers on both property or indexer '{0}' and its accessor. Remove one of them.</value>
  </data>
  <data name="ERR_DuplicatePropertyReadOnlyMods" xml:space="preserve">
    <value>Cannot specify 'readonly' modifiers on both accessors of property or indexer '{0}'. Instead, put a 'readonly' modifier on the property itself.</value>
  </data>
  <data name="ERR_FieldLikeEventCantBeReadOnly" xml:space="preserve">
    <value>Field-like event '{0}' cannot be 'readonly'.</value>
  </data>
  <data name="ERR_PartialMethodReadOnlyDifference" xml:space="preserve">
    <value>Both partial method declarations must be readonly or neither may be readonly</value>
  </data>
  <data name="ERR_ReadOnlyModMissingAccessor" xml:space="preserve">
    <value>'{0}': 'readonly' can only be used on accessors if the property or indexer has both a get and a set accessor</value>
  </data>
  <data name="WRN_NullabilityMismatchInArgument" xml:space="preserve">
    <value>Argument of type '{0}' cannot be used for parameter '{2}' of type '{1}' in '{3}' due to differences in the nullability of reference types.</value>
  </data>
  <data name="WRN_NullabilityMismatchInArgument_Title" xml:space="preserve">
    <value>Argument cannot be used for parameter due to differences in the nullability of reference types.</value>
  </data>
  <data name="WRN_NullabilityMismatchInArgumentForOutput" xml:space="preserve">
    <value>Argument of type '{0}' cannot be used as an output of type '{1}' for parameter '{2}' in '{3}' due to differences in the nullability of reference types.</value>
  </data>
  <data name="WRN_NullabilityMismatchInArgumentForOutput_Title" xml:space="preserve">
    <value>Argument cannot be used as an output for parameter due to differences in the nullability of reference types.</value>
  </data>
  <data name="WRN_DisallowNullAttributeForbidsMaybeNullAssignment" xml:space="preserve">
    <value>A possible null value may not be used for a type marked with [NotNull] or [DisallowNull]</value>
  </data>
  <data name="WRN_DisallowNullAttributeForbidsMaybeNullAssignment_Title" xml:space="preserve">
    <value>A possible null value may not be used for a type marked with [NotNull] or [DisallowNull]</value>
  </data>
  <data name="WRN_ParameterConditionallyDisallowsNull" xml:space="preserve">
    <value>Parameter '{0}' must have a non-null value when exiting with '{1}'.</value>
  </data>
  <data name="WRN_ParameterConditionallyDisallowsNull_Title" xml:space="preserve">
    <value>Parameter must have a non-null value when exiting in some condition.</value>
  </data>
  <data name="WRN_ParameterDisallowsNull" xml:space="preserve">
    <value>Parameter '{0}' must have a non-null value when exiting.</value>
  </data>
  <data name="WRN_ParameterDisallowsNull_Title" xml:space="preserve">
    <value>Parameter must have a non-null value when exiting.</value>
  </data>
  <data name="WRN_ParameterNotNullIfNotNull" xml:space="preserve">
    <value>Parameter '{0}' must have a non-null value when exiting because parameter '{1}' is non-null.</value>
  </data>
  <data name="WRN_ParameterNotNullIfNotNull_Title" xml:space="preserve">
    <value>Parameter must have a non-null value when exiting because parameter referenced by NotNullIfNotNull is non-null.</value>
  </data>
  <data name="WRN_ReturnNotNullIfNotNull" xml:space="preserve">
    <value>Return value must be non-null because parameter '{0}' is non-null.</value>
  </data>
  <data name="WRN_ReturnNotNullIfNotNull_Title" xml:space="preserve">
    <value>Return value must be non-null because parameter is non-null.</value>
  </data>
  <data name="WRN_MemberNotNull" xml:space="preserve">
    <value>Member '{0}' must have a non-null value when exiting.</value>
  </data>
  <data name="WRN_MemberNotNull_Title" xml:space="preserve">
    <value>Member must have a non-null value when exiting.</value>
  </data>
  <data name="WRN_MemberNotNullBadMember" xml:space="preserve">
    <value>Member '{0}' cannot be used in this attribute.</value>
  </data>
  <data name="WRN_MemberNotNullBadMember_Title" xml:space="preserve">
    <value>Member cannot be used in this attribute.</value>
  </data>
  <data name="WRN_MemberNotNullWhen" xml:space="preserve">
    <value>Member '{0}' must have a non-null value when exiting with '{1}'.</value>
  </data>
  <data name="WRN_MemberNotNullWhen_Title" xml:space="preserve">
    <value>Member must have a non-null value when exiting in some condition.</value>
  </data>
  <data name="WRN_ShouldNotReturn" xml:space="preserve">
    <value>A method marked [DoesNotReturn] should not return.</value>
  </data>
  <data name="WRN_ShouldNotReturn_Title" xml:space="preserve">
    <value>A method marked [DoesNotReturn] should not return.</value>
  </data>
  <data name="WRN_DoesNotReturnMismatch" xml:space="preserve">
    <value>Method '{0}' lacks `[DoesNotReturn]` annotation to match implemented or overridden member.</value>
  </data>
  <data name="WRN_DoesNotReturnMismatch_Title" xml:space="preserve">
    <value>Method lacks `[DoesNotReturn]` annotation to match implemented or overridden member.</value>
  </data>
  <data name="WRN_NullabilityMismatchInReturnTypeOfTargetDelegate" xml:space="preserve">
    <value>Nullability of reference types in return type of '{0}' doesn't match the target delegate '{1}' (possibly because of nullability attributes).</value>
  </data>
  <data name="WRN_NullabilityMismatchInReturnTypeOfTargetDelegate_Title" xml:space="preserve">
    <value>Nullability of reference types in return type doesn't match the target delegate (possibly because of nullability attributes).</value>
  </data>
  <data name="WRN_NullabilityMismatchInParameterTypeOfTargetDelegate" xml:space="preserve">
    <value>Nullability of reference types in type of parameter '{0}' of '{1}' doesn't match the target delegate '{2}' (possibly because of nullability attributes).</value>
  </data>
  <data name="WRN_NullabilityMismatchInParameterTypeOfTargetDelegate_Title" xml:space="preserve">
    <value>Nullability of reference types in type of parameter doesn't match the target delegate (possibly because of nullability attributes).</value>
  </data>
  <data name="WRN_NullAsNonNullable" xml:space="preserve">
    <value>Cannot convert null literal to non-nullable reference type.</value>
  </data>
  <data name="WRN_NullAsNonNullable_Title" xml:space="preserve">
    <value>Cannot convert null literal to non-nullable reference type.</value>
  </data>
  <data name="ERR_AnnotationDisallowedInObjectCreation" xml:space="preserve">
    <value>Cannot use a nullable reference type in object creation.</value>
  </data>
  <data name="WRN_NullableValueTypeMayBeNull" xml:space="preserve">
    <value>Nullable value type may be null.</value>
  </data>
  <data name="WRN_NullableValueTypeMayBeNull_Title" xml:space="preserve">
    <value>Nullable value type may be null.</value>
  </data>
  <data name="WRN_NullabilityMismatchInTypeParameterConstraint" xml:space="preserve">
    <value>The type '{3}' cannot be used as type parameter '{2}' in the generic type or method '{0}'. Nullability of type argument '{3}' doesn't match constraint type '{1}'.</value>
  </data>
  <data name="WRN_NullabilityMismatchInTypeParameterConstraint_Title" xml:space="preserve">
    <value>The type cannot be used as type parameter in the generic type or method. Nullability of type argument doesn't match constraint type.</value>
  </data>
  <data name="WRN_MissingNonNullTypesContextForAnnotation" xml:space="preserve">
    <value>The annotation for nullable reference types should only be used in code within a '#nullable' annotations context.</value>
  </data>
  <data name="WRN_MissingNonNullTypesContextForAnnotation_Title" xml:space="preserve">
    <value>The annotation for nullable reference types should only be used in code within a '#nullable' annotations context.</value>
  </data>
  <data name="ERR_ExplicitNullableAttribute" xml:space="preserve">
    <value>Explicit application of 'System.Runtime.CompilerServices.NullableAttribute' is not allowed.</value>
  </data>
  <data name="ERR_NullableUnconstrainedTypeParameter" xml:space="preserve">
    <value>A nullable type parameter must be known to be a value type or non-nullable reference type unless language version '{0}' or greater is used. Consider changing the language version or adding a 'class', 'struct', or type constraint.</value>
  </data>
  <data name="ERR_NullableOptionNotAvailable" xml:space="preserve">
    <value>Invalid '{0}' value: '{1}' for C# {2}. Please use language version '{3}' or greater.</value>
  </data>
  <data name="ERR_NonTaskMainCantBeAsync" xml:space="preserve">
    <value>A void or int returning entry point cannot be async</value>
  </data>
  <data name="ERR_PatternWrongGenericTypeInVersion" xml:space="preserve">
    <value>An expression of type '{0}' cannot be handled by a pattern of type '{1}' in C# {2}. Please use language version {3} or greater.</value>
  </data>
  <data name="WRN_UnreferencedLocalFunction" xml:space="preserve">
    <value>The local function '{0}' is declared but never used</value>
  </data>
  <data name="WRN_UnreferencedLocalFunction_Title" xml:space="preserve">
    <value>Local function is declared but never used</value>
  </data>
  <data name="ERR_LocalFunctionMissingBody" xml:space="preserve">
    <value>Local function '{0}' must declare a body because it is not marked 'static extern'.</value>
  </data>
  <data name="ERR_InvalidDebugInfo" xml:space="preserve">
    <value>Unable to read debug information of method '{0}' (token 0x{1:X8}) from assembly '{2}'</value>
  </data>
  <data name="IConversionExpressionIsNotCSharpConversion" xml:space="preserve">
    <value>{0} is not a valid C# conversion expression</value>
  </data>
  <data name="ERR_DynamicLocalFunctionTypeParameter" xml:space="preserve">
    <value>Cannot pass argument with dynamic type to generic local function '{0}' with inferred type arguments.</value>
  </data>
  <data name="IDS_FeatureLeadingDigitSeparator" xml:space="preserve">
    <value>leading digit separator</value>
  </data>
  <data name="ERR_ExplicitReservedAttr" xml:space="preserve">
    <value>Do not use '{0}'. This is reserved for compiler usage.</value>
  </data>
  <data name="ERR_TypeReserved" xml:space="preserve">
    <value>The type name '{0}' is reserved to be used by the compiler.</value>
  </data>
  <data name="ERR_InExtensionMustBeValueType" xml:space="preserve">
    <value>The first parameter of the 'in' extension method '{0}' must be a concrete (non-generic) value type.</value>
  </data>
  <data name="ERR_FieldsInRoStruct" xml:space="preserve">
    <value>Instance fields of readonly structs must be readonly.</value>
  </data>
  <data name="ERR_AutoPropsInRoStruct" xml:space="preserve">
    <value>Auto-implemented instance properties in readonly structs must be readonly.</value>
  </data>
  <data name="ERR_FieldlikeEventsInRoStruct" xml:space="preserve">
    <value>Field-like events are not allowed in readonly structs.</value>
  </data>
  <data name="IDS_FeatureRefExtensionMethods" xml:space="preserve">
    <value>ref extension methods</value>
  </data>
  <data name="ERR_StackAllocConversionNotPossible" xml:space="preserve">
    <value>Conversion of a stackalloc expression of type '{0}' to type '{1}' is not possible.</value>
  </data>
  <data name="ERR_RefExtensionMustBeValueTypeOrConstrainedToOne" xml:space="preserve">
    <value>The first parameter of a 'ref' extension method '{0}' must be a value type or a generic type constrained to struct.</value>
  </data>
  <data name="ERR_OutAttrOnInParam" xml:space="preserve">
    <value>An in parameter cannot have the Out attribute.</value>
  </data>
  <data name="ICompoundAssignmentOperationIsNotCSharpCompoundAssignment" xml:space="preserve">
    <value>{0} is not a valid C# compound assignment operation</value>
  </data>
  <data name="WRN_FilterIsConstantFalse" xml:space="preserve">
    <value>Filter expression is a constant 'false', consider removing the catch clause</value>
  </data>
  <data name="WRN_FilterIsConstantFalse_Title" xml:space="preserve">
    <value>Filter expression is a constant 'false'</value>
  </data>
  <data name="WRN_FilterIsConstantFalseRedundantTryCatch" xml:space="preserve">
    <value>Filter expression is a constant 'false', consider removing the try-catch block</value>
  </data>
  <data name="WRN_FilterIsConstantFalseRedundantTryCatch_Title" xml:space="preserve">
    <value>Filter expression is a constant 'false'. </value>
  </data>
  <data name="ERR_ConditionalInInterpolation" xml:space="preserve">
    <value>A conditional expression cannot be used directly in a string interpolation because the ':' ends the interpolation. Parenthesize the conditional expression.</value>
  </data>
  <data name="ERR_InDynamicMethodArg" xml:space="preserve">
    <value>Arguments with 'in' modifier cannot be used in dynamically dispatched expressions.</value>
  </data>
  <data name="ERR_TupleSizesMismatchForBinOps" xml:space="preserve">
    <value>Tuple types used as operands of an == or != operator must have matching cardinalities. But this operator has tuple types of cardinality {0} on the left and {1} on the right.</value>
  </data>
  <data name="ERR_RefLocalOrParamExpected" xml:space="preserve">
    <value>The left-hand side of a ref assignment must be a ref local or parameter.</value>
  </data>
  <data name="ERR_RefAssignNarrower" xml:space="preserve">
    <value>Cannot ref-assign '{1}' to '{0}' because '{1}' has a narrower escape scope than '{0}'.</value>
  </data>
  <data name="IDS_FeatureEnumGenericTypeConstraint" xml:space="preserve">
    <value>enum generic type constraints</value>
  </data>
  <data name="IDS_FeatureDelegateGenericTypeConstraint" xml:space="preserve">
    <value>delegate generic type constraints</value>
  </data>
  <data name="IDS_FeatureUnmanagedGenericTypeConstraint" xml:space="preserve">
    <value>unmanaged generic type constraints</value>
  </data>
  <data name="ERR_NewBoundWithUnmanaged" xml:space="preserve">
    <value>The 'new()' constraint cannot be used with the 'unmanaged' constraint</value>
  </data>
  <data name="ERR_UnmanagedConstraintNotSatisfied" xml:space="preserve">
    <value>The type '{2}' must be a non-nullable value type, along with all fields at any level of nesting, in order to use it as parameter '{1}' in the generic type or method '{0}'</value>
  </data>
  <data name="ERR_ConWithUnmanagedCon" xml:space="preserve">
    <value>Type parameter '{1}' has the 'unmanaged' constraint so '{1}' cannot be used as a constraint for '{0}'</value>
  </data>
  <data name="IDS_FeatureStackAllocInitializer" xml:space="preserve">
    <value>stackalloc initializer</value>
  </data>
  <data name="ERR_InvalidStackAllocArray" xml:space="preserve">
    <value>"Invalid rank specifier: expected ']'</value>
  </data>
  <data name="IDS_FeatureExpressionVariablesInQueriesAndInitializers" xml:space="preserve">
    <value>declaration of expression variables in member initializers and queries</value>
  </data>
  <data name="ERR_MissingPattern" xml:space="preserve">
    <value>Pattern missing</value>
  </data>
  <data name="IDS_FeatureRecursivePatterns" xml:space="preserve">
    <value>recursive patterns</value>
  </data>
  <data name="IDS_FeatureNullPointerConstantPattern" xml:space="preserve">
    <value>null pointer constant pattern</value>
  </data>
  <data name="IDS_FeatureDefaultTypeParameterConstraint" xml:space="preserve">
    <value>default type parameter constraints</value>
  </data>
  <data name="ERR_WrongNumberOfSubpatterns" xml:space="preserve">
    <value>Matching the tuple type '{0}' requires '{1}' subpatterns, but '{2}' subpatterns are present.</value>
  </data>
  <data name="ERR_PropertyPatternNameMissing" xml:space="preserve">
    <value>A property subpattern requires a reference to the property or field to be matched, e.g. '{{ Name: {0} }}'</value>
  </data>
  <data name="ERR_DefaultPattern" xml:space="preserve">
    <value>A default literal 'default' is not valid as a pattern. Use another literal (e.g. '0' or 'null') as appropriate. To match everything, use a discard pattern '_'.</value>
  </data>
  <data name="ERR_SwitchExpressionNoBestType" xml:space="preserve">
    <value>No best type was found for the switch expression.</value>
  </data>
  <data name="ERR_DefaultLiteralNoTargetType" xml:space="preserve">
    <value>There is no target type for the default literal.</value>
  </data>
  <data name="ERR_SingleElementPositionalPatternRequiresDisambiguation" xml:space="preserve">
    <value>A single-element deconstruct pattern requires some other syntax for disambiguation. It is recommended to add a discard designator '_' after the close paren ')'.</value>
  </data>
  <data name="ERR_VarMayNotBindToType" xml:space="preserve">
    <value>The syntax 'var' for a pattern is not permitted to refer to a type, but '{0}' is in scope here.</value>
  </data>
  <data name="WRN_SwitchExpressionNotExhaustive" xml:space="preserve">
    <value>The switch expression does not handle all possible values of its input type (it is not exhaustive). For example, the pattern '{0}' is not covered.</value>
  </data>
  <data name="WRN_SwitchExpressionNotExhaustive_Title" xml:space="preserve">
    <value>The switch expression does not handle all possible values of its input type (it is not exhaustive).</value>
  </data>
  <data name="WRN_SwitchExpressionNotExhaustiveWithWhen" xml:space="preserve">
    <value>The switch expression does not handle all possible values of its input type (it is not exhaustive). For example, the pattern '{0}' is not covered. However, a pattern with a 'when' clause might successfully match this value.</value>
  </data>
  <data name="WRN_SwitchExpressionNotExhaustiveWithWhen_Title" xml:space="preserve">
    <value>The switch expression does not handle all possible values of its input type (it is not exhaustive).</value>
  </data>
  <data name="WRN_SwitchExpressionNotExhaustiveWithUnnamedEnumValue" xml:space="preserve">
    <value>The switch expression does not handle some values of its input type (it is not exhaustive) involving an unnamed enum value. For example, the pattern '{0}' is not covered.</value>
  </data>
  <data name="WRN_SwitchExpressionNotExhaustiveWithUnnamedEnumValue_Title" xml:space="preserve">
    <value>The switch expression does not handle some values of its input type (it is not exhaustive) involving an unnamed enum value.</value>
  </data>
  <data name="WRN_CaseConstantNamedUnderscore" xml:space="preserve">
    <value>The name '_' refers to the constant, not the discard pattern. Use 'var _' to discard the value, or '@_' to refer to a constant by that name.</value>
  </data>
  <data name="WRN_CaseConstantNamedUnderscore_Title" xml:space="preserve">
    <value>Do not use '_' for a case constant.</value>
  </data>
  <data name="WRN_IsTypeNamedUnderscore" xml:space="preserve">
    <value>The name '_' refers to the type '{0}', not the discard pattern. Use '@_' for the type, or 'var _' to discard.</value>
  </data>
  <data name="WRN_IsTypeNamedUnderscore_Title" xml:space="preserve">
    <value>Do not use '_' to refer to the type in an is-type expression.</value>
  </data>
  <data name="ERR_ExpressionTreeContainsSwitchExpression" xml:space="preserve">
    <value>An expression tree may not contain a switch expression.</value>
  </data>
  <data name="ERR_InvalidObjectCreation" xml:space="preserve">
    <value>Invalid object creation</value>
  </data>
  <data name="IDS_FeatureIndexingMovableFixedBuffers" xml:space="preserve">
    <value>indexing movable fixed buffers</value>
  </data>
  <data name="ERR_CantUseInOrOutInArglist" xml:space="preserve">
    <value>__arglist cannot have an argument passed by 'in' or 'out'</value>
  </data>
  <data name="SyntaxTreeNotFound" xml:space="preserve">
    <value>SyntaxTree is not part of the compilation</value>
  </data>
  <data name="ERR_OutVariableCannotBeByRef" xml:space="preserve">
    <value>An out variable cannot be declared as a ref local</value>
  </data>
  <data name="ERR_MultipleAnalyzerConfigsInSameDir" xml:space="preserve">
    <value>Multiple analyzer config files cannot be in the same directory ('{0}').</value>
  </data>
  <data name="IDS_FeatureCoalesceAssignmentExpression" xml:space="preserve">
    <value>coalescing assignment</value>
  </data>
  <data name="CannotCreateConstructedFromConstructed" xml:space="preserve">
    <value>Cannot create constructed generic type from another constructed generic type.</value>
  </data>
  <data name="CannotCreateConstructedFromNongeneric" xml:space="preserve">
    <value>Cannot create constructed generic type from non-generic type.</value>
  </data>
  <data name="IDS_FeatureUnconstrainedTypeParameterInNullCoalescingOperator" xml:space="preserve">
    <value>unconstrained type parameters in null coalescing operator</value>
  </data>
  <data name="WRN_NullabilityMismatchInConstraintsOnImplicitImplementation" xml:space="preserve">
    <value>Nullability in constraints for type parameter '{0}' of method '{1}' doesn't match the constraints for type parameter '{2}' of interface method '{3}'. Consider using an explicit interface implementation instead.</value>
  </data>
  <data name="WRN_NullabilityMismatchInConstraintsOnImplicitImplementation_Title" xml:space="preserve">
    <value>Nullability in constraints for type parameter doesn't match the constraints for type parameter in implicitly implemented interface method'.</value>
  </data>
  <data name="WRN_NullabilityMismatchInTypeParameterReferenceTypeConstraint" xml:space="preserve">
    <value>The type '{2}' cannot be used as type parameter '{1}' in the generic type or method '{0}'. Nullability of type argument '{2}' doesn't match 'class' constraint.</value>
  </data>
  <data name="WRN_NullabilityMismatchInTypeParameterReferenceTypeConstraint_Title" xml:space="preserve">
    <value>The type cannot be used as type parameter in the generic type or method. Nullability of type argument doesn't match 'class' constraint.</value>
  </data>
  <data name="ERR_TripleDotNotAllowed" xml:space="preserve">
    <value>Unexpected character sequence '...'</value>
  </data>
  <data name="IDS_FeatureIndexOperator" xml:space="preserve">
    <value>index operator</value>
  </data>
  <data name="IDS_FeatureRangeOperator" xml:space="preserve">
    <value>range operator</value>
  </data>
  <data name="IDS_FeatureStaticLocalFunctions" xml:space="preserve">
    <value>static local functions</value>
  </data>
  <data name="IDS_FeatureNameShadowingInNestedFunctions" xml:space="preserve">
    <value>name shadowing in nested functions</value>
  </data>
  <data name="IDS_FeatureLambdaDiscardParameters" xml:space="preserve">
    <value>lambda discard parameters</value>
  </data>
  <data name="IDS_FeatureMemberNotNull" xml:space="preserve">
    <value>MemberNotNull attribute</value>
  </data>
  <data name="IDS_FeatureNativeInt" xml:space="preserve">
    <value>native-sized integers</value>
  </data>
  <data name="ERR_BadDynamicAwaitForEach" xml:space="preserve">
    <value>Cannot use a collection of dynamic type in an asynchronous foreach</value>
  </data>
  <data name="ERR_NullableDirectiveQualifierExpected" xml:space="preserve">
    <value>Expected 'enable', 'disable', or 'restore'</value>
  </data>
  <data name="ERR_NullableDirectiveTargetExpected" xml:space="preserve">
    <value>Expected 'warnings', 'annotations', or end of directive</value>
  </data>
  <data name="WRN_MissingNonNullTypesContextForAnnotationInGeneratedCode" xml:space="preserve">
    <value>The annotation for nullable reference types should only be used in code within a '#nullable' annotations context. Auto-generated code requires an explicit '#nullable' directive in source.</value>
  </data>
  <data name="WRN_MissingNonNullTypesContextForAnnotationInGeneratedCode_Title" xml:space="preserve">
    <value>The annotation for nullable reference types should only be used in code within a '#nullable' annotations context. Auto-generated code requires an explicit '#nullable' directive in source.</value>
  </data>
  <data name="WRN_NullReferenceInitializer" xml:space="preserve">
    <value>Object or collection initializer implicitly dereferences possibly null member '{0}'.</value>
  </data>
  <data name="WRN_NullReferenceInitializer_Title" xml:space="preserve">
    <value>Object or collection initializer implicitly dereferences possibly null member.</value>
  </data>
  <data name="ERR_ExpressionTreeCantContainRefStruct" xml:space="preserve">
    <value>Expression tree cannot contain value of ref struct or restricted type '{0}'.</value>
  </data>
  <data name="ERR_ElseCannotStartStatement" xml:space="preserve">
    <value>'else' cannot start a statement.</value>
  </data>
  <data name="ERR_ExpressionTreeCantContainNullCoalescingAssignment" xml:space="preserve">
    <value>An expression tree may not contain a null coalescing assignment</value>
  </data>
  <data name="ERR_BadNullableContextOption" xml:space="preserve">
    <value>Invalid option '{0}' for /nullable; must be 'disable', 'enable', 'warnings' or 'annotations'</value>
  </data>
  <data name="ERR_SwitchGoverningExpressionRequiresParens" xml:space="preserve">
    <value>Parentheses are required around the switch governing expression.</value>
  </data>
  <data name="ERR_TupleElementNameMismatch" xml:space="preserve">
    <value>The name '{0}' does not identify tuple element '{1}'.</value>
  </data>
  <data name="ERR_DeconstructParameterNameMismatch" xml:space="preserve">
    <value>The name '{0}' does not match the corresponding 'Deconstruct' parameter '{1}'.</value>
  </data>
  <data name="ERR_IsPatternImpossible" xml:space="preserve">
    <value>An expression of type '{0}' can never match the provided pattern.</value>
  </data>
  <data name="WRN_IsPatternAlways" xml:space="preserve">
    <value>An expression of type '{0}' always matches the provided pattern.</value>
  </data>
  <data name="WRN_IsPatternAlways_Title" xml:space="preserve">
    <value>The input always matches the provided pattern.</value>
  </data>
  <data name="WRN_GivenExpressionNeverMatchesPattern" xml:space="preserve">
    <value>The given expression never matches the provided pattern.</value>
  </data>
  <data name="WRN_GivenExpressionNeverMatchesPattern_Title" xml:space="preserve">
    <value>The given expression never matches the provided pattern.</value>
  </data>
  <data name="WRN_GivenExpressionAlwaysMatchesConstant" xml:space="preserve">
    <value>The given expression always matches the provided constant.</value>
  </data>
  <data name="WRN_GivenExpressionAlwaysMatchesConstant_Title" xml:space="preserve">
    <value>The given expression always matches the provided constant.</value>
  </data>
  <data name="WRN_GivenExpressionAlwaysMatchesPattern" xml:space="preserve">
    <value>The given expression always matches the provided pattern.</value>
  </data>
  <data name="WRN_GivenExpressionAlwaysMatchesPattern_Title" xml:space="preserve">
    <value>The given expression always matches the provided pattern.</value>
  </data>
  <data name="ERR_FeatureNotAvailableInVersion8_0" xml:space="preserve">
    <value>Feature '{0}' is not available in C# 8.0. Please use language version {1} or greater.</value>
  </data>
  <data name="ERR_PointerTypeInPatternMatching" xml:space="preserve">
    <value>Pattern-matching is not permitted for pointer types.</value>
  </data>
  <data name="ERR_ArgumentNameInITuplePattern" xml:space="preserve">
    <value>Element names are not permitted when pattern-matching via 'System.Runtime.CompilerServices.ITuple'.</value>
  </data>
  <data name="ERR_DiscardPatternInSwitchStatement" xml:space="preserve">
    <value>The discard pattern is not permitted as a case label in a switch statement. Use 'case var _:' for a discard pattern, or 'case @_:' for a constant named '_'.</value>
  </data>
  <data name="WRN_NullabilityMismatchInExplicitlyImplementedInterface" xml:space="preserve">
    <value>Nullability of reference types in explicit interface specifier doesn't match interface implemented by the type.</value>
  </data>
  <data name="WRN_NullabilityMismatchInExplicitlyImplementedInterface_Title" xml:space="preserve">
    <value>Nullability of reference types in explicit interface specifier doesn't match interface implemented by the type.</value>
  </data>
  <data name="WRN_NullabilityMismatchInInterfaceImplementedByBase" xml:space="preserve">
    <value>'{0}' does not implement interface member '{1}'. Nullability of reference types in interface implemented by the base type doesn't match.</value>
  </data>
  <data name="WRN_NullabilityMismatchInInterfaceImplementedByBase_Title" xml:space="preserve">
    <value>Type does not implement interface member. Nullability of reference types in interface implemented by the base type doesn't match.</value>
  </data>
  <data name="WRN_DuplicateInterfaceWithNullabilityMismatchInBaseList" xml:space="preserve">
    <value>'{0}' is already listed in the interface list on type '{1}' with different nullability of reference types.</value>
  </data>
  <data name="WRN_DuplicateInterfaceWithNullabilityMismatchInBaseList_Title" xml:space="preserve">
    <value>Interface is already listed in the interface list with different nullability of reference types.</value>
  </data>
  <data name="ERR_DuplicateExplicitImpl" xml:space="preserve">
    <value>'{0}' is explicitly implemented more than once.</value>
  </data>
  <data name="ERR_UsingVarInSwitchCase" xml:space="preserve">
    <value>A using variable cannot be used directly within a switch section (consider using braces). </value>
  </data>
  <data name="ERR_GoToForwardJumpOverUsingVar" xml:space="preserve">
    <value>A goto cannot jump to a location after a using declaration.</value>
  </data>
  <data name="ERR_GoToBackwardJumpOverUsingVar" xml:space="preserve">
    <value>A goto cannot jump to a location before a using declaration within the same block.</value>
  </data>
  <data name="IDS_FeatureUsingDeclarations" xml:space="preserve">
    <value>using declarations</value>
  </data>
  <data name="ERR_FeatureInPreview" xml:space="preserve">
    <value>The feature '{0}' is currently in Preview and *unsupported*. To use Preview features, use the 'preview' language version.</value>
  </data>
  <data name="IDS_DefaultInterfaceImplementation" xml:space="preserve">
    <value>default interface implementation</value>
  </data>
  <data name="ERR_RuntimeDoesNotSupportDefaultInterfaceImplementation" xml:space="preserve">
    <value>Target runtime doesn't support default interface implementation.</value>
  </data>
  <data name="ERR_RuntimeDoesNotSupportDefaultInterfaceImplementationForMember" xml:space="preserve">
    <value>'{0}' cannot implement interface member '{1}' in type '{2}' because the target runtime doesn't support default interface implementation.</value>
  </data>
  <data name="ERR_DefaultInterfaceImplementationModifier" xml:space="preserve">
    <value>The modifier '{0}' is not valid for this item in C# {1}. Please use language version '{2}' or greater.</value>
  </data>
  <data name="ERR_ImplicitImplementationOfNonPublicInterfaceMember" xml:space="preserve">
    <value>'{0}' does not implement interface member '{1}'. '{2}' cannot implicitly implement a non-public member.</value>
  </data>
  <data name="ERR_MostSpecificImplementationIsNotFound" xml:space="preserve">
    <value>Interface member '{0}' does not have a most specific implementation. Neither '{1}', nor '{2}' are most specific.</value>
  </data>
  <data name="ERR_LanguageVersionDoesNotSupportDefaultInterfaceImplementationForMember" xml:space="preserve">
    <value>'{0}' cannot implement interface member '{1}' in type '{2}' because feature '{3}' is not available in C# {4}. Please use language version '{5}' or greater.</value>
  </data>
  <data name="ERR_RuntimeDoesNotSupportProtectedAccessForInterfaceMember" xml:space="preserve">
    <value>Target runtime doesn't support 'protected', 'protected internal', or 'private protected' accessibility for a member of an interface.</value>
  </data>
  <data name="ERR_DefaultInterfaceImplementationInNoPIAType" xml:space="preserve">
    <value>Type '{0}' cannot be embedded because it has a non-abstract member. Consider setting the 'Embed Interop Types' property to false.</value>
  </data>
  <data name="WRN_SwitchExpressionNotExhaustiveForNull" xml:space="preserve">
    <value>The switch expression does not handle some null inputs (it is not exhaustive). For example, the pattern '{0}' is not covered.</value>
  </data>
  <data name="WRN_SwitchExpressionNotExhaustiveForNull_Title" xml:space="preserve">
    <value>The switch expression does not handle some null inputs.</value>
  </data>
  <data name="WRN_SwitchExpressionNotExhaustiveForNullWithWhen" xml:space="preserve">
    <value>The switch expression does not handle some null inputs (it is not exhaustive). For example, the pattern '{0}' is not covered. However, a pattern with a 'when' clause might successfully match this value.</value>
  </data>
  <data name="WRN_SwitchExpressionNotExhaustiveForNullWithWhen_Title" xml:space="preserve">
    <value>The switch expression does not handle some null inputs.</value>
  </data>
  <data name="ERR_AttributeNotOnEventAccessor" xml:space="preserve">
    <value>Attribute '{0}' is not valid on event accessors. It is only valid on '{1}' declarations.</value>
  </data>
  <data name="IDS_FeatureObsoleteOnPropertyAccessor" xml:space="preserve">
    <value>obsolete on property accessor</value>
  </data>
  <data name="WRN_UnconsumedEnumeratorCancellationAttributeUsage" xml:space="preserve">
    <value>The EnumeratorCancellationAttribute applied to parameter '{0}' will have no effect. The attribute is only effective on a parameter of type CancellationToken in an async-iterator method returning IAsyncEnumerable</value>
  </data>
  <data name="WRN_UnconsumedEnumeratorCancellationAttributeUsage_Title" xml:space="preserve">
    <value>The EnumeratorCancellationAttribute will have no effect. The attribute is only effective on a parameter of type CancellationToken in an async-iterator method returning IAsyncEnumerable</value>
  </data>
  <data name="WRN_UndecoratedCancellationTokenParameter" xml:space="preserve">
    <value>Async-iterator '{0}' has one or more parameters of type 'CancellationToken' but none of them is decorated with the 'EnumeratorCancellation' attribute, so the cancellation token parameter from the generated 'IAsyncEnumerable&lt;&gt;.GetAsyncEnumerator' will be unconsumed</value>
  </data>
  <data name="WRN_UndecoratedCancellationTokenParameter_Title" xml:space="preserve">
    <value>Async-iterator member has one or more parameters of type 'CancellationToken' but none of them is decorated with the 'EnumeratorCancellation' attribute, so the cancellation token parameter from the generated 'IAsyncEnumerable&lt;&gt;.GetAsyncEnumerator' will be unconsumed</value>
  </data>
  <data name="ERR_MultipleEnumeratorCancellationAttributes" xml:space="preserve">
    <value>The attribute [EnumeratorCancellation] cannot be used on multiple parameters</value>
  </data>
  <data name="ERR_OverrideRefConstraintNotSatisfied" xml:space="preserve">
    <value>Method '{0}' specifies a 'class' constraint for type parameter '{1}', but corresponding type parameter '{2}' of overridden or explicitly implemented method '{3}' is not a reference type.</value>
  </data>
  <data name="ERR_OverrideValConstraintNotSatisfied" xml:space="preserve">
    <value>Method '{0}' specifies a 'struct' constraint for type parameter '{1}', but corresponding type parameter '{2}' of overridden or explicitly implemented method '{3}' is not a non-nullable value type.</value>
  </data>
  <data name="ERR_OverrideDefaultConstraintNotSatisfied" xml:space="preserve">
    <value>Method '{0}' specifies a 'default' constraint for type parameter '{1}', but corresponding type parameter '{2}' of overridden or explicitly implemented method '{3}' is constrained to a reference type or a value type.</value>
  </data>
  <data name="ERR_DefaultConstraintOverrideOnly" xml:space="preserve">
    <value>The 'default' constraint is valid on override and explicit interface implementation methods only.</value>
  </data>
  <data name="IDS_OverrideWithConstraints" xml:space="preserve">
    <value>constraints for override and explicit interface implementation methods</value>
  </data>
  <data name="WRN_NullabilityMismatchInConstraintsOnPartialImplementation" xml:space="preserve">
    <value>Partial method declarations of '{0}' have inconsistent nullability in constraints for type parameter '{1}'</value>
  </data>
  <data name="WRN_NullabilityMismatchInConstraintsOnPartialImplementation_Title" xml:space="preserve">
    <value>Partial method declarations have inconsistent nullability in constraints for type parameter</value>
  </data>
  <data name="IDS_FeatureNestedStackalloc" xml:space="preserve">
    <value>stackalloc in nested expressions</value>
  </data>
  <data name="WRN_NullabilityMismatchInTypeParameterNotNullConstraint" xml:space="preserve">
    <value>The type '{2}' cannot be used as type parameter '{1}' in the generic type or method '{0}'. Nullability of type argument '{2}' doesn't match 'notnull' constraint.</value>
  </data>
  <data name="WRN_NullabilityMismatchInTypeParameterNotNullConstraint_Title" xml:space="preserve">
    <value>The type cannot be used as type parameter in the generic type or method. Nullability of type argument doesn't match 'notnull' constraint.</value>
  </data>
  <data name="IDS_FeatureNotNullGenericTypeConstraint" xml:space="preserve">
    <value>notnull generic type constraint</value>
  </data>
  <data name="ERR_DuplicateNullSuppression" xml:space="preserve">
    <value>Duplicate null suppression operator ('!')</value>
  </data>
  <data name="ERR_ReAbstractionInNoPIAType" xml:space="preserve">
    <value>Type '{0}' cannot be embedded because it has a re-abstraction of a member from base interface. Consider setting the 'Embed Interop Types' property to false.</value>
  </data>
  <data name="ERR_BadSwitchValue" xml:space="preserve">
    <value>Command-line syntax error: '{0}' is not a valid value for the '{1}' option. The value must be of the form '{2}'.</value>
  </data>
  <data name="IDS_FeatureFunctionPointers" xml:space="preserve">
    <value>function pointers</value>
  </data>
  <data name="IDS_AddressOfMethodGroup" xml:space="preserve">
    <value>&amp;method group</value>
  </data>
  <data name="ERR_InvalidFunctionPointerCallingConvention" xml:space="preserve">
    <value>'{0}' is not a valid calling convention specifier for a function pointer.</value>
  </data>
  <data name="ERR_TypeNotFound" xml:space="preserve">
    <value>Type '{0}' is not defined.</value>
  </data>
  <data name="ERR_TypeMustBePublic" xml:space="preserve">
    <value>Type '{0}' must be public to be used as a calling convention.</value>
  </data>
  <data name="WRN_SyncAndAsyncEntryPoints" xml:space="preserve">
    <value>Method '{0}' will not be used as an entry point because a synchronous entry point '{1}' was found.</value>
  </data>
  <data name="ERR_InternalError" xml:space="preserve">
    <value>Internal error in the C# compiler.</value>
  </data>
  <data name="IDS_FeatureStaticAnonymousFunction" xml:space="preserve">
    <value>static anonymous function</value>
  </data>
  <data name="ERR_StaticAnonymousFunctionCannotCaptureThis" xml:space="preserve">
    <value>A static anonymous function cannot contain a reference to 'this' or 'base'.</value>
  </data>
  <data name="ERR_StaticAnonymousFunctionCannotCaptureVariable" xml:space="preserve">
    <value>A static anonymous function cannot contain a reference to '{0}'.</value>
  </data>
  <data name="IDS_FeatureAsyncUsing" xml:space="preserve">
    <value>asynchronous using</value>
  </data>
  <data name="IDS_FeatureParenthesizedPattern" xml:space="preserve">
    <value>parenthesized pattern</value>
  </data>
  <data name="IDS_FeatureOrPattern" xml:space="preserve">
    <value>or pattern</value>
  </data>
  <data name="IDS_FeatureAndPattern" xml:space="preserve">
    <value>and pattern</value>
  </data>
  <data name="IDS_FeatureNotPattern" xml:space="preserve">
    <value>not pattern</value>
  </data>
  <data name="IDS_FeatureTypePattern" xml:space="preserve">
    <value>type pattern</value>
  </data>
  <data name="IDS_FeatureRelationalPattern" xml:space="preserve">
    <value>relational pattern</value>
  </data>
  <data name="ERR_VarianceInterfaceNesting" xml:space="preserve">
    <value>Enums, classes, and structures cannot be declared in an interface that has an 'in' or 'out' type parameter.</value>
  </data>
  <data name="ERR_ExternEventInitializer" xml:space="preserve">
    <value>'{0}': extern event cannot have initializer</value>
  </data>
  <data name="ERR_ImplicitIndexIndexerWithName" xml:space="preserve">
    <value>Invocation of implicit Index Indexer cannot name the argument.</value>
  </data>
  <data name="ERR_ImplicitRangeIndexerWithName" xml:space="preserve">
    <value>Invocation of implicit Range Indexer cannot name the argument.</value>
  </data>
  <data name="ERR_ImplicitObjectCreationIllegalTargetType" xml:space="preserve">
    <value>The type '{0}' may not be used as the target type of new()</value>
  </data>
  <data name="ERR_ImplicitObjectCreationNotValid" xml:space="preserve">
    <value>Use of new() is not valid in this context</value>
  </data>
  <data name="ERR_ImplicitObjectCreationNoTargetType" xml:space="preserve">
    <value>There is no target type for '{0}'</value>
  </data>
  <data name="IDS_FeatureImplicitObjectCreation" xml:space="preserve">
    <value>target-typed object creation</value>
  </data>
  <data name="ERR_ExpressionTreeContainsPatternIndexOrRangeIndexer" xml:space="preserve">
    <value>An expression tree may not contain a pattern System.Index or System.Range indexer access</value>
  </data>
  <data name="ERR_ExpressionTreeContainsFromEndIndexExpression" xml:space="preserve">
    <value>An expression tree may not contain a from-end index ('^') expression.</value>
  </data>
  <data name="ERR_ExpressionTreeContainsRangeExpression" xml:space="preserve">
    <value>An expression tree may not contain a range ('..') expression.</value>
  </data>
  <data name="WRN_GeneratorFailedDuringGeneration" xml:space="preserve">
    <value>Generator '{0}' failed to generate source. It will not contribute to the output and compilation errors may occur as a result. Exception was of type '{1}' with message '{2}'</value>
    <comment>{0} is the name of the generator that failed. {1} is the type of exception that was thrown {2} is the message in the exception</comment>
  </data>
  <data name="WRN_GeneratorFailedDuringInitialization" xml:space="preserve">
    <value>Generator '{0}' failed to initialize. It will not contribute to the output and compilation errors may occur as a result. Exception was of type '{1}' with message '{2}'</value>
    <comment>{0} is the name of the generator that failed. {1} is the type of exception that was thrown {2} is the message in the exception</comment>
  </data>
  <data name="WRN_GeneratorFailedDuringGeneration_Title" xml:space="preserve">
    <value>Generator failed to generate source.</value>
  </data>
  <data name="WRN_GeneratorFailedDuringInitialization_Title" xml:space="preserve">
    <value>Generator failed to initialize.</value>
  </data>
  <data name="WRN_GeneratorFailedDuringGeneration_Description" xml:space="preserve">
    <value>Generator threw the following exception:
'{0}'.</value>
    <comment>{0} is the string representation of the exception that was thrown.</comment>
  </data>
  <data name="WRN_GeneratorFailedDuringInitialization_Description" xml:space="preserve">
    <value>Generator threw the following exception:
'{0}'.</value>
    <comment>{0} is the string representation of the exception that was thrown.</comment>
  </data>
  <data name="IDS_FeatureRecords" xml:space="preserve">
    <value>records</value>
  </data>
  <data name="IDS_FeatureInitOnlySetters" xml:space="preserve">
    <value>init-only setters</value>
  </data>
  <data name="ERR_InvalidWithReceiverType" xml:space="preserve">
    <value>The receiver of a `with` expression must have a non-void type.</value>
  </data>
  <data name="ERR_NoSingleCloneMethod" xml:space="preserve">
    <value>The receiver type '{0}' is not a valid record type.</value>
  </data>
  <data name="ERR_AssignmentInitOnly" xml:space="preserve">
    <value>Init-only property or indexer '{0}' can only be assigned in an object initializer, or on 'this' or 'base' in an instance constructor or an 'init' accessor.</value>
  </data>
  <data name="ERR_DesignatorBeneathPatternCombinator" xml:space="preserve">
    <value>A variable may not be declared within a 'not' or 'or' pattern.</value>
  </data>
  <data name="ERR_UnsupportedTypeForRelationalPattern" xml:space="preserve">
    <value>Relational patterns may not be used for a value of type '{0}'.</value>
  </data>
  <data name="ERR_RelationalPatternWithNaN" xml:space="preserve">
    <value>Relational patterns may not be used for a floating-point NaN.</value>
  </data>
  <data name="IDS_FeatureExtendedPartialMethods" xml:space="preserve">
    <value>extended partial methods</value>
  </data>
  <data name="ERR_PartialMethodWithNonVoidReturnMustHaveAccessMods" xml:space="preserve">
    <value>Partial method '{0}' must have accessibility modifiers because it has a non-void return type.</value>
  </data>
  <data name="ERR_PartialMethodWithOutParamMustHaveAccessMods" xml:space="preserve">
    <value>Partial method '{0}' must have accessibility modifiers because it has 'out' parameters.</value>
  </data>
  <data name="ERR_PartialMethodWithAccessibilityModsMustHaveImplementation" xml:space="preserve">
    <value>Partial method '{0}' must have an implementation part because it has accessibility modifiers.</value>
  </data>
  <data name="ERR_PartialMethodWithExtendedModMustHaveAccessMods" xml:space="preserve">
    <value>Partial method '{0}' must have accessibility modifiers because it has a 'virtual', 'override', 'sealed', 'new', or 'extern' modifier.</value>
  </data>
  <data name="ERR_PartialMethodAccessibilityDifference" xml:space="preserve">
    <value>Both partial method declarations must have identical accessibility modifiers.</value>
  </data>
  <data name="ERR_PartialMethodExtendedModDifference" xml:space="preserve">
    <value>Both partial method declarations must have identical combinations of 'virtual', 'override', 'sealed', and 'new' modifiers.</value>
  </data>
  <data name="ERR_PartialMethodReturnTypeDifference" xml:space="preserve">
    <value>Both partial method declarations must have the same return type.</value>
  </data>
  <data name="ERR_PartialMethodRefReturnDifference" xml:space="preserve">
    <value>Partial method declarations must have matching ref return values.</value>
  </data>
  <data name="IDS_TopLevelStatements" xml:space="preserve">
    <value>top-level statements</value>
  </data>
  <data name="ERR_SimpleProgramLocalIsReferencedOutsideOfTopLevelStatement" xml:space="preserve">
    <value>Cannot use local variable or local function '{0}' declared in a top-level statement in this context.</value>
  </data>
  <data name="ERR_SimpleProgramMultipleUnitsWithTopLevelStatements" xml:space="preserve">
    <value>Only one compilation unit can have top-level statements.</value>
  </data>
  <data name="ERR_TopLevelStatementAfterNamespaceOrType" xml:space="preserve">
    <value>Top-level statements must precede namespace and type declarations.</value>
  </data>
  <data name="ERR_SimpleProgramDisallowsMainType" xml:space="preserve">
    <value>Cannot specify /main if there is a compilation unit with top-level statements.</value>
  </data>
  <data name="ERR_SimpleProgramNotAnExecutable" xml:space="preserve">
    <value>Program using top-level statements must be an executable.</value>
  </data>
  <data name="ERR_InvalidFuncPointerReturnTypeModifier" xml:space="preserve">
    <value>'{0}' is not a valid function pointer return type modifier. Valid modifiers are 'ref' and 'ref readonly'.</value>
  </data>
  <data name="ERR_DupReturnTypeMod" xml:space="preserve">
    <value>A return type can only have one '{0}' modifier.</value>
  </data>
  <data name="ERR_BadFuncPointerParamModifier" xml:space="preserve">
    <value>'{0}' cannot be used as a modifier on a function pointer parameter.</value>
  </data>
  <data name="ERR_BadFuncPointerArgCount" xml:space="preserve">
    <value>Function pointer '{0}' does not take {1} arguments</value>
  </data>
  <data name="ERR_MethFuncPtrMismatch" xml:space="preserve">
    <value>No overload for '{0}' matches function pointer '{1}'</value>
  </data>
  <data name="ERR_FuncPtrRefMismatch" xml:space="preserve">
    <value>Ref mismatch between '{0}' and function pointer '{1}'</value>
  </data>
  <data name="ERR_FuncPtrMethMustBeStatic" xml:space="preserve">
    <value>Cannot create a function pointer for '{0}' because it is not a static method</value>
  </data>
  <data name="ERR_AddressOfMethodGroupInExpressionTree" xml:space="preserve">
    <value>'&amp;' on method groups cannot be used in expression trees</value>
  </data>
  <data name="ERR_WrongFuncPtrCallingConvention" xml:space="preserve">
    <value>Calling convention of '{0}' is not compatible with '{1}'.</value>
  </data>
  <data name="ERR_MissingAddressOf" xml:space="preserve">
    <value>Cannot convert method group to function pointer (Are you missing a '&amp;'?)</value>
  </data>
  <data name="ERR_CannotUseReducedExtensionMethodInAddressOf" xml:space="preserve">
    <value>Cannot use an extension method with a receiver as the target of a '&amp;' operator.</value>
  </data>
  <data name="ERR_CannotUseFunctionPointerAsFixedLocal" xml:space="preserve">
    <value>The type of a local declared in a fixed statement cannot be a function pointer type.</value>
  </data>
  <data name="ERR_UnsupportedCallingConvention" xml:space="preserve">
    <value>The calling convention of '{0}' is not supported by the language.</value>
  </data>
  <data name="ERR_RuntimeDoesNotSupportUnmanagedDefaultCallConv" xml:space="preserve">
    <value>The target runtime doesn't support extensible or runtime-environment default calling conventions.</value>
  </data>
  <data name="NotSameNumberParameterTypesAndRefKinds" xml:space="preserve">
    <value>Given {0} parameter types and {1} parameter ref kinds. These arrays must have the same length.</value>
  </data>
  <data name="OutIsNotValidForReturn" xml:space="preserve">
    <value>'RefKind.Out' is not a valid ref kind for a return type.</value>
  </data>
  <data name="CallingConventionTypesRequireUnmanaged" xml:space="preserve">
    <value>Passing '{0}' is not valid unless '{1}' is 'SignatureCallingConvention.Unmanaged'.</value>
  </data>
  <data name="CallingConventionTypeIsInvalid" xml:space="preserve">
    <value>Cannot use '{0}' as a calling convention modifier.</value>
  </data>
  <data name="ERR_CannotConvertAddressOfToDelegate" xml:space="preserve">
    <value>Cannot convert &amp;method group '{0}' to delegate type '{0}'.</value>
  </data>
  <data name="ERR_AddressOfToNonFunctionPointer" xml:space="preserve">
    <value>Cannot convert &amp;method group '{0}' to non-function pointer type '{1}'.</value>
  </data>
  <data name="ERR_CannotSpecifyManagedWithUnmanagedSpecifiers" xml:space="preserve">
    <value>'managed' calling convention cannot be combined with unmanaged calling convention specifiers.</value>
  </data>
  <data name="ERR_FeatureNotAvailableInVersion9" xml:space="preserve">
    <value>Feature '{0}' is not available in C# 9.0. Please use language version {1} or greater.</value>
  </data>
  <data name="ERR_UnexpectedArgumentList" xml:space="preserve">
    <value>Unexpected argument list.</value>
  </data>
  <data name="ERR_UnexpectedOrMissingConstructorInitializerInRecord" xml:space="preserve">
    <value>A constructor declared in a record with parameter list must have 'this' constructor initializer.</value>
  </data>
  <data name="ERR_MultipleRecordParameterLists" xml:space="preserve">
    <value>Only a single record partial declaration may have a parameter list</value>
  </data>
  <data name="ERR_BadRecordBase" xml:space="preserve">
    <value>Records may only inherit from object or another record</value>
  </data>
  <data name="ERR_BadInheritanceFromRecord" xml:space="preserve">
    <value>Only records may inherit from records.</value>
  </data>
  <data name="ERR_BadRecordMemberForPositionalParameter" xml:space="preserve">
    <value>Record member '{0}' must be a readable instance property of type '{1}' to match positional parameter '{2}'.</value>
  </data>
  <data name="ERR_NoCopyConstructorInBaseType" xml:space="preserve">
    <value>No accessible copy constructor found in base type '{0}'.</value>
  </data>
  <data name="ERR_CopyConstructorMustInvokeBaseCopyConstructor" xml:space="preserve">
    <value>A copy constructor in a record must call a copy constructor of the base, or a parameterless object constructor if the record inherits from object.</value>
  </data>
  <data name="IDS_FeatureTargetTypedConditional" xml:space="preserve">
    <value>target-typed conditional expression</value>
  </data>
  <data name="ERR_DoesNotOverrideMethodFromObject" xml:space="preserve">
    <value>'{0}' does not override expected method from 'object'.</value>
  </data>
  <data name="IDS_FeatureCovariantReturnsForOverrides" xml:space="preserve">
    <value>covariant returns</value>
  </data>
  <data name="ERR_RuntimeDoesNotSupportCovariantReturnsOfClasses" xml:space="preserve">
    <value>'{0}': Target runtime doesn't support covariant return types in overrides. Return type must be '{2}' to match overridden member '{1}'</value>
  </data>
  <data name="ERR_RuntimeDoesNotSupportCovariantPropertiesOfClasses" xml:space="preserve">
    <value>'{0}': Target runtime doesn't support covariant types in overrides. Type must be '{2}' to match overridden member '{1}'</value>
  </data>
  <data name="ERR_SealedAPIInRecord" xml:space="preserve">
    <value>'{0}' cannot be sealed because containing record is not sealed.</value>
  </data>
  <data name="ERR_DoesNotOverrideBaseMethod" xml:space="preserve">
    <value>'{0}' does not override expected method from '{1}'.</value>
  </data>
  <data name="WRN_ConstOutOfRangeChecked" xml:space="preserve">
    <value>Constant value '{0}' may overflow '{1}' at runtime (use 'unchecked' syntax to override)</value>
  </data>
  <data name="WRN_ConstOutOfRangeChecked_Title" xml:space="preserve">
    <value>Constant value may overflow at runtime (use 'unchecked' syntax to override)</value>
  </data>
  <data name="ERR_CloneDisallowedInRecord" xml:space="preserve">
    <value>Members named 'Clone' are disallowed in records.</value>
  </data>
  <data name="WRN_RecordNamedDisallowed" xml:space="preserve">
    <value>Types and aliases should not be named 'record'.</value>
  </data>
  <data name="WRN_RecordNamedDisallowed_Title" xml:space="preserve">
    <value>Types and aliases should not be named 'record'.</value>
  </data>
  <data name="ERR_NotOverridableAPIInRecord" xml:space="preserve">
    <value>'{0}' must allow overriding because the containing record is not sealed.</value>
  </data>
  <data name="ERR_NonPublicAPIInRecord" xml:space="preserve">
    <value>Record member '{0}' must be public.</value>
  </data>
  <data name="ERR_SignatureMismatchInRecord" xml:space="preserve">
    <value>Record member '{0}' must return '{1}'.</value>
  </data>
  <data name="ERR_NonProtectedAPIInRecord" xml:space="preserve">
    <value>Record member '{0}' must be protected.</value>
  </data>
  <data name="ERR_DoesNotOverrideBaseEqualityContract" xml:space="preserve">
    <value>'{0}' does not override expected property from '{1}'.</value>
  </data>
  <data name="ERR_StaticAPIInRecord" xml:space="preserve">
    <value>Record member '{0}' may not be static.</value>
  </data>
  <data name="ERR_CopyConstructorWrongAccessibility" xml:space="preserve">
    <value>A copy constructor '{0}' must be public or protected because the record is not sealed.</value>
  </data>
  <data name="ERR_NonPrivateAPIInRecord" xml:space="preserve">
    <value>Record member '{0}' must be private.</value>
  </data>
  <data name="WRN_PrecedenceInversion" xml:space="preserve">
    <value>Operator '{0}' cannot be used here due to precedence. Use parentheses to disambiguate.</value>
  </data>
  <data name="WRN_PrecedenceInversion_Title" xml:space="preserve">
    <value>Operator cannot be used here due to precedence.</value>
  </data>
  <data name="IDS_FeatureModuleInitializers" xml:space="preserve">
    <value>module initializers</value>
  </data>
  <data name="ERR_ModuleInitializerMethodMustBeAccessibleOutsideTopLevelType" xml:space="preserve">
    <value>Module initializer method '{0}' must be accessible at the module level</value>
  </data>
  <data name="ERR_ModuleInitializerMethodMustBeStaticParameterlessVoid" xml:space="preserve">
    <value>Module initializer method '{0}' must be static, must have no parameters, and must return 'void'</value>
  </data>
  <data name="ERR_ModuleInitializerMethodAndContainingTypesMustNotBeGeneric" xml:space="preserve">
    <value>Module initializer method '{0}' must not be generic and must not be contained in a generic type</value>
  </data>
  <data name="ERR_ModuleInitializerMethodMustBeOrdinary" xml:space="preserve">
    <value>A module initializer must be an ordinary member method</value>
  </data>
  <data name="IDS_FeatureExtensionGetAsyncEnumerator" xml:space="preserve">
    <value>extension GetAsyncEnumerator</value>
  </data>
  <data name="IDS_FeatureExtensionGetEnumerator" xml:space="preserve">
    <value>extension GetEnumerator</value>
  </data>
  <data name="ERR_UnmanagedCallersOnlyRequiresStatic" xml:space="preserve">
    <value>'UnmanagedCallersOnly' can only be applied to ordinary static methods or static local functions.</value>
    <comment>UnmanagedCallersOnly is not localizable.</comment>
  </data>
  <data name="ERR_InvalidUnmanagedCallersOnlyCallConv" xml:space="preserve">
    <value>'{0}' is not a valid calling convention type for 'UnmanagedCallersOnly'.</value>
    <comment>UnmanagedCallersOnly is not localizable.</comment>
  </data>
  <data name="ERR_CannotUseManagedTypeInUnmanagedCallersOnly" xml:space="preserve">
    <value>Cannot use '{0}' as a {1} type on a method attributed with 'UnmanagedCallersOnly'.</value>
    <comment>1 is the localized word for 'parameter' or 'return'. UnmanagedCallersOnly is not localizable.</comment>
  </data>
  <data name="ERR_UnmanagedCallersOnlyMethodOrTypeCannotBeGeneric" xml:space="preserve">
    <value>Methods attributed with 'UnmanagedCallersOnly' cannot have generic type parameters and cannot be declared in a generic type.</value>
    <comment>UnmanagedCallersOnly is not localizable.</comment>
  </data>
  <data name="ERR_UnmanagedCallersOnlyMethodsCannotBeCalledDirectly" xml:space="preserve">
    <value>'{0}' is attributed with 'UnmanagedCallersOnly' and cannot be called directly. Obtain a function pointer to this method.</value>
    <comment>UnmanagedCallersOnly is not localizable.</comment>
  </data>
  <data name="ERR_UnmanagedCallersOnlyMethodsCannotBeConvertedToDelegate" xml:space="preserve">
    <value>'{0}' is attributed with 'UnmanagedCallersOnly' and cannot be converted to a delegate type. Obtain a function pointer to this method.</value>
    <comment>UnmanagedCallersOnly is not localizable.</comment>
  </data>
  <data name="ERR_EntryPointCannotBeUnmanagedCallersOnly" xml:space="preserve">
    <value>Application entry points cannot be attributed with 'UnmanagedCallersOnly'.</value>
    <comment>UnmanagedCallersOnly is not localizable.</comment>
  </data>
  <data name="ERR_ModuleInitializerCannotBeUnmanagedCallersOnly" xml:space="preserve">
    <value>Module initializer cannot be attributed with 'UnmanagedCallersOnly'.</value>
    <comment>UnmanagedCallersOnly is not localizable.</comment>
  </data>
  <data name="WRN_RecordEqualsWithoutGetHashCode" xml:space="preserve">
    <value>'{0}' defines 'Equals' but not 'GetHashCode'</value>
    <comment>'GetHashCode' and 'Equals' are not localizable.</comment>
  </data>
  <data name="WRN_RecordEqualsWithoutGetHashCode_Title" xml:space="preserve">
    <value>Record defines 'Equals' but not 'GetHashCode'.</value>
    <comment>'GetHashCode' and 'Equals' are not localizable.</comment>
  </data>
  <data name="ERR_InitCannotBeReadonly" xml:space="preserve">
    <value>'init' accessors cannot be marked 'readonly'. Mark '{0}' readonly instead.</value>
  </data>
  <data name="IDS_FeatureDiscards" xml:space="preserve">
    <value>discards</value>
  </data>
  <data name="IDS_FeatureVarianceSafetyForStaticInterfaceMembers" xml:space="preserve">
    <value>variance safety for static interface members</value>
  </data>
<<<<<<< HEAD
  <data name="ERR_FunctionPointersCannotBeCalledWithNamedArguments" xml:space="preserve">
    <value>A function pointer cannot be called with named arguments.</value>
=======
  <data name="WRN_AnalyzerReferencesFramework" xml:space="preserve">
    <value>The assembly '{0}' containing type '{1}' references .NET Framework, which is not supported.</value>
    <comment>{1} is the type that was loaded, {0} is the containing assembly.</comment>
  </data>
  <data name="WRN_AnalyzerReferencesFramework_Title" xml:space="preserve">
    <value>The loaded assembly references .NET Framework, which is not supported.</value>
>>>>>>> 26748425
  </data>
</root><|MERGE_RESOLUTION|>--- conflicted
+++ resolved
@@ -1,17 +1,17 @@
 ﻿<?xml version="1.0" encoding="utf-8"?>
 <root>
-  <!-- 
-    Microsoft ResX Schema 
-    
+  <!--
+    Microsoft ResX Schema
+
     Version 2.0
-    
-    The primary goals of this format is to allow a simple XML format 
-    that is mostly human readable. The generation and parsing of the 
-    various data types are done through the TypeConverter classes 
+
+    The primary goals of this format is to allow a simple XML format
+    that is mostly human readable. The generation and parsing of the
+    various data types are done through the TypeConverter classes
     associated with the data types.
-    
+
     Example:
-    
+
     ... ado.net/XML headers & schema ...
     <resheader name="resmimetype">text/microsoft-resx</resheader>
     <resheader name="version">2.0</resheader>
@@ -26,36 +26,36 @@
         <value>[base64 mime encoded string representing a byte array form of the .NET Framework object]</value>
         <comment>This is a comment</comment>
     </data>
-                
-    There are any number of "resheader" rows that contain simple 
+
+    There are any number of "resheader" rows that contain simple
     name/value pairs.
-    
-    Each data row contains a name, and value. The row also contains a 
-    type or mimetype. Type corresponds to a .NET class that support 
-    text/value conversion through the TypeConverter architecture. 
-    Classes that don't support this are serialized and stored with the 
+
+    Each data row contains a name, and value. The row also contains a
+    type or mimetype. Type corresponds to a .NET class that support
+    text/value conversion through the TypeConverter architecture.
+    Classes that don't support this are serialized and stored with the
     mimetype set.
-    
-    The mimetype is used for serialized objects, and tells the 
-    ResXResourceReader how to depersist the object. This is currently not 
+
+    The mimetype is used for serialized objects, and tells the
+    ResXResourceReader how to depersist the object. This is currently not
     extensible. For a given mimetype the value must be set accordingly:
-    
-    Note - application/x-microsoft.net.object.binary.base64 is the format 
-    that the ResXResourceWriter will generate, however the reader can 
+
+    Note - application/x-microsoft.net.object.binary.base64 is the format
+    that the ResXResourceWriter will generate, however the reader can
     read any of the formats listed below.
-    
+
     mimetype: application/x-microsoft.net.object.binary.base64
-    value   : The object must be serialized with 
+    value   : The object must be serialized with
             : System.Runtime.Serialization.Formatters.Binary.BinaryFormatter
             : and then encoded with base64 encoding.
-    
+
     mimetype: application/x-microsoft.net.object.soap.base64
-    value   : The object must be serialized with 
+    value   : The object must be serialized with
             : System.Runtime.Serialization.Formatters.Soap.SoapFormatter
             : and then encoded with base64 encoding.
 
     mimetype: application/x-microsoft.net.object.bytearray.base64
-    value   : The object must be serialized into a byte array 
+    value   : The object must be serialized into a byte array
             : using a System.ComponentModel.TypeConverter
             : and then encoded with base64 encoding.
     -->
@@ -4684,7 +4684,7 @@
 -instrument:TestCoverage      Produce an assembly instrumented to collect
                               coverage information
 -sourcelink:&lt;file&gt;            Source link info to embed into PDB.
- 
+
                        - ERRORS AND WARNINGS -
 -warnaserror[+|-]             Report all warnings as errors
 -warnaserror[+|-]:&lt;warn list&gt; Report specific warnings as errors
@@ -6563,16 +6563,14 @@
   <data name="IDS_FeatureVarianceSafetyForStaticInterfaceMembers" xml:space="preserve">
     <value>variance safety for static interface members</value>
   </data>
-<<<<<<< HEAD
   <data name="ERR_FunctionPointersCannotBeCalledWithNamedArguments" xml:space="preserve">
     <value>A function pointer cannot be called with named arguments.</value>
-=======
+  </data>
   <data name="WRN_AnalyzerReferencesFramework" xml:space="preserve">
     <value>The assembly '{0}' containing type '{1}' references .NET Framework, which is not supported.</value>
     <comment>{1} is the type that was loaded, {0} is the containing assembly.</comment>
   </data>
   <data name="WRN_AnalyzerReferencesFramework_Title" xml:space="preserve">
     <value>The loaded assembly references .NET Framework, which is not supported.</value>
->>>>>>> 26748425
   </data>
 </root>