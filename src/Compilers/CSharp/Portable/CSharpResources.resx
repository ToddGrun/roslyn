--- conflicted
+++ resolved
@@ -6043,7 +6043,6 @@
   <data name="ERR_DuplicateNullSuppression" xml:space="preserve">
     <value>Duplicate null suppression operator ('!')</value>
   </data>
-<<<<<<< HEAD
   <data name="ERR_NeedSpaceBetweenExclamationAndEquals" xml:space="preserve">
     <value>Space required between '!' and '=' here.</value>
   </data>
@@ -6067,7 +6066,6 @@
   </data>
   <data name="WRN_NullCheckingOnNullableValueType_Title" xml:space="preserve">
     <value>Nullable value type is null-checked and will throw if null.</value>
-=======
   <data name="ERR_ReAbstractionInNoPIAType" xml:space="preserve">
     <value>Type '{0}' cannot be embedded because it has a re-abstraction of a member from base interface. Consider setting the 'Embed Interop Types' property to false.</value>
   </data>
@@ -6346,6 +6344,5 @@
   </data>
   <data name="ERR_DoesNotOverrideBaseEqualityContract" xml:space="preserve">
     <value>'{0}' does not override expected property from '{1}'.</value>
->>>>>>> 88bd81b7
   </data>
 </root>