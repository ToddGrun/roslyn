﻿<?xml version="1.0" encoding="utf-8"?>
<root>
  <!-- 
    Microsoft ResX Schema 
    
    Version 2.0
    
    The primary goals of this format is to allow a simple XML format 
    that is mostly human readable. The generation and parsing of the 
    various data types are done through the TypeConverter classes 
    associated with the data types.
    
    Example:
    
    ... ado.net/XML headers & schema ...
    <resheader name="resmimetype">text/microsoft-resx</resheader>
    <resheader name="version">2.0</resheader>
    <resheader name="reader">System.Resources.ResXResourceReader, System.Windows.Forms, ...</resheader>
    <resheader name="writer">System.Resources.ResXResourceWriter, System.Windows.Forms, ...</resheader>
    <data name="Name1"><value>this is my long string</value><comment>this is a comment</comment></data>
    <data name="Color1" type="System.Drawing.Color, System.Drawing">Blue</data>
    <data name="Bitmap1" mimetype="application/x-microsoft.net.object.binary.base64">
        <value>[base64 mime encoded serialized .NET Framework object]</value>
    </data>
    <data name="Icon1" type="System.Drawing.Icon, System.Drawing" mimetype="application/x-microsoft.net.object.bytearray.base64">
        <value>[base64 mime encoded string representing a byte array form of the .NET Framework object]</value>
        <comment>This is a comment</comment>
    </data>
                
    There are any number of "resheader" rows that contain simple 
    name/value pairs.
    
    Each data row contains a name, and value. The row also contains a 
    type or mimetype. Type corresponds to a .NET class that support 
    text/value conversion through the TypeConverter architecture. 
    Classes that don't support this are serialized and stored with the 
    mimetype set.
    
    The mimetype is used for serialized objects, and tells the 
    ResXResourceReader how to depersist the object. This is currently not 
    extensible. For a given mimetype the value must be set accordingly:
    
    Note - application/x-microsoft.net.object.binary.base64 is the format 
    that the ResXResourceWriter will generate, however the reader can 
    read any of the formats listed below.
    
    mimetype: application/x-microsoft.net.object.binary.base64
    value   : The object must be serialized with 
            : System.Runtime.Serialization.Formatters.Binary.BinaryFormatter
            : and then encoded with base64 encoding.
    
    mimetype: application/x-microsoft.net.object.soap.base64
    value   : The object must be serialized with 
            : System.Runtime.Serialization.Formatters.Soap.SoapFormatter
            : and then encoded with base64 encoding.

    mimetype: application/x-microsoft.net.object.bytearray.base64
    value   : The object must be serialized into a byte array 
            : using a System.ComponentModel.TypeConverter
            : and then encoded with base64 encoding.
    -->
  <xsd:schema id="root" xmlns="" xmlns:xsd="http://www.w3.org/2001/XMLSchema" xmlns:msdata="urn:schemas-microsoft-com:xml-msdata">
    <xsd:import namespace="http://www.w3.org/XML/1998/namespace" />
    <xsd:element name="root" msdata:IsDataSet="true">
      <xsd:complexType>
        <xsd:choice maxOccurs="unbounded">
          <xsd:element name="metadata">
            <xsd:complexType>
              <xsd:sequence>
                <xsd:element name="value" type="xsd:string" minOccurs="0" />
              </xsd:sequence>
              <xsd:attribute name="name" use="required" type="xsd:string" />
              <xsd:attribute name="type" type="xsd:string" />
              <xsd:attribute name="mimetype" type="xsd:string" />
              <xsd:attribute ref="xml:space" />
            </xsd:complexType>
          </xsd:element>
          <xsd:element name="assembly">
            <xsd:complexType>
              <xsd:attribute name="alias" type="xsd:string" />
              <xsd:attribute name="name" type="xsd:string" />
            </xsd:complexType>
          </xsd:element>
          <xsd:element name="data">
            <xsd:complexType>
              <xsd:sequence>
                <xsd:element name="value" type="xsd:string" minOccurs="0" msdata:Ordinal="1" />
                <xsd:element name="comment" type="xsd:string" minOccurs="0" msdata:Ordinal="2" />
              </xsd:sequence>
              <xsd:attribute name="name" type="xsd:string" use="required" msdata:Ordinal="1" />
              <xsd:attribute name="type" type="xsd:string" msdata:Ordinal="3" />
              <xsd:attribute name="mimetype" type="xsd:string" msdata:Ordinal="4" />
              <xsd:attribute ref="xml:space" />
            </xsd:complexType>
          </xsd:element>
          <xsd:element name="resheader">
            <xsd:complexType>
              <xsd:sequence>
                <xsd:element name="value" type="xsd:string" minOccurs="0" msdata:Ordinal="1" />
              </xsd:sequence>
              <xsd:attribute name="name" type="xsd:string" use="required" />
            </xsd:complexType>
          </xsd:element>
        </xsd:choice>
      </xsd:complexType>
    </xsd:element>
  </xsd:schema>
  <resheader name="resmimetype">
    <value>text/microsoft-resx</value>
  </resheader>
  <resheader name="version">
    <value>2.0</value>
  </resheader>
  <resheader name="reader">
    <value>System.Resources.ResXResourceReader, System.Windows.Forms, Version=4.0.0.0, Culture=neutral, PublicKeyToken=b77a5c561934e089</value>
  </resheader>
  <resheader name="writer">
    <value>System.Resources.ResXResourceWriter, System.Windows.Forms, Version=4.0.0.0, Culture=neutral, PublicKeyToken=b77a5c561934e089</value>
  </resheader>
  <data name="IDS_NULL" xml:space="preserve">
    <value>&lt;null&gt;</value>
  </data>
  <data name="IDS_ThrowExpression" xml:space="preserve">
    <value>&lt;throw expression&gt;</value>
  </data>
  <data name="IDS_FeatureSwitchExpression" xml:space="preserve">
    <value>&lt;switch expression&gt;</value>
  </data>
  <data name="IDS_FeatureLocalFunctionAttributes" xml:space="preserve">
    <value>local function attributes</value>
  </data>
  <data name="IDS_FeatureExternLocalFunctions" xml:space="preserve">
    <value>extern local functions</value>
  </data>
  <data name="IDS_RELATEDERROR" xml:space="preserve">
    <value>(Location of symbol related to previous error)</value>
  </data>
  <data name="IDS_RELATEDWARNING" xml:space="preserve">
    <value>(Location of symbol related to previous warning)</value>
  </data>
  <data name="IDS_XMLIGNORED" xml:space="preserve">
    <value>&lt;!-- Badly formed XML comment ignored for member "{0}" --&gt;</value>
  </data>
  <data name="IDS_XMLIGNORED2" xml:space="preserve">
    <value> Badly formed XML file "{0}" cannot be included </value>
  </data>
  <data name="IDS_XMLFAILEDINCLUDE" xml:space="preserve">
    <value> Failed to insert some or all of included XML </value>
  </data>
  <data name="IDS_XMLBADINCLUDE" xml:space="preserve">
    <value> Include tag is invalid </value>
  </data>
  <data name="IDS_XMLNOINCLUDE" xml:space="preserve">
    <value> No matching elements were found for the following include tag </value>
  </data>
  <data name="IDS_XMLMISSINGINCLUDEFILE" xml:space="preserve">
    <value>Missing file attribute</value>
  </data>
  <data name="IDS_XMLMISSINGINCLUDEPATH" xml:space="preserve">
    <value>Missing path attribute</value>
  </data>
  <data name="IDS_Missing" xml:space="preserve">
    <value>&lt;missing&gt;</value>
  </data>
  <data name="IDS_GlobalNamespace" xml:space="preserve">
    <value>&lt;global namespace&gt;</value>
  </data>
  <data name="IDS_FeatureGenerics" xml:space="preserve">
    <value>generics</value>
  </data>
  <data name="IDS_FeatureAnonDelegates" xml:space="preserve">
    <value>anonymous methods</value>
  </data>
  <data name="IDS_FeatureModuleAttrLoc" xml:space="preserve">
    <value>module as an attribute target specifier</value>
  </data>
  <data name="IDS_FeatureGlobalNamespace" xml:space="preserve">
    <value>namespace alias qualifier</value>
  </data>
  <data name="IDS_FeatureFixedBuffer" xml:space="preserve">
    <value>fixed size buffers</value>
  </data>
  <data name="IDS_FeaturePragma" xml:space="preserve">
    <value>#pragma</value>
  </data>
  <data name="IDS_FeatureStaticClasses" xml:space="preserve">
    <value>static classes</value>
  </data>
  <data name="IDS_FeatureReadOnlyStructs" xml:space="preserve">
    <value>readonly structs</value>
  </data>
  <data name="IDS_FeaturePartialTypes" xml:space="preserve">
    <value>partial types</value>
  </data>
  <data name="IDS_FeatureAsync" xml:space="preserve">
    <value>async function</value>
  </data>
  <data name="IDS_FeatureSwitchOnBool" xml:space="preserve">
    <value>switch on boolean type</value>
  </data>
  <data name="IDS_MethodGroup" xml:space="preserve">
    <value>method group</value>
  </data>
  <data name="IDS_AnonMethod" xml:space="preserve">
    <value>anonymous method</value>
  </data>
  <data name="IDS_Lambda" xml:space="preserve">
    <value>lambda expression</value>
  </data>
  <data name="IDS_Collection" xml:space="preserve">
    <value>collection</value>
  </data>
  <data name="IDS_Disposable" xml:space="preserve">
    <value>disposable</value>
  </data>
  <data name="IDS_FeaturePropertyAccessorMods" xml:space="preserve">
    <value>access modifiers on properties</value>
  </data>
  <data name="IDS_FeatureExternAlias" xml:space="preserve">
    <value>extern alias</value>
  </data>
  <data name="IDS_FeatureIterators" xml:space="preserve">
    <value>iterators</value>
  </data>
  <data name="IDS_FeatureDefault" xml:space="preserve">
    <value>default operator</value>
  </data>
  <data name="IDS_FeatureAsyncStreams" xml:space="preserve">
    <value>async streams</value>
  </data>
  <data name="IDS_FeatureUnmanagedConstructedTypes" xml:space="preserve">
    <value>unmanaged constructed types</value>
  </data>
  <data name="IDS_FeatureReadOnlyMembers" xml:space="preserve">
    <value>readonly members</value>
  </data>
  <data name="IDS_FeatureDefaultLiteral" xml:space="preserve">
    <value>default literal</value>
  </data>
  <data name="IDS_FeaturePrivateProtected" xml:space="preserve">
    <value>private protected</value>
  </data>
  <data name="IDS_FeatureTupleEquality" xml:space="preserve">
    <value>tuple equality</value>
  </data>
  <data name="IDS_FeatureNullable" xml:space="preserve">
    <value>nullable types</value>
  </data>
  <data name="IDS_FeaturePatternMatching" xml:space="preserve">
    <value>pattern matching</value>
  </data>
  <data name="IDS_FeatureExpressionBodiedAccessor" xml:space="preserve">
    <value>expression body property accessor</value>
  </data>
  <data name="IDS_FeatureExpressionBodiedDeOrConstructor" xml:space="preserve">
    <value>expression body constructor and destructor</value>
  </data>
  <data name="IDS_FeatureThrowExpression" xml:space="preserve">
    <value>throw expression</value>
  </data>
  <data name="IDS_FeatureImplicitArray" xml:space="preserve">
    <value>implicitly typed array</value>
  </data>
  <data name="IDS_FeatureImplicitLocal" xml:space="preserve">
    <value>implicitly typed local variable</value>
  </data>
  <data name="IDS_FeatureAnonymousTypes" xml:space="preserve">
    <value>anonymous types</value>
  </data>
  <data name="IDS_FeatureAutoImplementedProperties" xml:space="preserve">
    <value>automatically implemented properties</value>
  </data>
  <data name="IDS_FeatureReadonlyAutoImplementedProperties" xml:space="preserve">
    <value>readonly automatically implemented properties</value>
  </data>
  <data name="IDS_FeatureObjectInitializer" xml:space="preserve">
    <value>object initializer</value>
  </data>
  <data name="IDS_FeatureCollectionInitializer" xml:space="preserve">
    <value>collection initializer</value>
  </data>
  <data name="IDS_FeatureQueryExpression" xml:space="preserve">
    <value>query expression</value>
  </data>
  <data name="IDS_FeatureExtensionMethod" xml:space="preserve">
    <value>extension method</value>
  </data>
  <data name="IDS_FeaturePartialMethod" xml:space="preserve">
    <value>partial method</value>
  </data>
  <data name="IDS_SK_METHOD" xml:space="preserve">
    <value>method</value>
  </data>
  <data name="IDS_SK_TYPE" xml:space="preserve">
    <value>type</value>
  </data>
  <data name="IDS_SK_NAMESPACE" xml:space="preserve">
    <value>namespace</value>
  </data>
  <data name="IDS_SK_FIELD" xml:space="preserve">
    <value>field</value>
  </data>
  <data name="IDS_SK_PROPERTY" xml:space="preserve">
    <value>property</value>
  </data>
  <data name="IDS_SK_UNKNOWN" xml:space="preserve">
    <value>element</value>
  </data>
  <data name="IDS_SK_VARIABLE" xml:space="preserve">
    <value>variable</value>
  </data>
  <data name="IDS_SK_LABEL" xml:space="preserve">
    <value>label</value>
  </data>
  <data name="IDS_SK_EVENT" xml:space="preserve">
    <value>event</value>
  </data>
  <data name="IDS_SK_TYVAR" xml:space="preserve">
    <value>type parameter</value>
  </data>
  <data name="IDS_SK_ARRAY" xml:space="preserve">
    <value>array</value>
  </data>
  <data name="IDS_SK_POINTER" xml:space="preserve">
    <value>pointer</value>
  </data>
  <data name="IDS_SK_FUNCTION_POINTER" xml:space="preserve">
    <value>function pointer</value>
  </data>
  <data name="IDS_SK_DYNAMIC" xml:space="preserve">
    <value>dynamic</value>
  </data>
  <data name="IDS_SK_ALIAS" xml:space="preserve">
    <value>using alias</value>
  </data>
  <data name="IDS_SK_EXTERNALIAS" xml:space="preserve">
    <value>extern alias</value>
  </data>
  <data name="IDS_SK_CONSTRUCTOR" xml:space="preserve">
    <value>constructor</value>
  </data>
  <data name="IDS_FOREACHLOCAL" xml:space="preserve">
    <value>foreach iteration variable</value>
  </data>
  <data name="IDS_FIXEDLOCAL" xml:space="preserve">
    <value>fixed variable</value>
  </data>
  <data name="IDS_USINGLOCAL" xml:space="preserve">
    <value>using variable</value>
  </data>
  <data name="IDS_Contravariant" xml:space="preserve">
    <value>contravariant</value>
  </data>
  <data name="IDS_Contravariantly" xml:space="preserve">
    <value>contravariantly</value>
  </data>
  <data name="IDS_Covariant" xml:space="preserve">
    <value>covariant</value>
  </data>
  <data name="IDS_Covariantly" xml:space="preserve">
    <value>covariantly</value>
  </data>
  <data name="IDS_Invariantly" xml:space="preserve">
    <value>invariantly</value>
  </data>
  <data name="IDS_FeatureDynamic" xml:space="preserve">
    <value>dynamic</value>
  </data>
  <data name="IDS_FeatureNamedArgument" xml:space="preserve">
    <value>named argument</value>
  </data>
  <data name="IDS_FeatureOptionalParameter" xml:space="preserve">
    <value>optional parameter</value>
  </data>
  <data name="IDS_FeatureExceptionFilter" xml:space="preserve">
    <value>exception filter</value>
  </data>
  <data name="IDS_FeatureTypeVariance" xml:space="preserve">
    <value>type variance</value>
  </data>
  <data name="IDS_Parameter" xml:space="preserve">
    <value>parameter</value>
  </data>
  <data name="IDS_Return" xml:space="preserve">
    <value>return</value>
  </data>
  <data name="XML_InvalidToken" xml:space="preserve">
    <value>The character(s) '{0}' cannot be used at this location.</value>
  </data>
  <data name="XML_IncorrectComment" xml:space="preserve">
    <value>Incorrect syntax was used in a comment.</value>
  </data>
  <data name="XML_InvalidCharEntity" xml:space="preserve">
    <value>An invalid character was found inside an entity reference.</value>
  </data>
  <data name="XML_ExpectedEndOfTag" xml:space="preserve">
    <value>Expected '&gt;' or '/&gt;' to close tag '{0}'.</value>
  </data>
  <data name="XML_ExpectedIdentifier" xml:space="preserve">
    <value>An identifier was expected.</value>
  </data>
  <data name="XML_InvalidUnicodeChar" xml:space="preserve">
    <value>Invalid unicode character.</value>
  </data>
  <data name="XML_InvalidWhitespace" xml:space="preserve">
    <value>Whitespace is not allowed at this location.</value>
  </data>
  <data name="XML_LessThanInAttributeValue" xml:space="preserve">
    <value>The character '&lt;' cannot be used in an attribute value.</value>
  </data>
  <data name="XML_MissingEqualsAttribute" xml:space="preserve">
    <value>Missing equals sign between attribute and attribute value.</value>
  </data>
  <data name="XML_RefUndefinedEntity_1" xml:space="preserve">
    <value>Reference to undefined entity '{0}'.</value>
  </data>
  <data name="XML_StringLiteralNoStartQuote" xml:space="preserve">
    <value>A string literal was expected, but no opening quotation mark was found.</value>
  </data>
  <data name="XML_StringLiteralNoEndQuote" xml:space="preserve">
    <value>Missing closing quotation mark for string literal.</value>
  </data>
  <data name="XML_StringLiteralNonAsciiQuote" xml:space="preserve">
    <value>Non-ASCII quotations marks may not be used around string literals.</value>
  </data>
  <data name="XML_EndTagNotExpected" xml:space="preserve">
    <value>End tag was not expected at this location.</value>
  </data>
  <data name="XML_ElementTypeMatch" xml:space="preserve">
    <value>End tag '{0}' does not match the start tag '{1}'.</value>
  </data>
  <data name="XML_EndTagExpected" xml:space="preserve">
    <value>Expected an end tag for element '{0}'.</value>
  </data>
  <data name="XML_WhitespaceMissing" xml:space="preserve">
    <value>Required white space was missing.</value>
  </data>
  <data name="XML_ExpectedEndOfXml" xml:space="preserve">
    <value>Unexpected character at this location.</value>
  </data>
  <data name="XML_CDataEndTagNotAllowed" xml:space="preserve">
    <value>The literal string ']]&gt;' is not allowed in element content.</value>
  </data>
  <data name="XML_DuplicateAttribute" xml:space="preserve">
    <value>Duplicate '{0}' attribute</value>
  </data>
  <data name="ERR_NoMetadataFile" xml:space="preserve">
    <value>Metadata file '{0}' could not be found</value>
  </data>
  <data name="ERR_MetadataReferencesNotSupported" xml:space="preserve">
    <value>Metadata references are not supported.</value>
  </data>
  <data name="FTL_MetadataCantOpenFile" xml:space="preserve">
    <value>Metadata file '{0}' could not be opened -- {1}</value>
  </data>
  <data name="ERR_NoTypeDef" xml:space="preserve">
    <value>The type '{0}' is defined in an assembly that is not referenced. You must add a reference to assembly '{1}'.</value>
  </data>
  <data name="ERR_NoTypeDefFromModule" xml:space="preserve">
    <value>The type '{0}' is defined in a module that has not been added. You must add the module '{1}'.</value>
  </data>
  <data name="ERR_OutputWriteFailed" xml:space="preserve">
    <value>Could not write to output file '{0}' -- '{1}'</value>
  </data>
  <data name="ERR_MultipleEntryPoints" xml:space="preserve">
    <value>Program has more than one entry point defined. Compile with /main to specify the type that contains the entry point.</value>
  </data>
  <data name="ERR_BadBinaryOps" xml:space="preserve">
    <value>Operator '{0}' cannot be applied to operands of type '{1}' and '{2}'</value>
  </data>
  <data name="ERR_AmbigBinaryOpsOnUnconstrainedDefault" xml:space="preserve">
    <value>Operator '{0}' cannot be applied to 'default' and operand of type '{1}' because it is a type parameter that is not known to be a reference type</value>
  </data>
  <data name="ERR_IntDivByZero" xml:space="preserve">
    <value>Division by constant zero</value>
  </data>
  <data name="ERR_BadIndexLHS" xml:space="preserve">
    <value>Cannot apply indexing with [] to an expression of type '{0}'</value>
  </data>
  <data name="ERR_BadIndexCount" xml:space="preserve">
    <value>Wrong number of indices inside []; expected {0}</value>
  </data>
  <data name="ERR_BadUnaryOp" xml:space="preserve">
    <value>Operator '{0}' cannot be applied to operand of type '{1}'</value>
  </data>
  <data name="ERR_BadOpOnNullOrDefaultOrNew" xml:space="preserve">
    <value>Operator '{0}' cannot be applied to operand '{1}'</value>
  </data>
  <data name="ERR_ThisInStaticMeth" xml:space="preserve">
    <value>Keyword 'this' is not valid in a static property, static method, or static field initializer</value>
  </data>
  <data name="ERR_ThisInBadContext" xml:space="preserve">
    <value>Keyword 'this' is not available in the current context</value>
  </data>
  <data name="ERR_OmittedTypeArgument" xml:space="preserve">
    <value>Omitting the type argument is not allowed in the current context</value>
  </data>
  <data name="WRN_InvalidMainSig" xml:space="preserve">
    <value>'{0}' has the wrong signature to be an entry point</value>
  </data>
  <data name="WRN_InvalidMainSig_Title" xml:space="preserve">
    <value>Method has the wrong signature to be an entry point</value>
  </data>
  <data name="ERR_NoImplicitConv" xml:space="preserve">
    <value>Cannot implicitly convert type '{0}' to '{1}'</value>
  </data>
  <data name="ERR_NoExplicitConv" xml:space="preserve">
    <value>Cannot convert type '{0}' to '{1}'</value>
  </data>
  <data name="ERR_ConstOutOfRange" xml:space="preserve">
    <value>Constant value '{0}' cannot be converted to a '{1}'</value>
  </data>
  <data name="ERR_AmbigBinaryOps" xml:space="preserve">
    <value>Operator '{0}' is ambiguous on operands of type '{1}' and '{2}'</value>
  </data>
  <data name="ERR_AmbigBinaryOpsOnDefault" xml:space="preserve">
    <value>Operator '{0}' is ambiguous on operands '{1}' and '{2}'</value>
  </data>
  <data name="ERR_AmbigUnaryOp" xml:space="preserve">
    <value>Operator '{0}' is ambiguous on an operand of type '{1}'</value>
  </data>
  <data name="ERR_InAttrOnOutParam" xml:space="preserve">
    <value>An out parameter cannot have the In attribute</value>
  </data>
  <data name="ERR_ValueCantBeNull" xml:space="preserve">
    <value>Cannot convert null to '{0}' because it is a non-nullable value type</value>
  </data>
  <data name="ERR_NoExplicitBuiltinConv" xml:space="preserve">
    <value>Cannot convert type '{0}' to '{1}' via a reference conversion, boxing conversion, unboxing conversion, wrapping conversion, or null type conversion</value>
  </data>
  <data name="FTL_DebugEmitFailure" xml:space="preserve">
    <value>Unexpected error writing debug information -- '{0}'</value>
  </data>
  <data name="ERR_BadVisReturnType" xml:space="preserve">
    <value>Inconsistent accessibility: return type '{1}' is less accessible than method '{0}'</value>
  </data>
  <data name="ERR_BadVisParamType" xml:space="preserve">
    <value>Inconsistent accessibility: parameter type '{1}' is less accessible than method '{0}'</value>
  </data>
  <data name="ERR_BadVisFieldType" xml:space="preserve">
    <value>Inconsistent accessibility: field type '{1}' is less accessible than field '{0}'</value>
  </data>
  <data name="ERR_BadVisPropertyType" xml:space="preserve">
    <value>Inconsistent accessibility: property type '{1}' is less accessible than property '{0}'</value>
  </data>
  <data name="ERR_BadVisIndexerReturn" xml:space="preserve">
    <value>Inconsistent accessibility: indexer return type '{1}' is less accessible than indexer '{0}'</value>
  </data>
  <data name="ERR_BadVisIndexerParam" xml:space="preserve">
    <value>Inconsistent accessibility: parameter type '{1}' is less accessible than indexer '{0}'</value>
  </data>
  <data name="ERR_BadVisOpReturn" xml:space="preserve">
    <value>Inconsistent accessibility: return type '{1}' is less accessible than operator '{0}'</value>
  </data>
  <data name="ERR_BadVisOpParam" xml:space="preserve">
    <value>Inconsistent accessibility: parameter type '{1}' is less accessible than operator '{0}'</value>
  </data>
  <data name="ERR_BadVisDelegateReturn" xml:space="preserve">
    <value>Inconsistent accessibility: return type '{1}' is less accessible than delegate '{0}'</value>
  </data>
  <data name="ERR_BadVisDelegateParam" xml:space="preserve">
    <value>Inconsistent accessibility: parameter type '{1}' is less accessible than delegate '{0}'</value>
  </data>
  <data name="ERR_BadVisBaseClass" xml:space="preserve">
    <value>Inconsistent accessibility: base class '{1}' is less accessible than class '{0}'</value>
  </data>
  <data name="ERR_BadVisBaseInterface" xml:space="preserve">
    <value>Inconsistent accessibility: base interface '{1}' is less accessible than interface '{0}'</value>
  </data>
  <data name="ERR_EventNeedsBothAccessors" xml:space="preserve">
    <value>'{0}': event property must have both add and remove accessors</value>
  </data>
  <data name="ERR_AbstractEventHasAccessors" xml:space="preserve">
    <value>'{0}': abstract event cannot use event accessor syntax</value>
  </data>
  <data name="ERR_EventNotDelegate" xml:space="preserve">
    <value>'{0}': event must be of a delegate type</value>
  </data>
  <data name="WRN_UnreferencedEvent" xml:space="preserve">
    <value>The event '{0}' is never used</value>
  </data>
  <data name="WRN_UnreferencedEvent_Title" xml:space="preserve">
    <value>Event is never used</value>
  </data>
  <data name="ERR_InterfaceEventInitializer" xml:space="preserve">
    <value>'{0}': instance event in interface cannot have initializer</value>
  </data>
  <data name="ERR_BadEventUsage" xml:space="preserve">
    <value>The event '{0}' can only appear on the left hand side of += or -= (except when used from within the type '{1}')</value>
  </data>
  <data name="ERR_ExplicitEventFieldImpl" xml:space="preserve">
    <value>An explicit interface implementation of an event must use event accessor syntax</value>
  </data>
  <data name="ERR_CantOverrideNonEvent" xml:space="preserve">
    <value>'{0}': cannot override; '{1}' is not an event</value>
  </data>
  <data name="ERR_AddRemoveMustHaveBody" xml:space="preserve">
    <value>An add or remove accessor must have a body</value>
  </data>
  <data name="ERR_AbstractEventInitializer" xml:space="preserve">
    <value>'{0}': abstract event cannot have initializer</value>
  </data>
  <data name="ERR_ReservedAssemblyName" xml:space="preserve">
    <value>The assembly name '{0}' is reserved and cannot be used as a reference in an interactive session</value>
  </data>
  <data name="ERR_ReservedEnumerator" xml:space="preserve">
    <value>The enumerator name '{0}' is reserved and cannot be used</value>
  </data>
  <data name="ERR_AsMustHaveReferenceType" xml:space="preserve">
    <value>The as operator must be used with a reference type or nullable type ('{0}' is a non-nullable value type)</value>
  </data>
  <data name="WRN_LowercaseEllSuffix" xml:space="preserve">
    <value>The 'l' suffix is easily confused with the digit '1' -- use 'L' for clarity</value>
  </data>
  <data name="WRN_LowercaseEllSuffix_Title" xml:space="preserve">
    <value>The 'l' suffix is easily confused with the digit '1'</value>
  </data>
  <data name="ERR_BadEventUsageNoField" xml:space="preserve">
    <value>The event '{0}' can only appear on the left hand side of += or -=</value>
  </data>
  <data name="ERR_ConstraintOnlyAllowedOnGenericDecl" xml:space="preserve">
    <value>Constraints are not allowed on non-generic declarations</value>
  </data>
  <data name="ERR_TypeParamMustBeIdentifier" xml:space="preserve">
    <value>Type parameter declaration must be an identifier not a type</value>
  </data>
  <data name="ERR_MemberReserved" xml:space="preserve">
    <value>Type '{1}' already reserves a member called '{0}' with the same parameter types</value>
  </data>
  <data name="ERR_DuplicateParamName" xml:space="preserve">
    <value>The parameter name '{0}' is a duplicate</value>
  </data>
  <data name="ERR_DuplicateNameInNS" xml:space="preserve">
    <value>The namespace '{1}' already contains a definition for '{0}'</value>
  </data>
  <data name="ERR_DuplicateNameInClass" xml:space="preserve">
    <value>The type '{0}' already contains a definition for '{1}'</value>
  </data>
  <data name="ERR_NameNotInContext" xml:space="preserve">
    <value>The name '{0}' does not exist in the current context</value>
  </data>
  <data name="ERR_NameNotInContextPossibleMissingReference" xml:space="preserve">
    <value>The name '{0}' does not exist in the current context (are you missing a reference to assembly '{1}'?)</value>
  </data>
  <data name="ERR_AmbigContext" xml:space="preserve">
    <value>'{0}' is an ambiguous reference between '{1}' and '{2}'</value>
  </data>
  <data name="WRN_DuplicateUsing" xml:space="preserve">
    <value>The using directive for '{0}' appeared previously in this namespace</value>
  </data>
  <data name="WRN_DuplicateUsing_Title" xml:space="preserve">
    <value>Using directive appeared previously in this namespace</value>
  </data>
  <data name="ERR_BadMemberFlag" xml:space="preserve">
    <value>The modifier '{0}' is not valid for this item</value>
  </data>
  <data name="ERR_BadInitAccessor" xml:space="preserve">
    <value>The 'init' accessor is not valid on static members</value>
  </data>
  <data name="ERR_BadMemberProtection" xml:space="preserve">
    <value>More than one protection modifier</value>
  </data>
  <data name="WRN_NewRequired" xml:space="preserve">
    <value>'{0}' hides inherited member '{1}'. Use the new keyword if hiding was intended.</value>
  </data>
  <data name="WRN_NewRequired_Title" xml:space="preserve">
    <value>Member hides inherited member; missing new keyword</value>
  </data>
  <data name="WRN_NewRequired_Description" xml:space="preserve">
    <value>A variable was declared with the same name as a variable in a base type. However, the new keyword was not used. This warning informs you that you should use new; the variable is declared as if new had been used in the declaration.</value>
  </data>
  <data name="WRN_NewNotRequired" xml:space="preserve">
    <value>The member '{0}' does not hide an accessible member. The new keyword is not required.</value>
  </data>
  <data name="WRN_NewNotRequired_Title" xml:space="preserve">
    <value>Member does not hide an inherited member; new keyword is not required</value>
  </data>
  <data name="ERR_CircConstValue" xml:space="preserve">
    <value>The evaluation of the constant value for '{0}' involves a circular definition</value>
  </data>
  <data name="ERR_MemberAlreadyExists" xml:space="preserve">
    <value>Type '{1}' already defines a member called '{0}' with the same parameter types</value>
  </data>
  <data name="ERR_StaticNotVirtual" xml:space="preserve">
    <value>A static member cannot be marked as '{0}'</value>
  </data>
  <data name="ERR_OverrideNotNew" xml:space="preserve">
    <value>A member '{0}' marked as override cannot be marked as new or virtual</value>
  </data>
  <data name="WRN_NewOrOverrideExpected" xml:space="preserve">
    <value>'{0}' hides inherited member '{1}'. To make the current member override that implementation, add the override keyword. Otherwise add the new keyword.</value>
  </data>
  <data name="WRN_NewOrOverrideExpected_Title" xml:space="preserve">
    <value>Member hides inherited member; missing override keyword</value>
  </data>
  <data name="ERR_OverrideNotExpected" xml:space="preserve">
    <value>'{0}': no suitable method found to override</value>
  </data>
  <data name="ERR_NamespaceUnexpected" xml:space="preserve">
    <value>A namespace cannot directly contain members such as fields, methods or statements</value>
  </data>
  <data name="ERR_NoSuchMember" xml:space="preserve">
    <value>'{0}' does not contain a definition for '{1}'</value>
  </data>
  <data name="ERR_BadSKknown" xml:space="preserve">
    <value>'{0}' is a {1} but is used like a {2}</value>
  </data>
  <data name="ERR_BadSKunknown" xml:space="preserve">
    <value>'{0}' is a {1}, which is not valid in the given context</value>
  </data>
  <data name="ERR_ObjectRequired" xml:space="preserve">
    <value>An object reference is required for the non-static field, method, or property '{0}'</value>
  </data>
  <data name="ERR_AmbigCall" xml:space="preserve">
    <value>The call is ambiguous between the following methods or properties: '{0}' and '{1}'</value>
  </data>
  <data name="ERR_BadAccess" xml:space="preserve">
    <value>'{0}' is inaccessible due to its protection level</value>
  </data>
  <data name="ERR_MethDelegateMismatch" xml:space="preserve">
    <value>No overload for '{0}' matches delegate '{1}'</value>
  </data>
  <data name="ERR_RetObjectRequired" xml:space="preserve">
    <value>An object of a type convertible to '{0}' is required</value>
  </data>
  <data name="ERR_RetNoObjectRequired" xml:space="preserve">
    <value>Since '{0}' returns void, a return keyword must not be followed by an object expression</value>
  </data>
  <data name="ERR_LocalDuplicate" xml:space="preserve">
    <value>A local variable or function named '{0}' is already defined in this scope</value>
  </data>
  <data name="ERR_AssgLvalueExpected" xml:space="preserve">
    <value>The left-hand side of an assignment must be a variable, property or indexer</value>
  </data>
  <data name="ERR_StaticConstParam" xml:space="preserve">
    <value>'{0}': a static constructor must be parameterless</value>
  </data>
  <data name="ERR_NotConstantExpression" xml:space="preserve">
    <value>The expression being assigned to '{0}' must be constant</value>
  </data>
  <data name="ERR_NotNullConstRefField" xml:space="preserve">
    <value>'{0}' is of type '{1}'. A const field of a reference type other than string can only be initialized with null.</value>
  </data>
  <data name="ERR_LocalIllegallyOverrides" xml:space="preserve">
    <value>A local or parameter named '{0}' cannot be declared in this scope because that name is used in an enclosing local scope to define a local or parameter</value>
  </data>
  <data name="ERR_BadUsingNamespace" xml:space="preserve">
    <value>A 'using namespace' directive can only be applied to namespaces; '{0}' is a type not a namespace. Consider a 'using static' directive instead</value>
  </data>
  <data name="ERR_BadUsingType" xml:space="preserve">
    <value>A 'using static' directive can only be applied to types; '{0}' is a namespace not a type. Consider a 'using namespace' directive instead</value>
  </data>
  <data name="ERR_NoAliasHere" xml:space="preserve">
    <value>A 'using static' directive cannot be used to declare an alias</value>
  </data>
  <data name="ERR_NoBreakOrCont" xml:space="preserve">
    <value>No enclosing loop out of which to break or continue</value>
  </data>
  <data name="ERR_DuplicateLabel" xml:space="preserve">
    <value>The label '{0}' is a duplicate</value>
  </data>
  <data name="ERR_NoConstructors" xml:space="preserve">
    <value>The type '{0}' has no constructors defined</value>
  </data>
  <data name="ERR_NoNewAbstract" xml:space="preserve">
    <value>Cannot create an instance of the abstract type or interface '{0}'</value>
  </data>
  <data name="ERR_ConstValueRequired" xml:space="preserve">
    <value>A const field requires a value to be provided</value>
  </data>
  <data name="ERR_CircularBase" xml:space="preserve">
    <value>Circular base type dependency involving '{0}' and '{1}'</value>
  </data>
  <data name="ERR_BadDelegateConstructor" xml:space="preserve">
    <value>The delegate '{0}' does not have a valid constructor</value>
  </data>
  <data name="ERR_MethodNameExpected" xml:space="preserve">
    <value>Method name expected</value>
  </data>
  <data name="ERR_ConstantExpected" xml:space="preserve">
    <value>A constant value is expected</value>
  </data>
  <data name="ERR_V6SwitchGoverningTypeValueExpected" xml:space="preserve">
    <value>A switch expression or case label must be a bool, char, string, integral, enum, or corresponding nullable type in C# 6 and earlier.</value>
  </data>
  <data name="ERR_IntegralTypeValueExpected" xml:space="preserve">
    <value>A value of an integral type expected</value>
  </data>
  <data name="ERR_DuplicateCaseLabel" xml:space="preserve">
    <value>The switch statement contains multiple cases with the label value '{0}'</value>
  </data>
  <data name="ERR_InvalidGotoCase" xml:space="preserve">
    <value>A goto case is only valid inside a switch statement</value>
  </data>
  <data name="ERR_PropertyLacksGet" xml:space="preserve">
    <value>The property or indexer '{0}' cannot be used in this context because it lacks the get accessor</value>
  </data>
  <data name="ERR_BadExceptionType" xml:space="preserve">
    <value>The type caught or thrown must be derived from System.Exception</value>
  </data>
  <data name="ERR_BadEmptyThrow" xml:space="preserve">
    <value>A throw statement with no arguments is not allowed outside of a catch clause</value>
  </data>
  <data name="ERR_BadFinallyLeave" xml:space="preserve">
    <value>Control cannot leave the body of a finally clause</value>
  </data>
  <data name="ERR_LabelShadow" xml:space="preserve">
    <value>The label '{0}' shadows another label by the same name in a contained scope</value>
  </data>
  <data name="ERR_LabelNotFound" xml:space="preserve">
    <value>No such label '{0}' within the scope of the goto statement</value>
  </data>
  <data name="ERR_UnreachableCatch" xml:space="preserve">
    <value>A previous catch clause already catches all exceptions of this or of a super type ('{0}')</value>
  </data>
  <data name="WRN_FilterIsConstantTrue" xml:space="preserve">
    <value>Filter expression is a constant 'true', consider removing the filter</value>
  </data>
  <data name="WRN_FilterIsConstantTrue_Title" xml:space="preserve">
    <value>Filter expression is a constant 'true'</value>
  </data>
  <data name="ERR_ReturnExpected" xml:space="preserve">
    <value>'{0}': not all code paths return a value</value>
  </data>
  <data name="WRN_UnreachableCode" xml:space="preserve">
    <value>Unreachable code detected</value>
  </data>
  <data name="WRN_UnreachableCode_Title" xml:space="preserve">
    <value>Unreachable code detected</value>
  </data>
  <data name="ERR_SwitchFallThrough" xml:space="preserve">
    <value>Control cannot fall through from one case label ('{0}') to another</value>
  </data>
  <data name="WRN_UnreferencedLabel" xml:space="preserve">
    <value>This label has not been referenced</value>
  </data>
  <data name="WRN_UnreferencedLabel_Title" xml:space="preserve">
    <value>This label has not been referenced</value>
  </data>
  <data name="ERR_UseDefViolation" xml:space="preserve">
    <value>Use of unassigned local variable '{0}'</value>
  </data>
  <data name="WRN_UseDefViolation" xml:space="preserve">
    <value>Use of unassigned local variable '{0}'</value>
  </data>
  <data name="WRN_UseDefViolation_Title" xml:space="preserve">
    <value>Use of unassigned local variable</value>
  </data>
  <data name="WRN_UnreferencedVar" xml:space="preserve">
    <value>The variable '{0}' is declared but never used</value>
  </data>
  <data name="WRN_UnreferencedVar_Title" xml:space="preserve">
    <value>Variable is declared but never used</value>
  </data>
  <data name="WRN_UnreferencedField" xml:space="preserve">
    <value>The field '{0}' is never used</value>
  </data>
  <data name="WRN_UnreferencedField_Title" xml:space="preserve">
    <value>Field is never used</value>
  </data>
  <data name="ERR_UseDefViolationField" xml:space="preserve">
    <value>Use of possibly unassigned field '{0}'</value>
  </data>
  <data name="WRN_UseDefViolationField" xml:space="preserve">
    <value>Use of possibly unassigned field '{0}'</value>
  </data>
  <data name="WRN_UseDefViolationField_Title" xml:space="preserve">
    <value>Use of possibly unassigned field</value>
  </data>
  <data name="ERR_UseDefViolationProperty" xml:space="preserve">
    <value>Use of possibly unassigned auto-implemented property '{0}'</value>
  </data>
  <data name="WRN_UseDefViolationProperty" xml:space="preserve">
    <value>Use of possibly unassigned auto-implemented property '{0}'</value>
  </data>
  <data name="WRN_UseDefViolationProperty_Title" xml:space="preserve">
    <value>Use of possibly unassigned auto-implemented property</value>
  </data>
  <data name="ERR_UnassignedThisUnsupportedVersion" xml:space="preserve">
    <value>Field '{0}' must be fully assigned before control is returned to the caller. Consider updating to language version '{1}' to auto-default the field.</value>
  </data>
  <data name="WRN_UnassignedThisUnsupportedVersion" xml:space="preserve">
    <value>Field '{0}' must be fully assigned before control is returned to the caller. Consider updating to language version '{1}' to auto-default the field.</value>
  </data>
  <data name="WRN_UnassignedThisUnsupportedVersion_Title" xml:space="preserve">
    <value>Fields of a struct must be fully assigned in a constructor before control is returned to the caller. Consider updating the language version to auto-default the field.</value>
  </data>
  <data name="ERR_AmbigQM" xml:space="preserve">
    <value>Type of conditional expression cannot be determined because '{0}' and '{1}' implicitly convert to one another</value>
  </data>
  <data name="ERR_InvalidQM" xml:space="preserve">
    <value>Type of conditional expression cannot be determined because there is no implicit conversion between '{0}' and '{1}'</value>
  </data>
  <data name="ERR_NoBaseClass" xml:space="preserve">
    <value>A base class is required for a 'base' reference</value>
  </data>
  <data name="ERR_BaseIllegal" xml:space="preserve">
    <value>Use of keyword 'base' is not valid in this context</value>
  </data>
  <data name="ERR_ObjectProhibited" xml:space="preserve">
    <value>Member '{0}' cannot be accessed with an instance reference; qualify it with a type name instead</value>
  </data>
  <data name="ERR_ParamUnassigned" xml:space="preserve">
    <value>The out parameter '{0}' must be assigned to before control leaves the current method</value>
  </data>
  <data name="WRN_ParamUnassigned" xml:space="preserve">
    <value>The out parameter '{0}' must be assigned to before control leaves the current method</value>
  </data>
  <data name="WRN_ParamUnassigned_Title" xml:space="preserve">
    <value>An out parameter must be assigned to before control leaves the method</value>
  </data>
  <data name="ERR_InvalidArray" xml:space="preserve">
    <value>Invalid rank specifier: expected ',' or ']'</value>
  </data>
  <data name="ERR_ExternHasBody" xml:space="preserve">
    <value>'{0}' cannot be extern and declare a body</value>
  </data>
  <data name="ERR_ExternHasConstructorInitializer" xml:space="preserve">
    <value>'{0}' cannot be extern and have a constructor initializer</value>
  </data>
  <data name="ERR_AbstractAndExtern" xml:space="preserve">
    <value>'{0}' cannot be both extern and abstract</value>
  </data>
  <data name="ERR_BadAttributeParamType" xml:space="preserve">
    <value>Attribute constructor parameter '{0}' has type '{1}', which is not a valid attribute parameter type</value>
  </data>
  <data name="ERR_BadAttributeArgument" xml:space="preserve">
    <value>An attribute argument must be a constant expression, typeof expression or array creation expression of an attribute parameter type</value>
  </data>
  <data name="ERR_BadAttributeParamDefaultArgument" xml:space="preserve">
    <value>Attribute constructor parameter '{0}' is optional, but no default parameter value was specified.</value>
  </data>
  <data name="WRN_IsAlwaysTrue" xml:space="preserve">
    <value>The given expression is always of the provided ('{0}') type</value>
  </data>
  <data name="WRN_IsAlwaysTrue_Title" xml:space="preserve">
    <value>'is' expression's given expression is always of the provided type</value>
  </data>
  <data name="WRN_IsAlwaysFalse" xml:space="preserve">
    <value>The given expression is never of the provided ('{0}') type</value>
  </data>
  <data name="WRN_IsAlwaysFalse_Title" xml:space="preserve">
    <value>'is' expression's given expression is never of the provided type</value>
  </data>
  <data name="ERR_LockNeedsReference" xml:space="preserve">
    <value>'{0}' is not a reference type as required by the lock statement</value>
  </data>
  <data name="ERR_NullNotValid" xml:space="preserve">
    <value>Use of null is not valid in this context</value>
  </data>
  <data name="ERR_DefaultLiteralNotValid" xml:space="preserve">
    <value>Use of default literal is not valid in this context</value>
  </data>
  <data name="ERR_UseDefViolationThisUnsupportedVersion" xml:space="preserve">
    <value>The 'this' object cannot be used before all of its fields have been assigned. Consider updating to language version '{0}' to auto-default the unassigned fields.</value>
  </data>
  <data name="WRN_UseDefViolationThisUnsupportedVersion" xml:space="preserve">
    <value>The 'this' object cannot be used before all of its fields have been assigned. Consider updating to language version '{0}' to auto-default the unassigned fields.</value>
  </data>
  <data name="WRN_UseDefViolationThisUnsupportedVersion_Title" xml:space="preserve">
    <value>The 'this' object cannot be used in a constructor before all of its fields have been assigned. Consider updating the language version to auto-default the unassigned fields.</value>
  </data>
  <data name="ERR_ArgsInvalid" xml:space="preserve">
    <value>The __arglist construct is valid only within a variable argument method</value>
  </data>
  <data name="ERR_PtrExpected" xml:space="preserve">
    <value>The * or -&gt; operator must be applied to a pointer</value>
  </data>
  <data name="ERR_PtrIndexSingle" xml:space="preserve">
    <value>A pointer must be indexed by only one value</value>
  </data>
  <data name="WRN_ByRefNonAgileField" xml:space="preserve">
    <value>Using '{0}' as a ref or out value or taking its address may cause a runtime exception because it is a field of a marshal-by-reference class</value>
  </data>
  <data name="WRN_ByRefNonAgileField_Title" xml:space="preserve">
    <value>Using a field of a marshal-by-reference class as a ref or out value or taking its address may cause a runtime exception</value>
  </data>
  <data name="ERR_AssgReadonlyStatic" xml:space="preserve">
    <value>A static readonly field cannot be assigned to (except in a static constructor or a variable initializer)</value>
  </data>
  <data name="ERR_RefReadonlyStatic" xml:space="preserve">
    <value>A static readonly field cannot be used as a ref or out value (except in a static constructor)</value>
  </data>
  <data name="ERR_AssgReadonlyProp" xml:space="preserve">
    <value>Property or indexer '{0}' cannot be assigned to -- it is read only</value>
  </data>
  <data name="ERR_IllegalStatement" xml:space="preserve">
    <value>Only assignment, call, increment, decrement, await, and new object expressions can be used as a statement</value>
  </data>
  <data name="ERR_BadGetEnumerator" xml:space="preserve">
    <value>foreach requires that the return type '{0}' of '{1}' must have a suitable public 'MoveNext' method and public 'Current' property</value>
  </data>
  <data name="ERR_BadGetAsyncEnumerator" xml:space="preserve">
    <value>Asynchronous foreach requires that the return type '{0}' of '{1}' must have a suitable public 'MoveNextAsync' method and public 'Current' property</value>
  </data>
  <data name="ERR_TooManyLocals" xml:space="preserve">
    <value>Only 65534 locals, including those generated by the compiler, are allowed</value>
  </data>
  <data name="ERR_AbstractBaseCall" xml:space="preserve">
    <value>Cannot call an abstract base member: '{0}'</value>
  </data>
  <data name="ERR_RefProperty" xml:space="preserve">
    <value>A non ref-returning property or indexer may not be used as an out or ref value</value>
  </data>
  <data name="ERR_ManagedAddr" xml:space="preserve">
    <value>Cannot take the address of, get the size of, or declare a pointer to a managed type ('{0}')</value>
  </data>
  <data name="WRN_ManagedAddr" xml:space="preserve">
    <value>This takes the address of, gets the size of, or declares a pointer to a managed type ('{0}')</value>
  </data>
  <data name="WRN_ManagedAddr_Title" xml:space="preserve">
    <value>This takes the address of, gets the size of, or declares a pointer to a managed type</value>
  </data>
  <data name="ERR_BadFixedInitType" xml:space="preserve">
    <value>The type of a local declared in a fixed statement must be a pointer type</value>
  </data>
  <data name="ERR_FixedMustInit" xml:space="preserve">
    <value>You must provide an initializer in a fixed or using statement declaration</value>
  </data>
  <data name="ERR_InvalidAddrOp" xml:space="preserve">
    <value>Cannot take the address of the given expression</value>
  </data>
  <data name="ERR_FixedNeeded" xml:space="preserve">
    <value>You can only take the address of an unfixed expression inside of a fixed statement initializer</value>
  </data>
  <data name="ERR_FixedNotNeeded" xml:space="preserve">
    <value>You cannot use the fixed statement to take the address of an already fixed expression</value>
  </data>
  <data name="ERR_ExprCannotBeFixed" xml:space="preserve">
    <value>The given expression cannot be used in a fixed statement</value>
  </data>
  <data name="ERR_UnsafeNeeded" xml:space="preserve">
    <value>Pointers and fixed size buffers may only be used in an unsafe context</value>
  </data>
  <data name="ERR_OpTFRetType" xml:space="preserve">
    <value>The return type of operator True or False must be bool</value>
  </data>
  <data name="ERR_OperatorNeedsMatch" xml:space="preserve">
    <value>The operator '{0}' requires a matching operator '{1}' to also be defined</value>
  </data>
  <data name="ERR_BadBoolOp" xml:space="preserve">
    <value>In order to be applicable as a short circuit operator a user-defined logical operator ('{0}') must have the same return type and parameter types</value>
  </data>
  <data name="ERR_MustHaveOpTF" xml:space="preserve">
    <value>In order for '{0}' to be applicable as a short circuit operator, its declaring type '{1}' must define operator true and operator false</value>
  </data>
  <data name="WRN_UnreferencedVarAssg" xml:space="preserve">
    <value>The variable '{0}' is assigned but its value is never used</value>
  </data>
  <data name="WRN_UnreferencedVarAssg_Title" xml:space="preserve">
    <value>Variable is assigned but its value is never used</value>
  </data>
  <data name="ERR_CheckedOverflow" xml:space="preserve">
    <value>The operation overflows at compile time in checked mode</value>
  </data>
  <data name="ERR_ConstOutOfRangeChecked" xml:space="preserve">
    <value>Constant value '{0}' cannot be converted to a '{1}' (use 'unchecked' syntax to override)</value>
  </data>
  <data name="ERR_BadVarargs" xml:space="preserve">
    <value>A method with vararg cannot be generic, be in a generic type, or have a params parameter</value>
  </data>
  <data name="ERR_ParamsMustBeCollection" xml:space="preserve">
    <value>The params parameter must have a valid collection type</value>
  </data>
  <data name="ERR_IllegalArglist" xml:space="preserve">
    <value>An __arglist expression may only appear inside of a call or new expression</value>
  </data>
  <data name="ERR_IllegalUnsafe" xml:space="preserve">
    <value>Unsafe code may only appear if compiling with /unsafe</value>
  </data>
  <data name="ERR_AmbigMember" xml:space="preserve">
    <value>Ambiguity between '{0}' and '{1}'</value>
  </data>
  <data name="ERR_BadForeachDecl" xml:space="preserve">
    <value>Type and identifier are both required in a foreach statement</value>
  </data>
  <data name="ERR_ParamsLast" xml:space="preserve">
    <value>A params parameter must be the last parameter in a parameter list</value>
  </data>
  <data name="ERR_SizeofUnsafe" xml:space="preserve">
    <value>'{0}' does not have a predefined size, therefore sizeof can only be used in an unsafe context</value>
  </data>
  <data name="ERR_DottedTypeNameNotFoundInNS" xml:space="preserve">
    <value>The type or namespace name '{0}' does not exist in the namespace '{1}' (are you missing an assembly reference?)</value>
  </data>
  <data name="ERR_FieldInitRefNonstatic" xml:space="preserve">
    <value>A field initializer cannot reference the non-static field, method, or property '{0}'</value>
  </data>
  <data name="ERR_SealedNonOverride" xml:space="preserve">
    <value>'{0}' cannot be sealed because it is not an override</value>
  </data>
  <data name="ERR_CantOverrideSealed" xml:space="preserve">
    <value>'{0}': cannot override inherited member '{1}' because it is sealed</value>
  </data>
  <data name="ERR_VoidError" xml:space="preserve">
    <value>The operation in question is undefined on void pointers</value>
  </data>
  <data name="ERR_ConditionalOnOverride" xml:space="preserve">
    <value>The Conditional attribute is not valid on '{0}' because it is an override method</value>
  </data>
  <data name="ERR_ConditionalOnLocalFunction" xml:space="preserve">
    <value>Local function '{0}' must be 'static' in order to use the Conditional attribute</value>
  </data>
  <data name="ERR_PointerInAsOrIs" xml:space="preserve">
    <value>Neither 'is' nor 'as' is valid on pointer types</value>
  </data>
  <data name="ERR_CallingFinalizeDeprecated" xml:space="preserve">
    <value>Destructors and object.Finalize cannot be called directly. Consider calling IDisposable.Dispose if available.</value>
  </data>
  <data name="ERR_SingleTypeNameNotFound" xml:space="preserve">
    <value>The type or namespace name '{0}' could not be found (are you missing a using directive or an assembly reference?)</value>
  </data>
  <data name="ERR_NegativeStackAllocSize" xml:space="preserve">
    <value>Cannot use a negative size with stackalloc</value>
  </data>
  <data name="ERR_NegativeArraySize" xml:space="preserve">
    <value>Cannot create an array with a negative size</value>
  </data>
  <data name="ERR_OverrideFinalizeDeprecated" xml:space="preserve">
    <value>Do not override object.Finalize. Instead, provide a destructor.</value>
  </data>
  <data name="ERR_CallingBaseFinalizeDeprecated" xml:space="preserve">
    <value>Do not directly call your base type Finalize method. It is called automatically from your destructor.</value>
  </data>
  <data name="WRN_NegativeArrayIndex" xml:space="preserve">
    <value>Indexing an array with a negative index (array indices always start at zero)</value>
  </data>
  <data name="WRN_NegativeArrayIndex_Title" xml:space="preserve">
    <value>Indexing an array with a negative index</value>
  </data>
  <data name="WRN_BadRefCompareLeft" xml:space="preserve">
    <value>Possible unintended reference comparison; to get a value comparison, cast the left hand side to type '{0}'</value>
  </data>
  <data name="WRN_BadRefCompareLeft_Title" xml:space="preserve">
    <value>Possible unintended reference comparison; left hand side needs cast</value>
  </data>
  <data name="WRN_BadRefCompareRight" xml:space="preserve">
    <value>Possible unintended reference comparison; to get a value comparison, cast the right hand side to type '{0}'</value>
  </data>
  <data name="WRN_BadRefCompareRight_Title" xml:space="preserve">
    <value>Possible unintended reference comparison; right hand side needs cast</value>
  </data>
  <data name="ERR_BadCastInFixed" xml:space="preserve">
    <value>The right hand side of a fixed statement assignment may not be a cast expression</value>
  </data>
  <data name="ERR_StackallocInCatchFinally" xml:space="preserve">
    <value>stackalloc may not be used in a catch or finally block</value>
  </data>
  <data name="ERR_VarargsLast" xml:space="preserve">
    <value>An __arglist parameter must be the last parameter in a parameter list</value>
  </data>
  <data name="ERR_MissingPartial" xml:space="preserve">
    <value>Missing partial modifier on declaration of type '{0}'; another partial declaration of this type exists</value>
  </data>
  <data name="ERR_PartialTypeKindConflict" xml:space="preserve">
    <value>Partial declarations of '{0}' must be all classes, all record classes, all structs, all record structs, or all interfaces</value>
  </data>
  <data name="ERR_PartialModifierConflict" xml:space="preserve">
    <value>Partial declarations of '{0}' have conflicting accessibility modifiers</value>
  </data>
  <data name="ERR_PartialMultipleBases" xml:space="preserve">
    <value>Partial declarations of '{0}' must not specify different base classes</value>
  </data>
  <data name="ERR_PartialWrongTypeParams" xml:space="preserve">
    <value>Partial declarations of '{0}' must have the same type parameter names in the same order</value>
  </data>
  <data name="ERR_PartialWrongConstraints" xml:space="preserve">
    <value>Partial declarations of '{0}' have inconsistent constraints for type parameter '{1}'</value>
  </data>
  <data name="ERR_NoImplicitConvCast" xml:space="preserve">
    <value>Cannot implicitly convert type '{0}' to '{1}'. An explicit conversion exists (are you missing a cast?)</value>
  </data>
  <data name="ERR_PartialMisplaced" xml:space="preserve">
    <value>The 'partial' modifier can only appear immediately before 'class', 'record', 'struct', 'interface', or a method or property return type.</value>
  </data>
  <data name="ERR_ImportedCircularBase" xml:space="preserve">
    <value>Imported type '{0}' is invalid. It contains a circular base type dependency.</value>
  </data>
  <data name="ERR_UseDefViolationOut" xml:space="preserve">
    <value>Use of unassigned out parameter '{0}'</value>
  </data>
  <data name="WRN_UseDefViolationOut" xml:space="preserve">
    <value>Use of unassigned out parameter '{0}'</value>
  </data>
  <data name="WRN_UseDefViolationOut_Title" xml:space="preserve">
    <value>Use of unassigned out parameter</value>
  </data>
  <data name="ERR_ArraySizeInDeclaration" xml:space="preserve">
    <value>Array size cannot be specified in a variable declaration (try initializing with a 'new' expression)</value>
  </data>
  <data name="ERR_InaccessibleGetter" xml:space="preserve">
    <value>The property or indexer '{0}' cannot be used in this context because the get accessor is inaccessible</value>
  </data>
  <data name="ERR_InaccessibleSetter" xml:space="preserve">
    <value>The property or indexer '{0}' cannot be used in this context because the set accessor is inaccessible</value>
  </data>
  <data name="ERR_InvalidPropertyAccessMod" xml:space="preserve">
    <value>The accessibility modifier of the '{0}' accessor must be more restrictive than the property or indexer '{1}'</value>
  </data>
  <data name="ERR_DuplicatePropertyAccessMods" xml:space="preserve">
    <value>Cannot specify accessibility modifiers for both accessors of the property or indexer '{0}'</value>
  </data>
  <data name="ERR_AccessModMissingAccessor" xml:space="preserve">
    <value>'{0}': accessibility modifiers on accessors may only be used if the property or indexer has both a get and a set accessor</value>
  </data>
  <data name="ERR_UnimplementedInterfaceAccessor" xml:space="preserve">
    <value>'{0}' does not implement interface member '{1}'. '{2}' is not public.</value>
  </data>
  <data name="WRN_PatternIsAmbiguous" xml:space="preserve">
    <value>'{0}' does not implement the '{1}' pattern. '{2}' is ambiguous with '{3}'.</value>
  </data>
  <data name="WRN_PatternIsAmbiguous_Title" xml:space="preserve">
    <value>Type does not implement the collection pattern; members are ambiguous</value>
  </data>
  <data name="WRN_PatternNotPublicOrNotInstance" xml:space="preserve">
    <value>'{0}' does not implement the '{1}' pattern. '{2}' is not a public instance or extension method.</value>
  </data>
  <data name="WRN_PatternNotPublicOrNotInstance_Title" xml:space="preserve">
    <value>Type does not implement the collection pattern; member is is not a public instance or extension method.</value>
  </data>
  <data name="WRN_PatternBadSignature" xml:space="preserve">
    <value>'{0}' does not implement the '{1}' pattern. '{2}' has the wrong signature.</value>
  </data>
  <data name="WRN_PatternBadSignature_Title" xml:space="preserve">
    <value>Type does not implement the collection pattern; member has the wrong signature</value>
  </data>
  <data name="ERR_FriendRefNotEqualToThis" xml:space="preserve">
    <value>Friend access was granted by '{0}', but the public key of the output assembly ('{1}') does not match that specified by the InternalsVisibleTo attribute in the granting assembly.</value>
  </data>
  <data name="ERR_FriendRefSigningMismatch" xml:space="preserve">
    <value>Friend access was granted by '{0}', but the strong name signing state of the output assembly does not match that of the granting assembly.</value>
  </data>
  <data name="WRN_SequentialOnPartialClass" xml:space="preserve">
    <value>There is no defined ordering between fields in multiple declarations of partial struct '{0}'. To specify an ordering, all instance fields must be in the same declaration.</value>
  </data>
  <data name="WRN_SequentialOnPartialClass_Title" xml:space="preserve">
    <value>There is no defined ordering between fields in multiple declarations of partial struct</value>
  </data>
  <data name="ERR_BadConstType" xml:space="preserve">
    <value>The type '{0}' cannot be declared const</value>
  </data>
  <data name="ERR_NoNewTyvar" xml:space="preserve">
    <value>Cannot create an instance of the variable type '{0}' because it does not have the new() constraint</value>
  </data>
  <data name="ERR_BadArity" xml:space="preserve">
    <value>Using the generic {1} '{0}' requires {2} type arguments</value>
  </data>
  <data name="ERR_BadTypeArgument" xml:space="preserve">
    <value>The type '{0}' may not be used as a type argument</value>
  </data>
  <data name="ERR_TypeArgsNotAllowed" xml:space="preserve">
    <value>The {1} '{0}' cannot be used with type arguments</value>
  </data>
  <data name="ERR_HasNoTypeVars" xml:space="preserve">
    <value>The non-generic {1} '{0}' cannot be used with type arguments</value>
  </data>
  <data name="ERR_NewConstraintNotSatisfied" xml:space="preserve">
    <value>'{2}' must be a non-abstract type with a public parameterless constructor in order to use it as parameter '{1}' in the generic type or method '{0}'</value>
  </data>
  <data name="ERR_GenericConstraintNotSatisfiedRefType" xml:space="preserve">
    <value>The type '{3}' cannot be used as type parameter '{2}' in the generic type or method '{0}'. There is no implicit reference conversion from '{3}' to '{1}'.</value>
  </data>
  <data name="ERR_GenericConstraintNotSatisfiedNullableEnum" xml:space="preserve">
    <value>The type '{3}' cannot be used as type parameter '{2}' in the generic type or method '{0}'. The nullable type '{3}' does not satisfy the constraint of '{1}'.</value>
  </data>
  <data name="ERR_GenericConstraintNotSatisfiedNullableInterface" xml:space="preserve">
    <value>The type '{3}' cannot be used as type parameter '{2}' in the generic type or method '{0}'. The nullable type '{3}' does not satisfy the constraint of '{1}'. Nullable types can not satisfy any interface constraints.</value>
  </data>
  <data name="ERR_GenericConstraintNotSatisfiedTyVar" xml:space="preserve">
    <value>The type '{3}' cannot be used as type parameter '{2}' in the generic type or method '{0}'. There is no boxing conversion or type parameter conversion from '{3}' to '{1}'.</value>
  </data>
  <data name="ERR_GenericConstraintNotSatisfiedValType" xml:space="preserve">
    <value>The type '{3}' cannot be used as type parameter '{2}' in the generic type or method '{0}'. There is no boxing conversion from '{3}' to '{1}'.</value>
  </data>
  <data name="ERR_DuplicateGeneratedName" xml:space="preserve">
    <value>The parameter name '{0}' conflicts with an automatically-generated parameter name</value>
  </data>
  <data name="ERR_GlobalSingleTypeNameNotFound" xml:space="preserve">
    <value>The type or namespace name '{0}' could not be found in the global namespace (are you missing an assembly reference?)</value>
  </data>
  <data name="ERR_NewBoundMustBeLast" xml:space="preserve">
    <value>The new() constraint must be the last restrictive constraint specified</value>
  </data>
  <data name="WRN_MainCantBeGeneric" xml:space="preserve">
    <value>'{0}': an entry point cannot be generic or in a generic type</value>
  </data>
  <data name="WRN_MainCantBeGeneric_Title" xml:space="preserve">
    <value>An entry point cannot be generic or in a generic type</value>
  </data>
  <data name="ERR_TypeVarCantBeNull" xml:space="preserve">
    <value>Cannot convert null to type parameter '{0}' because it could be a non-nullable value type. Consider using 'default({0})' instead.</value>
  </data>
  <data name="ERR_DuplicateBound" xml:space="preserve">
    <value>Duplicate constraint '{0}' for type parameter '{1}'</value>
  </data>
  <data name="ERR_ClassBoundNotFirst" xml:space="preserve">
    <value>The class type constraint '{0}' must come before any other constraints</value>
  </data>
  <data name="ERR_BadRetType" xml:space="preserve">
    <value>'{1} {0}' has the wrong return type</value>
  </data>
  <data name="ERR_DelegateRefMismatch" xml:space="preserve">
    <value>Ref mismatch between '{0}' and delegate '{1}'</value>
  </data>
  <data name="ERR_DuplicateConstraintClause" xml:space="preserve">
    <value>A constraint clause has already been specified for type parameter '{0}'. All of the constraints for a type parameter must be specified in a single where clause.</value>
  </data>
  <data name="ERR_CantInferMethTypeArgs" xml:space="preserve">
    <value>The type arguments for method '{0}' cannot be inferred from the usage. Try specifying the type arguments explicitly.</value>
  </data>
  <data name="ERR_LocalSameNameAsTypeParam" xml:space="preserve">
    <value>'{0}': a parameter, local variable, or local function cannot have the same name as a method type parameter</value>
  </data>
  <data name="ERR_AsWithTypeVar" xml:space="preserve">
    <value>The type parameter '{0}' cannot be used with the 'as' operator because it does not have a class type constraint nor a 'class' constraint</value>
  </data>
  <data name="WRN_UnreferencedFieldAssg" xml:space="preserve">
    <value>The field '{0}' is assigned but its value is never used</value>
  </data>
  <data name="WRN_UnreferencedFieldAssg_Title" xml:space="preserve">
    <value>Field is assigned but its value is never used</value>
  </data>
  <data name="ERR_BadIndexerNameAttr" xml:space="preserve">
    <value>The '{0}' attribute is valid only on an indexer that is not an explicit interface member declaration</value>
  </data>
  <data name="ERR_AttrArgWithTypeVars" xml:space="preserve">
    <value>'{0}': an attribute argument cannot use type parameters</value>
  </data>
  <data name="ERR_AttrTypeArgCannotBeTypeVar" xml:space="preserve">
    <value>'{0}': an attribute type argument cannot use type parameters</value>
  </data>
  <data name="WRN_AttrDependentTypeNotAllowed" xml:space="preserve">
    <value>Type '{0}' cannot be used in this context because it cannot be represented in metadata.</value>
  </data>
  <data name="WRN_AttrDependentTypeNotAllowed_Title" xml:space="preserve">
    <value>Type cannot be used in this context because it cannot be represented in metadata.</value>
  </data>
  <data name="ERR_AttrDependentTypeNotAllowed" xml:space="preserve">
    <value>Type '{0}' cannot be used in this context because it cannot be represented in metadata.</value>
  </data>
  <data name="ERR_NewTyvarWithArgs" xml:space="preserve">
    <value>'{0}': cannot provide arguments when creating an instance of a variable type</value>
  </data>
  <data name="ERR_AbstractSealedStatic" xml:space="preserve">
    <value>'{0}': an abstract type cannot be sealed or static</value>
  </data>
  <data name="WRN_AmbiguousXMLReference" xml:space="preserve">
    <value>Ambiguous reference in cref attribute: '{0}'. Assuming '{1}', but could have also matched other overloads including '{2}'.</value>
  </data>
  <data name="WRN_AmbiguousXMLReference_Title" xml:space="preserve">
    <value>Ambiguous reference in cref attribute</value>
  </data>
  <data name="WRN_VolatileByRef" xml:space="preserve">
    <value>'{0}': a reference to a volatile field will not be treated as volatile</value>
  </data>
  <data name="WRN_VolatileByRef_Title" xml:space="preserve">
    <value>A reference to a volatile field will not be treated as volatile</value>
  </data>
  <data name="WRN_VolatileByRef_Description" xml:space="preserve">
    <value>A volatile field should not normally be used as a ref or out value, since it will not be treated as volatile. There are exceptions to this, such as when calling an interlocked API.</value>
  </data>
  <data name="ERR_ComImportWithImpl" xml:space="preserve">
    <value>Since '{1}' has the ComImport attribute, '{0}' must be extern or abstract</value>
  </data>
  <data name="ERR_ComImportWithBase" xml:space="preserve">
    <value>'{0}': a class with the ComImport attribute cannot specify a base class</value>
  </data>
  <data name="ERR_ImplBadConstraints" xml:space="preserve">
    <value>The constraints for type parameter '{0}' of method '{1}' must match the constraints for type parameter '{2}' of interface method '{3}'. Consider using an explicit interface implementation instead.</value>
  </data>
  <data name="ERR_ImplBadTupleNames" xml:space="preserve">
    <value>The tuple element names in the signature of method '{0}' must match the tuple element names of interface method '{1}' (including on the return type).</value>
  </data>
  <data name="ERR_DottedTypeNameNotFoundInAgg" xml:space="preserve">
    <value>The type name '{0}' does not exist in the type '{1}'</value>
  </data>
  <data name="ERR_MethGrpToNonDel" xml:space="preserve">
    <value>Cannot convert method group '{0}' to non-delegate type '{1}'. Did you intend to invoke the method?</value>
  </data>
  <data name="WRN_MethGrpToNonDel" xml:space="preserve">
    <value>Converting method group '{0}' to non-delegate type '{1}'. Did you intend to invoke the method?</value>
  </data>
  <data name="WRN_MethGrpToNonDel_Title" xml:space="preserve">
    <value>Converting method group to non-delegate type</value>
  </data>
  <data name="ERR_BadExternAlias" xml:space="preserve">
    <value>The extern alias '{0}' was not specified in a /reference option</value>
  </data>
  <data name="ERR_ColColWithTypeAlias" xml:space="preserve">
    <value>Cannot use alias '{0}' with '::' since the alias references a type. Use '.' instead.</value>
  </data>
  <data name="ERR_AliasNotFound" xml:space="preserve">
    <value>Alias '{0}' not found</value>
  </data>
  <data name="ERR_SameFullNameAggAgg" xml:space="preserve">
    <value>The type '{1}' exists in both '{0}' and '{2}'</value>
  </data>
  <data name="ERR_SameFullNameNsAgg" xml:space="preserve">
    <value>The namespace '{1}' in '{0}' conflicts with the type '{3}' in '{2}'</value>
  </data>
  <data name="WRN_SameFullNameThisNsAgg" xml:space="preserve">
    <value>The namespace '{1}' in '{0}' conflicts with the imported type '{3}' in '{2}'. Using the namespace defined in '{0}'.</value>
  </data>
  <data name="WRN_SameFullNameThisNsAgg_Title" xml:space="preserve">
    <value>Namespace conflicts with imported type</value>
  </data>
  <data name="WRN_SameFullNameThisAggAgg" xml:space="preserve">
    <value>The type '{1}' in '{0}' conflicts with the imported type '{3}' in '{2}'. Using the type defined in '{0}'.</value>
  </data>
  <data name="WRN_SameFullNameThisAggAgg_Title" xml:space="preserve">
    <value>Type conflicts with imported type</value>
  </data>
  <data name="WRN_SameFullNameThisAggNs" xml:space="preserve">
    <value>The type '{1}' in '{0}' conflicts with the imported namespace '{3}' in '{2}'. Using the type defined in '{0}'.</value>
  </data>
  <data name="WRN_SameFullNameThisAggNs_Title" xml:space="preserve">
    <value>Type conflicts with imported namespace</value>
  </data>
  <data name="ERR_SameFullNameThisAggThisNs" xml:space="preserve">
    <value>The type '{1}' in '{0}' conflicts with the namespace '{3}' in '{2}'</value>
  </data>
  <data name="ERR_ExternAfterElements" xml:space="preserve">
    <value>An extern alias declaration must precede all other elements defined in the namespace</value>
  </data>
  <data name="WRN_GlobalAliasDefn" xml:space="preserve">
    <value>Defining an alias named 'global' is ill-advised since 'global::' always references the global namespace and not an alias</value>
  </data>
  <data name="WRN_GlobalAliasDefn_Title" xml:space="preserve">
    <value>Defining an alias named 'global' is ill-advised</value>
  </data>
  <data name="ERR_SealedStaticClass" xml:space="preserve">
    <value>'{0}': a type cannot be both static and sealed</value>
  </data>
  <data name="ERR_PrivateAbstractAccessor" xml:space="preserve">
    <value>'{0}': abstract properties cannot have private accessors</value>
  </data>
  <data name="ERR_ValueExpected" xml:space="preserve">
    <value>Syntax error; value expected</value>
  </data>
  <data name="ERR_UnboxNotLValue" xml:space="preserve">
    <value>Cannot modify the result of an unboxing conversion</value>
  </data>
  <data name="ERR_AnonMethGrpInForEach" xml:space="preserve">
    <value>Foreach cannot operate on a '{0}'. Did you intend to invoke the '{0}'?</value>
  </data>
  <data name="ERR_BadIncDecRetType" xml:space="preserve">
    <value>The return type for ++ or -- operator must match the parameter type or be derived from the parameter type</value>
  </data>
  <data name="ERR_TypeConstraintsMustBeUniqueAndFirst" xml:space="preserve">
    <value>The 'class', 'struct', 'unmanaged', 'notnull', and 'default' constraints cannot be combined or duplicated, and must be specified first in the constraints list.</value>
  </data>
  <data name="ERR_RefValBoundWithClass" xml:space="preserve">
    <value>'{0}': cannot specify both a constraint class and the 'class' or 'struct' constraint</value>
  </data>
  <data name="ERR_UnmanagedBoundWithClass" xml:space="preserve">
    <value>'{0}': cannot specify both a constraint class and the 'unmanaged' constraint</value>
  </data>
  <data name="ERR_NewBoundWithVal" xml:space="preserve">
    <value>The 'new()' constraint cannot be used with the 'struct' constraint</value>
  </data>
  <data name="ERR_RefConstraintNotSatisfied" xml:space="preserve">
    <value>The type '{2}' must be a reference type in order to use it as parameter '{1}' in the generic type or method '{0}'</value>
  </data>
  <data name="ERR_ValConstraintNotSatisfied" xml:space="preserve">
    <value>The type '{2}' must be a non-nullable value type in order to use it as parameter '{1}' in the generic type or method '{0}'</value>
  </data>
  <data name="ERR_CircularConstraint" xml:space="preserve">
    <value>Circular constraint dependency involving '{0}' and '{1}'</value>
  </data>
  <data name="ERR_BaseConstraintConflict" xml:space="preserve">
    <value>Type parameter '{0}' inherits conflicting constraints '{1}' and '{2}'</value>
  </data>
  <data name="ERR_ConWithValCon" xml:space="preserve">
    <value>Type parameter '{1}' has the 'struct' constraint so '{1}' cannot be used as a constraint for '{0}'</value>
  </data>
  <data name="ERR_AmbigUDConv" xml:space="preserve">
    <value>Ambiguous user defined conversions '{0}' and '{1}' when converting from '{2}' to '{3}'</value>
  </data>
  <data name="WRN_AlwaysNull" xml:space="preserve">
    <value>The result of the expression is always 'null' of type '{0}'</value>
  </data>
  <data name="WRN_AlwaysNull_Title" xml:space="preserve">
    <value>The result of the expression is always 'null'</value>
  </data>
  <data name="ERR_RefReturnThis" xml:space="preserve">
    <value>Cannot return 'this' by reference.</value>
  </data>
  <data name="ERR_AttributeCtorInParameter" xml:space="preserve">
    <value>Cannot use attribute constructor '{0}' because it has 'in' or 'ref readonly' parameters.</value>
  </data>
  <data name="ERR_OverrideWithConstraints" xml:space="preserve">
    <value>Constraints for override and explicit interface implementation methods are inherited from the base method, so they cannot be specified directly, except for either a 'class', or a 'struct' constraint.</value>
  </data>
  <data name="ERR_AmbigOverride" xml:space="preserve">
    <value>The inherited members '{0}' and '{1}' have the same signature in type '{2}', so they cannot be overridden</value>
  </data>
  <data name="ERR_DecConstError" xml:space="preserve">
    <value>Evaluation of the decimal constant expression failed</value>
  </data>
  <data name="WRN_CmpAlwaysFalse" xml:space="preserve">
    <value>Comparing with null of type '{0}' always produces 'false'</value>
  </data>
  <data name="WRN_CmpAlwaysFalse_Title" xml:space="preserve">
    <value>Comparing with null of struct type always produces 'false'</value>
  </data>
  <data name="WRN_FinalizeMethod" xml:space="preserve">
    <value>Introducing a 'Finalize' method can interfere with destructor invocation. Did you intend to declare a destructor?</value>
  </data>
  <data name="WRN_FinalizeMethod_Title" xml:space="preserve">
    <value>Introducing a 'Finalize' method can interfere with destructor invocation</value>
  </data>
  <data name="WRN_FinalizeMethod_Description" xml:space="preserve">
    <value>This warning occurs when you create a class with a method whose signature is public virtual void Finalize.

If such a class is used as a base class and if the deriving class defines a destructor, the destructor will override the base class Finalize method, not Finalize.</value>
  </data>
  <data name="ERR_ExplicitImplParams" xml:space="preserve">
    <value>'{0}' should not have a params parameter since '{1}' does not</value>
  </data>
  <data name="WRN_GotoCaseShouldConvert" xml:space="preserve">
    <value>The 'goto case' value is not implicitly convertible to type '{0}'</value>
  </data>
  <data name="WRN_GotoCaseShouldConvert_Title" xml:space="preserve">
    <value>The 'goto case' value is not implicitly convertible to the switch type</value>
  </data>
  <data name="ERR_MethodImplementingAccessor" xml:space="preserve">
    <value>Method '{0}' cannot implement interface accessor '{1}' for type '{2}'. Use an explicit interface implementation.</value>
  </data>
  <data name="WRN_NubExprIsConstBool" xml:space="preserve">
    <value>The result of the expression is always '{0}' since a value of type '{1}' is never equal to 'null' of type '{2}'</value>
  </data>
  <data name="WRN_NubExprIsConstBool_Title" xml:space="preserve">
    <value>The result of the expression is always the same since a value of this type is never equal to 'null'</value>
  </data>
  <data name="WRN_NubExprIsConstBool2" xml:space="preserve">
    <value>The result of the expression is always '{0}' since a value of type '{1}' is never equal to 'null' of type '{2}'</value>
  </data>
  <data name="WRN_NubExprIsConstBool2_Title" xml:space="preserve">
    <value>The result of the expression is always the same since a value of this type is never equal to 'null'</value>
  </data>
  <data name="WRN_ExplicitImplCollision" xml:space="preserve">
    <value>Explicit interface implementation '{0}' matches more than one interface member. Which interface member is actually chosen is implementation-dependent. Consider using a non-explicit implementation instead.</value>
  </data>
  <data name="WRN_ExplicitImplCollision_Title" xml:space="preserve">
    <value>Explicit interface implementation matches more than one interface member</value>
  </data>
  <data name="ERR_AbstractHasBody" xml:space="preserve">
    <value>'{0}' cannot declare a body because it is marked abstract</value>
  </data>
  <data name="ERR_ConcreteMissingBody" xml:space="preserve">
    <value>'{0}' must declare a body because it is not marked abstract, extern, or partial</value>
  </data>
  <data name="ERR_AbstractAndSealed" xml:space="preserve">
    <value>'{0}' cannot be both abstract and sealed</value>
  </data>
  <data name="ERR_AbstractNotVirtual" xml:space="preserve">
    <value>The abstract {0} '{1}' cannot be marked virtual</value>
  </data>
  <data name="ERR_StaticConstant" xml:space="preserve">
    <value>The constant '{0}' cannot be marked static</value>
  </data>
  <data name="ERR_CantOverrideNonFunction" xml:space="preserve">
    <value>'{0}': cannot override because '{1}' is not a function</value>
  </data>
  <data name="ERR_CantOverrideNonVirtual" xml:space="preserve">
    <value>'{0}': cannot override inherited member '{1}' because it is not marked virtual, abstract, or override</value>
  </data>
  <data name="ERR_CantChangeAccessOnOverride" xml:space="preserve">
    <value>'{0}': cannot change access modifiers when overriding '{1}' inherited member '{2}'</value>
  </data>
  <data name="ERR_CantChangeTupleNamesOnOverride" xml:space="preserve">
    <value>'{0}': cannot change tuple element names when overriding inherited member '{1}'</value>
  </data>
  <data name="ERR_CantChangeReturnTypeOnOverride" xml:space="preserve">
    <value>'{0}': return type must be '{2}' to match overridden member '{1}'</value>
  </data>
  <data name="ERR_CantDeriveFromSealedType" xml:space="preserve">
    <value>'{0}': cannot derive from sealed type '{1}'</value>
  </data>
  <data name="ERR_AbstractInConcreteClass" xml:space="preserve">
    <value>'{0}' is abstract but it is contained in non-abstract type '{1}'</value>
  </data>
  <data name="ERR_StaticConstructorWithExplicitConstructorCall" xml:space="preserve">
    <value>'{0}': static constructor cannot have an explicit 'this' or 'base' constructor call</value>
  </data>
  <data name="ERR_StaticConstructorWithAccessModifiers" xml:space="preserve">
    <value>'{0}': access modifiers are not allowed on static constructors</value>
  </data>
  <data name="ERR_RecursiveConstructorCall" xml:space="preserve">
    <value>Constructor '{0}' cannot call itself</value>
  </data>
  <data name="ERR_IndirectRecursiveConstructorCall" xml:space="preserve">
    <value>Constructor '{0}' cannot call itself through another constructor</value>
  </data>
  <data name="ERR_ObjectCallingBaseConstructor" xml:space="preserve">
    <value>'{0}' has no base class and cannot call a base constructor</value>
  </data>
  <data name="ERR_PredefinedTypeNotFound" xml:space="preserve">
    <value>Predefined type '{0}' is not defined or imported</value>
  </data>
  <data name="ERR_PredefinedValueTupleTypeNotFound" xml:space="preserve">
    <value>Predefined type '{0}' is not defined or imported</value>
  </data>
  <data name="ERR_PredefinedValueTupleTypeAmbiguous3" xml:space="preserve">
    <value>Predefined type '{0}' is declared in multiple referenced assemblies: '{1}' and '{2}'</value>
  </data>
  <data name="ERR_StructWithBaseConstructorCall" xml:space="preserve">
    <value>'{0}': structs cannot call base class constructors</value>
  </data>
  <data name="ERR_StructLayoutCycle" xml:space="preserve">
    <value>Struct member '{0}' of type '{1}' causes a cycle in the struct layout</value>
  </data>
  <data name="ERR_InterfacesCantContainFields" xml:space="preserve">
    <value>Interfaces cannot contain instance fields</value>
  </data>
  <data name="ERR_InterfacesCantContainConstructors" xml:space="preserve">
    <value>Interfaces cannot contain instance constructors</value>
  </data>
  <data name="ERR_NonInterfaceInInterfaceList" xml:space="preserve">
    <value>Type '{0}' in interface list is not an interface</value>
  </data>
  <data name="ERR_DuplicateInterfaceInBaseList" xml:space="preserve">
    <value>'{0}' is already listed in interface list</value>
  </data>
  <data name="ERR_DuplicateInterfaceWithTupleNamesInBaseList" xml:space="preserve">
    <value>'{0}' is already listed in the interface list on type '{2}' with different tuple element names, as '{1}'.</value>
  </data>
  <data name="ERR_DuplicateInterfaceWithDifferencesInBaseList" xml:space="preserve">
    <value>'{0}' is already listed in the interface list on type '{2}' as '{1}'.</value>
  </data>
  <data name="ERR_CycleInInterfaceInheritance" xml:space="preserve">
    <value>Inherited interface '{1}' causes a cycle in the interface hierarchy of '{0}'</value>
  </data>
  <data name="ERR_HidingAbstractMethod" xml:space="preserve">
    <value>'{0}' hides inherited abstract member '{1}'</value>
  </data>
  <data name="ERR_UnimplementedAbstractMethod" xml:space="preserve">
    <value>'{0}' does not implement inherited abstract member '{1}'</value>
  </data>
  <data name="ERR_UnimplementedInterfaceMember" xml:space="preserve">
    <value>'{0}' does not implement interface member '{1}'</value>
  </data>
  <data name="ERR_ObjectCantHaveBases" xml:space="preserve">
    <value>The class System.Object cannot have a base class or implement an interface</value>
  </data>
  <data name="ERR_ExplicitInterfaceImplementationNotInterface" xml:space="preserve">
    <value>'{0}' in explicit interface declaration is not an interface</value>
  </data>
  <data name="ERR_InterfaceMemberNotFound" xml:space="preserve">
    <value>'{0}' in explicit interface declaration is not found among members of the interface that can be implemented</value>
  </data>
  <data name="ERR_ClassDoesntImplementInterface" xml:space="preserve">
    <value>'{0}': containing type does not implement interface '{1}'</value>
  </data>
  <data name="ERR_ExplicitInterfaceImplementationInNonClassOrStruct" xml:space="preserve">
    <value>'{0}': explicit interface declaration can only be declared in a class, record, struct or interface</value>
  </data>
  <data name="ERR_MemberNameSameAsType" xml:space="preserve">
    <value>'{0}': member names cannot be the same as their enclosing type</value>
  </data>
  <data name="ERR_EnumeratorOverflow" xml:space="preserve">
    <value>'{0}': the enumerator value is too large to fit in its type</value>
  </data>
  <data name="ERR_CantOverrideNonProperty" xml:space="preserve">
    <value>'{0}': cannot override because '{1}' is not a property</value>
  </data>
  <data name="ERR_NoGetToOverride" xml:space="preserve">
    <value>'{0}': cannot override because '{1}' does not have an overridable get accessor</value>
  </data>
  <data name="ERR_NoSetToOverride" xml:space="preserve">
    <value>'{0}': cannot override because '{1}' does not have an overridable set accessor</value>
  </data>
  <data name="ERR_PropertyCantHaveVoidType" xml:space="preserve">
    <value>'{0}': property or indexer cannot have void type</value>
  </data>
  <data name="ERR_PropertyWithNoAccessors" xml:space="preserve">
    <value>'{0}': property or indexer must have at least one accessor</value>
  </data>
  <data name="ERR_CantUseVoidInArglist" xml:space="preserve">
    <value>__arglist cannot have an argument of void type</value>
  </data>
  <data name="ERR_NewVirtualInSealed" xml:space="preserve">
    <value>'{0}' is a new virtual member in sealed type '{1}'</value>
  </data>
  <data name="ERR_ExplicitPropertyAddingAccessor" xml:space="preserve">
    <value>'{0}' adds an accessor not found in interface member '{1}'</value>
  </data>
  <data name="ERR_ExplicitPropertyMismatchInitOnly" xml:space="preserve">
    <value>Accessors '{0}' and '{1}' should both be init-only or neither</value>
  </data>
  <data name="ERR_ExplicitPropertyMissingAccessor" xml:space="preserve">
    <value>Explicit interface implementation '{0}' is missing accessor '{1}'</value>
  </data>
  <data name="ERR_ConversionWithInterface" xml:space="preserve">
    <value>'{0}': user-defined conversions to or from an interface are not allowed</value>
  </data>
  <data name="ERR_ConversionWithBase" xml:space="preserve">
    <value>'{0}': user-defined conversions to or from a base type are not allowed</value>
  </data>
  <data name="ERR_ConversionWithDerived" xml:space="preserve">
    <value>'{0}': user-defined conversions to or from a derived type are not allowed</value>
  </data>
  <data name="ERR_IdentityConversion" xml:space="preserve">
    <value>User-defined operator cannot convert a type to itself</value>
  </data>
  <data name="ERR_ConversionNotInvolvingContainedType" xml:space="preserve">
    <value>User-defined conversion must convert to or from the enclosing type</value>
  </data>
  <data name="ERR_DuplicateConversionInClass" xml:space="preserve">
    <value>Duplicate user-defined conversion in type '{0}'</value>
  </data>
  <data name="ERR_OperatorsMustBeStatic" xml:space="preserve">
    <value>User-defined operator '{0}' must be declared static and public</value>
  </data>
  <data name="ERR_BadIncDecSignature" xml:space="preserve">
    <value>The parameter type for ++ or -- operator must be the containing type</value>
  </data>
  <data name="ERR_BadUnaryOperatorSignature" xml:space="preserve">
    <value>The parameter of a unary operator must be the containing type</value>
  </data>
  <data name="ERR_BadBinaryOperatorSignature" xml:space="preserve">
    <value>One of the parameters of a binary operator must be the containing type</value>
  </data>
  <data name="ERR_BadShiftOperatorSignature" xml:space="preserve">
    <value>The first operand of an overloaded shift operator must have the same type as the containing type</value>
  </data>
  <data name="ERR_InterfacesCantContainConversionOrEqualityOperators" xml:space="preserve">
    <value>Conversion, equality, or inequality operators declared in interfaces must be abstract or virtual</value>
  </data>
  <data name="ERR_EnumsCantContainDefaultConstructor" xml:space="preserve">
    <value>Enums cannot contain explicit parameterless constructors</value>
  </data>
  <data name="ERR_CantOverrideBogusMethod" xml:space="preserve">
    <value>'{0}': cannot override '{1}' because it is not supported by the language</value>
  </data>
  <data name="ERR_BindToBogus" xml:space="preserve">
    <value>'{0}' is not supported by the language</value>
  </data>
  <data name="ERR_CantCallSpecialMethod" xml:space="preserve">
    <value>'{0}': cannot explicitly call operator or accessor</value>
  </data>
  <data name="ERR_BadTypeReference" xml:space="preserve">
    <value>'{0}': cannot reference a type through an expression; try '{1}' instead</value>
  </data>
  <data name="ERR_BadDestructorName" xml:space="preserve">
    <value>Name of destructor must match name of type</value>
  </data>
  <data name="ERR_OnlyClassesCanContainDestructors" xml:space="preserve">
    <value>Only class types can contain destructors</value>
  </data>
  <data name="ERR_ConflictAliasAndMember" xml:space="preserve">
    <value>Namespace '{1}' contains a definition conflicting with alias '{0}'</value>
  </data>
  <data name="ERR_ConflictingAliasAndDefinition" xml:space="preserve">
    <value>Alias '{0}' conflicts with {1} definition</value>
  </data>
  <data name="ERR_ConditionalOnSpecialMethod" xml:space="preserve">
    <value>The Conditional attribute is not valid on '{0}' because it is a constructor, destructor, operator, lambda expression, or explicit interface implementation</value>
  </data>
  <data name="ERR_ConditionalMustReturnVoid" xml:space="preserve">
    <value>The Conditional attribute is not valid on '{0}' because its return type is not void</value>
  </data>
  <data name="ERR_DuplicateAttribute" xml:space="preserve">
    <value>Duplicate '{0}' attribute</value>
  </data>
  <data name="ERR_DuplicateAttributeInNetModule" xml:space="preserve">
    <value>Duplicate '{0}' attribute in '{1}'</value>
  </data>
  <data name="ERR_ConditionalOnInterfaceMethod" xml:space="preserve">
    <value>The Conditional attribute is not valid on interface members</value>
  </data>
  <data name="ERR_OperatorCantReturnVoid" xml:space="preserve">
    <value>User-defined operators cannot return void</value>
  </data>
  <data name="ERR_BadDynamicConversion" xml:space="preserve">
    <value>'{0}': user-defined conversions to or from the dynamic type are not allowed</value>
  </data>
  <data name="ERR_InvalidAttributeArgument" xml:space="preserve">
    <value>Invalid value for argument to '{0}' attribute</value>
  </data>
  <data name="ERR_ParameterNotValidForType" xml:space="preserve">
    <value>Parameter not valid for the specified unmanaged type.</value>
  </data>
  <data name="ERR_AttributeParameterRequired1" xml:space="preserve">
    <value>Attribute parameter '{0}' must be specified.</value>
  </data>
  <data name="ERR_AttributeParameterRequired2" xml:space="preserve">
    <value>Attribute parameter '{0}' or '{1}' must be specified.</value>
  </data>
  <data name="ERR_MarshalUnmanagedTypeNotValidForFields" xml:space="preserve">
    <value>Unmanaged type '{0}' not valid for fields.</value>
  </data>
  <data name="ERR_MarshalUnmanagedTypeOnlyValidForFields" xml:space="preserve">
    <value>Unmanaged type '{0}' is only valid for fields.</value>
  </data>
  <data name="ERR_AttributeOnBadSymbolType" xml:space="preserve">
    <value>Attribute '{0}' is not valid on this declaration type. It is only valid on '{1}' declarations.</value>
  </data>
  <data name="ERR_FloatOverflow" xml:space="preserve">
    <value>Floating-point constant is outside the range of type '{0}'</value>
  </data>
  <data name="ERR_ComImportWithoutUuidAttribute" xml:space="preserve">
    <value>The Guid attribute must be specified with the ComImport attribute</value>
  </data>
  <data name="ERR_InvalidNamedArgument" xml:space="preserve">
    <value>Invalid value for named attribute argument '{0}'</value>
  </data>
  <data name="ERR_DllImportOnInvalidMethod" xml:space="preserve">
    <value>The DllImport attribute must be specified on a method marked 'static' and 'extern'</value>
  </data>
  <data name="ERR_EncUpdateFailedMissingSymbol" xml:space="preserve">
    <value>Cannot emit update; {0} '{1}' is missing.</value>
  </data>
  <data name="ERR_DllImportOnGenericMethod" xml:space="preserve">
    <value>The DllImport attribute cannot be applied to a method that is generic or contained in a generic method or type.</value>
  </data>
  <data name="ERR_FieldCantBeRefAny" xml:space="preserve">
    <value>Field or property cannot be of type '{0}'</value>
  </data>
  <data name="ERR_FieldAutoPropCantBeByRefLike" xml:space="preserve">
    <value>Field or auto-implemented property cannot be of type '{0}' unless it is an instance member of a ref struct.</value>
  </data>
  <data name="ERR_ArrayElementCantBeRefAny" xml:space="preserve">
    <value>Array elements cannot be of type '{0}'</value>
  </data>
  <data name="WRN_DeprecatedSymbol" xml:space="preserve">
    <value>'{0}' is obsolete</value>
  </data>
  <data name="WRN_DeprecatedSymbol_Title" xml:space="preserve">
    <value>Type or member is obsolete</value>
  </data>
  <data name="ERR_NotAnAttributeClass" xml:space="preserve">
    <value>'{0}' is not an attribute class</value>
  </data>
  <data name="ERR_BadNamedAttributeArgument" xml:space="preserve">
    <value>'{0}' is not a valid named attribute argument. Named attribute arguments must be fields which are not readonly, static, or const, or read-write properties which are public and not static.</value>
  </data>
  <data name="WRN_DeprecatedSymbolStr" xml:space="preserve">
    <value>'{0}' is obsolete: '{1}'</value>
  </data>
  <data name="WRN_DeprecatedSymbolStr_Title" xml:space="preserve">
    <value>Type or member is obsolete</value>
  </data>
  <data name="ERR_DeprecatedSymbolStr" xml:space="preserve">
    <value>'{0}' is obsolete: '{1}'</value>
  </data>
  <data name="ERR_IndexerCantHaveVoidType" xml:space="preserve">
    <value>Indexers cannot have void type</value>
  </data>
  <data name="ERR_VirtualPrivate" xml:space="preserve">
    <value>'{0}': virtual or abstract members cannot be private</value>
  </data>
  <data name="ERR_ArrayInitToNonArrayType" xml:space="preserve">
    <value>Can only use array initializer expressions to assign to array types. Try using a new expression instead.</value>
  </data>
  <data name="ERR_ArrayInitInBadPlace" xml:space="preserve">
    <value>Array initializers can only be used in a variable or field initializer. Try using a new expression instead.</value>
  </data>
  <data name="ERR_MissingStructOffset" xml:space="preserve">
    <value>'{0}': instance field in types marked with StructLayout(LayoutKind.Explicit) must have a FieldOffset attribute</value>
  </data>
  <data name="WRN_ExternMethodNoImplementation" xml:space="preserve">
    <value>Method, operator, or accessor '{0}' is marked external and has no attributes on it. Consider adding a DllImport attribute to specify the external implementation.</value>
  </data>
  <data name="WRN_ExternMethodNoImplementation_Title" xml:space="preserve">
    <value>Method, operator, or accessor is marked external and has no attributes on it</value>
  </data>
  <data name="WRN_ProtectedInSealed" xml:space="preserve">
    <value>'{0}': new protected member declared in sealed type</value>
  </data>
  <data name="WRN_ProtectedInSealed_Title" xml:space="preserve">
    <value>New protected member declared in sealed type</value>
  </data>
  <data name="ERR_InterfaceImplementedByConditional" xml:space="preserve">
    <value>Conditional member '{0}' cannot implement interface member '{1}' in type '{2}'</value>
  </data>
  <data name="ERR_InterfaceImplementedImplicitlyByVariadic" xml:space="preserve">
    <value>'{0}' cannot implement interface member '{1}' in type '{2}' because it has an __arglist parameter</value>
  </data>
  <data name="ERR_IllegalRefParam" xml:space="preserve">
    <value>ref and out are not valid in this context</value>
  </data>
  <data name="ERR_BadArgumentToAttribute" xml:space="preserve">
    <value>The argument to the '{0}' attribute must be a valid identifier</value>
  </data>
  <data name="ERR_StructOffsetOnBadStruct" xml:space="preserve">
    <value>The FieldOffset attribute can only be placed on members of types marked with the StructLayout(LayoutKind.Explicit)</value>
  </data>
  <data name="ERR_StructOffsetOnBadField" xml:space="preserve">
    <value>The FieldOffset attribute is not allowed on static or const fields</value>
  </data>
  <data name="ERR_AttributeUsageOnNonAttributeClass" xml:space="preserve">
    <value>Attribute '{0}' is only valid on classes derived from System.Attribute</value>
  </data>
  <data name="WRN_PossibleMistakenNullStatement" xml:space="preserve">
    <value>Possible mistaken empty statement</value>
  </data>
  <data name="WRN_PossibleMistakenNullStatement_Title" xml:space="preserve">
    <value>Possible mistaken empty statement</value>
  </data>
  <data name="ERR_DuplicateNamedAttributeArgument" xml:space="preserve">
    <value>'{0}' duplicate named attribute argument</value>
  </data>
  <data name="ERR_DeriveFromEnumOrValueType" xml:space="preserve">
    <value>'{0}' cannot derive from special class '{1}'</value>
  </data>
  <data name="ERR_DefaultMemberOnIndexedType" xml:space="preserve">
    <value>Cannot specify the DefaultMember attribute on a type containing an indexer</value>
  </data>
  <data name="ERR_BogusType" xml:space="preserve">
    <value>'{0}' is a type not supported by the language</value>
  </data>
  <data name="WRN_UnassignedInternalField" xml:space="preserve">
    <value>Field '{0}' is never assigned to, and will always have its default value {1}</value>
  </data>
  <data name="WRN_UnassignedInternalField_Title" xml:space="preserve">
    <value>Field is never assigned to, and will always have its default value</value>
  </data>
  <data name="WRN_UnassignedInternalRefField" xml:space="preserve">
    <value>Field '{0}' is never ref-assigned to, and will always have its default value (null reference)</value>
  </data>
  <data name="WRN_UnassignedInternalRefField_Title" xml:space="preserve">
    <value>Field is never ref-assigned to, and will always have its default value (null reference)</value>
  </data>
  <data name="ERR_CStyleArray" xml:space="preserve">
    <value>Bad array declarator: To declare a managed array the rank specifier precedes the variable's identifier. To declare a fixed size buffer field, use the fixed keyword before the field type.</value>
  </data>
  <data name="WRN_VacuousIntegralComp" xml:space="preserve">
    <value>Comparison to integral constant is useless; the constant is outside the range of type '{0}'</value>
  </data>
  <data name="WRN_VacuousIntegralComp_Title" xml:space="preserve">
    <value>Comparison to integral constant is useless; the constant is outside the range of the type</value>
  </data>
  <data name="ERR_AbstractAttributeClass" xml:space="preserve">
    <value>Cannot apply attribute class '{0}' because it is abstract</value>
  </data>
  <data name="ERR_BadNamedAttributeArgumentType" xml:space="preserve">
    <value>'{0}' is not a valid named attribute argument because it is not a valid attribute parameter type</value>
  </data>
  <data name="ERR_MissingPredefinedMember" xml:space="preserve">
    <value>Missing compiler required member '{0}.{1}'</value>
  </data>
  <data name="WRN_AttributeLocationOnBadDeclaration" xml:space="preserve">
    <value>'{0}' is not a valid attribute location for this declaration. Valid attribute locations for this declaration are '{1}'. All attributes in this block will be ignored.</value>
  </data>
  <data name="WRN_AttributeLocationOnBadDeclaration_Title" xml:space="preserve">
    <value>Not a valid attribute location for this declaration</value>
  </data>
  <data name="WRN_InvalidAttributeLocation" xml:space="preserve">
    <value>'{0}' is not a recognized attribute location. Valid attribute locations for this declaration are '{1}'. All attributes in this block will be ignored.</value>
  </data>
  <data name="WRN_InvalidAttributeLocation_Title" xml:space="preserve">
    <value>Not a recognized attribute location</value>
  </data>
  <data name="WRN_EqualsWithoutGetHashCode" xml:space="preserve">
    <value>'{0}' overrides Object.Equals(object o) but does not override Object.GetHashCode()</value>
  </data>
  <data name="WRN_EqualsWithoutGetHashCode_Title" xml:space="preserve">
    <value>Type overrides Object.Equals(object o) but does not override Object.GetHashCode()</value>
  </data>
  <data name="WRN_EqualityOpWithoutEquals" xml:space="preserve">
    <value>'{0}' defines operator == or operator != but does not override Object.Equals(object o)</value>
  </data>
  <data name="WRN_EqualityOpWithoutEquals_Title" xml:space="preserve">
    <value>Type defines operator == or operator != but does not override Object.Equals(object o)</value>
  </data>
  <data name="WRN_EqualityOpWithoutGetHashCode" xml:space="preserve">
    <value>'{0}' defines operator == or operator != but does not override Object.GetHashCode()</value>
  </data>
  <data name="WRN_EqualityOpWithoutGetHashCode_Title" xml:space="preserve">
    <value>Type defines operator == or operator != but does not override Object.GetHashCode()</value>
  </data>
  <data name="ERR_OutAttrOnRefParam" xml:space="preserve">
    <value>Cannot specify the Out attribute on a ref parameter without also specifying the In attribute.</value>
  </data>
  <data name="ERR_OverloadRefKind" xml:space="preserve">
    <value>'{0}' cannot define an overloaded {1} that differs only on parameter modifiers '{2}' and '{3}'</value>
  </data>
  <data name="ERR_LiteralDoubleCast" xml:space="preserve">
    <value>Literal of type double cannot be implicitly converted to type '{1}'; use an '{0}' suffix to create a literal of this type</value>
  </data>
  <data name="WRN_IncorrectBooleanAssg" xml:space="preserve">
    <value>Assignment in conditional expression is always constant; did you mean to use == instead of = ?</value>
  </data>
  <data name="WRN_IncorrectBooleanAssg_Title" xml:space="preserve">
    <value>Assignment in conditional expression is always constant</value>
  </data>
  <data name="ERR_ProtectedInStruct" xml:space="preserve">
    <value>'{0}': new protected member declared in struct</value>
  </data>
  <data name="ERR_InconsistentIndexerNames" xml:space="preserve">
    <value>Two indexers have different names; the IndexerName attribute must be used with the same name on every indexer within a type</value>
  </data>
  <data name="ERR_ComImportWithUserCtor" xml:space="preserve">
    <value>A class with the ComImport attribute cannot have a user-defined constructor</value>
  </data>
  <data name="ERR_FieldCantHaveVoidType" xml:space="preserve">
    <value>Field cannot have void type</value>
  </data>
  <data name="WRN_NonObsoleteOverridingObsolete" xml:space="preserve">
    <value>Member '{0}' overrides obsolete member '{1}'. Add the Obsolete attribute to '{0}'.</value>
  </data>
  <data name="WRN_NonObsoleteOverridingObsolete_Title" xml:space="preserve">
    <value>Member overrides obsolete member</value>
  </data>
  <data name="ERR_SystemVoid" xml:space="preserve">
    <value>System.Void cannot be used from C# -- use typeof(void) to get the void type object</value>
  </data>
  <data name="ERR_ExplicitParamArrayOrCollection" xml:space="preserve">
    <value>Do not use 'System.ParamArrayAttribute'/'System.Runtime.CompilerServices.ParamCollectionAttribute'. Use the 'params' keyword instead.</value>
  </data>
  <data name="WRN_BitwiseOrSignExtend" xml:space="preserve">
    <value>Bitwise-or operator used on a sign-extended operand; consider casting to a smaller unsigned type first</value>
  </data>
  <data name="WRN_BitwiseOrSignExtend_Title" xml:space="preserve">
    <value>Bitwise-or operator used on a sign-extended operand</value>
  </data>
  <data name="WRN_BitwiseOrSignExtend_Description" xml:space="preserve">
    <value>The compiler implicitly widened and sign-extended a variable, and then used the resulting value in a bitwise OR operation. This can result in unexpected behavior.</value>
  </data>
  <data name="ERR_VolatileStruct" xml:space="preserve">
    <value>'{0}': a volatile field cannot be of the type '{1}'</value>
  </data>
  <data name="ERR_VolatileAndReadonly" xml:space="preserve">
    <value>'{0}': a field cannot be both volatile and readonly</value>
  </data>
  <data name="ERR_AbstractField" xml:space="preserve">
    <value>The modifier 'abstract' is not valid on fields. Try using a property instead.</value>
  </data>
  <data name="ERR_BogusExplicitImpl" xml:space="preserve">
    <value>'{0}' cannot implement '{1}' because it is not supported by the language</value>
  </data>
  <data name="ERR_ExplicitMethodImplAccessor" xml:space="preserve">
    <value>'{0}' explicit method implementation cannot implement '{1}' because it is an accessor</value>
  </data>
  <data name="WRN_CoClassWithoutComImport" xml:space="preserve">
    <value>'{0}' interface marked with 'CoClassAttribute' not marked with 'ComImportAttribute'</value>
  </data>
  <data name="WRN_CoClassWithoutComImport_Title" xml:space="preserve">
    <value>Interface marked with 'CoClassAttribute' not marked with 'ComImportAttribute'</value>
  </data>
  <data name="ERR_ConditionalWithOutParam" xml:space="preserve">
    <value>Conditional member '{0}' cannot have an out parameter</value>
  </data>
  <data name="ERR_AccessorImplementingMethod" xml:space="preserve">
    <value>Accessor '{0}' cannot implement interface member '{1}' for type '{2}'. Use an explicit interface implementation.</value>
  </data>
  <data name="ERR_AliasQualAsExpression" xml:space="preserve">
    <value>The namespace alias qualifier '::' always resolves to a type or namespace so is illegal here. Consider using '.' instead.</value>
  </data>
  <data name="ERR_DerivingFromATyVar" xml:space="preserve">
    <value>Cannot derive from '{0}' because it is a type parameter</value>
  </data>
  <data name="ERR_DuplicateTypeParameter" xml:space="preserve">
    <value>Duplicate type parameter '{0}'</value>
  </data>
  <data name="WRN_TypeParameterSameAsOuterTypeParameter" xml:space="preserve">
    <value>Type parameter '{0}' has the same name as the type parameter from outer type '{1}'</value>
  </data>
  <data name="WRN_TypeParameterSameAsOuterTypeParameter_Title" xml:space="preserve">
    <value>Type parameter has the same name as the type parameter from outer type</value>
  </data>
  <data name="WRN_TypeParameterSameAsOuterMethodTypeParameter" xml:space="preserve">
    <value>Type parameter '{0}' has the same name as the type parameter from outer method '{1}'</value>
  </data>
  <data name="WRN_TypeParameterSameAsOuterMethodTypeParameter_Title" xml:space="preserve">
    <value>Type parameter has the same type as the type parameter from outer method.</value>
  </data>
  <data name="ERR_TypeVariableSameAsParent" xml:space="preserve">
    <value>Type parameter '{0}' has the same name as the containing type, or method</value>
  </data>
  <data name="ERR_UnifyingInterfaceInstantiations" xml:space="preserve">
    <value>'{0}' cannot implement both '{1}' and '{2}' because they may unify for some type parameter substitutions</value>
  </data>
  <data name="ERR_TyVarNotFoundInConstraint" xml:space="preserve">
    <value>'{1}' does not define type parameter '{0}'</value>
  </data>
  <data name="ERR_BadBoundType" xml:space="preserve">
    <value>'{0}' is not a valid constraint. A type used as a constraint must be an interface, a non-sealed class or a type parameter.</value>
  </data>
  <data name="ERR_SpecialTypeAsBound" xml:space="preserve">
    <value>Constraint cannot be special class '{0}'</value>
  </data>
  <data name="ERR_BadVisBound" xml:space="preserve">
    <value>Inconsistent accessibility: constraint type '{1}' is less accessible than '{0}'</value>
  </data>
  <data name="ERR_LookupInTypeVariable" xml:space="preserve">
    <value>Cannot do non-virtual member lookup in '{0}' because it is a type parameter</value>
  </data>
  <data name="ERR_BadConstraintType" xml:space="preserve">
    <value>Invalid constraint type. A type used as a constraint must be an interface, a non-sealed class or a type parameter.</value>
  </data>
  <data name="ERR_InstanceMemberInStaticClass" xml:space="preserve">
    <value>'{0}': cannot declare instance members in a static class</value>
  </data>
  <data name="ERR_StaticBaseClass" xml:space="preserve">
    <value>'{1}': cannot derive from static class '{0}'</value>
  </data>
  <data name="ERR_ConstructorInStaticClass" xml:space="preserve">
    <value>Static classes cannot have instance constructors</value>
  </data>
  <data name="ERR_DestructorInStaticClass" xml:space="preserve">
    <value>Static classes cannot contain destructors</value>
  </data>
  <data name="ERR_InstantiatingStaticClass" xml:space="preserve">
    <value>Cannot create an instance of the static class '{0}'</value>
  </data>
  <data name="ERR_StaticDerivedFromNonObject" xml:space="preserve">
    <value>Static class '{0}' cannot derive from type '{1}'. Static classes must derive from object.</value>
  </data>
  <data name="ERR_StaticClassInterfaceImpl" xml:space="preserve">
    <value>'{0}': static classes cannot implement interfaces</value>
  </data>
  <data name="ERR_OperatorInStaticClass" xml:space="preserve">
    <value>'{0}': static classes cannot contain user-defined operators</value>
  </data>
  <data name="ERR_ConvertToStaticClass" xml:space="preserve">
    <value>Cannot convert to static type '{0}'</value>
  </data>
  <data name="ERR_ConstraintIsStaticClass" xml:space="preserve">
    <value>'{0}': static classes cannot be used as constraints</value>
  </data>
  <data name="ERR_GenericArgIsStaticClass" xml:space="preserve">
    <value>'{0}': static types cannot be used as type arguments</value>
  </data>
  <data name="ERR_ArrayOfStaticClass" xml:space="preserve">
    <value>'{0}': array elements cannot be of static type</value>
  </data>
  <data name="ERR_IndexerInStaticClass" xml:space="preserve">
    <value>'{0}': cannot declare indexers in a static class</value>
  </data>
  <data name="ERR_ParameterIsStaticClass" xml:space="preserve">
    <value>'{0}': static types cannot be used as parameters</value>
  </data>
  <data name="WRN_ParameterIsStaticClass" xml:space="preserve">
    <value>'{0}': static types cannot be used as parameters</value>
  </data>
  <data name="WRN_ParameterIsStaticClass_Title" xml:space="preserve">
    <value>Static types cannot be used as parameters</value>
  </data>
  <data name="ERR_ReturnTypeIsStaticClass" xml:space="preserve">
    <value>'{0}': static types cannot be used as return types</value>
  </data>
  <data name="WRN_ReturnTypeIsStaticClass" xml:space="preserve">
    <value>'{0}': static types cannot be used as return types</value>
  </data>
  <data name="WRN_ReturnTypeIsStaticClass_Title" xml:space="preserve">
    <value>Static types cannot be used as return types</value>
  </data>
  <data name="ERR_VarDeclIsStaticClass" xml:space="preserve">
    <value>Cannot declare a variable of static type '{0}'</value>
  </data>
  <data name="ERR_BadEmptyThrowInFinally" xml:space="preserve">
    <value>A throw statement with no arguments is not allowed in a finally clause that is nested inside the nearest enclosing catch clause</value>
  </data>
  <data name="ERR_InvalidSpecifier" xml:space="preserve">
    <value>'{0}' is not a valid format specifier</value>
  </data>
  <data name="WRN_AssignmentToLockOrDispose" xml:space="preserve">
    <value>Possibly incorrect assignment to local '{0}' which is the argument to a using or lock statement. The Dispose call or unlocking will happen on the original value of the local.</value>
  </data>
  <data name="WRN_AssignmentToLockOrDispose_Title" xml:space="preserve">
    <value>Possibly incorrect assignment to local which is the argument to a using or lock statement</value>
  </data>
  <data name="ERR_ForwardedTypeInThisAssembly" xml:space="preserve">
    <value>Type '{0}' is defined in this assembly, but a type forwarder is specified for it</value>
  </data>
  <data name="ERR_ForwardedTypeIsNested" xml:space="preserve">
    <value>Cannot forward type '{0}' because it is a nested type of '{1}'</value>
  </data>
  <data name="ERR_CycleInTypeForwarder" xml:space="preserve">
    <value>The type forwarder for type '{0}' in assembly '{1}' causes a cycle</value>
  </data>
  <data name="ERR_AssemblyNameOnNonModule" xml:space="preserve">
    <value>The /moduleassemblyname option may only be specified when building a target type of 'module'</value>
  </data>
  <data name="ERR_InvalidAssemblyName" xml:space="preserve">
    <value>Assembly reference '{0}' is invalid and cannot be resolved</value>
  </data>
  <data name="ERR_InvalidFwdType" xml:space="preserve">
    <value>Invalid type specified as an argument for TypeForwardedTo attribute</value>
  </data>
  <data name="ERR_CloseUnimplementedInterfaceMemberStatic" xml:space="preserve">
    <value>'{0}' does not implement instance interface member '{1}'. '{2}' cannot implement the interface member because it is static.</value>
  </data>
  <data name="ERR_CloseUnimplementedInterfaceMemberNotPublic" xml:space="preserve">
    <value>'{0}' does not implement interface member '{1}'. '{2}' cannot implement an interface member because it is not public.</value>
  </data>
  <data name="ERR_CloseUnimplementedInterfaceMemberWrongReturnType" xml:space="preserve">
    <value>'{0}' does not implement interface member '{1}'. '{2}' cannot implement '{1}' because it does not have the matching return type of '{3}'.</value>
  </data>
  <data name="ERR_DuplicateTypeForwarder" xml:space="preserve">
    <value>'{0}' duplicate TypeForwardedToAttribute</value>
  </data>
  <data name="ERR_ExpectedSelectOrGroup" xml:space="preserve">
    <value>A query body must end with a select clause or a group clause</value>
  </data>
  <data name="ERR_ExpectedContextualKeywordOn" xml:space="preserve">
    <value>Expected contextual keyword 'on'</value>
  </data>
  <data name="ERR_ExpectedContextualKeywordEquals" xml:space="preserve">
    <value>Expected contextual keyword 'equals'</value>
  </data>
  <data name="ERR_ExpectedContextualKeywordBy" xml:space="preserve">
    <value>Expected contextual keyword 'by'</value>
  </data>
  <data name="ERR_InvalidAnonymousTypeMemberDeclarator" xml:space="preserve">
    <value>Invalid anonymous type member declarator. Anonymous type members must be declared with a member assignment, simple name or member access.</value>
  </data>
  <data name="ERR_InvalidInitializerElementInitializer" xml:space="preserve">
    <value>Invalid initializer member declarator</value>
  </data>
  <data name="ERR_InconsistentLambdaParameterUsage" xml:space="preserve">
    <value>Inconsistent lambda parameter usage; parameter types must be all explicit or all implicit</value>
  </data>
  <data name="ERR_PartialMemberCannotBeAbstract" xml:space="preserve">
    <value>A partial member cannot have the 'abstract' modifier</value>
  </data>
  <data name="ERR_PartialMemberOnlyInPartialClass" xml:space="preserve">
    <value>A partial member must be declared within a partial type</value>
  </data>
  <data name="ERR_PartialMemberNotExplicit" xml:space="preserve">
    <value>A partial member may not explicitly implement an interface member</value>
  </data>
  <data name="ERR_PartialMethodExtensionDifference" xml:space="preserve">
    <value>Both partial method declarations must be extension methods or neither may be an extension method</value>
  </data>
  <data name="ERR_PartialMethodOnlyOneLatent" xml:space="preserve">
    <value>A partial method may not have multiple defining declarations</value>
  </data>
  <data name="ERR_PartialMethodOnlyOneActual" xml:space="preserve">
    <value>A partial method may not have multiple implementing declarations</value>
  </data>
  <data name="ERR_PartialMemberParamsDifference" xml:space="preserve">
    <value>Both partial member declarations must use a params parameter or neither may use a params parameter</value>
  </data>
  <data name="ERR_PartialMethodMustHaveLatent" xml:space="preserve">
    <value>No defining declaration found for implementing declaration of partial method '{0}'</value>
  </data>
  <data name="ERR_PartialMemberInconsistentTupleNames" xml:space="preserve">
    <value>Both partial member declarations, '{0}' and '{1}', must use the same tuple element names.</value>
  </data>
  <data name="ERR_PartialMethodInconsistentConstraints" xml:space="preserve">
    <value>Partial method declarations of '{0}' have inconsistent constraints for type parameter '{1}'</value>
  </data>
  <data name="ERR_PartialMethodToDelegate" xml:space="preserve">
    <value>Cannot create delegate from method '{0}' because it is a partial method without an implementing declaration</value>
  </data>
  <data name="ERR_PartialMemberStaticDifference" xml:space="preserve">
    <value>Both partial member declarations must be static or neither may be static</value>
  </data>
  <data name="ERR_PartialMemberUnsafeDifference" xml:space="preserve">
    <value>Both partial member declarations must be unsafe or neither may be unsafe</value>
  </data>
  <data name="ERR_PartialMethodInExpressionTree" xml:space="preserve">
    <value>Partial methods with only a defining declaration or removed conditional methods cannot be used in expression trees</value>
  </data>
  <data name="WRN_ObsoleteOverridingNonObsolete" xml:space="preserve">
    <value>Obsolete member '{0}' overrides non-obsolete member '{1}'</value>
  </data>
  <data name="WRN_ObsoleteOverridingNonObsolete_Title" xml:space="preserve">
    <value>Obsolete member overrides non-obsolete member</value>
  </data>
  <data name="WRN_DebugFullNameTooLong" xml:space="preserve">
    <value>The fully qualified name for '{0}' is too long for debug information. Compile without '/debug' option.</value>
  </data>
  <data name="WRN_DebugFullNameTooLong_Title" xml:space="preserve">
    <value>Fully qualified name is too long for debug information</value>
  </data>
  <data name="ERR_ImplicitlyTypedVariableAssignedBadValue" xml:space="preserve">
    <value>Cannot assign {0} to an implicitly-typed variable</value>
  </data>
  <data name="ERR_ImplicitlyTypedVariableWithNoInitializer" xml:space="preserve">
    <value>Implicitly-typed variables must be initialized</value>
  </data>
  <data name="ERR_ImplicitlyTypedVariableMultipleDeclarator" xml:space="preserve">
    <value>Implicitly-typed variables cannot have multiple declarators</value>
  </data>
  <data name="ERR_ImplicitlyTypedVariableAssignedArrayInitializer" xml:space="preserve">
    <value>Cannot initialize an implicitly-typed variable with an array initializer</value>
  </data>
  <data name="ERR_ImplicitlyTypedLocalCannotBeFixed" xml:space="preserve">
    <value>Implicitly-typed local variables cannot be fixed</value>
  </data>
  <data name="ERR_ImplicitlyTypedVariableCannotBeConst" xml:space="preserve">
    <value>Implicitly-typed variables cannot be constant</value>
  </data>
  <data name="WRN_ExternCtorNoImplementation" xml:space="preserve">
    <value>Constructor '{0}' is marked external</value>
  </data>
  <data name="WRN_ExternCtorNoImplementation_Title" xml:space="preserve">
    <value>Constructor is marked external</value>
  </data>
  <data name="ERR_TypeVarNotFound" xml:space="preserve">
    <value>The contextual keyword 'var' may only appear within a local variable declaration or in script code</value>
  </data>
  <data name="ERR_ImplicitlyTypedArrayNoBestType" xml:space="preserve">
    <value>No best type found for implicitly-typed array</value>
  </data>
  <data name="ERR_AnonymousTypePropertyAssignedBadValue" xml:space="preserve">
    <value>Cannot assign '{0}' to anonymous type property</value>
  </data>
  <data name="ERR_ExpressionTreeContainsBaseAccess" xml:space="preserve">
    <value>An expression tree may not contain a base access</value>
  </data>
  <data name="ERR_ExpressionTreeContainsTupleBinOp" xml:space="preserve">
    <value>An expression tree may not contain a tuple == or != operator</value>
  </data>
  <data name="ERR_ExpressionTreeContainsAssignment" xml:space="preserve">
    <value>An expression tree may not contain an assignment operator</value>
  </data>
  <data name="ERR_AnonymousTypeDuplicatePropertyName" xml:space="preserve">
    <value>An anonymous type cannot have multiple properties with the same name</value>
  </data>
  <data name="ERR_StatementLambdaToExpressionTree" xml:space="preserve">
    <value>A lambda expression with a statement body cannot be converted to an expression tree</value>
  </data>
  <data name="ERR_ExpressionTreeMustHaveDelegate" xml:space="preserve">
    <value>Cannot convert lambda to an expression tree whose type argument '{0}' is not a delegate type</value>
  </data>
  <data name="ERR_AnonymousTypeNotAvailable" xml:space="preserve">
    <value>Cannot use anonymous type in a constant expression</value>
  </data>
  <data name="ERR_LambdaInIsAs" xml:space="preserve">
    <value>The first operand of an 'is' or 'as' operator may not be a lambda expression, anonymous method, or method group.</value>
  </data>
  <data name="ERR_TypelessTupleInAs" xml:space="preserve">
    <value>The first operand of an 'as' operator may not be a tuple literal without a natural type.</value>
  </data>
  <data name="ERR_ExpressionTreeContainsMultiDimensionalArrayInitializer" xml:space="preserve">
    <value>An expression tree may not contain a multidimensional array initializer</value>
  </data>
  <data name="ERR_MissingArgument" xml:space="preserve">
    <value>Argument missing</value>
  </data>
  <data name="ERR_VariableUsedBeforeDeclaration" xml:space="preserve">
    <value>Cannot use local variable '{0}' before it is declared</value>
  </data>
  <data name="ERR_RecursivelyTypedVariable" xml:space="preserve">
    <value>Type of '{0}' cannot be inferred since its initializer directly or indirectly refers to the definition.</value>
  </data>
  <data name="ERR_UnassignedThisAutoPropertyUnsupportedVersion" xml:space="preserve">
    <value>Auto-implemented property '{0}' must be fully assigned before control is returned to the caller. Consider updating to language version '{1}' to auto-default the property.</value>
  </data>
  <data name="WRN_UnassignedThisAutoPropertyUnsupportedVersion" xml:space="preserve">
    <value>Auto-implemented property '{0}' must be fully assigned before control is returned to the caller. Consider updating to language version '{1}' to auto-default the property.</value>
  </data>
  <data name="WRN_UnassignedThisAutoPropertyUnsupportedVersion_Title" xml:space="preserve">
    <value>An auto-implemented property must be fully assigned before control is returned to the caller. Consider updating the language version to auto-default the property.</value>
  </data>
  <data name="ERR_VariableUsedBeforeDeclarationAndHidesField" xml:space="preserve">
    <value>Cannot use local variable '{0}' before it is declared. The declaration of the local variable hides the field '{1}'.</value>
  </data>
  <data name="ERR_ExpressionTreeContainsBadCoalesce" xml:space="preserve">
    <value>An expression tree lambda may not contain a coalescing operator with a null or default literal left-hand side</value>
  </data>
  <data name="ERR_IdentifierExpected" xml:space="preserve">
    <value>Identifier expected</value>
  </data>
  <data name="ERR_SemicolonExpected" xml:space="preserve">
    <value>; expected</value>
  </data>
  <data name="ERR_SyntaxError" xml:space="preserve">
    <value>Syntax error, '{0}' expected</value>
  </data>
  <data name="ERR_DuplicateModifier" xml:space="preserve">
    <value>Duplicate '{0}' modifier</value>
  </data>
  <data name="ERR_DuplicateAccessor" xml:space="preserve">
    <value>Property accessor already defined</value>
  </data>
  <data name="ERR_IntegralTypeExpected" xml:space="preserve">
    <value>Type byte, sbyte, short, ushort, int, uint, long, or ulong expected</value>
  </data>
  <data name="ERR_IllegalEscape" xml:space="preserve">
    <value>Unrecognized escape sequence</value>
  </data>
  <data name="ERR_NewlineInConst" xml:space="preserve">
    <value>Newline in constant</value>
  </data>
  <data name="ERR_EmptyCharConst" xml:space="preserve">
    <value>Empty character literal</value>
  </data>
  <data name="ERR_TooManyCharsInConst" xml:space="preserve">
    <value>Too many characters in character literal</value>
  </data>
  <data name="ERR_InvalidNumber" xml:space="preserve">
    <value>Invalid number</value>
  </data>
  <data name="ERR_GetOrSetExpected" xml:space="preserve">
    <value>A get or set accessor expected</value>
  </data>
  <data name="ERR_ClassTypeExpected" xml:space="preserve">
    <value>An object, string, or class type expected</value>
  </data>
  <data name="ERR_NamedArgumentExpected" xml:space="preserve">
    <value>Named attribute argument expected</value>
  </data>
  <data name="ERR_TooManyCatches" xml:space="preserve">
    <value>Catch clauses cannot follow the general catch clause of a try statement</value>
  </data>
  <data name="ERR_ThisOrBaseExpected" xml:space="preserve">
    <value>Keyword 'this' or 'base' expected</value>
  </data>
  <data name="ERR_OvlUnaryOperatorExpected" xml:space="preserve">
    <value>Overloadable unary operator expected</value>
  </data>
  <data name="ERR_OvlBinaryOperatorExpected" xml:space="preserve">
    <value>Overloadable binary operator expected</value>
  </data>
  <data name="ERR_IntOverflow" xml:space="preserve">
    <value>Integral constant is too large</value>
  </data>
  <data name="ERR_EOFExpected" xml:space="preserve">
    <value>Type or namespace definition, or end-of-file expected</value>
  </data>
  <data name="ERR_GlobalDefinitionOrStatementExpected" xml:space="preserve">
    <value>Member definition, statement, or end-of-file expected</value>
  </data>
  <data name="ERR_BadEmbeddedStmt" xml:space="preserve">
    <value>Embedded statement cannot be a declaration or labeled statement</value>
  </data>
  <data name="ERR_PPDirectiveExpected" xml:space="preserve">
    <value>Preprocessor directive expected</value>
  </data>
  <data name="ERR_EndOfPPLineExpected" xml:space="preserve">
    <value>Single-line comment or end-of-line expected</value>
  </data>
  <data name="ERR_CloseParenExpected" xml:space="preserve">
    <value>) expected</value>
  </data>
  <data name="ERR_EndifDirectiveExpected" xml:space="preserve">
    <value>#endif directive expected</value>
  </data>
  <data name="ERR_UnexpectedDirective" xml:space="preserve">
    <value>Unexpected preprocessor directive</value>
  </data>
  <data name="ERR_ErrorDirective" xml:space="preserve">
    <value>#error: '{0}'</value>
  </data>
  <data name="WRN_WarningDirective" xml:space="preserve">
    <value>#warning: '{0}'</value>
  </data>
  <data name="WRN_WarningDirective_Title" xml:space="preserve">
    <value>#warning directive</value>
  </data>
  <data name="ERR_TypeExpected" xml:space="preserve">
    <value>Type expected</value>
  </data>
  <data name="ERR_PPDefFollowsToken" xml:space="preserve">
    <value>Cannot define/undefine preprocessor symbols after first token in file</value>
  </data>
  <data name="ERR_PPReferenceFollowsToken" xml:space="preserve">
    <value>Cannot use #r after first token in file</value>
  </data>
  <data name="ERR_OpenEndedComment" xml:space="preserve">
    <value>End-of-file found, '*/' expected</value>
  </data>
  <data name="ERR_Merge_conflict_marker_encountered" xml:space="preserve">
    <value>Merge conflict marker encountered</value>
  </data>
  <data name="ERR_NoRefOutWhenRefOnly" xml:space="preserve">
    <value>Do not use refout when using refonly.</value>
  </data>
  <data name="ERR_NoNetModuleOutputWhenRefOutOrRefOnly" xml:space="preserve">
    <value>Cannot compile net modules when using /refout or /refonly.</value>
  </data>
  <data name="ERR_OvlOperatorExpected" xml:space="preserve">
    <value>Overloadable operator expected</value>
  </data>
  <data name="ERR_EndRegionDirectiveExpected" xml:space="preserve">
    <value>#endregion directive expected</value>
  </data>
  <data name="ERR_UnterminatedStringLit" xml:space="preserve">
    <value>Unterminated string literal</value>
  </data>
  <data name="ERR_BadDirectivePlacement" xml:space="preserve">
    <value>Preprocessor directives must appear as the first non-whitespace character on a line</value>
  </data>
  <data name="ERR_IdentifierExpectedKW" xml:space="preserve">
    <value>Identifier expected; '{1}' is a keyword</value>
  </data>
  <data name="ERR_SemiOrLBraceExpected" xml:space="preserve">
    <value>{ or ; expected</value>
  </data>
  <data name="ERR_MultiTypeInDeclaration" xml:space="preserve">
    <value>Cannot use more than one type in a for, using, fixed, or declaration statement</value>
  </data>
  <data name="ERR_AddOrRemoveExpected" xml:space="preserve">
    <value>An add or remove accessor expected</value>
  </data>
  <data name="ERR_UnexpectedCharacter" xml:space="preserve">
    <value>Unexpected character '{0}'</value>
  </data>
  <data name="ERR_UnexpectedToken" xml:space="preserve">
    <value>Unexpected token '{0}'</value>
  </data>
  <data name="ERR_ProtectedInStatic" xml:space="preserve">
    <value>'{0}': static classes cannot contain protected members</value>
  </data>
  <data name="WRN_UnreachableGeneralCatch" xml:space="preserve">
    <value>A previous catch clause already catches all exceptions. All non-exceptions thrown will be wrapped in a System.Runtime.CompilerServices.RuntimeWrappedException.</value>
  </data>
  <data name="WRN_UnreachableGeneralCatch_Title" xml:space="preserve">
    <value>A previous catch clause already catches all exceptions</value>
  </data>
  <data name="WRN_UnreachableGeneralCatch_Description" xml:space="preserve">
    <value>This warning is caused when a catch() block has no specified exception type after a catch (System.Exception e) block. The warning advises that the catch() block will not catch any exceptions.

A catch() block after a catch (System.Exception e) block can catch non-CLS exceptions if the RuntimeCompatibilityAttribute is set to false in the AssemblyInfo.cs file: [assembly: RuntimeCompatibilityAttribute(WrapNonExceptionThrows = false)]. If this attribute is not set explicitly to false, all thrown non-CLS exceptions are wrapped as Exceptions and the catch (System.Exception e) block catches them.</value>
  </data>
  <data name="ERR_IncrementLvalueExpected" xml:space="preserve">
    <value>The operand of an increment or decrement operator must be a variable, property or indexer</value>
  </data>
  <data name="ERR_NoSuchMemberOrExtension" xml:space="preserve">
    <value>'{0}' does not contain a definition for '{1}' and no accessible extension method '{1}' accepting a first argument of type '{0}' could be found (are you missing a using directive or an assembly reference?)</value>
  </data>
  <data name="ERR_NoSuchMemberOrExtensionNeedUsing" xml:space="preserve">
    <value>'{0}' does not contain a definition for '{1}' and no extension method '{1}' accepting a first argument of type '{0}' could be found (are you missing a using directive for '{2}'?)</value>
  </data>
  <data name="ERR_BadThisParam" xml:space="preserve">
    <value>Method '{0}' has a parameter modifier 'this' which is not on the first parameter</value>
  </data>
  <data name="ERR_BadParameterModifiers" xml:space="preserve">
    <value> The parameter modifier '{0}' cannot be used with '{1}'</value>
  </data>
  <data name="ERR_BadTypeforThis" xml:space="preserve">
    <value>The first parameter of an extension method cannot be of type '{0}'</value>
  </data>
  <data name="ERR_BadParamModThis" xml:space="preserve">
    <value>A parameter array cannot be used with 'this' modifier on an extension method</value>
  </data>
  <data name="ERR_BadExtensionMeth" xml:space="preserve">
    <value>Extension method must be static</value>
  </data>
  <data name="ERR_BadExtensionAgg" xml:space="preserve">
    <value>Extension method must be defined in a non-generic static class</value>
  </data>
  <data name="ERR_DupParamMod" xml:space="preserve">
    <value>A parameter can only have one '{0}' modifier</value>
  </data>
  <data name="ERR_ExtensionMethodsDecl" xml:space="preserve">
    <value>Extension methods must be defined in a top level static class; {0} is a nested class</value>
  </data>
  <data name="ERR_ExtensionAttrNotFound" xml:space="preserve">
    <value>Cannot define a new extension method because the compiler required type '{0}' cannot be found. Are you missing a reference to System.Core.dll?</value>
  </data>
  <data name="ERR_ExplicitExtension" xml:space="preserve">
    <value>Do not use 'System.Runtime.CompilerServices.ExtensionAttribute'. Use the 'this' keyword instead.</value>
  </data>
  <data name="ERR_ExplicitDynamicAttr" xml:space="preserve">
    <value>Do not use 'System.Runtime.CompilerServices.DynamicAttribute'. Use the 'dynamic' keyword instead.</value>
  </data>
  <data name="ERR_NoDynamicPhantomOnBaseCtor" xml:space="preserve">
    <value>The constructor call needs to be dynamically dispatched, but cannot be because it is part of a constructor initializer. Consider casting the dynamic arguments.</value>
  </data>
  <data name="ERR_ValueTypeExtDelegate" xml:space="preserve">
    <value>Extension method '{0}' defined on value type '{1}' cannot be used to create delegates</value>
  </data>
  <data name="ERR_BadArgCount" xml:space="preserve">
    <value>No overload for method '{0}' takes {1} arguments</value>
  </data>
  <data name="ERR_BadArgType" xml:space="preserve">
    <value>Argument {0}: cannot convert from '{1}' to '{2}'</value>
  </data>
  <data name="ERR_NoSourceFile" xml:space="preserve">
    <value>Source file '{0}' could not be opened -- {1}</value>
  </data>
  <data name="ERR_CantRefResource" xml:space="preserve">
    <value>Cannot link resource files when building a module</value>
  </data>
  <data name="ERR_ResourceNotUnique" xml:space="preserve">
    <value>Resource identifier '{0}' has already been used in this assembly</value>
  </data>
  <data name="ERR_ResourceFileNameNotUnique" xml:space="preserve">
    <value>Each linked resource and module must have a unique filename. Filename '{0}' is specified more than once in this assembly</value>
  </data>
  <data name="ERR_ImportNonAssembly" xml:space="preserve">
    <value>The referenced file '{0}' is not an assembly</value>
  </data>
  <data name="ERR_RefLvalueExpected" xml:space="preserve">
    <value>A ref or out value must be an assignable variable</value>
  </data>
  <data name="ERR_BaseInStaticMeth" xml:space="preserve">
    <value>Keyword 'base' is not available in a static method</value>
  </data>
  <data name="ERR_BaseInBadContext" xml:space="preserve">
    <value>Keyword 'base' is not available in the current context</value>
  </data>
  <data name="ERR_RbraceExpected" xml:space="preserve">
    <value>} expected</value>
  </data>
  <data name="ERR_LbraceExpected" xml:space="preserve">
    <value>{ expected</value>
  </data>
  <data name="ERR_InExpected" xml:space="preserve">
    <value>'in' expected</value>
  </data>
  <data name="ERR_InvalidPreprocExpr" xml:space="preserve">
    <value>Invalid preprocessor expression</value>
  </data>
  <data name="ERR_InvalidMemberDecl" xml:space="preserve">
    <value>Invalid token '{0}' in a member declaration</value>
  </data>
  <data name="ERR_MemberNeedsType" xml:space="preserve">
    <value>Method must have a return type</value>
  </data>
  <data name="ERR_BadBaseType" xml:space="preserve">
    <value>Invalid base type</value>
  </data>
  <data name="WRN_EmptySwitch" xml:space="preserve">
    <value>Empty switch block</value>
  </data>
  <data name="WRN_EmptySwitch_Title" xml:space="preserve">
    <value>Empty switch block</value>
  </data>
  <data name="ERR_ExpectedEndTry" xml:space="preserve">
    <value>Expected catch or finally</value>
  </data>
  <data name="ERR_InvalidExprTerm" xml:space="preserve">
    <value>Invalid expression term '{0}'</value>
  </data>
  <data name="ERR_BadNewExpr" xml:space="preserve">
    <value>A new expression requires an argument list or (), [], or {} after type</value>
  </data>
  <data name="ERR_NoNamespacePrivate" xml:space="preserve">
    <value>Elements defined in a namespace cannot be explicitly declared as private, protected, protected internal, or private protected</value>
  </data>
  <data name="ERR_BadVarDecl" xml:space="preserve">
    <value>Expected ; or = (cannot specify constructor arguments in declaration)</value>
  </data>
  <data name="ERR_UsingAfterElements" xml:space="preserve">
    <value>A using clause must precede all other elements defined in the namespace except extern alias declarations</value>
  </data>
  <data name="ERR_BadBinOpArgs" xml:space="preserve">
    <value>Overloaded binary operator '{0}' takes two parameters</value>
  </data>
  <data name="ERR_BadUnOpArgs" xml:space="preserve">
    <value>Overloaded unary operator '{0}' takes one parameter</value>
  </data>
  <data name="ERR_NoVoidParameter" xml:space="preserve">
    <value>Invalid parameter type 'void'</value>
  </data>
  <data name="ERR_DuplicateAlias" xml:space="preserve">
    <value>The using alias '{0}' appeared previously in this namespace</value>
  </data>
  <data name="ERR_BadProtectedAccess" xml:space="preserve">
    <value>Cannot access protected member '{0}' via a qualifier of type '{1}'; the qualifier must be of type '{2}' (or derived from it)</value>
  </data>
  <data name="ERR_AddModuleAssembly" xml:space="preserve">
    <value>'{0}' cannot be added to this assembly because it already is an assembly</value>
  </data>
  <data name="ERR_BindToBogusProp2" xml:space="preserve">
    <value>Property, indexer, or event '{0}' is not supported by the language; try directly calling accessor methods '{1}' or '{2}'</value>
  </data>
  <data name="ERR_BindToBogusProp1" xml:space="preserve">
    <value>Property, indexer, or event '{0}' is not supported by the language; try directly calling accessor method '{1}'</value>
  </data>
  <data name="ERR_NoVoidHere" xml:space="preserve">
    <value>Keyword 'void' cannot be used in this context</value>
  </data>
  <data name="ERR_IndexerNeedsParam" xml:space="preserve">
    <value>Indexers must have at least one parameter</value>
  </data>
  <data name="ERR_BadArraySyntax" xml:space="preserve">
    <value>Array type specifier, [], must appear before parameter name</value>
  </data>
  <data name="ERR_BadOperatorSyntax" xml:space="preserve">
    <value>Declaration is not valid; use '{0} operator &lt;dest-type&gt; (...' instead</value>
  </data>
  <data name="ERR_MainClassNotFound" xml:space="preserve">
    <value>Could not find '{0}' specified for Main method</value>
  </data>
  <data name="ERR_MainClassNotClass" xml:space="preserve">
    <value>'{0}' specified for Main method must be a non-generic class, record, struct, or interface</value>
  </data>
  <data name="ERR_NoMainInClass" xml:space="preserve">
    <value>'{0}' does not have a suitable static 'Main' method</value>
  </data>
  <data name="ERR_MainClassIsImport" xml:space="preserve">
    <value>Cannot use '{0}' for Main method because it is imported</value>
  </data>
  <data name="ERR_OutputNeedsName" xml:space="preserve">
    <value>Outputs without source must have the /out option specified</value>
  </data>
  <data name="ERR_NoOutputDirectory" xml:space="preserve">
    <value>Output directory could not be determined</value>
  </data>
  <data name="ERR_CantHaveWin32ResAndManifest" xml:space="preserve">
    <value>Conflicting options specified: Win32 resource file; Win32 manifest</value>
  </data>
  <data name="ERR_CantHaveWin32ResAndIcon" xml:space="preserve">
    <value>Conflicting options specified: Win32 resource file; Win32 icon</value>
  </data>
  <data name="ERR_CantReadResource" xml:space="preserve">
    <value>Error reading resource '{0}' -- '{1}'</value>
  </data>
  <data name="ERR_DocFileGen" xml:space="preserve">
    <value>Error writing to XML documentation file: {0}</value>
  </data>
  <data name="WRN_XMLParseError" xml:space="preserve">
    <value>XML comment has badly formed XML -- '{0}'</value>
  </data>
  <data name="WRN_XMLParseError_Title" xml:space="preserve">
    <value>XML comment has badly formed XML</value>
  </data>
  <data name="WRN_DuplicateParamTag" xml:space="preserve">
    <value>XML comment has a duplicate param tag for '{0}'</value>
  </data>
  <data name="WRN_DuplicateParamTag_Title" xml:space="preserve">
    <value>XML comment has a duplicate param tag</value>
  </data>
  <data name="WRN_UnmatchedParamTag" xml:space="preserve">
    <value>XML comment has a param tag for '{0}', but there is no parameter by that name</value>
  </data>
  <data name="WRN_UnmatchedParamTag_Title" xml:space="preserve">
    <value>XML comment has a param tag, but there is no parameter by that name</value>
  </data>
  <data name="WRN_UnmatchedParamRefTag" xml:space="preserve">
    <value>XML comment on '{1}' has a paramref tag for '{0}', but there is no parameter by that name</value>
  </data>
  <data name="WRN_UnmatchedParamRefTag_Title" xml:space="preserve">
    <value>XML comment has a paramref tag, but there is no parameter by that name</value>
  </data>
  <data name="WRN_MissingParamTag" xml:space="preserve">
    <value>Parameter '{0}' has no matching param tag in the XML comment for '{1}' (but other parameters do)</value>
  </data>
  <data name="WRN_MissingParamTag_Title" xml:space="preserve">
    <value>Parameter has no matching param tag in the XML comment (but other parameters do)</value>
  </data>
  <data name="WRN_BadXMLRef" xml:space="preserve">
    <value>XML comment has cref attribute '{0}' that could not be resolved</value>
  </data>
  <data name="WRN_BadXMLRef_Title" xml:space="preserve">
    <value>XML comment has cref attribute that could not be resolved</value>
  </data>
  <data name="ERR_BadStackAllocExpr" xml:space="preserve">
    <value>A stackalloc expression requires [] after type</value>
  </data>
  <data name="ERR_InvalidLineNumber" xml:space="preserve">
    <value>The line number specified for #line directive is missing or invalid</value>
  </data>
  <data name="ERR_MissingPPFile" xml:space="preserve">
    <value>Quoted file name, single-line comment or end-of-line expected</value>
  </data>
  <data name="ERR_ExpectedPPFile" xml:space="preserve">
    <value>Quoted file name expected</value>
  </data>
  <data name="ERR_ReferenceDirectiveOnlyAllowedInScripts" xml:space="preserve">
    <value>#r is only allowed in scripts</value>
  </data>
  <data name="ERR_ForEachMissingMember" xml:space="preserve">
    <value>foreach statement cannot operate on variables of type '{0}' because '{0}' does not contain a public instance or extension definition for '{1}'</value>
  </data>
  <data name="ERR_AwaitForEachMissingMember" xml:space="preserve">
    <value>Asynchronous foreach statement cannot operate on variables of type '{0}' because '{0}' does not contain a suitable public instance or extension definition for '{1}'</value>
  </data>
  <data name="ERR_ForEachMissingMemberWrongAsync" xml:space="preserve">
    <value>foreach statement cannot operate on variables of type '{0}' because '{0}' does not contain a public instance or extension definition for '{1}'. Did you mean 'await foreach' rather than 'foreach'?</value>
  </data>
  <data name="ERR_AwaitForEachMissingMemberWrongAsync" xml:space="preserve">
    <value>Asynchronous foreach statement cannot operate on variables of type '{0}' because '{0}' does not contain a public instance or extension definition for '{1}'. Did you mean 'foreach' rather than 'await foreach'?</value>
  </data>
  <data name="ERR_SpreadMissingMember" xml:space="preserve">
    <value>Spread operator '..' cannot operate on variables of type '{0}' because '{0}' does not contain a public instance or extension definition for '{1}'</value>
  </data>
  <data name="ERR_PossibleAsyncIteratorWithoutYield" xml:space="preserve">
    <value>The body of an async-iterator method must contain a 'yield' statement.</value>
  </data>
  <data name="ERR_PossibleAsyncIteratorWithoutYieldOrAwait" xml:space="preserve">
    <value>The body of an async-iterator method must contain a 'yield' statement. Consider removing 'async' from the method declaration or adding a 'yield' statement.</value>
  </data>
  <data name="ERR_StaticLocalFunctionCannotCaptureVariable" xml:space="preserve">
    <value>A static local function cannot contain a reference to '{0}'.</value>
  </data>
  <data name="ERR_StaticLocalFunctionCannotCaptureThis" xml:space="preserve">
    <value>A static local function cannot contain a reference to 'this' or 'base'.</value>
  </data>
  <data name="WRN_BadXMLRefParamType" xml:space="preserve">
    <value>Invalid type for parameter {0} in XML comment cref attribute: '{1}'</value>
  </data>
  <data name="WRN_BadXMLRefParamType_Title" xml:space="preserve">
    <value>Invalid type for parameter in XML comment cref attribute</value>
  </data>
  <data name="WRN_BadXMLRefReturnType" xml:space="preserve">
    <value>Invalid return type in XML comment cref attribute</value>
  </data>
  <data name="WRN_BadXMLRefReturnType_Title" xml:space="preserve">
    <value>Invalid return type in XML comment cref attribute</value>
  </data>
  <data name="ERR_BadWin32Res" xml:space="preserve">
    <value>Error reading Win32 resources -- {0}</value>
  </data>
  <data name="WRN_BadXMLRefSyntax" xml:space="preserve">
    <value>XML comment has syntactically incorrect cref attribute '{0}'</value>
  </data>
  <data name="WRN_BadXMLRefSyntax_Title" xml:space="preserve">
    <value>XML comment has syntactically incorrect cref attribute</value>
  </data>
  <data name="ERR_BadModifierLocation" xml:space="preserve">
    <value>Member modifier '{0}' must precede the member type and name</value>
  </data>
  <data name="ERR_MissingArraySize" xml:space="preserve">
    <value>Array creation must have array size or array initializer</value>
  </data>
  <data name="WRN_UnprocessedXMLComment" xml:space="preserve">
    <value>XML comment is not placed on a valid language element</value>
  </data>
  <data name="WRN_UnprocessedXMLComment_Title" xml:space="preserve">
    <value>XML comment is not placed on a valid language element</value>
  </data>
  <data name="WRN_FailedInclude" xml:space="preserve">
    <value>Unable to include XML fragment '{1}' of file '{0}' -- {2}</value>
  </data>
  <data name="WRN_FailedInclude_Title" xml:space="preserve">
    <value>Unable to include XML fragment</value>
  </data>
  <data name="WRN_InvalidInclude" xml:space="preserve">
    <value>Invalid XML include element -- {0}</value>
  </data>
  <data name="WRN_InvalidInclude_Title" xml:space="preserve">
    <value>Invalid XML include element</value>
  </data>
  <data name="WRN_MissingXMLComment" xml:space="preserve">
    <value>Missing XML comment for publicly visible type or member '{0}'</value>
  </data>
  <data name="WRN_MissingXMLComment_Title" xml:space="preserve">
    <value>Missing XML comment for publicly visible type or member</value>
  </data>
  <data name="WRN_MissingXMLComment_Description" xml:space="preserve">
    <value>The /doc compiler option was specified, but one or more constructs did not have comments.</value>
  </data>
  <data name="WRN_XMLParseIncludeError" xml:space="preserve">
    <value>Badly formed XML in included comments file -- '{0}'</value>
  </data>
  <data name="WRN_XMLParseIncludeError_Title" xml:space="preserve">
    <value>Badly formed XML in included comments file</value>
  </data>
  <data name="ERR_BadDelArgCount" xml:space="preserve">
    <value>Delegate '{0}' does not take {1} arguments</value>
  </data>
  <data name="ERR_UnexpectedSemicolon" xml:space="preserve">
    <value>Semicolon after method or accessor block is not valid</value>
  </data>
  <data name="ERR_MethodReturnCantBeRefAny" xml:space="preserve">
    <value>The return type of a method, delegate, or function pointer cannot be '{0}'</value>
  </data>
  <data name="ERR_CompileCancelled" xml:space="preserve">
    <value>Compilation cancelled by user</value>
  </data>
  <data name="ERR_MethodArgCantBeRefAny" xml:space="preserve">
    <value>Cannot make reference to variable of type '{0}'</value>
  </data>
  <data name="ERR_AssgReadonlyLocal" xml:space="preserve">
    <value>Cannot assign to '{0}' because it is read-only</value>
  </data>
  <data name="ERR_RefReadonlyLocal" xml:space="preserve">
    <value>Cannot use '{0}' as a ref or out value because it is read-only</value>
  </data>
  <data name="ERR_CantUseRequiredAttribute" xml:space="preserve">
    <value>The RequiredAttribute attribute is not permitted on C# types</value>
  </data>
  <data name="ERR_NoModifiersOnAccessor" xml:space="preserve">
    <value>Modifiers cannot be placed on event accessor declarations</value>
  </data>
  <data name="ERR_ParamsCantBeWithModifier" xml:space="preserve">
    <value>The params parameter cannot be declared as {0}</value>
  </data>
  <data name="ERR_ReturnNotLValue" xml:space="preserve">
    <value>Cannot modify the return value of '{0}' because it is not a variable</value>
  </data>
  <data name="ERR_MissingCoClass" xml:space="preserve">
    <value>The managed coclass wrapper class '{0}' for interface '{1}' cannot be found (are you missing an assembly reference?)</value>
  </data>
  <data name="ERR_AmbiguousAttribute" xml:space="preserve">
    <value>'{0}' is ambiguous between '{1}' and '{2}'. Either use '@{0}' or explicitly include the 'Attribute' suffix.</value>
  </data>
  <data name="ERR_BadArgExtraRef" xml:space="preserve">
    <value>Argument {0} may not be passed with the '{1}' keyword</value>
  </data>
  <data name="ERR_BadArgExtraRefLangVersion" xml:space="preserve">
    <value>Argument {0} may not be passed with the 'ref' keyword in language version {1}. To pass 'ref' arguments to 'in' parameters, upgrade to language version {2} or greater.</value>
  </data>
  <data name="WRN_CmdOptionConflictsSource" xml:space="preserve">
    <value>Option '{0}' overrides attribute '{1}' given in a source file or added module</value>
  </data>
  <data name="WRN_CmdOptionConflictsSource_Title" xml:space="preserve">
    <value>Option overrides attribute given in a source file or added module</value>
  </data>
  <data name="WRN_CmdOptionConflictsSource_Description" xml:space="preserve">
    <value>This warning occurs if the assembly attributes AssemblyKeyFileAttribute or AssemblyKeyNameAttribute found in source conflict with the /keyfile or /keycontainer command line option or key file name or key container specified in the Project Properties.</value>
  </data>
  <data name="ERR_BadCompatMode" xml:space="preserve">
    <value>Invalid option '{0}' for /langversion. Use '/langversion:?' to list supported values.</value>
  </data>
  <data name="ERR_DelegateOnConditional" xml:space="preserve">
    <value>Cannot create delegate with '{0}' because it or a method it overrides has a Conditional attribute</value>
  </data>
  <data name="ERR_CantMakeTempFile" xml:space="preserve">
    <value>Cannot create temporary file -- {0}</value>
  </data>
  <data name="ERR_BadArgRef" xml:space="preserve">
    <value>Argument {0} must be passed with the '{1}' keyword</value>
  </data>
  <data name="WRN_BadArgRef" xml:space="preserve">
    <value>The 'ref' modifier for argument {0} corresponding to 'in' parameter is equivalent to 'in'. Consider using 'in' instead.</value>
  </data>
  <data name="WRN_BadArgRef_Title" xml:space="preserve">
    <value>The 'ref' modifier for an argument corresponding to 'in' parameter is equivalent to 'in'. Consider using 'in' instead.</value>
  </data>
  <data name="WRN_ArgExpectedRefOrIn" xml:space="preserve">
    <value>Argument {0} should be passed with 'ref' or 'in' keyword</value>
  </data>
  <data name="WRN_ArgExpectedRefOrIn_Title" xml:space="preserve">
    <value>Argument should be passed with 'ref' or 'in' keyword</value>
  </data>
  <data name="WRN_ArgExpectedIn" xml:space="preserve">
    <value>Argument {0} should be passed with the 'in' keyword</value>
  </data>
  <data name="WRN_ArgExpectedIn_Title" xml:space="preserve">
    <value>Argument should be passed with the 'in' keyword</value>
  </data>
  <data name="WRN_RefReadonlyNotVariable" xml:space="preserve">
    <value>Argument {0} should be a variable because it is passed to a 'ref readonly' parameter</value>
  </data>
  <data name="WRN_RefReadonlyNotVariable_Title" xml:space="preserve">
    <value>Argument should be a variable because it is passed to a 'ref readonly' parameter</value>
  </data>
  <data name="ERR_YieldInAnonMeth" xml:space="preserve">
    <value>The yield statement cannot be used inside an anonymous method or lambda expression</value>
  </data>
  <data name="ERR_ReturnInIterator" xml:space="preserve">
    <value>Cannot return a value from an iterator. Use the yield return statement to return a value, or yield break to end the iteration.</value>
  </data>
  <data name="ERR_BadIteratorArgType" xml:space="preserve">
    <value>Iterators cannot have ref, in or out parameters</value>
  </data>
  <data name="ERR_BadIteratorReturn" xml:space="preserve">
    <value>The body of '{0}' cannot be an iterator block because '{1}' is not an iterator interface type</value>
  </data>
  <data name="ERR_BadYieldInFinally" xml:space="preserve">
    <value>Cannot yield in the body of a finally clause</value>
  </data>
  <data name="ERR_IteratorMustBeAsync" xml:space="preserve">
    <value>Method '{0}' with an iterator block must be 'async' to return '{1}'</value>
  </data>
  <data name="ERR_BadYieldInTryOfCatch" xml:space="preserve">
    <value>Cannot yield a value in the body of a try block with a catch clause</value>
  </data>
  <data name="ERR_EmptyYield" xml:space="preserve">
    <value>Expression expected after yield return</value>
  </data>
  <data name="ERR_AnonDelegateCantUse" xml:space="preserve">
    <value>Cannot use ref, out, or in parameter '{0}' inside an anonymous method, lambda expression, query expression, or local function</value>
  </data>
  <data name="ERR_BadYieldInCatch" xml:space="preserve">
    <value>Cannot yield a value in the body of a catch clause</value>
  </data>
  <data name="ERR_BadDelegateLeave" xml:space="preserve">
    <value>Control cannot leave the body of an anonymous method or lambda expression</value>
  </data>
  <data name="ERR_IllegalSuppression" xml:space="preserve">
    <value>The suppression operator is not allowed in this context</value>
  </data>
  <data name="WRN_IllegalPragma" xml:space="preserve">
    <value>Unrecognized #pragma directive</value>
  </data>
  <data name="WRN_IllegalPragma_Title" xml:space="preserve">
    <value>Unrecognized #pragma directive</value>
  </data>
  <data name="WRN_IllegalPPWarning" xml:space="preserve">
    <value>Expected 'disable' or 'restore'</value>
  </data>
  <data name="WRN_IllegalPPWarning_Title" xml:space="preserve">
    <value>Expected 'disable' or 'restore' after #pragma warning</value>
  </data>
  <data name="WRN_BadRestoreNumber" xml:space="preserve">
    <value>Cannot restore warning 'CS{0}' because it was disabled globally</value>
  </data>
  <data name="WRN_BadRestoreNumber_Title" xml:space="preserve">
    <value>Cannot restore warning because it was disabled globally</value>
  </data>
  <data name="ERR_VarargsIterator" xml:space="preserve">
    <value>__arglist is not allowed in the parameter list of iterators</value>
  </data>
  <data name="ERR_UnsafeIteratorArgType" xml:space="preserve">
    <value>Iterators cannot have pointer type parameters</value>
  </data>
  <data name="ERR_BadCoClassSig" xml:space="preserve">
    <value>The managed coclass wrapper class signature '{0}' for interface '{1}' is not a valid class name signature</value>
  </data>
  <data name="ERR_MultipleIEnumOfT" xml:space="preserve">
    <value>foreach statement cannot operate on variables of type '{0}' because it implements multiple instantiations of '{1}'; try casting to a specific interface instantiation</value>
  </data>
  <data name="ERR_MultipleIAsyncEnumOfT" xml:space="preserve">
    <value>Asynchronous foreach statement cannot operate on variables of type '{0}' because it implements multiple instantiations of '{1}'; try casting to a specific interface instantiation</value>
  </data>
  <data name="ERR_FixedDimsRequired" xml:space="preserve">
    <value>A fixed size buffer field must have the array size specifier after the field name</value>
  </data>
  <data name="ERR_FixedNotInStruct" xml:space="preserve">
    <value>Fixed size buffer fields may only be members of structs</value>
  </data>
  <data name="ERR_AnonymousReturnExpected" xml:space="preserve">
    <value>Not all code paths return a value in {0} of type '{1}'</value>
  </data>
  <data name="WRN_NonECMAFeature" xml:space="preserve">
    <value>Feature '{0}' is not part of the standardized ISO C# language specification, and may not be accepted by other compilers</value>
  </data>
  <data name="WRN_NonECMAFeature_Title" xml:space="preserve">
    <value>Feature is not part of the standardized ISO C# language specification, and may not be accepted by other compilers</value>
  </data>
  <data name="ERR_ExpectedVerbatimLiteral" xml:space="preserve">
    <value>Keyword, identifier, or string expected after verbatim specifier: @</value>
  </data>
  <data name="ERR_RefReadonly" xml:space="preserve">
    <value>A readonly field cannot be used as a ref or out value (except in a constructor)</value>
  </data>
  <data name="ERR_RefReadonly2" xml:space="preserve">
    <value>Members of readonly field '{0}' cannot be used as a ref or out value (except in a constructor)</value>
  </data>
  <data name="ERR_AssgReadonly" xml:space="preserve">
    <value>A readonly field cannot be assigned to (except in a constructor or init-only setter of the type in which the field is defined or a variable initializer)</value>
  </data>
  <data name="ERR_AssgReadonly2" xml:space="preserve">
    <value>Members of readonly field '{0}' cannot be modified (except in a constructor or a variable initializer)</value>
  </data>
  <data name="ERR_RefReadonlyNotField" xml:space="preserve">
    <value>Cannot use {0} '{1}' as a ref or out value because it is a readonly variable</value>
  </data>
  <data name="ERR_RefReadonlyNotField2" xml:space="preserve">
    <value>Members of {0} '{1}' cannot be used as a ref or out value because it is a readonly variable</value>
  </data>
  <data name="ERR_AssignReadonlyNotField" xml:space="preserve">
    <value>Cannot assign to {0} '{1}' or use it as the right hand side of a ref assignment because it is a readonly variable</value>
  </data>
  <data name="ERR_AssignReadonlyNotField2" xml:space="preserve">
    <value>Cannot assign to a member of {0} '{1}' or use it as the right hand side of a ref assignment because it is a readonly variable</value>
  </data>
  <data name="ERR_RefReturnReadonlyNotField" xml:space="preserve">
    <value>Cannot return {0} '{1}' by writable reference because it is a readonly variable</value>
  </data>
  <data name="ERR_RefReturnReadonlyNotField2" xml:space="preserve">
    <value>Members of {0} '{1}' cannot be returned by writable reference because it is a readonly variable</value>
  </data>
  <data name="ERR_AssgReadonlyStatic2" xml:space="preserve">
    <value>Fields of static readonly field '{0}' cannot be assigned to (except in a static constructor or a variable initializer)</value>
  </data>
  <data name="ERR_RefReadonlyStatic2" xml:space="preserve">
    <value>Fields of static readonly field '{0}' cannot be used as a ref or out value (except in a static constructor)</value>
  </data>
  <data name="ERR_AssgReadonlyLocal2Cause" xml:space="preserve">
    <value>Cannot modify members of '{0}' because it is a '{1}'</value>
  </data>
  <data name="ERR_RefReadonlyLocal2Cause" xml:space="preserve">
    <value>Cannot use fields of '{0}' as a ref or out value because it is a '{1}'</value>
  </data>
  <data name="ERR_AssgReadonlyLocalCause" xml:space="preserve">
    <value>Cannot assign to '{0}' because it is a '{1}'</value>
  </data>
  <data name="ERR_RefReadonlyLocalCause" xml:space="preserve">
    <value>Cannot use '{0}' as a ref or out value because it is a '{1}'</value>
  </data>
  <data name="WRN_ErrorOverride" xml:space="preserve">
    <value>{0}. See also error CS{1}.</value>
  </data>
  <data name="WRN_ErrorOverride_Title" xml:space="preserve">
    <value>Warning is overriding an error</value>
  </data>
  <data name="WRN_ErrorOverride_Description" xml:space="preserve">
    <value>The compiler emits this warning when it overrides an error with a warning. For information about the problem, search for the error code mentioned.</value>
  </data>
  <data name="ERR_AnonMethToNonDel" xml:space="preserve">
    <value>Cannot convert {0} to type '{1}' because it is not a delegate type</value>
  </data>
  <data name="ERR_CantConvAnonMethParams" xml:space="preserve">
    <value>Cannot convert {0} to type '{1}' because the parameter types do not match the delegate parameter types</value>
  </data>
  <data name="ERR_CantConvAnonMethReturnType" xml:space="preserve">
    <value>Cannot convert {0} to type '{1}' because the return type does not match the delegate return type</value>
  </data>
  <data name="ERR_CantConvAnonMethReturns" xml:space="preserve">
    <value>Cannot convert {0} to intended delegate type because some of the return types in the block are not implicitly convertible to the delegate return type</value>
  </data>
  <data name="ERR_BadAsyncReturnExpression" xml:space="preserve">
    <value>Since this is an async method, the return expression must be of type '{0}' rather than '{1}'</value>
  </data>
  <data name="ERR_CantConvAsyncAnonFuncReturns" xml:space="preserve">
    <value>Cannot convert async {0} to delegate type '{1}'. An async {0} may return void, Task or Task&lt;T&gt;, none of which are convertible to '{1}'.</value>
  </data>
  <data name="ERR_IllegalFixedType" xml:space="preserve">
    <value>Fixed size buffer type must be one of the following: bool, byte, short, int, long, char, sbyte, ushort, uint, ulong, float or double</value>
  </data>
  <data name="ERR_FixedOverflow" xml:space="preserve">
    <value>Fixed size buffer of length {0} and type '{1}' is too big</value>
  </data>
  <data name="ERR_InvalidFixedArraySize" xml:space="preserve">
    <value>Fixed size buffers must have a length greater than zero</value>
  </data>
  <data name="ERR_FixedBufferNotFixed" xml:space="preserve">
    <value>You cannot use fixed size buffers contained in unfixed expressions. Try using the fixed statement.</value>
  </data>
  <data name="ERR_AttributeNotOnAccessor" xml:space="preserve">
    <value>Attribute '{0}' is not valid on property or event accessors. It is only valid on '{1}' declarations.</value>
  </data>
  <data name="WRN_InvalidSearchPathDir" xml:space="preserve">
    <value>Invalid search path '{0}' specified in '{1}' -- '{2}'</value>
  </data>
  <data name="WRN_InvalidSearchPathDir_Title" xml:space="preserve">
    <value>Invalid search path specified</value>
  </data>
  <data name="ERR_IllegalVarArgs" xml:space="preserve">
    <value>__arglist is not valid in this context</value>
  </data>
  <data name="ERR_IllegalParams" xml:space="preserve">
    <value>params is not valid in this context</value>
  </data>
  <data name="ERR_BadModifiersOnNamespace" xml:space="preserve">
    <value>A namespace declaration cannot have modifiers or attributes</value>
  </data>
  <data name="ERR_BadPlatformType" xml:space="preserve">
    <value>Invalid option '{0}' for /platform; must be anycpu, x86, Itanium, arm, arm64 or x64</value>
  </data>
  <data name="ERR_ThisStructNotInAnonMeth" xml:space="preserve">
    <value>Anonymous methods, lambda expressions, query expressions, and local functions inside structs cannot access instance members of 'this'. Consider copying 'this' to a local variable outside the anonymous method, lambda expression, query expression, or local function and using the local instead.</value>
  </data>
  <data name="ERR_NoConvToIDisp" xml:space="preserve">
    <value>'{0}': type used in a using statement must implement 'System.IDisposable'.</value>
  </data>
  <data name="ERR_NoConvToIDispWrongAsync" xml:space="preserve">
    <value>'{0}': type used in a using statement must implement 'System.IDisposable'. Did you mean 'await using' rather than 'using'?</value>
  </data>
  <data name="ERR_NoConvToIAsyncDisp" xml:space="preserve">
    <value>'{0}': type used in an asynchronous using statement must implement 'System.IAsyncDisposable' or implement a suitable 'DisposeAsync' method.</value>
  </data>
  <data name="ERR_NoConvToIAsyncDispWrongAsync" xml:space="preserve">
    <value>'{0}': type used in an asynchronous using statement must implement 'System.IAsyncDisposable' or implement a suitable 'DisposeAsync' method. Did you mean 'using' rather than 'await using'?</value>
  </data>
  <data name="ERR_BadParamRef" xml:space="preserve">
    <value>Parameter {0} must be declared with the '{1}' keyword</value>
  </data>
  <data name="ERR_BadParamExtraRef" xml:space="preserve">
    <value>Parameter {0} should not be declared with the '{1}' keyword</value>
  </data>
  <data name="ERR_BadParamType" xml:space="preserve">
    <value>Parameter {0} is declared as type '{1}{2}' but should be '{3}{4}'</value>
  </data>
  <data name="ERR_BadExternIdentifier" xml:space="preserve">
    <value>Invalid extern alias for '/reference'; '{0}' is not a valid identifier</value>
  </data>
  <data name="ERR_AliasMissingFile" xml:space="preserve">
    <value>Invalid reference alias option: '{0}=' -- missing filename</value>
  </data>
  <data name="ERR_GlobalExternAlias" xml:space="preserve">
    <value>You cannot redefine the global extern alias</value>
  </data>
  <data name="ERR_MissingTypeInSource" xml:space="preserve">
    <value>Reference to type '{0}' claims it is defined in this assembly, but it is not defined in source or any added modules</value>
  </data>
  <data name="ERR_MissingTypeInAssembly" xml:space="preserve">
    <value>Reference to type '{0}' claims it is defined in '{1}', but it could not be found</value>
  </data>
  <data name="WRN_MultiplePredefTypes" xml:space="preserve">
    <value>The predefined type '{0}' is defined in multiple assemblies in the global alias; using definition from '{1}'</value>
  </data>
  <data name="WRN_MultiplePredefTypes_Title" xml:space="preserve">
    <value>Predefined type is defined in multiple assemblies in the global alias</value>
  </data>
  <data name="WRN_MultiplePredefTypes_Description" xml:space="preserve">
    <value>This error occurs when a predefined system type such as System.Int32 is found in two assemblies. One way this can happen is if you are referencing mscorlib or System.Runtime.dll from two different places, such as trying to run two versions of the .NET Framework side-by-side.</value>
  </data>
  <data name="ERR_LocalCantBeFixedAndHoisted" xml:space="preserve">
    <value>Local '{0}' or its members cannot have their address taken and be used inside an anonymous method or lambda expression</value>
  </data>
  <data name="WRN_TooManyLinesForDebugger" xml:space="preserve">
    <value>Source file has exceeded the limit of 16,707,565 lines representable in the PDB; debug information will be incorrect</value>
  </data>
  <data name="WRN_TooManyLinesForDebugger_Title" xml:space="preserve">
    <value>Source file has exceeded the limit of 16,707,565 lines representable in the PDB; debug information will be incorrect</value>
  </data>
  <data name="ERR_CantConvAnonMethNoParams" xml:space="preserve">
    <value>Cannot convert anonymous method block without a parameter list to delegate type '{0}' because it has one or more out parameters</value>
  </data>
  <data name="ERR_ConditionalOnNonAttributeClass" xml:space="preserve">
    <value>Attribute '{0}' is only valid on methods or attribute classes</value>
  </data>
  <data name="WRN_CallOnNonAgileField" xml:space="preserve">
    <value>Accessing a member on '{0}' may cause a runtime exception because it is a field of a marshal-by-reference class</value>
  </data>
  <data name="WRN_CallOnNonAgileField_Title" xml:space="preserve">
    <value>Accessing a member on a field of a marshal-by-reference class may cause a runtime exception</value>
  </data>
  <data name="WRN_CallOnNonAgileField_Description" xml:space="preserve">
    <value>This warning occurs when you try to call a method, property, or indexer on a member of a class that derives from MarshalByRefObject, and the member is a value type. Objects that inherit from MarshalByRefObject are typically intended to be marshaled by reference across an application domain. If any code ever attempts to directly access the value-type member of such an object across an application domain, a runtime exception will occur. To resolve the warning, first copy the member into a local variable and call the method on that variable.</value>
  </data>
  <data name="WRN_BadWarningNumber" xml:space="preserve">
    <value>'{0}' is not a valid warning number</value>
  </data>
  <data name="WRN_BadWarningNumber_Title" xml:space="preserve">
    <value>Not a valid warning number</value>
  </data>
  <data name="WRN_BadWarningNumber_Description" xml:space="preserve">
    <value>A number that was passed to the #pragma warning preprocessor directive was not a valid warning number. Verify that the number represents a warning, not an error.</value>
  </data>
  <data name="WRN_InvalidNumber" xml:space="preserve">
    <value>Invalid number</value>
  </data>
  <data name="WRN_InvalidNumber_Title" xml:space="preserve">
    <value>Invalid number</value>
  </data>
  <data name="WRN_FileNameTooLong" xml:space="preserve">
    <value>Invalid filename specified for preprocessor directive. Filename is too long or not a valid filename.</value>
  </data>
  <data name="WRN_FileNameTooLong_Title" xml:space="preserve">
    <value>Invalid filename specified for preprocessor directive</value>
  </data>
  <data name="WRN_IllegalPPChecksum" xml:space="preserve">
    <value>Invalid #pragma checksum syntax; should be #pragma checksum "filename" "{XXXXXXXX-XXXX-XXXX-XXXX-XXXXXXXXXXXX}" "XXXX..."</value>
  </data>
  <data name="WRN_IllegalPPChecksum_Title" xml:space="preserve">
    <value>Invalid #pragma checksum syntax</value>
  </data>
  <data name="WRN_EndOfPPLineExpected" xml:space="preserve">
    <value>Single-line comment or end-of-line expected</value>
  </data>
  <data name="WRN_EndOfPPLineExpected_Title" xml:space="preserve">
    <value>Single-line comment or end-of-line expected after #pragma directive</value>
  </data>
  <data name="WRN_ConflictingChecksum" xml:space="preserve">
    <value>Different checksum values given for '{0}'</value>
  </data>
  <data name="WRN_ConflictingChecksum_Title" xml:space="preserve">
    <value>Different #pragma checksum values given</value>
  </data>
  <data name="WRN_InvalidAssemblyName" xml:space="preserve">
    <value>Assembly reference '{0}' is invalid and cannot be resolved</value>
  </data>
  <data name="WRN_InvalidAssemblyName_Title" xml:space="preserve">
    <value>Assembly reference is invalid and cannot be resolved</value>
  </data>
  <data name="WRN_InvalidAssemblyName_Description" xml:space="preserve">
    <value>This warning indicates that an attribute, such as InternalsVisibleToAttribute, was not specified correctly.</value>
  </data>
  <data name="WRN_UnifyReferenceMajMin" xml:space="preserve">
    <value>Assuming assembly reference '{0}' used by '{1}' matches identity '{2}' of '{3}', you may need to supply runtime policy</value>
  </data>
  <data name="WRN_UnifyReferenceMajMin_Title" xml:space="preserve">
    <value>Assuming assembly reference matches identity</value>
  </data>
  <data name="WRN_UnifyReferenceMajMin_Description" xml:space="preserve">
    <value>The two assemblies differ in release and/or version number. For unification to occur, you must specify directives in the application's .config file, and you must provide the correct strong name of an assembly.</value>
  </data>
  <data name="WRN_UnifyReferenceBldRev" xml:space="preserve">
    <value>Assuming assembly reference '{0}' used by '{1}' matches identity '{2}' of '{3}', you may need to supply runtime policy</value>
  </data>
  <data name="WRN_UnifyReferenceBldRev_Title" xml:space="preserve">
    <value>Assuming assembly reference matches identity</value>
  </data>
  <data name="WRN_UnifyReferenceBldRev_Description" xml:space="preserve">
    <value>The two assemblies differ in release and/or version number. For unification to occur, you must specify directives in the application's .config file, and you must provide the correct strong name of an assembly.</value>
  </data>
  <data name="ERR_DuplicateImport" xml:space="preserve">
    <value>Multiple assemblies with equivalent identity have been imported: '{0}' and '{1}'. Remove one of the duplicate references.</value>
  </data>
  <data name="ERR_DuplicateImportSimple" xml:space="preserve">
    <value>An assembly with the same simple name '{0}' has already been imported. Try removing one of the references (e.g. '{1}') or sign them to enable side-by-side.</value>
  </data>
  <data name="ERR_AssemblyMatchBadVersion" xml:space="preserve">
    <value>Assembly '{0}' with identity '{1}' uses '{2}' which has a higher version than referenced assembly '{3}' with identity '{4}'</value>
  </data>
  <data name="ERR_FixedNeedsLvalue" xml:space="preserve">
    <value>Fixed size buffers can only be accessed through locals or fields</value>
  </data>
  <data name="WRN_DuplicateTypeParamTag" xml:space="preserve">
    <value>XML comment has a duplicate typeparam tag for '{0}'</value>
  </data>
  <data name="WRN_DuplicateTypeParamTag_Title" xml:space="preserve">
    <value>XML comment has a duplicate typeparam tag</value>
  </data>
  <data name="WRN_UnmatchedTypeParamTag" xml:space="preserve">
    <value>XML comment has a typeparam tag for '{0}', but there is no type parameter by that name</value>
  </data>
  <data name="WRN_UnmatchedTypeParamTag_Title" xml:space="preserve">
    <value>XML comment has a typeparam tag, but there is no type parameter by that name</value>
  </data>
  <data name="WRN_UnmatchedTypeParamRefTag" xml:space="preserve">
    <value>XML comment on '{1}' has a typeparamref tag for '{0}', but there is no type parameter by that name</value>
  </data>
  <data name="WRN_UnmatchedTypeParamRefTag_Title" xml:space="preserve">
    <value>XML comment has a typeparamref tag, but there is no type parameter by that name</value>
  </data>
  <data name="WRN_MissingTypeParamTag" xml:space="preserve">
    <value>Type parameter '{0}' has no matching typeparam tag in the XML comment on '{1}' (but other type parameters do)</value>
  </data>
  <data name="WRN_MissingTypeParamTag_Title" xml:space="preserve">
    <value>Type parameter has no matching typeparam tag in the XML comment (but other type parameters do)</value>
  </data>
  <data name="ERR_CantChangeTypeOnOverride" xml:space="preserve">
    <value>'{0}': type must be '{2}' to match overridden member '{1}'</value>
  </data>
  <data name="ERR_DoNotUseFixedBufferAttr" xml:space="preserve">
    <value>Do not use 'System.Runtime.CompilerServices.FixedBuffer' attribute. Use the 'fixed' field modifier instead.</value>
  </data>
  <data name="ERR_DoNotUseFixedBufferAttrOnProperty" xml:space="preserve">
    <value>Do not use 'System.Runtime.CompilerServices.FixedBuffer' attribute on a property</value>
  </data>
  <data name="WRN_AssignmentToSelf" xml:space="preserve">
    <value>Assignment made to same variable; did you mean to assign something else?</value>
  </data>
  <data name="WRN_AssignmentToSelf_Title" xml:space="preserve">
    <value>Assignment made to same variable</value>
  </data>
  <data name="WRN_ComparisonToSelf" xml:space="preserve">
    <value>Comparison made to same variable; did you mean to compare something else?</value>
  </data>
  <data name="WRN_ComparisonToSelf_Title" xml:space="preserve">
    <value>Comparison made to same variable</value>
  </data>
  <data name="ERR_CantOpenWin32Res" xml:space="preserve">
    <value>Error opening Win32 resource file '{0}' -- '{1}'</value>
  </data>
  <data name="WRN_DotOnDefault" xml:space="preserve">
    <value>Expression will always cause a System.NullReferenceException because the default value of '{0}' is null</value>
  </data>
  <data name="WRN_DotOnDefault_Title" xml:space="preserve">
    <value>Expression will always cause a System.NullReferenceException because the type's default value is null</value>
  </data>
  <data name="ERR_NoMultipleInheritance" xml:space="preserve">
    <value>Class '{0}' cannot have multiple base classes: '{1}' and '{2}'</value>
  </data>
  <data name="ERR_BaseClassMustBeFirst" xml:space="preserve">
    <value>Base class '{0}' must come before any interfaces</value>
  </data>
  <data name="WRN_BadXMLRefTypeVar" xml:space="preserve">
    <value>XML comment has cref attribute '{0}' that refers to a type parameter</value>
  </data>
  <data name="WRN_BadXMLRefTypeVar_Title" xml:space="preserve">
    <value>XML comment has cref attribute that refers to a type parameter</value>
  </data>
  <data name="ERR_FriendAssemblyBadArgs" xml:space="preserve">
    <value>Friend assembly reference '{0}' is invalid. InternalsVisibleTo declarations cannot have a version, culture, public key token, or processor architecture specified.</value>
  </data>
  <data name="ERR_FriendAssemblySNReq" xml:space="preserve">
    <value>Friend assembly reference '{0}' is invalid. Strong-name signed assemblies must specify a public key in their InternalsVisibleTo declarations.</value>
  </data>
  <data name="ERR_DelegateOnNullable" xml:space="preserve">
    <value>Cannot bind delegate to '{0}' because it is a member of 'System.Nullable&lt;T&gt;'</value>
  </data>
  <data name="ERR_BadCtorArgCount" xml:space="preserve">
    <value>'{0}' does not contain a constructor that takes {1} arguments</value>
  </data>
  <data name="ERR_GlobalAttributesNotFirst" xml:space="preserve">
    <value>Assembly and module attributes must precede all other elements defined in a file except using clauses and extern alias declarations</value>
  </data>
  <data name="ERR_ExpressionExpected" xml:space="preserve">
    <value>Expected expression</value>
  </data>
  <data name="ERR_InvalidSubsystemVersion" xml:space="preserve">
    <value>Invalid version {0} for /subsystemversion. The version must be 6.02 or greater for ARM or AppContainerExe, and 4.00 or greater otherwise</value>
  </data>
  <data name="ERR_InteropMethodWithBody" xml:space="preserve">
    <value>Embedded interop method '{0}' contains a body.</value>
  </data>
  <data name="ERR_BadWarningLevel" xml:space="preserve">
    <value>Warning level must be zero or greater</value>
  </data>
  <data name="ERR_BadDebugType" xml:space="preserve">
    <value>Invalid option '{0}' for /debug; must be 'portable', 'embedded', 'full' or 'pdbonly'</value>
  </data>
  <data name="ERR_BadResourceVis" xml:space="preserve">
    <value>Invalid option '{0}'; Resource visibility must be either 'public' or 'private'</value>
  </data>
  <data name="ERR_DefaultValueTypeMustMatch" xml:space="preserve">
    <value>The type of the argument to the DefaultParameterValue attribute must match the parameter type</value>
  </data>
  <data name="ERR_DefaultValueBadValueType" xml:space="preserve">
    <value>Argument of type '{0}' is not applicable for the DefaultParameterValue attribute</value>
  </data>
  <data name="ERR_MemberAlreadyInitialized" xml:space="preserve">
    <value>Duplicate initialization of member '{0}'</value>
  </data>
  <data name="ERR_MemberCannotBeInitialized" xml:space="preserve">
    <value>Member '{0}' cannot be initialized. It is not a field or property.</value>
  </data>
  <data name="ERR_StaticMemberInObjectInitializer" xml:space="preserve">
    <value>Static field or property '{0}' cannot be assigned in an object initializer</value>
  </data>
  <data name="ERR_ReadonlyValueTypeInObjectInitializer" xml:space="preserve">
    <value>Members of readonly field '{0}' of type '{1}' cannot be assigned with an object initializer because it is of a value type</value>
  </data>
  <data name="ERR_ValueTypePropertyInObjectInitializer" xml:space="preserve">
    <value>Members of property '{0}' of type '{1}' cannot be assigned with an object initializer because it is of a value type</value>
  </data>
  <data name="ERR_UnsafeTypeInObjectCreation" xml:space="preserve">
    <value>Unsafe type '{0}' cannot be used in object creation</value>
  </data>
  <data name="ERR_EmptyElementInitializer" xml:space="preserve">
    <value>Element initializer cannot be empty</value>
  </data>
  <data name="ERR_InitializerAddHasWrongSignature" xml:space="preserve">
    <value>The best overloaded method match for '{0}' has wrong signature for the initializer element. The initializable Add must be an accessible instance method.</value>
  </data>
  <data name="ERR_CollectionInitRequiresIEnumerable" xml:space="preserve">
    <value>Cannot initialize type '{0}' with a collection initializer because it does not implement 'System.Collections.IEnumerable'</value>
  </data>
  <data name="ERR_CantSetWin32Manifest" xml:space="preserve">
    <value>Error reading Win32 manifest file '{0}' -- '{1}'</value>
  </data>
  <data name="WRN_CantHaveManifestForModule" xml:space="preserve">
    <value>Ignoring /win32manifest for module because it only applies to assemblies</value>
  </data>
  <data name="WRN_CantHaveManifestForModule_Title" xml:space="preserve">
    <value>Ignoring /win32manifest for module because it only applies to assemblies</value>
  </data>
  <data name="ERR_BadInstanceArgType" xml:space="preserve">
    <value>'{0}' does not contain a definition for '{1}' and the best extension method overload '{2}' requires a receiver of type '{3}'</value>
  </data>
  <data name="ERR_QueryDuplicateRangeVariable" xml:space="preserve">
    <value>The range variable '{0}' has already been declared</value>
  </data>
  <data name="ERR_QueryRangeVariableOverrides" xml:space="preserve">
    <value>The range variable '{0}' conflicts with a previous declaration of '{0}'</value>
  </data>
  <data name="ERR_QueryRangeVariableAssignedBadValue" xml:space="preserve">
    <value>Cannot assign {0} to a range variable</value>
  </data>
  <data name="ERR_QueryNoProviderCastable" xml:space="preserve">
    <value>Could not find an implementation of the query pattern for source type '{0}'.  '{1}' not found.  Consider explicitly specifying the type of the range variable '{2}'.</value>
  </data>
  <data name="ERR_QueryNoProviderStandard" xml:space="preserve">
    <value>Could not find an implementation of the query pattern for source type '{0}'.  '{1}' not found.  Are you missing required assembly references or a using directive for 'System.Linq'?</value>
  </data>
  <data name="ERR_QueryNoProvider" xml:space="preserve">
    <value>Could not find an implementation of the query pattern for source type '{0}'.  '{1}' not found.</value>
  </data>
  <data name="ERR_QueryOuterKey" xml:space="preserve">
    <value>The name '{0}' is not in scope on the left side of 'equals'.  Consider swapping the expressions on either side of 'equals'.</value>
  </data>
  <data name="ERR_QueryInnerKey" xml:space="preserve">
    <value>The name '{0}' is not in scope on the right side of 'equals'.  Consider swapping the expressions on either side of 'equals'.</value>
  </data>
  <data name="ERR_QueryOutRefRangeVariable" xml:space="preserve">
    <value>Cannot pass the range variable '{0}' as an out or ref parameter</value>
  </data>
  <data name="ERR_QueryMultipleProviders" xml:space="preserve">
    <value>Multiple implementations of the query pattern were found for source type '{0}'.  Ambiguous call to '{1}'.</value>
  </data>
  <data name="ERR_QueryTypeInferenceFailedMulti" xml:space="preserve">
    <value>The type of one of the expressions in the {0} clause is incorrect.  Type inference failed in the call to '{1}'.</value>
  </data>
  <data name="ERR_QueryTypeInferenceFailed" xml:space="preserve">
    <value>The type of the expression in the {0} clause is incorrect.  Type inference failed in the call to '{1}'.</value>
  </data>
  <data name="ERR_QueryTypeInferenceFailedSelectMany" xml:space="preserve">
    <value>An expression of type '{0}' is not allowed in a subsequent from clause in a query expression with source type '{1}'.  Type inference failed in the call to '{2}'.</value>
  </data>
  <data name="ERR_ExpressionTreeContainsPointerOp" xml:space="preserve">
    <value>An expression tree may not contain an unsafe pointer operation</value>
  </data>
  <data name="ERR_ExpressionTreeContainsAnonymousMethod" xml:space="preserve">
    <value>An expression tree may not contain an anonymous method expression</value>
  </data>
  <data name="ERR_AnonymousMethodToExpressionTree" xml:space="preserve">
    <value>An anonymous method expression cannot be converted to an expression tree</value>
  </data>
  <data name="ERR_QueryRangeVariableReadOnly" xml:space="preserve">
    <value>Range variable '{0}' cannot be assigned to -- it is read only</value>
  </data>
  <data name="ERR_QueryRangeVariableSameAsTypeParam" xml:space="preserve">
    <value>The range variable '{0}' cannot have the same name as a method type parameter</value>
  </data>
  <data name="ERR_TypeVarNotFoundRangeVariable" xml:space="preserve">
    <value>The contextual keyword 'var' cannot be used in a range variable declaration</value>
  </data>
  <data name="ERR_BadArgTypesForCollectionAdd" xml:space="preserve">
    <value>The best overloaded Add method '{0}' for the collection initializer has some invalid arguments</value>
  </data>
  <data name="ERR_ByRefParameterInExpressionTree" xml:space="preserve">
    <value>An expression tree lambda may not contain a ref, in or out parameter</value>
  </data>
  <data name="ERR_VarArgsInExpressionTree" xml:space="preserve">
    <value>An expression tree lambda may not contain a method with variable arguments</value>
  </data>
  <data name="ERR_MemGroupInExpressionTree" xml:space="preserve">
    <value>An expression tree lambda may not contain a method group</value>
  </data>
  <data name="ERR_InitializerAddHasParamModifiers" xml:space="preserve">
    <value>The best overloaded method match '{0}' for the collection initializer element cannot be used. Collection initializer 'Add' methods cannot have ref or out parameters.</value>
  </data>
  <data name="ERR_NonInvocableMemberCalled" xml:space="preserve">
    <value>Non-invocable member '{0}' cannot be used like a method.</value>
  </data>
  <data name="WRN_MultipleRuntimeImplementationMatches" xml:space="preserve">
    <value>Member '{0}' implements interface member '{1}' in type '{2}'. There are multiple matches for the interface member at run-time. It is implementation dependent which method will be called.</value>
  </data>
  <data name="WRN_MultipleRuntimeImplementationMatches_Title" xml:space="preserve">
    <value>Member implements interface member with multiple matches at run-time</value>
  </data>
  <data name="WRN_MultipleRuntimeImplementationMatches_Description" xml:space="preserve">
    <value>This warning can be generated when two interface methods are differentiated only by whether a particular parameter is marked with ref or with out. It is best to change your code to avoid this warning because it is not obvious or guaranteed which method is called at runtime.

Although C# distinguishes between out and ref, the CLR sees them as the same. When deciding which method implements the interface, the CLR just picks one.

Give the compiler some way to differentiate the methods. For example, you can give them different names or provide an additional parameter on one of them.</value>
  </data>
  <data name="WRN_MultipleRuntimeOverrideMatches" xml:space="preserve">
    <value>Member '{1}' overrides '{0}'. There are multiple override candidates at run-time. It is implementation dependent which method will be called. Please use a newer runtime.</value>
  </data>
  <data name="WRN_MultipleRuntimeOverrideMatches_Title" xml:space="preserve">
    <value>Member overrides base member with multiple override candidates at run-time</value>
  </data>
  <data name="ERR_ObjectOrCollectionInitializerWithDelegateCreation" xml:space="preserve">
    <value>Object and collection initializer expressions may not be applied to a delegate creation expression</value>
  </data>
  <data name="ERR_InvalidConstantDeclarationType" xml:space="preserve">
    <value>'{0}' is of type '{1}'. The type specified in a constant declaration must be sbyte, byte, short, ushort, int, uint, long, ulong, char, float, double, decimal, bool, string, an enum-type, or a reference-type.</value>
  </data>
  <data name="ERR_FileNotFound" xml:space="preserve">
    <value>Source file '{0}' could not be found.</value>
  </data>
  <data name="WRN_FileAlreadyIncluded" xml:space="preserve">
    <value>Source file '{0}' specified multiple times</value>
  </data>
  <data name="WRN_FileAlreadyIncluded_Title" xml:space="preserve">
    <value>Source file specified multiple times</value>
  </data>
  <data name="ERR_NoFileSpec" xml:space="preserve">
    <value>Missing file specification for '{0}' option</value>
  </data>
  <data name="ERR_SwitchNeedsString" xml:space="preserve">
    <value>Command-line syntax error: Missing '{0}' for '{1}' option</value>
  </data>
  <data name="ERR_BadSwitch" xml:space="preserve">
    <value>Unrecognized option: '{0}'</value>
  </data>
  <data name="WRN_NoSources" xml:space="preserve">
    <value>No source files specified.</value>
  </data>
  <data name="WRN_NoSources_Title" xml:space="preserve">
    <value>No source files specified</value>
  </data>
  <data name="ERR_ExpectedSingleScript" xml:space="preserve">
    <value>Expected a script (.csx file) but none specified</value>
  </data>
  <data name="ERR_OpenResponseFile" xml:space="preserve">
    <value>Error opening response file '{0}'</value>
  </data>
  <data name="ERR_CantOpenFileWrite" xml:space="preserve">
    <value>Cannot open '{0}' for writing -- {1}</value>
  </data>
  <data name="ERR_BadBaseNumber" xml:space="preserve">
    <value>Invalid image base number '{0}'</value>
  </data>
  <data name="ERR_BinaryFile" xml:space="preserve">
    <value>'{0}' is a binary file instead of a text file</value>
  </data>
  <data name="FTL_BadCodepage" xml:space="preserve">
    <value>Code page '{0}' is invalid or not installed</value>
  </data>
  <data name="FTL_BadChecksumAlgorithm" xml:space="preserve">
    <value>Algorithm '{0}' is not supported</value>
  </data>
  <data name="ERR_NoMainOnDLL" xml:space="preserve">
    <value>Cannot specify /main if building a module or library</value>
  </data>
  <data name="FTL_InvalidTarget" xml:space="preserve">
    <value>Invalid target type for /target: must specify 'exe', 'winexe', 'library', or 'module'</value>
  </data>
  <data name="FTL_InvalidInputFileName" xml:space="preserve">
    <value>File name '{0}' is empty, contains invalid characters, has a drive specification without an absolute path, or is too long</value>
  </data>
  <data name="WRN_NoConfigNotOnCommandLine" xml:space="preserve">
    <value>Ignoring /noconfig option because it was specified in a response file</value>
  </data>
  <data name="WRN_NoConfigNotOnCommandLine_Title" xml:space="preserve">
    <value>Ignoring /noconfig option because it was specified in a response file</value>
  </data>
  <data name="ERR_InvalidFileAlignment" xml:space="preserve">
    <value>Invalid file section alignment '{0}'</value>
  </data>
  <data name="ERR_InvalidOutputName" xml:space="preserve">
    <value>Invalid output name: {0}</value>
  </data>
  <data name="ERR_InvalidDebugInformationFormat" xml:space="preserve">
    <value>Invalid debug information format: {0}</value>
  </data>
  <data name="ERR_LegacyObjectIdSyntax" xml:space="preserve">
    <value>'id#' syntax is no longer supported. Use '$id' instead.</value>
  </data>
  <data name="WRN_DefineIdentifierRequired" xml:space="preserve">
    <value>Invalid name for a preprocessing symbol; '{0}' is not a valid identifier</value>
  </data>
  <data name="WRN_DefineIdentifierRequired_Title" xml:space="preserve">
    <value>Invalid name for a preprocessing symbol; not a valid identifier</value>
  </data>
  <data name="FTL_OutputFileExists" xml:space="preserve">
    <value>Cannot create short filename '{0}' when a long filename with the same short filename already exists</value>
  </data>
  <data name="ERR_OneAliasPerReference" xml:space="preserve">
    <value>A /reference option that declares an extern alias can only have one filename. To specify multiple aliases or filenames, use multiple /reference options.</value>
  </data>
  <data name="ERR_SwitchNeedsNumber" xml:space="preserve">
    <value>Command-line syntax error: Missing ':&lt;number&gt;' for '{0}' option</value>
  </data>
  <data name="ERR_MissingDebugSwitch" xml:space="preserve">
    <value>The /pdb option requires that the /debug option also be used</value>
  </data>
  <data name="ERR_ComRefCallInExpressionTree" xml:space="preserve">
    <value>An expression tree lambda may not contain a COM call with ref omitted on arguments</value>
  </data>
  <data name="ERR_InvalidFormatForGuidForOption" xml:space="preserve">
    <value>Command-line syntax error: Invalid Guid format '{0}' for option '{1}'</value>
  </data>
  <data name="ERR_MissingGuidForOption" xml:space="preserve">
    <value>Command-line syntax error: Missing Guid for option '{1}'</value>
  </data>
  <data name="WRN_CLS_NoVarArgs" xml:space="preserve">
    <value>Methods with variable arguments are not CLS-compliant</value>
  </data>
  <data name="WRN_CLS_NoVarArgs_Title" xml:space="preserve">
    <value>Methods with variable arguments are not CLS-compliant</value>
  </data>
  <data name="WRN_CLS_BadArgType" xml:space="preserve">
    <value>Argument type '{0}' is not CLS-compliant</value>
  </data>
  <data name="WRN_CLS_BadArgType_Title" xml:space="preserve">
    <value>Argument type is not CLS-compliant</value>
  </data>
  <data name="WRN_CLS_BadReturnType" xml:space="preserve">
    <value>Return type of '{0}' is not CLS-compliant</value>
  </data>
  <data name="WRN_CLS_BadReturnType_Title" xml:space="preserve">
    <value>Return type is not CLS-compliant</value>
  </data>
  <data name="WRN_CLS_BadFieldPropType" xml:space="preserve">
    <value>Type of '{0}' is not CLS-compliant</value>
  </data>
  <data name="WRN_CLS_BadFieldPropType_Title" xml:space="preserve">
    <value>Type is not CLS-compliant</value>
  </data>
  <data name="WRN_CLS_BadFieldPropType_Description" xml:space="preserve">
    <value>A public, protected, or protected internal variable must be of a type that is compliant with the Common Language Specification (CLS).</value>
  </data>
  <data name="WRN_CLS_BadIdentifierCase" xml:space="preserve">
    <value>Identifier '{0}' differing only in case is not CLS-compliant</value>
  </data>
  <data name="WRN_CLS_BadIdentifierCase_Title" xml:space="preserve">
    <value>Identifier differing only in case is not CLS-compliant</value>
  </data>
  <data name="WRN_CLS_OverloadRefOut" xml:space="preserve">
    <value>Overloaded method '{0}' differing only in ref or out, or in array rank, is not CLS-compliant</value>
  </data>
  <data name="WRN_CLS_OverloadRefOut_Title" xml:space="preserve">
    <value>Overloaded method differing only in ref or out, or in array rank, is not CLS-compliant</value>
  </data>
  <data name="WRN_CLS_OverloadUnnamed" xml:space="preserve">
    <value>Overloaded method '{0}' differing only by unnamed array types is not CLS-compliant</value>
  </data>
  <data name="WRN_CLS_OverloadUnnamed_Title" xml:space="preserve">
    <value>Overloaded method differing only by unnamed array types is not CLS-compliant</value>
  </data>
  <data name="WRN_CLS_OverloadUnnamed_Description" xml:space="preserve">
    <value>This error occurs if you have an overloaded method that takes a jagged array and the only difference between the method signatures is the element type of the array. To avoid this error, consider using a rectangular array rather than a jagged array; use an additional parameter to disambiguate the function call; rename one or more of the overloaded methods; or, if CLS Compliance is not needed, remove the CLSCompliantAttribute attribute.</value>
  </data>
  <data name="WRN_CLS_BadIdentifier" xml:space="preserve">
    <value>Identifier '{0}' is not CLS-compliant</value>
  </data>
  <data name="WRN_CLS_BadIdentifier_Title" xml:space="preserve">
    <value>Identifier is not CLS-compliant</value>
  </data>
  <data name="WRN_CLS_BadBase" xml:space="preserve">
    <value>'{0}': base type '{1}' is not CLS-compliant</value>
  </data>
  <data name="WRN_CLS_BadBase_Title" xml:space="preserve">
    <value>Base type is not CLS-compliant</value>
  </data>
  <data name="WRN_CLS_BadBase_Description" xml:space="preserve">
    <value>A base type was marked as not having to be compliant with the Common Language Specification (CLS) in an assembly that was marked as being CLS compliant. Either remove the attribute that specifies the assembly is CLS compliant or remove the attribute that indicates the type is not CLS compliant.</value>
  </data>
  <data name="WRN_CLS_BadInterfaceMember" xml:space="preserve">
    <value>'{0}': CLS-compliant interfaces must have only CLS-compliant members</value>
  </data>
  <data name="WRN_CLS_BadInterfaceMember_Title" xml:space="preserve">
    <value>CLS-compliant interfaces must have only CLS-compliant members</value>
  </data>
  <data name="WRN_CLS_NoAbstractMembers" xml:space="preserve">
    <value>'{0}': only CLS-compliant members can be abstract</value>
  </data>
  <data name="WRN_CLS_NoAbstractMembers_Title" xml:space="preserve">
    <value>Only CLS-compliant members can be abstract</value>
  </data>
  <data name="WRN_CLS_NotOnModules" xml:space="preserve">
    <value>You must specify the CLSCompliant attribute on the assembly, not the module, to enable CLS compliance checking</value>
  </data>
  <data name="WRN_CLS_NotOnModules_Title" xml:space="preserve">
    <value>You must specify the CLSCompliant attribute on the assembly, not the module, to enable CLS compliance checking</value>
  </data>
  <data name="WRN_CLS_ModuleMissingCLS" xml:space="preserve">
    <value>Added modules must be marked with the CLSCompliant attribute to match the assembly</value>
  </data>
  <data name="WRN_CLS_ModuleMissingCLS_Title" xml:space="preserve">
    <value>Added modules must be marked with the CLSCompliant attribute to match the assembly</value>
  </data>
  <data name="WRN_CLS_AssemblyNotCLS" xml:space="preserve">
    <value>'{0}' cannot be marked as CLS-compliant because the assembly does not have a CLSCompliant attribute</value>
  </data>
  <data name="WRN_CLS_AssemblyNotCLS_Title" xml:space="preserve">
    <value>Type or member cannot be marked as CLS-compliant because the assembly does not have a CLSCompliant attribute</value>
  </data>
  <data name="WRN_CLS_BadAttributeType" xml:space="preserve">
    <value>'{0}' has no accessible constructors which use only CLS-compliant types</value>
  </data>
  <data name="WRN_CLS_BadAttributeType_Title" xml:space="preserve">
    <value>Type has no accessible constructors which use only CLS-compliant types</value>
  </data>
  <data name="WRN_CLS_ArrayArgumentToAttribute" xml:space="preserve">
    <value>Arrays as attribute arguments is not CLS-compliant</value>
  </data>
  <data name="WRN_CLS_ArrayArgumentToAttribute_Title" xml:space="preserve">
    <value>Arrays as attribute arguments is not CLS-compliant</value>
  </data>
  <data name="WRN_CLS_NotOnModules2" xml:space="preserve">
    <value>You cannot specify the CLSCompliant attribute on a module that differs from the CLSCompliant attribute on the assembly</value>
  </data>
  <data name="WRN_CLS_NotOnModules2_Title" xml:space="preserve">
    <value>You cannot specify the CLSCompliant attribute on a module that differs from the CLSCompliant attribute on the assembly</value>
  </data>
  <data name="WRN_CLS_IllegalTrueInFalse" xml:space="preserve">
    <value>'{0}' cannot be marked as CLS-compliant because it is a member of non-CLS-compliant type '{1}'</value>
  </data>
  <data name="WRN_CLS_IllegalTrueInFalse_Title" xml:space="preserve">
    <value>Type cannot be marked as CLS-compliant because it is a member of non-CLS-compliant type</value>
  </data>
  <data name="WRN_CLS_MeaninglessOnPrivateType" xml:space="preserve">
    <value>CLS compliance checking will not be performed on '{0}' because it is not visible from outside this assembly</value>
  </data>
  <data name="WRN_CLS_MeaninglessOnPrivateType_Title" xml:space="preserve">
    <value>CLS compliance checking will not be performed because it is not visible from outside this assembly</value>
  </data>
  <data name="WRN_CLS_AssemblyNotCLS2" xml:space="preserve">
    <value>'{0}' does not need a CLSCompliant attribute because the assembly does not have a CLSCompliant attribute</value>
  </data>
  <data name="WRN_CLS_AssemblyNotCLS2_Title" xml:space="preserve">
    <value>Type or member does not need a CLSCompliant attribute because the assembly does not have a CLSCompliant attribute</value>
  </data>
  <data name="WRN_CLS_MeaninglessOnParam" xml:space="preserve">
    <value>CLSCompliant attribute has no meaning when applied to parameters. Try putting it on the method instead.</value>
  </data>
  <data name="WRN_CLS_MeaninglessOnParam_Title" xml:space="preserve">
    <value>CLSCompliant attribute has no meaning when applied to parameters</value>
  </data>
  <data name="WRN_CLS_MeaninglessOnReturn" xml:space="preserve">
    <value>CLSCompliant attribute has no meaning when applied to return types. Try putting it on the method instead.</value>
  </data>
  <data name="WRN_CLS_MeaninglessOnReturn_Title" xml:space="preserve">
    <value>CLSCompliant attribute has no meaning when applied to return types</value>
  </data>
  <data name="WRN_CLS_BadTypeVar" xml:space="preserve">
    <value>Constraint type '{0}' is not CLS-compliant</value>
  </data>
  <data name="WRN_CLS_BadTypeVar_Title" xml:space="preserve">
    <value>Constraint type is not CLS-compliant</value>
  </data>
  <data name="WRN_CLS_VolatileField" xml:space="preserve">
    <value>CLS-compliant field '{0}' cannot be volatile</value>
  </data>
  <data name="WRN_CLS_VolatileField_Title" xml:space="preserve">
    <value>CLS-compliant field cannot be volatile</value>
  </data>
  <data name="WRN_CLS_BadInterface" xml:space="preserve">
    <value>'{0}' is not CLS-compliant because base interface '{1}' is not CLS-compliant</value>
  </data>
  <data name="WRN_CLS_BadInterface_Title" xml:space="preserve">
    <value>Type is not CLS-compliant because base interface is not CLS-compliant</value>
  </data>
  <data name="ERR_BadAwaitArg" xml:space="preserve">
    <value>'await' requires that the type {0} have a suitable 'GetAwaiter' method</value>
  </data>
  <data name="ERR_BadAwaitArgIntrinsic" xml:space="preserve">
    <value>Cannot await '{0}'</value>
  </data>
  <data name="ERR_BadAwaiterPattern" xml:space="preserve">
    <value>'await' requires that the return type '{0}' of '{1}.GetAwaiter()' have suitable 'IsCompleted', 'OnCompleted', and 'GetResult' members, and implement 'INotifyCompletion' or 'ICriticalNotifyCompletion'</value>
  </data>
  <data name="ERR_BadAwaitArg_NeedSystem" xml:space="preserve">
    <value>'await' requires that the type '{0}' have a suitable 'GetAwaiter' method. Are you missing a using directive for 'System'?</value>
  </data>
  <data name="ERR_BadAwaitArgVoidCall" xml:space="preserve">
    <value>Cannot await 'void'</value>
  </data>
  <data name="ERR_BadAwaitAsIdentifier" xml:space="preserve">
    <value>'await' cannot be used as an identifier within an async method or lambda expression</value>
  </data>
  <data name="ERR_DoesntImplementAwaitInterface" xml:space="preserve">
    <value>'{0}' does not implement '{1}'</value>
  </data>
  <data name="ERR_TaskRetNoObjectRequired" xml:space="preserve">
    <value>Since '{0}' is an async method that returns '{1}', a return keyword must not be followed by an object expression</value>
  </data>
  <data name="ERR_BadAsyncReturn" xml:space="preserve">
    <value>The return type of an async method must be void, Task, Task&lt;T&gt;, a task-like type, IAsyncEnumerable&lt;T&gt;, or IAsyncEnumerator&lt;T&gt;</value>
  </data>
  <data name="ERR_WrongArityAsyncReturn" xml:space="preserve">
    <value>A generic task-like return type was expected, but the type '{0}' found in 'AsyncMethodBuilder' attribute was not suitable. It must be an unbound generic type of arity one, and its containing type (if any) must be non-generic.</value>
  </data>
  <data name="ERR_CantReturnVoid" xml:space="preserve">
    <value>Cannot return an expression of type 'void'</value>
  </data>
  <data name="ERR_VarargsAsync" xml:space="preserve">
    <value>__arglist is not allowed in the parameter list of async methods</value>
  </data>
  <data name="ERR_ByRefTypeAndAwait" xml:space="preserve">
    <value>Instance of type '{0}' cannot be preserved across 'await' or 'yield' boundary.</value>
  </data>
  <data name="ERR_UnsafeAsyncArgType" xml:space="preserve">
    <value>Async methods cannot have pointer type parameters</value>
  </data>
  <data name="ERR_BadAsyncArgType" xml:space="preserve">
    <value>Async methods cannot have ref, in or out parameters</value>
  </data>
  <data name="ERR_BadAwaitWithoutAsync" xml:space="preserve">
    <value>The 'await' operator can only be used when contained within a method or lambda expression marked with the 'async' modifier</value>
  </data>
  <data name="ERR_BadAwaitWithoutAsyncLambda" xml:space="preserve">
    <value>The 'await' operator can only be used within an async {0}. Consider marking this {0} with the 'async' modifier.</value>
  </data>
  <data name="ERR_BadAwaitWithoutAsyncMethod" xml:space="preserve">
    <value>The 'await' operator can only be used within an async method. Consider marking this method with the 'async' modifier and changing its return type to 'Task&lt;{0}&gt;'.</value>
  </data>
  <data name="ERR_BadAwaitWithoutVoidAsyncMethod" xml:space="preserve">
    <value>The 'await' operator can only be used within an async method. Consider marking this method with the 'async' modifier and changing its return type to 'Task'.</value>
  </data>
  <data name="ERR_BadAwaitInFinally" xml:space="preserve">
    <value>Cannot await in the body of a finally clause</value>
  </data>
  <data name="ERR_BadAwaitInCatch" xml:space="preserve">
    <value>Cannot await in a catch clause</value>
  </data>
  <data name="ERR_BadAwaitInCatchFilter" xml:space="preserve">
    <value>Cannot await in the filter expression of a catch clause</value>
  </data>
  <data name="ERR_BadAwaitInLock" xml:space="preserve">
    <value>Cannot await in the body of a lock statement</value>
  </data>
  <data name="ERR_BadAwaitInStaticVariableInitializer" xml:space="preserve">
    <value>The 'await' operator cannot be used in a static script variable initializer.</value>
  </data>
  <data name="ERR_AwaitInUnsafeContext" xml:space="preserve">
    <value>Cannot await in an unsafe context</value>
  </data>
  <data name="ERR_BadAsyncLacksBody" xml:space="preserve">
    <value>The 'async' modifier can only be used in methods that have a body.</value>
  </data>
  <data name="ERR_BadSpecialByRefParameter" xml:space="preserve">
    <value>Parameters of type '{0}' cannot be declared in async methods or async lambda expressions.</value>
  </data>
  <data name="ERR_SecurityCriticalOrSecuritySafeCriticalOnAsync" xml:space="preserve">
    <value>Security attribute '{0}' cannot be applied to an Async method.</value>
  </data>
  <data name="ERR_SecurityCriticalOrSecuritySafeCriticalOnAsyncInClassOrStruct" xml:space="preserve">
    <value>Async methods are not allowed in an Interface, Class, or Structure which has the 'SecurityCritical' or 'SecuritySafeCritical' attribute.</value>
  </data>
  <data name="ERR_BadAwaitInQuery" xml:space="preserve">
    <value>The 'await' operator may only be used in a query expression within the first collection expression of the initial 'from' clause or within the collection expression of a 'join' clause</value>
  </data>
  <data name="WRN_AsyncLacksAwaits" xml:space="preserve">
    <value>This async method lacks 'await' operators and will run synchronously. Consider using the 'await' operator to await non-blocking API calls, or 'await Task.Run(...)' to do CPU-bound work on a background thread.</value>
  </data>
  <data name="WRN_AsyncLacksAwaits_Title" xml:space="preserve">
    <value>Async method lacks 'await' operators and will run synchronously</value>
  </data>
  <data name="WRN_UnobservedAwaitableExpression" xml:space="preserve">
    <value>Because this call is not awaited, execution of the current method continues before the call is completed. Consider applying the 'await' operator to the result of the call.</value>
  </data>
  <data name="WRN_UnobservedAwaitableExpression_Title" xml:space="preserve">
    <value>Because this call is not awaited, execution of the current method continues before the call is completed</value>
  </data>
  <data name="WRN_UnobservedAwaitableExpression_Description" xml:space="preserve">
    <value>The current method calls an async method that returns a Task or a Task&lt;TResult&gt; and doesn't apply the await operator to the result. The call to the async method starts an asynchronous task. However, because no await operator is applied, the program continues without waiting for the task to complete. In most cases, that behavior isn't what you expect. Usually other aspects of the calling method depend on the results of the call or, minimally, the called method is expected to complete before you return from the method that contains the call.

An equally important issue is what happens to exceptions that are raised in the called async method. An exception that's raised in a method that returns a Task or Task&lt;TResult&gt; is stored in the returned task. If you don't await the task or explicitly check for exceptions, the exception is lost. If you await the task, its exception is rethrown.

As a best practice, you should always await the call.

You should consider suppressing the warning only if you're sure that you don't want to wait for the asynchronous call to complete and that the called method won't raise any exceptions. In that case, you can suppress the warning by assigning the task result of the call to a variable.</value>
  </data>
  <data name="ERR_SynchronizedAsyncMethod" xml:space="preserve">
    <value>'MethodImplOptions.Synchronized' cannot be applied to an async method</value>
  </data>
  <data name="ERR_NoConversionForCallerLineNumberParam" xml:space="preserve">
    <value>CallerLineNumberAttribute cannot be applied because there are no standard conversions from type '{0}' to type '{1}'</value>
  </data>
  <data name="ERR_NoConversionForCallerFilePathParam" xml:space="preserve">
    <value>CallerFilePathAttribute cannot be applied because there are no standard conversions from type '{0}' to type '{1}'</value>
  </data>
  <data name="ERR_NoConversionForCallerMemberNameParam" xml:space="preserve">
    <value>CallerMemberNameAttribute cannot be applied because there are no standard conversions from type '{0}' to type '{1}'</value>
  </data>
  <data name="ERR_BadCallerLineNumberParamWithoutDefaultValue" xml:space="preserve">
    <value>The CallerLineNumberAttribute may only be applied to parameters with default values</value>
  </data>
  <data name="ERR_BadCallerFilePathParamWithoutDefaultValue" xml:space="preserve">
    <value>The CallerFilePathAttribute may only be applied to parameters with default values</value>
  </data>
  <data name="ERR_BadCallerMemberNameParamWithoutDefaultValue" xml:space="preserve">
    <value>The CallerMemberNameAttribute may only be applied to parameters with default values</value>
  </data>
  <data name="WRN_CallerLineNumberParamForUnconsumedLocation" xml:space="preserve">
    <value>The CallerLineNumberAttribute applied to parameter '{0}' will have no effect because it applies to a member that is used in contexts that do not allow optional arguments</value>
  </data>
  <data name="WRN_CallerLineNumberParamForUnconsumedLocation_Title" xml:space="preserve">
    <value>The CallerLineNumberAttribute will have no effect because it applies to a member that is used in contexts that do not allow optional arguments</value>
  </data>
  <data name="WRN_CallerFilePathParamForUnconsumedLocation" xml:space="preserve">
    <value>The CallerFilePathAttribute applied to parameter '{0}' will have no effect because it applies to a member that is used in contexts that do not allow optional arguments</value>
  </data>
  <data name="WRN_CallerFilePathParamForUnconsumedLocation_Title" xml:space="preserve">
    <value>The CallerFilePathAttribute will have no effect because it applies to a member that is used in contexts that do not allow optional arguments</value>
  </data>
  <data name="WRN_CallerMemberNameParamForUnconsumedLocation" xml:space="preserve">
    <value>The CallerMemberNameAttribute applied to parameter '{0}' will have no effect because it applies to a member that is used in contexts that do not allow optional arguments</value>
  </data>
  <data name="WRN_CallerMemberNameParamForUnconsumedLocation_Title" xml:space="preserve">
    <value>The CallerMemberNameAttribute will have no effect because it applies to a member that is used in contexts that do not allow optional arguments</value>
  </data>
  <data name="ERR_NoEntryPoint" xml:space="preserve">
    <value>Program does not contain a static 'Main' method suitable for an entry point</value>
  </data>
  <data name="ERR_ArrayInitializerIncorrectLength" xml:space="preserve">
    <value>An array initializer of length '{0}' is expected</value>
  </data>
  <data name="ERR_ArrayInitializerExpected" xml:space="preserve">
    <value>A nested array initializer is expected</value>
  </data>
  <data name="ERR_IllegalVarianceSyntax" xml:space="preserve">
    <value>Invalid variance modifier. Only interface and delegate type parameters can be specified as variant.</value>
  </data>
  <data name="ERR_UnexpectedAliasedName" xml:space="preserve">
    <value>Unexpected use of an aliased name</value>
  </data>
  <data name="ERR_UnexpectedGenericName" xml:space="preserve">
    <value>Unexpected use of a generic name</value>
  </data>
  <data name="ERR_UnexpectedUnboundGenericName" xml:space="preserve">
    <value>Unexpected use of an unbound generic name</value>
  </data>
  <data name="ERR_GlobalStatement" xml:space="preserve">
    <value>Expressions and statements can only occur in a method body</value>
  </data>
  <data name="ERR_NamedArgumentForArray" xml:space="preserve">
    <value>An array access may not have a named argument specifier</value>
  </data>
  <data name="ERR_NotYetImplementedInRoslyn" xml:space="preserve">
    <value>This language feature ('{0}') is not yet implemented.</value>
  </data>
  <data name="ERR_DefaultValueNotAllowed" xml:space="preserve">
    <value>Default values are not valid in this context.</value>
  </data>
  <data name="ERR_CantOpenIcon" xml:space="preserve">
    <value>Error opening icon file {0} -- {1}</value>
  </data>
  <data name="ERR_CantOpenWin32Manifest" xml:space="preserve">
    <value>Error opening Win32 manifest file {0} -- {1}</value>
  </data>
  <data name="ERR_ErrorBuildingWin32Resources" xml:space="preserve">
    <value>Error building Win32 resources -- {0}</value>
  </data>
  <data name="ERR_DefaultValueBeforeRequiredValue" xml:space="preserve">
    <value>Optional parameters must appear after all required parameters</value>
  </data>
  <data name="ERR_ExplicitImplCollisionOnRefOut" xml:space="preserve">
    <value>Cannot inherit interface '{0}' with the specified type parameters because it causes method '{1}' to contain overloads which differ only on ref and out</value>
  </data>
  <data name="ERR_PartialWrongTypeParamsVariance" xml:space="preserve">
    <value>Partial declarations of '{0}' must have the same type parameter names and variance modifiers in the same order</value>
  </data>
  <data name="ERR_UnexpectedVariance" xml:space="preserve">
    <value>Invalid variance: The type parameter '{1}' must be {3} valid on '{0}'. '{1}' is {2}.</value>
  </data>
  <data name="ERR_UnexpectedVarianceStaticMember" xml:space="preserve">
    <value>Invalid variance: The type parameter '{1}' must be {3} valid on '{0}' unless language version '{4}' or greater is used. '{1}' is {2}.</value>
  </data>
  <data name="ERR_DeriveFromDynamic" xml:space="preserve">
    <value>'{0}': cannot derive from the dynamic type</value>
  </data>
  <data name="ERR_DeriveFromConstructedDynamic" xml:space="preserve">
    <value>'{0}': cannot implement a dynamic interface '{1}'</value>
  </data>
  <data name="ERR_DynamicTypeAsBound" xml:space="preserve">
    <value>Constraint cannot be the dynamic type</value>
  </data>
  <data name="ERR_ConstructedDynamicTypeAsBound" xml:space="preserve">
    <value>Constraint cannot be a dynamic type '{0}'</value>
  </data>
  <data name="ERR_DynamicRequiredTypesMissing" xml:space="preserve">
    <value>One or more types required to compile a dynamic expression cannot be found. Are you missing a reference?</value>
  </data>
  <data name="ERR_MetadataNameTooLong" xml:space="preserve">
    <value>Name '{0}' exceeds the maximum length allowed in metadata.</value>
  </data>
  <data name="ERR_AttributesNotAllowed" xml:space="preserve">
    <value>Attributes are not valid in this context.</value>
  </data>
  <data name="ERR_AttributesRequireParenthesizedLambdaExpression" xml:space="preserve">
    <value>Attributes on lambda expressions require a parenthesized parameter list.</value>
  </data>
  <data name="ERR_ExternAliasNotAllowed" xml:space="preserve">
    <value>'extern alias' is not valid in this context</value>
  </data>
  <data name="WRN_IsDynamicIsConfusing" xml:space="preserve">
    <value>Using '{0}' to test compatibility with '{1}' is essentially identical to testing compatibility with '{2}' and will succeed for all non-null values</value>
  </data>
  <data name="WRN_IsDynamicIsConfusing_Title" xml:space="preserve">
    <value>Using 'is' to test compatibility with 'dynamic' is essentially identical to testing compatibility with 'Object'</value>
  </data>
  <data name="ERR_YieldNotAllowedInScript" xml:space="preserve">
    <value>Cannot use 'yield' in top-level script code</value>
  </data>
  <data name="ERR_NamespaceNotAllowedInScript" xml:space="preserve">
    <value>Cannot declare namespace in script code</value>
  </data>
  <data name="ERR_GlobalAttributesNotAllowed" xml:space="preserve">
    <value>Assembly and module attributes are not allowed in this context</value>
  </data>
  <data name="ERR_InvalidDelegateType" xml:space="preserve">
    <value>Delegate '{0}' has no invoke method or an invoke method with a return type or parameter types that are not supported.</value>
  </data>
  <data name="WRN_MainIgnored" xml:space="preserve">
    <value>The entry point of the program is global code; ignoring '{0}' entry point.</value>
  </data>
  <data name="WRN_MainIgnored_Title" xml:space="preserve">
    <value>The entry point of the program is global code; ignoring entry point</value>
  </data>
  <data name="WRN_StaticInAsOrIs" xml:space="preserve">
    <value>The second operand of an 'is' or 'as' operator may not be static type '{0}'</value>
  </data>
  <data name="WRN_StaticInAsOrIs_Title" xml:space="preserve">
    <value>The second operand of an 'is' or 'as' operator may not be a static type</value>
  </data>
  <data name="ERR_BadVisEventType" xml:space="preserve">
    <value>Inconsistent accessibility: event type '{1}' is less accessible than event '{0}'</value>
  </data>
  <data name="ERR_NamedArgumentSpecificationBeforeFixedArgument" xml:space="preserve">
    <value>Named argument specifications must appear after all fixed arguments have been specified. Please use language version {0} or greater to allow non-trailing named arguments.</value>
  </data>
  <data name="ERR_NamedArgumentSpecificationBeforeFixedArgumentInDynamicInvocation" xml:space="preserve">
    <value>Named argument specifications must appear after all fixed arguments have been specified in a dynamic invocation.</value>
  </data>
  <data name="ERR_BadNamedArgument" xml:space="preserve">
    <value>The best overload for '{0}' does not have a parameter named '{1}'</value>
  </data>
  <data name="ERR_BadNamedArgumentForDelegateInvoke" xml:space="preserve">
    <value>The delegate '{0}' does not have a parameter named '{1}'</value>
  </data>
  <data name="ERR_DuplicateNamedArgument" xml:space="preserve">
    <value>Named argument '{0}' cannot be specified multiple times</value>
  </data>
  <data name="ERR_NamedArgumentUsedInPositional" xml:space="preserve">
    <value>Named argument '{0}' specifies a parameter for which a positional argument has already been given</value>
  </data>
  <data name="ERR_BadNonTrailingNamedArgument" xml:space="preserve">
    <value>Named argument '{0}' is used out-of-position but is followed by an unnamed argument</value>
  </data>
  <data name="ERR_DefaultValueUsedWithAttributes" xml:space="preserve">
    <value>Cannot specify default parameter value in conjunction with DefaultParameterAttribute or OptionalAttribute</value>
  </data>
  <data name="ERR_DefaultValueMustBeConstant" xml:space="preserve">
    <value>Default parameter value for '{0}' must be a compile-time constant</value>
  </data>
  <data name="ERR_RefOutDefaultValue" xml:space="preserve">
    <value>A ref or out parameter cannot have a default value</value>
  </data>
  <data name="ERR_DefaultValueForExtensionParameter" xml:space="preserve">
    <value>Cannot specify a default value for the 'this' parameter</value>
  </data>
  <data name="ERR_DefaultValueForParamsParameter" xml:space="preserve">
    <value>Cannot specify a default value for a parameter collection</value>
  </data>
  <data name="ERR_NoConversionForDefaultParam" xml:space="preserve">
    <value>A value of type '{0}' cannot be used as a default parameter because there are no standard conversions to type '{1}'</value>
  </data>
  <data name="ERR_NoConversionForNubDefaultParam" xml:space="preserve">
    <value>A value of type '{0}' cannot be used as default parameter for nullable parameter '{1}' because '{0}' is not a simple type</value>
  </data>
  <data name="ERR_NotNullRefDefaultParameter" xml:space="preserve">
    <value>'{0}' is of type '{1}'. A default parameter value of a reference type other than string can only be initialized with null</value>
  </data>
  <data name="WRN_DefaultValueForUnconsumedLocation" xml:space="preserve">
    <value>The default value specified for parameter '{0}' will have no effect because it applies to a member that is used in contexts that do not allow optional arguments</value>
  </data>
  <data name="WRN_DefaultValueForUnconsumedLocation_Title" xml:space="preserve">
    <value>The default value specified will have no effect because it applies to a member that is used in contexts that do not allow optional arguments</value>
  </data>
  <data name="WRN_RefReadonlyParameterDefaultValue" xml:space="preserve">
    <value>A default value is specified for 'ref readonly' parameter '{0}', but 'ref readonly' should be used only for references. Consider declaring the parameter as 'in'.</value>
  </data>
  <data name="WRN_RefReadonlyParameterDefaultValue_Title" xml:space="preserve">
    <value>A default value is specified for 'ref readonly' parameter, but 'ref readonly' should be used only for references. Consider declaring the parameter as 'in'.</value>
  </data>
  <data name="ERR_PublicKeyFileFailure" xml:space="preserve">
    <value>Error signing output with public key from file '{0}' -- {1}</value>
  </data>
  <data name="ERR_PublicKeyContainerFailure" xml:space="preserve">
    <value>Error signing output with public key from container '{0}' -- {1}</value>
  </data>
  <data name="ERR_BadDynamicTypeof" xml:space="preserve">
    <value>The typeof operator cannot be used on the dynamic type</value>
  </data>
  <data name="ERR_BadNullableTypeof" xml:space="preserve">
    <value>The typeof operator cannot be used on a nullable reference type</value>
  </data>
  <data name="ERR_ExpressionTreeContainsDynamicOperation" xml:space="preserve">
    <value>An expression tree may not contain a dynamic operation</value>
  </data>
  <data name="ERR_BadAsyncExpressionTree" xml:space="preserve">
    <value>Async lambda expressions cannot be converted to expression trees</value>
  </data>
  <data name="ERR_DynamicAttributeMissing" xml:space="preserve">
    <value>Cannot define a class or member that utilizes 'dynamic' because the compiler required type '{0}' cannot be found. Are you missing a reference?</value>
  </data>
  <data name="ERR_CannotPassNullForFriendAssembly" xml:space="preserve">
    <value>Cannot pass null for friend assembly name</value>
  </data>
  <data name="ERR_SignButNoPrivateKey" xml:space="preserve">
    <value>Key file '{0}' is missing the private key needed for signing</value>
  </data>
  <data name="ERR_PublicSignButNoKey" xml:space="preserve">
    <value>Public signing was specified and requires a public key, but no public key was specified.</value>
  </data>
  <data name="ERR_PublicSignNetModule" xml:space="preserve">
    <value>Public signing is not supported for netmodules.</value>
  </data>
  <data name="WRN_DelaySignButNoKey" xml:space="preserve">
    <value>Delay signing was specified and requires a public key, but no public key was specified</value>
  </data>
  <data name="WRN_DelaySignButNoKey_Title" xml:space="preserve">
    <value>Delay signing was specified and requires a public key, but no public key was specified</value>
  </data>
  <data name="ERR_InvalidVersionFormat" xml:space="preserve">
    <value>The specified version string '{0}' does not conform to the required format - major[.minor[.build[.revision]]]</value>
  </data>
  <data name="ERR_InvalidVersionFormatDeterministic" xml:space="preserve">
    <value>The specified version string '{0}' contains wildcards, which are not compatible with determinism. Either remove wildcards from the version string, or disable determinism for this compilation</value>
  </data>
  <data name="ERR_InvalidVersionFormat2" xml:space="preserve">
    <value>The specified version string '{0}' does not conform to the required format - major.minor.build.revision (without wildcards)</value>
  </data>
  <data name="WRN_InvalidVersionFormat" xml:space="preserve">
    <value>The specified version string '{0}' does not conform to the recommended format - major.minor.build.revision</value>
  </data>
  <data name="WRN_InvalidVersionFormat_Title" xml:space="preserve">
    <value>The specified version string does not conform to the recommended format - major.minor.build.revision</value>
  </data>
  <data name="ERR_InvalidAssemblyCultureForExe" xml:space="preserve">
    <value>Executables cannot be satellite assemblies; culture should always be empty</value>
  </data>
  <data name="ERR_NoCorrespondingArgument" xml:space="preserve">
    <value>There is no argument given that corresponds to the required parameter '{0}' of '{1}'</value>
  </data>
  <data name="WRN_UnimplementedCommandLineSwitch" xml:space="preserve">
    <value>The command line switch '{0}' is not yet implemented and was ignored.</value>
  </data>
  <data name="WRN_UnimplementedCommandLineSwitch_Title" xml:space="preserve">
    <value>Command line switch is not yet implemented</value>
  </data>
  <data name="ERR_ModuleEmitFailure" xml:space="preserve">
    <value>Failed to emit module '{0}': {1}</value>
  </data>
  <data name="ERR_FixedLocalInLambda" xml:space="preserve">
    <value>Cannot use fixed local '{0}' inside an anonymous method, lambda expression, or query expression</value>
  </data>
  <data name="ERR_ExpressionTreeContainsNamedArgument" xml:space="preserve">
    <value>An expression tree may not contain a named argument specification</value>
  </data>
  <data name="ERR_ExpressionTreeContainsOptionalArgument" xml:space="preserve">
    <value>An expression tree may not contain a call or invocation that uses optional arguments</value>
  </data>
  <data name="ERR_ExpressionTreeContainsIndexedProperty" xml:space="preserve">
    <value>An expression tree may not contain an indexed property</value>
  </data>
  <data name="ERR_IndexedPropertyRequiresParams" xml:space="preserve">
    <value>Indexed property '{0}' has non-optional arguments which must be provided</value>
  </data>
  <data name="ERR_IndexedPropertyMustHaveAllOptionalParams" xml:space="preserve">
    <value>Indexed property '{0}' must have all arguments optional</value>
  </data>
  <data name="ERR_SpecialByRefInLambda" xml:space="preserve">
    <value>Instance of type '{0}' cannot be used inside a nested function, query expression, iterator block or async method</value>
  </data>
  <data name="ERR_SecurityAttributeMissingAction" xml:space="preserve">
    <value>First argument to a security attribute must be a valid SecurityAction</value>
  </data>
  <data name="ERR_SecurityAttributeInvalidAction" xml:space="preserve">
    <value>Security attribute '{0}' has an invalid SecurityAction value '{1}'</value>
  </data>
  <data name="ERR_SecurityAttributeInvalidActionAssembly" xml:space="preserve">
    <value>SecurityAction value '{0}' is invalid for security attributes applied to an assembly</value>
  </data>
  <data name="ERR_SecurityAttributeInvalidActionTypeOrMethod" xml:space="preserve">
    <value>SecurityAction value '{0}' is invalid for security attributes applied to a type or a method</value>
  </data>
  <data name="ERR_PrincipalPermissionInvalidAction" xml:space="preserve">
    <value>SecurityAction value '{0}' is invalid for PrincipalPermission attribute</value>
  </data>
  <data name="ERR_FeatureNotValidInExpressionTree" xml:space="preserve">
    <value>An expression tree may not contain '{0}'</value>
  </data>
  <data name="ERR_PermissionSetAttributeInvalidFile" xml:space="preserve">
    <value>Unable to resolve file path '{0}' specified for the named argument '{1}' for PermissionSet attribute</value>
  </data>
  <data name="ERR_PermissionSetAttributeFileReadError" xml:space="preserve">
    <value>Error reading file '{0}' specified for the named argument '{1}' for PermissionSet attribute: '{2}'</value>
  </data>
  <data name="ERR_GlobalSingleTypeNameNotFoundFwd" xml:space="preserve">
    <value>The type name '{0}' could not be found in the global namespace. This type has been forwarded to assembly '{1}' Consider adding a reference to that assembly.</value>
  </data>
  <data name="ERR_DottedTypeNameNotFoundInNSFwd" xml:space="preserve">
    <value>The type name '{0}' could not be found in the namespace '{1}'. This type has been forwarded to assembly '{2}' Consider adding a reference to that assembly.</value>
  </data>
  <data name="ERR_SingleTypeNameNotFoundFwd" xml:space="preserve">
    <value>The type name '{0}' could not be found. This type has been forwarded to assembly '{1}'. Consider adding a reference to that assembly.</value>
  </data>
  <data name="ERR_AssemblySpecifiedForLinkAndRef" xml:space="preserve">
    <value>Assemblies '{0}' and '{1}' refer to the same metadata but only one is a linked reference (specified using /link option); consider removing one of the references.</value>
  </data>
  <data name="WRN_DeprecatedCollectionInitAdd" xml:space="preserve">
    <value>The best overloaded Add method '{0}' for the collection initializer element is obsolete.</value>
  </data>
  <data name="WRN_DeprecatedCollectionInitAdd_Title" xml:space="preserve">
    <value>The best overloaded Add method for the collection initializer element is obsolete</value>
  </data>
  <data name="WRN_DeprecatedCollectionInitAddStr" xml:space="preserve">
    <value>The best overloaded Add method '{0}' for the collection initializer element is obsolete. {1}</value>
  </data>
  <data name="WRN_DeprecatedCollectionInitAddStr_Title" xml:space="preserve">
    <value>The best overloaded Add method for the collection initializer element is obsolete</value>
  </data>
  <data name="ERR_DeprecatedCollectionInitAddStr" xml:space="preserve">
    <value>The best overloaded Add method '{0}' for the collection initializer element is obsolete. {1}</value>
  </data>
  <data name="ERR_SecurityAttributeInvalidTarget" xml:space="preserve">
    <value>Security attribute '{0}' is not valid on this declaration type. Security attributes are only valid on assembly, type and method declarations.</value>
  </data>
  <data name="ERR_BadDynamicMethodArg" xml:space="preserve">
    <value>Cannot use an expression of type '{0}' as an argument to a dynamically dispatched operation.</value>
  </data>
  <data name="ERR_BadDynamicMethodArgLambda" xml:space="preserve">
    <value>Cannot use a lambda expression as an argument to a dynamically dispatched operation without first casting it to a delegate or expression tree type.</value>
  </data>
  <data name="ERR_BadDynamicMethodArgMemgrp" xml:space="preserve">
    <value>Cannot use a method group as an argument to a dynamically dispatched operation. Did you intend to invoke the method?</value>
  </data>
  <data name="ERR_NoDynamicPhantomOnBase" xml:space="preserve">
    <value>The call to method '{0}' needs to be dynamically dispatched, but cannot be because it is part of a base access expression. Consider casting the dynamic arguments or eliminating the base access.</value>
  </data>
  <data name="ERR_BadDynamicQuery" xml:space="preserve">
    <value>Query expressions over source type 'dynamic' or with a join sequence of type 'dynamic' are not allowed</value>
  </data>
  <data name="ERR_NoDynamicPhantomOnBaseIndexer" xml:space="preserve">
    <value>The indexer access needs to be dynamically dispatched, but cannot be because it is part of a base access expression. Consider casting the dynamic arguments or eliminating the base access.</value>
  </data>
  <data name="WRN_DynamicDispatchToConditionalMethod" xml:space="preserve">
    <value>The dynamically dispatched call to method '{0}' may fail at runtime because one or more applicable overloads are conditional methods.</value>
  </data>
  <data name="WRN_DynamicDispatchToConditionalMethod_Title" xml:space="preserve">
    <value>Dynamically dispatched call may fail at runtime because one or more applicable overloads are conditional methods</value>
  </data>
  <data name="ERR_BadArgTypeDynamicExtension" xml:space="preserve">
    <value>'{0}' has no applicable method named '{1}' but appears to have an extension method by that name. Extension methods cannot be dynamically dispatched. Consider casting the dynamic arguments or calling the extension method without the extension method syntax.</value>
  </data>
  <data name="WRN_CallerFilePathPreferredOverCallerMemberName" xml:space="preserve">
    <value>The CallerMemberNameAttribute applied to parameter '{0}' will have no effect. It is overridden by the CallerFilePathAttribute.</value>
  </data>
  <data name="WRN_CallerFilePathPreferredOverCallerMemberName_Title" xml:space="preserve">
    <value>The CallerMemberNameAttribute will have no effect; it is overridden by the CallerFilePathAttribute</value>
  </data>
  <data name="WRN_CallerLineNumberPreferredOverCallerMemberName" xml:space="preserve">
    <value>The CallerMemberNameAttribute applied to parameter '{0}' will have no effect. It is overridden by the CallerLineNumberAttribute.</value>
  </data>
  <data name="WRN_CallerLineNumberPreferredOverCallerMemberName_Title" xml:space="preserve">
    <value>The CallerMemberNameAttribute will have no effect; it is overridden by the CallerLineNumberAttribute</value>
  </data>
  <data name="WRN_CallerLineNumberPreferredOverCallerFilePath" xml:space="preserve">
    <value>The CallerFilePathAttribute applied to parameter '{0}' will have no effect. It is overridden by the CallerLineNumberAttribute.</value>
  </data>
  <data name="WRN_CallerLineNumberPreferredOverCallerFilePath_Title" xml:space="preserve">
    <value>The CallerFilePathAttribute will have no effect; it is overridden by the CallerLineNumberAttribute</value>
  </data>
  <data name="ERR_InvalidDynamicCondition" xml:space="preserve">
    <value>Expression must be implicitly convertible to Boolean or its type '{0}' must define operator '{1}'.</value>
  </data>
  <data name="ERR_MixingWinRTEventWithRegular" xml:space="preserve">
    <value>'{0}' cannot implement '{1}' because '{2}' is a Windows Runtime event and '{3}' is a regular .NET event.</value>
  </data>
  <data name="WRN_CA2000_DisposeObjectsBeforeLosingScope1" xml:space="preserve">
    <value>Call System.IDisposable.Dispose() on allocated instance of {0} before all references to it are out of scope.</value>
  </data>
  <data name="WRN_CA2000_DisposeObjectsBeforeLosingScope1_Title" xml:space="preserve">
    <value>Call System.IDisposable.Dispose() on allocated instance before all references to it are out of scope</value>
  </data>
  <data name="WRN_CA2000_DisposeObjectsBeforeLosingScope2" xml:space="preserve">
    <value>Allocated instance of {0} is not disposed along all exception paths.  Call System.IDisposable.Dispose() before all references to it are out of scope.</value>
  </data>
  <data name="WRN_CA2000_DisposeObjectsBeforeLosingScope2_Title" xml:space="preserve">
    <value>Allocated instance is not disposed along all exception paths</value>
  </data>
  <data name="WRN_CA2202_DoNotDisposeObjectsMultipleTimes" xml:space="preserve">
    <value>Object '{0}' can be disposed more than once.</value>
  </data>
  <data name="WRN_CA2202_DoNotDisposeObjectsMultipleTimes_Title" xml:space="preserve">
    <value>Object can be disposed more than once</value>
  </data>
  <data name="ERR_NewCoClassOnLink" xml:space="preserve">
    <value>Interop type '{0}' cannot be embedded. Use the applicable interface instead.</value>
  </data>
  <data name="ERR_NoPIANestedType" xml:space="preserve">
    <value>Type '{0}' cannot be embedded because it is a nested type. Consider setting the 'Embed Interop Types' property to false.</value>
  </data>
  <data name="ERR_GenericsUsedInNoPIAType" xml:space="preserve">
    <value>Type '{0}' cannot be embedded because it has a generic argument. Consider setting the 'Embed Interop Types' property to false.</value>
  </data>
  <data name="ERR_InteropStructContainsMethods" xml:space="preserve">
    <value>Embedded interop struct '{0}' can contain only public instance fields.</value>
  </data>
  <data name="ERR_WinRtEventPassedByRef" xml:space="preserve">
    <value>A Windows Runtime event may not be passed as an out or ref parameter.</value>
  </data>
  <data name="ERR_MissingMethodOnSourceInterface" xml:space="preserve">
    <value>Source interface '{0}' is missing method '{1}' which is required to embed event '{2}'.</value>
  </data>
  <data name="ERR_MissingSourceInterface" xml:space="preserve">
    <value>Interface '{0}' has an invalid source interface which is required to embed event '{1}'.</value>
  </data>
  <data name="ERR_InteropTypeMissingAttribute" xml:space="preserve">
    <value>Interop type '{0}' cannot be embedded because it is missing the required '{1}' attribute.</value>
  </data>
  <data name="ERR_NoPIAAssemblyMissingAttribute" xml:space="preserve">
    <value>Cannot embed interop types from assembly '{0}' because it is missing the '{1}' attribute.</value>
  </data>
  <data name="ERR_NoPIAAssemblyMissingAttributes" xml:space="preserve">
    <value>Cannot embed interop types from assembly '{0}' because it is missing either the '{1}' attribute or the '{2}' attribute.</value>
  </data>
  <data name="ERR_InteropTypesWithSameNameAndGuid" xml:space="preserve">
    <value>Cannot embed interop type '{0}' found in both assembly '{1}' and '{2}'. Consider setting the 'Embed Interop Types' property to false.</value>
  </data>
  <data name="ERR_LocalTypeNameClash" xml:space="preserve">
    <value>Embedding the interop type '{0}' from assembly '{1}' causes a name clash in the current assembly. Consider setting the 'Embed Interop Types' property to false.</value>
  </data>
  <data name="WRN_ReferencedAssemblyReferencesLinkedPIA" xml:space="preserve">
    <value>A reference was created to embedded interop assembly '{0}' because of an indirect reference to that assembly created by assembly '{1}'. Consider changing the 'Embed Interop Types' property on either assembly.</value>
  </data>
  <data name="WRN_ReferencedAssemblyReferencesLinkedPIA_Title" xml:space="preserve">
    <value>A reference was created to embedded interop assembly because of an indirect assembly reference</value>
  </data>
  <data name="WRN_ReferencedAssemblyReferencesLinkedPIA_Description" xml:space="preserve">
    <value>You have added a reference to an assembly using /link (Embed Interop Types property set to True). This instructs the compiler to embed interop type information from that assembly. However, the compiler cannot embed interop type information from that assembly because another assembly that you have referenced also references that assembly using /reference (Embed Interop Types property set to False).

To embed interop type information for both assemblies, use /link for references to each assembly (set the Embed Interop Types property to True).

To remove the warning, you can use /reference instead (set the Embed Interop Types property to False). In this case, a primary interop assembly (PIA) provides interop type information.</value>
  </data>
  <data name="ERR_GenericsUsedAcrossAssemblies" xml:space="preserve">
    <value>Type '{0}' from assembly '{1}' cannot be used across assembly boundaries because it has a generic type argument that is an embedded interop type.</value>
  </data>
  <data name="ERR_NoCanonicalView" xml:space="preserve">
    <value>Cannot find the interop type that matches the embedded interop type '{0}'. Are you missing an assembly reference?</value>
  </data>
  <data name="ERR_NetModuleNameMismatch" xml:space="preserve">
    <value>Module name '{0}' stored in '{1}' must match its filename.</value>
  </data>
  <data name="ERR_BadModuleName" xml:space="preserve">
    <value>Invalid module name: {0}</value>
  </data>
  <data name="ERR_BadCompilationOptionValue" xml:space="preserve">
    <value>Invalid '{0}' value: '{1}'.</value>
  </data>
  <data name="ERR_BadAppConfigPath" xml:space="preserve">
    <value>AppConfigPath must be absolute.</value>
  </data>
  <data name="WRN_AssemblyAttributeFromModuleIsOverridden" xml:space="preserve">
    <value>Attribute '{0}' from module '{1}' will be ignored in favor of the instance appearing in source</value>
  </data>
  <data name="WRN_AssemblyAttributeFromModuleIsOverridden_Title" xml:space="preserve">
    <value>Attribute will be ignored in favor of the instance appearing in source</value>
  </data>
  <data name="ERR_CmdOptionConflictsSource" xml:space="preserve">
    <value>Attribute '{0}' given in a source file conflicts with option '{1}'.</value>
  </data>
  <data name="ERR_FixedBufferTooManyDimensions" xml:space="preserve">
    <value>A fixed buffer may only have one dimension.</value>
  </data>
  <data name="WRN_ReferencedAssemblyDoesNotHaveStrongName" xml:space="preserve">
    <value>Referenced assembly '{0}' does not have a strong name.</value>
  </data>
  <data name="WRN_ReferencedAssemblyDoesNotHaveStrongName_Title" xml:space="preserve">
    <value>Referenced assembly does not have a strong name</value>
  </data>
  <data name="ERR_InvalidSignaturePublicKey" xml:space="preserve">
    <value>Invalid signature public key specified in AssemblySignatureKeyAttribute.</value>
  </data>
  <data name="ERR_ExportedTypeConflictsWithDeclaration" xml:space="preserve">
    <value>Type '{0}' exported from module '{1}' conflicts with type declared in primary module of this assembly.</value>
  </data>
  <data name="ERR_ExportedTypesConflict" xml:space="preserve">
    <value>Type '{0}' exported from module '{1}' conflicts with type '{2}' exported from module '{3}'.</value>
  </data>
  <data name="ERR_ForwardedTypeConflictsWithDeclaration" xml:space="preserve">
    <value>Forwarded type '{0}' conflicts with type declared in primary module of this assembly.</value>
  </data>
  <data name="ERR_ForwardedTypesConflict" xml:space="preserve">
    <value>Type '{0}' forwarded to assembly '{1}' conflicts with type '{2}' forwarded to assembly '{3}'.</value>
  </data>
  <data name="ERR_ForwardedTypeConflictsWithExportedType" xml:space="preserve">
    <value>Type '{0}' forwarded to assembly '{1}' conflicts with type '{2}' exported from module '{3}'.</value>
  </data>
  <data name="WRN_RefCultureMismatch" xml:space="preserve">
    <value>Referenced assembly '{0}' has different culture setting of '{1}'.</value>
  </data>
  <data name="WRN_RefCultureMismatch_Title" xml:space="preserve">
    <value>Referenced assembly has different culture setting</value>
  </data>
  <data name="ERR_AgnosticToMachineModule" xml:space="preserve">
    <value>Agnostic assembly cannot have a processor specific module '{0}'.</value>
  </data>
  <data name="ERR_ConflictingMachineModule" xml:space="preserve">
    <value>Assembly and module '{0}' cannot target different processors.</value>
  </data>
  <data name="WRN_ConflictingMachineAssembly" xml:space="preserve">
    <value>Referenced assembly '{0}' targets a different processor.</value>
  </data>
  <data name="WRN_ConflictingMachineAssembly_Title" xml:space="preserve">
    <value>Referenced assembly targets a different processor</value>
  </data>
  <data name="ERR_CryptoHashFailed" xml:space="preserve">
    <value>Cryptographic failure while creating hashes.</value>
  </data>
  <data name="ERR_MissingNetModuleReference" xml:space="preserve">
    <value>Reference to '{0}' netmodule missing.</value>
  </data>
  <data name="ERR_NetModuleNameMustBeUnique" xml:space="preserve">
    <value>Module '{0}' is already defined in this assembly. Each module must have a unique filename.</value>
  </data>
  <data name="ERR_CantReadConfigFile" xml:space="preserve">
    <value>Cannot read config file '{0}' -- '{1}'</value>
  </data>
  <data name="ERR_EncNoPIAReference" xml:space="preserve">
    <value>Cannot continue since the edit includes a reference to an embedded type: '{0}'.</value>
  </data>
  <data name="ERR_EncReferenceToAddedMember" xml:space="preserve">
    <value>Member '{0}' added during the current debug session can only be accessed from within its declaring assembly '{1}'.</value>
  </data>
  <data name="ERR_MutuallyExclusiveOptions" xml:space="preserve">
    <value>Compilation options '{0}' and '{1}' can't both be specified at the same time.</value>
  </data>
  <data name="ERR_LinkedNetmoduleMetadataMustProvideFullPEImage" xml:space="preserve">
    <value>Linked netmodule metadata must provide a full PE image: '{0}'.</value>
  </data>
  <data name="ERR_BadPrefer32OnLib" xml:space="preserve">
    <value>/platform:anycpu32bitpreferred can only be used with /t:exe, /t:winexe and /t:appcontainerexe</value>
  </data>
  <data name="IDS_PathList" xml:space="preserve">
    <value>&lt;path list&gt;</value>
  </data>
  <data name="IDS_Text" xml:space="preserve">
    <value>&lt;text&gt;</value>
  </data>
  <data name="IDS_FeatureNullPropagatingOperator" xml:space="preserve">
    <value>null propagating operator</value>
  </data>
  <data name="IDS_FeatureExpressionBodiedMethod" xml:space="preserve">
    <value>expression-bodied method</value>
  </data>
  <data name="IDS_FeatureExpressionBodiedProperty" xml:space="preserve">
    <value>expression-bodied property</value>
  </data>
  <data name="IDS_FeatureExpressionBodiedIndexer" xml:space="preserve">
    <value>expression-bodied indexer</value>
  </data>
  <data name="IDS_FeatureAutoPropertyInitializer" xml:space="preserve">
    <value>auto property initializer</value>
  </data>
  <data name="IDS_Namespace1" xml:space="preserve">
    <value>&lt;namespace&gt;</value>
  </data>
  <data name="IDS_FeatureRefLocalsReturns" xml:space="preserve">
    <value>byref locals and returns</value>
  </data>
  <data name="IDS_FeatureReadOnlyReferences" xml:space="preserve">
    <value>readonly references</value>
  </data>
  <data name="IDS_FeatureRefStructs" xml:space="preserve">
    <value>ref structs</value>
  </data>
  <data name="IDS_FeatureRefConditional" xml:space="preserve">
    <value>ref conditional expression</value>
  </data>
  <data name="IDS_FeatureRefReassignment" xml:space="preserve">
    <value>ref reassignment</value>
  </data>
  <data name="IDS_FeatureRefFor" xml:space="preserve">
    <value>ref for-loop variables</value>
  </data>
  <data name="IDS_FeatureRefForEach" xml:space="preserve">
    <value>ref foreach iteration variables</value>
  </data>
  <data name="IDS_FeatureExtensibleFixedStatement" xml:space="preserve">
    <value>extensible fixed statement</value>
  </data>
  <data name="CompilationC" xml:space="preserve">
    <value>Compilation (C#): </value>
  </data>
  <data name="SyntaxNodeIsNotWithinSynt" xml:space="preserve">
    <value>Syntax node is not within syntax tree</value>
  </data>
  <data name="LocationMustBeProvided" xml:space="preserve">
    <value>Location must be provided in order to provide minimal type qualification.</value>
  </data>
  <data name="SyntaxTreeSemanticModelMust" xml:space="preserve">
    <value>SyntaxTreeSemanticModel must be provided in order to provide minimal type qualification.</value>
  </data>
  <data name="CantReferenceCompilationOf" xml:space="preserve">
    <value>Can't reference compilation of type '{0}' from {1} compilation.</value>
  </data>
  <data name="SyntaxTreeAlreadyPresent" xml:space="preserve">
    <value>Syntax tree already present</value>
  </data>
  <data name="SubmissionCanOnlyInclude" xml:space="preserve">
    <value>Submission can only include script code.</value>
  </data>
  <data name="SubmissionCanHaveAtMostOne" xml:space="preserve">
    <value>Submission can have at most one syntax tree.</value>
  </data>
  <data name="SyntaxTreeNotFoundToRemove" xml:space="preserve">
    <value>SyntaxTree is not part of the compilation, so it cannot be removed</value>
  </data>
  <data name="TreeMustHaveARootNodeWith" xml:space="preserve">
    <value>tree must have a root node with SyntaxKind.CompilationUnit</value>
  </data>
  <data name="TypeArgumentCannotBeNull" xml:space="preserve">
    <value>Type argument cannot be null</value>
  </data>
  <data name="WrongNumberOfTypeArguments" xml:space="preserve">
    <value>Wrong number of type arguments</value>
  </data>
  <data name="NameConflictForName" xml:space="preserve">
    <value>Name conflict for name {0}</value>
  </data>
  <data name="LookupOptionsHasInvalidCombo" xml:space="preserve">
    <value>LookupOptions has an invalid combination of options</value>
  </data>
  <data name="ItemsMustBeNonEmpty" xml:space="preserve">
    <value>items: must be non-empty</value>
  </data>
  <data name="UseVerbatimIdentifier" xml:space="preserve">
    <value>Use Microsoft.CodeAnalysis.CSharp.SyntaxFactory.Identifier or Microsoft.CodeAnalysis.CSharp.SyntaxFactory.VerbatimIdentifier to create identifier tokens.</value>
  </data>
  <data name="UseLiteralForTokens" xml:space="preserve">
    <value>Use Microsoft.CodeAnalysis.CSharp.SyntaxFactory.Literal to create character literal tokens.</value>
  </data>
  <data name="UseLiteralForNumeric" xml:space="preserve">
    <value>Use Microsoft.CodeAnalysis.CSharp.SyntaxFactory.Literal to create numeric literal tokens.</value>
  </data>
  <data name="ThisMethodCanOnlyBeUsedToCreateTokens" xml:space="preserve">
    <value>This method can only be used to create tokens - {0} is not a token kind.</value>
  </data>
  <data name="GenericParameterDefinition" xml:space="preserve">
    <value>Generic parameter is definition when expected to be reference {0}</value>
  </data>
  <data name="InvalidGetDeclarationNameMultipleDeclarators" xml:space="preserve">
    <value>Called GetDeclarationName for a declaration node that can possibly contain multiple variable declarators.</value>
  </data>
  <data name="PositionIsNotWithinSyntax" xml:space="preserve">
    <value>Position is not within syntax tree with full span {0}</value>
  </data>
  <data name="WRN_BadUILang" xml:space="preserve">
    <value>The language name '{0}' is invalid.</value>
  </data>
  <data name="WRN_BadUILang_Title" xml:space="preserve">
    <value>The language name is invalid</value>
  </data>
  <data name="ERR_UnsupportedTransparentIdentifierAccess" xml:space="preserve">
    <value>Transparent identifier member access failed for field '{0}' of '{1}'.  Does the data being queried implement the query pattern?</value>
  </data>
  <data name="ERR_ParamDefaultValueDiffersFromAttribute" xml:space="preserve">
    <value>The parameter has multiple distinct default values.</value>
  </data>
  <data name="ERR_FieldHasMultipleDistinctConstantValues" xml:space="preserve">
    <value>The field has multiple distinct constant values.</value>
  </data>
  <data name="WRN_UnqualifiedNestedTypeInCref" xml:space="preserve">
    <value>Within cref attributes, nested types of generic types should be qualified.</value>
  </data>
  <data name="WRN_UnqualifiedNestedTypeInCref_Title" xml:space="preserve">
    <value>Within cref attributes, nested types of generic types should be qualified</value>
  </data>
  <data name="NotACSharpSymbol" xml:space="preserve">
    <value>Not a C# symbol.</value>
  </data>
  <data name="HDN_UnusedUsingDirective" xml:space="preserve">
    <value>Unnecessary using directive.</value>
  </data>
  <data name="HDN_UnusedExternAlias" xml:space="preserve">
    <value>Unused extern alias.</value>
  </data>
  <data name="ElementsCannotBeNull" xml:space="preserve">
    <value>Elements cannot be null.</value>
  </data>
  <data name="IDS_LIB_ENV" xml:space="preserve">
    <value>LIB environment variable</value>
  </data>
  <data name="IDS_LIB_OPTION" xml:space="preserve">
    <value>/LIB option</value>
  </data>
  <data name="IDS_REFERENCEPATH_OPTION" xml:space="preserve">
    <value>/REFERENCEPATH option</value>
  </data>
  <data name="IDS_DirectoryDoesNotExist" xml:space="preserve">
    <value>directory does not exist</value>
  </data>
  <data name="IDS_DirectoryHasInvalidPath" xml:space="preserve">
    <value>path is too long or invalid</value>
  </data>
  <data name="WRN_NoRuntimeMetadataVersion" xml:space="preserve">
    <value>No value for RuntimeMetadataVersion found. No assembly containing System.Object was found nor was a value for RuntimeMetadataVersion specified through options.</value>
  </data>
  <data name="WRN_NoRuntimeMetadataVersion_Title" xml:space="preserve">
    <value>No value for RuntimeMetadataVersion found</value>
  </data>
  <data name="WrongSemanticModelType" xml:space="preserve">
    <value>Expected a {0} SemanticModel.</value>
  </data>
  <data name="IDS_FeatureLambda" xml:space="preserve">
    <value>lambda expression</value>
  </data>
  <data name="ERR_FeatureNotAvailableInVersion1" xml:space="preserve">
    <value>Feature '{0}' is not available in C# 1. Please use language version {1} or greater.</value>
  </data>
  <data name="ERR_FeatureNotAvailableInVersion2" xml:space="preserve">
    <value>Feature '{0}' is not available in C# 2. Please use language version {1} or greater.</value>
  </data>
  <data name="ERR_FeatureNotAvailableInVersion3" xml:space="preserve">
    <value>Feature '{0}' is not available in C# 3. Please use language version {1} or greater.</value>
  </data>
  <data name="ERR_FeatureNotAvailableInVersion4" xml:space="preserve">
    <value>Feature '{0}' is not available in C# 4. Please use language version {1} or greater.</value>
  </data>
  <data name="ERR_FeatureNotAvailableInVersion5" xml:space="preserve">
    <value>Feature '{0}' is not available in C# 5. Please use language version {1} or greater.</value>
  </data>
  <data name="ERR_FeatureNotAvailableInVersion6" xml:space="preserve">
    <value>Feature '{0}' is not available in C# 6. Please use language version {1} or greater.</value>
  </data>
  <data name="ERR_FeatureNotAvailableInVersion7" xml:space="preserve">
    <value>Feature '{0}' is not available in C# 7.0. Please use language version {1} or greater.</value>
  </data>
  <data name="ERR_FeatureIsExperimental" xml:space="preserve">
    <value>Feature '{0}' is experimental and unsupported; use '/features:{1}' to enable.</value>
  </data>
  <data name="IDS_VersionExperimental" xml:space="preserve">
    <value>'experimental'</value>
  </data>
  <data name="PositionNotWithinTree" xml:space="preserve">
    <value>Position must be within span of the syntax tree.</value>
  </data>
  <data name="SpeculatedSyntaxNodeCannotBelongToCurrentCompilation" xml:space="preserve">
    <value>Syntax node to be speculated cannot belong to a syntax tree from the current compilation.</value>
  </data>
  <data name="ChainingSpeculativeModelIsNotSupported" xml:space="preserve">
    <value>Chaining speculative semantic model is not supported. You should create a speculative model from the non-speculative ParentModel.</value>
  </data>
  <data name="IDS_ToolName" xml:space="preserve">
    <value>Microsoft (R) Visual C# Compiler</value>
  </data>
  <data name="IDS_LogoLine1" xml:space="preserve">
    <value>{0} version {1}</value>
  </data>
  <data name="IDS_LogoLine2" xml:space="preserve">
    <value>Copyright (C) Microsoft Corporation. All rights reserved.</value>
  </data>
  <data name="IDS_LangVersions" xml:space="preserve">
    <value>Supported language versions:</value>
  </data>
  <data name="IDS_CSCHelp" xml:space="preserve">
    <value>
                             Visual C# Compiler Options

                       - OUTPUT FILES -
-out:&lt;file&gt;                   Specify output file name (default: base name of
                              file with main class or first file)
-target:exe                   Build a console executable (default) (Short
                              form: -t:exe)
-target:winexe                Build a Windows executable (Short form:
                              -t:winexe)
-target:library               Build a library (Short form: -t:library)
-target:module                Build a module that can be added to another
                              assembly (Short form: -t:module)
-target:appcontainerexe       Build an Appcontainer executable (Short form:
                              -t:appcontainerexe)
-target:winmdobj              Build a Windows Runtime intermediate file that
                              is consumed by WinMDExp (Short form: -t:winmdobj)
-doc:&lt;file&gt;                   XML Documentation file to generate
-refout:&lt;file&gt;                Reference assembly output to generate
-platform:&lt;string&gt;            Limit which platforms this code can run on: x86,
                              Itanium, x64, arm, arm64, anycpu32bitpreferred, or
                              anycpu. The default is anycpu.

                       - INPUT FILES -
-recurse:&lt;wildcard&gt;           Include all files in the current directory and
                              subdirectories according to the wildcard
                              specifications
-reference:&lt;alias&gt;=&lt;file&gt;     Reference metadata from the specified assembly
                              file using the given alias (Short form: -r)
-reference:&lt;file list&gt;        Reference metadata from the specified assembly
                              files (Short form: -r)
-addmodule:&lt;file list&gt;        Link the specified modules into this assembly
-link:&lt;file list&gt;             Embed metadata from the specified interop
                              assembly files (Short form: -l)
-analyzer:&lt;file list&gt;         Run the analyzers from this assembly
                              (Short form: -a)
-additionalfile:&lt;file list&gt;   Additional files that don't directly affect code
                              generation but may be used by analyzers for producing
                              errors or warnings.
-embed                        Embed all source files in the PDB.
-embed:&lt;file list&gt;            Embed specific files in the PDB.

                       - RESOURCES -
-win32res:&lt;file&gt;              Specify a Win32 resource file (.res)
-win32icon:&lt;file&gt;             Use this icon for the output
-win32manifest:&lt;file&gt;         Specify a Win32 manifest file (.xml)
-nowin32manifest              Do not include the default Win32 manifest
-resource:&lt;resinfo&gt;           Embed the specified resource (Short form: -res)
-linkresource:&lt;resinfo&gt;       Link the specified resource to this assembly
                              (Short form: -linkres) Where the resinfo format
                              is &lt;file&gt;[,&lt;string name&gt;[,public|private]]

                       - CODE GENERATION -
-debug[+|-]                   Emit debugging information
-debug:{full|pdbonly|portable|embedded}
                              Specify debugging type ('full' is default,
                              'portable' is a cross-platform format,
                              'embedded' is a cross-platform format embedded into
                              the target .dll or .exe)
-optimize[+|-]                Enable optimizations (Short form: -o)
-deterministic                Produce a deterministic assembly
                              (including module version GUID and timestamp)
-refonly                      Produce a reference assembly in place of the main output
-instrument:TestCoverage      Produce an assembly instrumented to collect
                              coverage information
-sourcelink:&lt;file&gt;            Source link info to embed into PDB.

                       - ERRORS AND WARNINGS -
-warnaserror[+|-]             Report all warnings as errors
-warnaserror[+|-]:&lt;warn list&gt; Report specific warnings as errors
                              (use "nullable" for all nullability warnings)
-warn:&lt;n&gt;                     Set warning level (0 or higher) (Short form: -w)
-nowarn:&lt;warn list&gt;           Disable specific warning messages
                              (use "nullable" for all nullability warnings)
-ruleset:&lt;file&gt;               Specify a ruleset file that disables specific
                              diagnostics.
-errorlog:&lt;file&gt;[,version=&lt;sarif_version&gt;]
                              Specify a file to log all compiler and analyzer
                              diagnostics.
                              sarif_version:{1|2|2.1} Default is 1. 2 and 2.1
                              both mean SARIF version 2.1.0.
-reportanalyzer               Report additional analyzer information, such as
                              execution time.
-skipanalyzers[+|-]           Skip execution of diagnostic analyzers.

                       - LANGUAGE -
-checked[+|-]                 Generate overflow checks
-unsafe[+|-]                  Allow 'unsafe' code
-define:&lt;symbol list&gt;         Define conditional compilation symbol(s) (Short
                              form: -d)
-langversion:?                Display the allowed values for language version
-langversion:&lt;string&gt;         Specify language version such as
                              `latest` (latest version, including minor versions),
                              `default` (same as `latest`),
                              `latestmajor` (latest version, excluding minor versions),
                              `preview` (latest version, including features in unsupported preview),
                              or specific versions like `6` or `7.1`
-nullable[+|-]                Specify nullable context option enable|disable.
-nullable:{enable|disable|warnings|annotations}
                              Specify nullable context option enable|disable|warnings|annotations.

                       - SECURITY -
-delaysign[+|-]               Delay-sign the assembly using only the public
                              portion of the strong name key
-publicsign[+|-]              Public-sign the assembly using only the public
                              portion of the strong name key
-keyfile:&lt;file&gt;               Specify a strong name key file
-keycontainer:&lt;string&gt;        Specify a strong name key container
-highentropyva[+|-]           Enable high-entropy ASLR

                       - MISCELLANEOUS -
@&lt;file&gt;                       Read response file for more options
-help                         Display this usage message (Short form: -?)
-nologo                       Suppress compiler copyright message
-noconfig                     Do not auto include CSC.RSP file
-parallel[+|-]                Concurrent build.
-version                      Display the compiler version number and exit.

                       - ADVANCED -
-baseaddress:&lt;address&gt;        Base address for the library to be built
-checksumalgorithm:&lt;alg&gt;      Specify algorithm for calculating source file
                              checksum stored in PDB. Supported values are:
                              SHA1 or SHA256 (default).
-codepage:&lt;n&gt;                 Specify the codepage to use when opening source
                              files
-utf8output                   Output compiler messages in UTF-8 encoding
-main:&lt;type&gt;                  Specify the type that contains the entry point
                              (ignore all other possible entry points) (Short
                              form: -m)
-fullpaths                    Compiler generates fully qualified paths
-filealign:&lt;n&gt;                Specify the alignment used for output file
                              sections
-pathmap:&lt;K1&gt;=&lt;V1&gt;,&lt;K2&gt;=&lt;V2&gt;,...
                              Specify a mapping for source path names output by
                              the compiler.
-pdb:&lt;file&gt;                   Specify debug information file name (default:
                              output file name with .pdb extension)
-errorendlocation             Output line and column of the end location of
                              each error
-preferreduilang              Specify the preferred output language name.
-nosdkpath                    Disable searching the default SDK path for standard library assemblies.
-nostdlib[+|-]                Do not reference standard library (mscorlib.dll)
-subsystemversion:&lt;string&gt;    Specify subsystem version of this assembly
-lib:&lt;file list&gt;              Specify additional directories to search in for
                              references
-errorreport:&lt;string&gt;         Specify how to handle internal compiler errors:
                              prompt, send, queue, or none. The default is
                              queue.
-appconfig:&lt;file&gt;             Specify an application configuration file
                              containing assembly binding settings
-moduleassemblyname:&lt;string&gt;  Name of the assembly which this module will be
                              a part of
-modulename:&lt;string&gt;          Specify the name of the source module
-generatedfilesout:&lt;dir&gt;      Place files generated during compilation in the
                              specified directory.
-reportivts[+|-]                    Output information on all IVTs granted to this
                              assembly by all dependencies, and annotate foreign assembly
                              accessibility errors with what assembly they came from.
</value>
    <comment>Visual C# Compiler Options</comment>
  </data>
  <data name="ERR_ComImportWithInitializers" xml:space="preserve">
    <value>'{0}': a class with the ComImport attribute cannot specify field initializers.</value>
  </data>
  <data name="WRN_PdbLocalNameTooLong" xml:space="preserve">
    <value>Local name '{0}' is too long for PDB.  Consider shortening or compiling without /debug.</value>
  </data>
  <data name="WRN_PdbLocalNameTooLong_Title" xml:space="preserve">
    <value>Local name is too long for PDB</value>
  </data>
  <data name="ERR_RetNoObjectRequiredLambda" xml:space="preserve">
    <value>Anonymous function converted to a void returning delegate cannot return a value</value>
  </data>
  <data name="ERR_TaskRetNoObjectRequiredLambda" xml:space="preserve">
    <value>Async lambda expression converted to a '{0}' returning delegate cannot return a value</value>
  </data>
  <data name="WRN_AnalyzerCannotBeCreated" xml:space="preserve">
    <value>An instance of analyzer {0} cannot be created from {1} : {2}.</value>
  </data>
  <data name="WRN_AnalyzerCannotBeCreated_Title" xml:space="preserve">
    <value>An analyzer instance cannot be created</value>
  </data>
  <data name="WRN_NoAnalyzerInAssembly" xml:space="preserve">
    <value>The assembly {0} does not contain any analyzers.</value>
  </data>
  <data name="WRN_NoAnalyzerInAssembly_Title" xml:space="preserve">
    <value>Assembly does not contain any analyzers</value>
  </data>
  <data name="WRN_UnableToLoadAnalyzer" xml:space="preserve">
    <value>Unable to load Analyzer assembly {0} : {1}</value>
  </data>
  <data name="WRN_UnableToLoadAnalyzer_Title" xml:space="preserve">
    <value>Unable to load Analyzer assembly</value>
  </data>
  <data name="INF_UnableToLoadSomeTypesInAnalyzer" xml:space="preserve">
    <value>Skipping some types in analyzer assembly {0} due to a ReflectionTypeLoadException : {1}.</value>
  </data>
  <data name="ERR_CantReadRulesetFile" xml:space="preserve">
    <value>Error reading ruleset file {0} - {1}</value>
  </data>
  <data name="ERR_BadPdbData" xml:space="preserve">
    <value>Error reading debug information for '{0}'</value>
  </data>
  <data name="IDS_OperationCausedStackOverflow" xml:space="preserve">
    <value>Operation caused a stack overflow.</value>
  </data>
  <data name="WRN_IdentifierOrNumericLiteralExpected" xml:space="preserve">
    <value>Expected identifier or numeric literal.</value>
  </data>
  <data name="WRN_IdentifierOrNumericLiteralExpected_Title" xml:space="preserve">
    <value>Expected identifier or numeric literal</value>
  </data>
  <data name="ERR_InitializerOnNonAutoProperty" xml:space="preserve">
    <value>Only auto-implemented properties, or properties that use the 'field' keyword, can have initializers.</value>
  </data>
  <data name="ERR_InstancePropertyInitializerInInterface" xml:space="preserve">
    <value>Instance properties in interfaces cannot have initializers.</value>
  </data>
  <data name="ERR_AutoPropertyMustHaveGetAccessor" xml:space="preserve">
    <value>Auto-implemented properties must have get accessors.</value>
  </data>
  <data name="ERR_AutoPropertyMustOverrideSet" xml:space="preserve">
    <value>Auto-implemented properties must override all accessors of the overridden property.</value>
  </data>
  <data name="ERR_InitializerInStructWithoutExplicitConstructor" xml:space="preserve">
    <value>Structs without explicit constructors cannot contain members with initializers.</value>
  </data>
  <data name="ERR_EncodinglessSyntaxTree" xml:space="preserve">
    <value>Cannot emit debug information for a source text without encoding.</value>
  </data>
  <data name="ERR_BlockBodyAndExpressionBody" xml:space="preserve">
    <value>Block bodies and expression bodies cannot both be provided.</value>
  </data>
  <data name="ERR_SwitchFallOut" xml:space="preserve">
    <value>Control cannot fall out of switch from final case label ('{0}')</value>
  </data>
  <data name="ERR_UnexpectedBoundGenericName" xml:space="preserve">
    <value>Type arguments are not allowed in the nameof operator.</value>
  </data>
  <data name="ERR_NullPropagatingOpInExpressionTree" xml:space="preserve">
    <value>An expression tree lambda may not contain a null propagating operator.</value>
  </data>
  <data name="ERR_DictionaryInitializerInExpressionTree" xml:space="preserve">
    <value>An expression tree lambda may not contain a dictionary initializer.</value>
  </data>
  <data name="ERR_ExtensionCollectionElementInitializerInExpressionTree" xml:space="preserve">
    <value>An extension Add method is not supported for a collection initializer in an expression lambda.</value>
  </data>
  <data name="IDS_FeatureNameof" xml:space="preserve">
    <value>nameof operator</value>
  </data>
  <data name="IDS_FeatureUnboundGenericTypesInNameof" xml:space="preserve">
    <value>unbound generic types in nameof operator</value>
  </data>
  <data name="IDS_FeatureDictionaryInitializer" xml:space="preserve">
    <value>dictionary initializer</value>
  </data>
  <data name="ERR_UnclosedExpressionHole" xml:space="preserve">
    <value>Missing close delimiter '}' for interpolated expression started with '{'.</value>
  </data>
  <data name="ERR_SingleLineCommentInExpressionHole" xml:space="preserve">
    <value>A single-line comment may not be used in an interpolated string.</value>
  </data>
  <data name="ERR_InsufficientStack" xml:space="preserve">
    <value>An expression is too long or complex to compile</value>
  </data>
  <data name="ERR_ExpressionHasNoName" xml:space="preserve">
    <value>Expression does not have a name.</value>
  </data>
  <data name="ERR_SubexpressionNotInNameof" xml:space="preserve">
    <value>Sub-expression cannot be used in an argument to nameof.</value>
  </data>
  <data name="ERR_AliasQualifiedNameNotAnExpression" xml:space="preserve">
    <value>An alias-qualified name is not an expression.</value>
  </data>
  <data name="ERR_NameofMethodGroupWithTypeParameters" xml:space="preserve">
    <value>Type parameters are not allowed on a method group as an argument to 'nameof'.</value>
  </data>
  <data name="NoNoneSearchCriteria" xml:space="preserve">
    <value>SearchCriteria is expected.</value>
  </data>
  <data name="ERR_InvalidAssemblyCulture" xml:space="preserve">
    <value>Assembly culture strings may not contain embedded NUL characters.</value>
  </data>
  <data name="IDS_FeatureUsingStatic" xml:space="preserve">
    <value>using static</value>
  </data>
  <data name="IDS_FeatureInterpolatedStrings" xml:space="preserve">
    <value>interpolated strings</value>
  </data>
  <data name="IDS_FeatureAltInterpolatedVerbatimStrings" xml:space="preserve">
    <value>alternative interpolated verbatim strings</value>
  </data>
  <data name="IDS_AwaitInCatchAndFinally" xml:space="preserve">
    <value>await in catch blocks and finally blocks</value>
  </data>
  <data name="IDS_FeatureBinaryLiteral" xml:space="preserve">
    <value>binary literals</value>
  </data>
  <data name="IDS_FeatureDigitSeparator" xml:space="preserve">
    <value>digit separators</value>
  </data>
  <data name="IDS_FeatureLocalFunctions" xml:space="preserve">
    <value>local functions</value>
  </data>
  <data name="ERR_UnescapedCurly" xml:space="preserve">
    <value>A '{0}' character must be escaped (by doubling) in an interpolated string.</value>
  </data>
  <data name="ERR_EscapedCurly" xml:space="preserve">
    <value>A '{0}' character may only be escaped by doubling '{0}{0}' in an interpolated string.</value>
  </data>
  <data name="ERR_TrailingWhitespaceInFormatSpecifier" xml:space="preserve">
    <value>A format specifier may not contain trailing whitespace.</value>
  </data>
  <data name="ERR_EmptyFormatSpecifier" xml:space="preserve">
    <value>Empty format specifier.</value>
  </data>
  <data name="ERR_ErrorInReferencedAssembly" xml:space="preserve">
    <value>There is an error in a referenced assembly '{0}'.</value>
  </data>
  <data name="ERR_ExpressionOrDeclarationExpected" xml:space="preserve">
    <value>Expression or declaration statement expected.</value>
  </data>
  <data name="ERR_NameofExtensionMethod" xml:space="preserve">
    <value>Extension method groups are not allowed as an argument to 'nameof'.</value>
  </data>
  <data name="WRN_AlignmentMagnitude" xml:space="preserve">
    <value>Alignment value {0} has a magnitude greater than {1} and may result in a large formatted string.</value>
  </data>
  <data name="HDN_UnusedExternAlias_Title" xml:space="preserve">
    <value>Unused extern alias</value>
  </data>
  <data name="HDN_UnusedUsingDirective_Title" xml:space="preserve">
    <value>Unnecessary using directive</value>
  </data>
  <data name="INF_UnableToLoadSomeTypesInAnalyzer_Title" xml:space="preserve">
    <value>Skip loading types in analyzer assembly that fail due to a ReflectionTypeLoadException</value>
  </data>
  <data name="WRN_AlignmentMagnitude_Title" xml:space="preserve">
    <value>Alignment value has a magnitude that may result in a large formatted string</value>
  </data>
  <data name="ERR_ConstantStringTooLong" xml:space="preserve">
    <value>Length of String constant resulting from concatenation exceeds System.Int32.MaxValue.  Try splitting the string into multiple constants.</value>
  </data>
  <data name="ERR_TupleTooFewElements" xml:space="preserve">
    <value>Tuple must contain at least two elements.</value>
  </data>
  <data name="ERR_DebugEntryPointNotSourceMethodDefinition" xml:space="preserve">
    <value>Debug entry point must be a definition of a method declared in the current compilation.</value>
  </data>
  <data name="ERR_LoadDirectiveOnlyAllowedInScripts" xml:space="preserve">
    <value>#load is only allowed in scripts</value>
  </data>
  <data name="ERR_PPLoadFollowsToken" xml:space="preserve">
    <value>Cannot use #load after first token in file</value>
  </data>
  <data name="CouldNotFindFile" xml:space="preserve">
    <value>Could not find file.</value>
    <comment>File path referenced in source (#load) could not be resolved.</comment>
  </data>
  <data name="SyntaxTreeFromLoadNoRemoveReplace" xml:space="preserve">
    <value>SyntaxTree resulted from a #load directive and cannot be removed or replaced directly.</value>
  </data>
  <data name="ERR_SourceFileReferencesNotSupported" xml:space="preserve">
    <value>Source file references are not supported.</value>
  </data>
  <data name="ERR_InvalidPathMap" xml:space="preserve">
    <value>The pathmap option was incorrectly formatted.</value>
  </data>
  <data name="ERR_InvalidReal" xml:space="preserve">
    <value>Invalid real literal.</value>
  </data>
  <data name="ERR_AutoPropertyCannotBeRefReturning" xml:space="preserve">
    <value>Auto-implemented properties cannot return by reference</value>
  </data>
  <data name="ERR_RefPropertyMustHaveGetAccessor" xml:space="preserve">
    <value>Properties which return by reference must have a get accessor</value>
  </data>
  <data name="ERR_RefPropertyCannotHaveSetAccessor" xml:space="preserve">
    <value>Properties which return by reference cannot have set accessors</value>
  </data>
  <data name="ERR_CantChangeRefReturnOnOverride" xml:space="preserve">
    <value>'{0}' must match by reference return of overridden member '{1}'</value>
  </data>
  <data name="ERR_CantChangeInitOnlyOnOverride" xml:space="preserve">
    <value>'{0}' must match by init-only of overridden member '{1}'</value>
  </data>
  <data name="ERR_MustNotHaveRefReturn" xml:space="preserve">
    <value>By-reference returns may only be used in methods that return by reference</value>
  </data>
  <data name="ERR_MustHaveRefReturn" xml:space="preserve">
    <value>By-value returns may only be used in methods that return by value</value>
  </data>
  <data name="ERR_RefReturnMustHaveIdentityConversion" xml:space="preserve">
    <value>The return expression must be of type '{0}' because this method returns by reference</value>
  </data>
  <data name="ERR_CloseUnimplementedInterfaceMemberWrongRefReturn" xml:space="preserve">
    <value>'{0}' does not implement interface member '{1}'. '{2}' cannot implement '{1}' because it does not have matching return by reference.</value>
  </data>
  <data name="ERR_CloseUnimplementedInterfaceMemberWrongInitOnly" xml:space="preserve">
    <value>'{0}' does not implement interface member '{1}'. '{2}' cannot implement '{1}'.</value>
  </data>
  <data name="ERR_BadIteratorReturnRef" xml:space="preserve">
    <value>The body of '{0}' cannot be an iterator block because '{0}' returns by reference</value>
  </data>
  <data name="ERR_BadRefReturnExpressionTree" xml:space="preserve">
    <value>Lambda expressions that return by reference cannot be converted to expression trees</value>
  </data>
  <data name="ERR_RefReturningCallInExpressionTree" xml:space="preserve">
    <value>An expression tree lambda may not contain a call to a method, property, or indexer that returns by reference</value>
  </data>
  <data name="ERR_RefReturnLvalueExpected" xml:space="preserve">
    <value>An expression cannot be used in this context because it may not be passed or returned by reference</value>
  </data>
  <data name="ERR_RefReturnNonreturnableLocal" xml:space="preserve">
    <value>Cannot return '{0}' by reference because it was initialized to a value that cannot be returned by reference</value>
  </data>
  <data name="ERR_RefReturnNonreturnableLocal2" xml:space="preserve">
    <value>Cannot return by reference a member of '{0}' because it was initialized to a value that cannot be returned by reference</value>
  </data>
  <data name="WRN_RefReturnNonreturnableLocal" xml:space="preserve">
    <value>Local '{0}' is returned by reference but was initialized to a value that cannot be returned by reference</value>
  </data>
  <data name="WRN_RefReturnNonreturnableLocal_Title" xml:space="preserve">
    <value>Local is returned by reference but was initialized to a value that cannot be returned by reference</value>
  </data>
  <data name="WRN_RefReturnNonreturnableLocal2" xml:space="preserve">
    <value>A member of '{0}' is returned by reference but was initialized to a value that cannot be returned by reference</value>
  </data>
  <data name="WRN_RefReturnNonreturnableLocal2_Title" xml:space="preserve">
    <value>A member is returned by reference but was initialized to a value that cannot be returned by reference</value>
  </data>
  <data name="ERR_RefReturnReadonlyLocal" xml:space="preserve">
    <value>Cannot return '{0}' by reference because it is read-only</value>
  </data>
  <data name="ERR_RefReturnRangeVariable" xml:space="preserve">
    <value>Cannot return the range variable '{0}' by reference</value>
  </data>
  <data name="ERR_RefReturnReadonlyLocalCause" xml:space="preserve">
    <value>Cannot return '{0}' by reference because it is a '{1}'</value>
  </data>
  <data name="ERR_RefReturnReadonly" xml:space="preserve">
    <value>A readonly field cannot be returned by writable reference</value>
  </data>
  <data name="ERR_RefReturnReadonlyStatic" xml:space="preserve">
    <value>A static readonly field cannot be returned by writable reference</value>
  </data>
  <data name="ERR_RefReturnReadonly2" xml:space="preserve">
    <value>Members of readonly field '{0}' cannot be returned by writable reference</value>
  </data>
  <data name="ERR_RefReturnReadonlyStatic2" xml:space="preserve">
    <value>Fields of static readonly field '{0}' cannot be returned by writable reference</value>
  </data>
  <data name="ERR_RefReturnParameter" xml:space="preserve">
    <value>Cannot return a parameter by reference '{0}' because it is not a ref parameter</value>
  </data>
  <data name="ERR_RefReturnParameter2" xml:space="preserve">
    <value>Cannot return by reference a member of parameter '{0}' because it is not a ref or out parameter</value>
  </data>
  <data name="ERR_RefReturnScopedParameter" xml:space="preserve">
    <value>Cannot return a parameter by reference '{0}' because it is scoped to the current method</value>
  </data>
  <data name="ERR_RefReturnScopedParameter2" xml:space="preserve">
    <value>Cannot return by reference a member of parameter '{0}' because it is scoped to the current method</value>
  </data>
  <data name="ERR_RefReturnOnlyParameter" xml:space="preserve">
    <value>Cannot return a parameter by reference '{0}' through a ref parameter; it can only be returned in a return statement</value>
  </data>
  <data name="ERR_RefReturnOnlyParameter2" xml:space="preserve">
    <value>Cannot return by reference a member of parameter '{0}' through a ref parameter; it can only be returned in a return statement</value>
  </data>
  <data name="WRN_RefReturnOnlyParameter" xml:space="preserve">
    <value>This returns a parameter by reference '{0}' through a ref parameter; but it can only safely be returned in a return statement</value>
  </data>
  <data name="WRN_RefReturnOnlyParameter_Title" xml:space="preserve">
    <value>This returns a parameter by reference through a ref parameter; but it can only safely be returned in a return statement</value>
  </data>
  <data name="WRN_RefReturnOnlyParameter2" xml:space="preserve">
    <value>This returns by reference a member of parameter '{0}' through a ref parameter; but it can only safely be returned in a return statement</value>
  </data>
  <data name="WRN_RefReturnOnlyParameter2_Title" xml:space="preserve">
    <value>This returns by reference a member of parameter through a ref parameter; but it can only safely be returned in a return statement</value>
  </data>
  <data name="WRN_RefReturnParameter" xml:space="preserve">
    <value>This returns a parameter by reference '{0}' but it is not a ref parameter</value>
  </data>
  <data name="WRN_RefReturnParameter_Title" xml:space="preserve">
    <value>This returns a parameter by reference but it is not a ref parameter</value>
  </data>
  <data name="WRN_RefReturnScopedParameter" xml:space="preserve">
    <value>This returns a parameter by reference '{0}' but it is scoped to the current method</value>
  </data>
  <data name="WRN_RefReturnScopedParameter_Title" xml:space="preserve">
    <value>This returns a parameter by reference but it is scoped to the current method</value>
  </data>
  <data name="WRN_RefReturnParameter2" xml:space="preserve">
    <value>This returns by reference a member of parameter '{0}' that is not a ref or out parameter</value>
  </data>
  <data name="WRN_RefReturnParameter2_Title" xml:space="preserve">
    <value>This returns by reference a member of parameter that is not a ref or out parameter</value>
  </data>
  <data name="WRN_RefReturnScopedParameter2" xml:space="preserve">
    <value>This returns by reference a member of parameter '{0}' that is scoped to the current method</value>
  </data>
  <data name="WRN_RefReturnScopedParameter2_Title" xml:space="preserve">
    <value>This returns by reference a member of parameter that is scoped to the current method</value>
  </data>
  <data name="ERR_RefReturnLocal" xml:space="preserve">
    <value>Cannot return local '{0}' by reference because it is not a ref local</value>
  </data>
  <data name="ERR_RefReturnLocal2" xml:space="preserve">
    <value>Cannot return a member of local '{0}' by reference because it is not a ref local</value>
  </data>
  <data name="WRN_RefReturnLocal" xml:space="preserve">
    <value>This returns local '{0}' by reference but it is not a ref local</value>
  </data>
  <data name="WRN_RefReturnLocal_Title" xml:space="preserve">
    <value>This returns local by reference but it is not a ref local</value>
  </data>
  <data name="WRN_RefReturnLocal2" xml:space="preserve">
    <value>This returns a member of local '{0}' by reference but it is not a ref local</value>
  </data>
  <data name="WRN_RefReturnLocal2_Title" xml:space="preserve">
    <value>This returns a member of local by reference but it is not a ref local</value>
  </data>
  <data name="ERR_RefReturnStructThis" xml:space="preserve">
    <value>Struct members cannot return 'this' or other instance members by reference</value>
  </data>
  <data name="WRN_RefReturnStructThis" xml:space="preserve">
    <value>Struct member returns 'this' or other instance members by reference</value>
  </data>
  <data name="WRN_RefReturnStructThis_Title" xml:space="preserve">
    <value>Struct member returns 'this' or other instance members by reference</value>
  </data>
  <data name="ERR_EscapeOther" xml:space="preserve">
    <value>Expression cannot be used in this context because it may indirectly expose variables outside of their declaration scope</value>
  </data>
  <data name="ERR_EscapeVariable" xml:space="preserve">
    <value>Cannot use variable '{0}' in this context because it may expose referenced variables outside of their declaration scope</value>
  </data>
  <data name="WRN_EscapeVariable" xml:space="preserve">
    <value>Use of variable '{0}' in this context may expose referenced variables outside of their declaration scope</value>
  </data>
  <data name="WRN_EscapeVariable_Title" xml:space="preserve">
    <value>Use of variable in this context may expose referenced variables outside of their declaration scope</value>
  </data>
  <data name="ERR_EscapeCall" xml:space="preserve">
    <value>Cannot use a result of '{0}' in this context because it may expose variables referenced by parameter '{1}' outside of their declaration scope</value>
  </data>
  <data name="ERR_EscapeCall2" xml:space="preserve">
    <value>Cannot use a member of result of '{0}' in this context because it may expose variables referenced by parameter '{1}' outside of their declaration scope</value>
  </data>
  <data name="WRN_EscapeCall" xml:space="preserve">
    <value>Use of result of '{0}' in this context may expose variables referenced by parameter '{1}' outside of their declaration scope</value>
  </data>
  <data name="WRN_EscapeCall_Title" xml:space="preserve">
    <value>Use of result in this context may expose variables referenced by parameter outside of their declaration scope</value>
  </data>
  <data name="WRN_EscapeCall2" xml:space="preserve">
    <value>Use of member of result of '{0}' in this context may expose variables referenced by parameter '{1}' outside of their declaration scope</value>
  </data>
  <data name="WRN_EscapeCall2_Title" xml:space="preserve">
    <value>Use of member of result in this context may expose variables referenced by parameter outside of their declaration scope</value>
  </data>
  <data name="ERR_CallArgMixing" xml:space="preserve">
    <value>This combination of arguments to '{0}' is disallowed because it may expose variables referenced by parameter '{1}' outside of their declaration scope</value>
  </data>
  <data name="WRN_CallArgMixing" xml:space="preserve">
    <value>This combination of arguments to '{0}' may expose variables referenced by parameter '{1}' outside of their declaration scope</value>
  </data>
  <data name="WRN_CallArgMixing_Title" xml:space="preserve">
    <value>This combination of arguments may expose variables referenced by parameter outside of their declaration scope</value>
  </data>
  <data name="ERR_MismatchedRefEscapeInTernary" xml:space="preserve">
    <value>Branches of a ref conditional operator cannot refer to variables with incompatible declaration scopes</value>
  </data>
  <data name="WRN_MismatchedRefEscapeInTernary" xml:space="preserve">
    <value>The branches of the ref conditional operator refer to variables with incompatible declaration scopes</value>
  </data>
  <data name="WRN_MismatchedRefEscapeInTernary_Title" xml:space="preserve">
    <value>The branches of the ref conditional operator refer to variables with incompatible declaration scopes</value>
  </data>
  <data name="ERR_EscapeStackAlloc" xml:space="preserve">
    <value>A result of a stackalloc expression of type '{0}' cannot be used in this context because it may be exposed outside of the containing method</value>
  </data>
  <data name="WRN_EscapeStackAlloc" xml:space="preserve">
    <value>A result of a stackalloc expression of type '{0}' in this context may be exposed outside of the containing method</value>
  </data>
  <data name="WRN_EscapeStackAlloc_Title" xml:space="preserve">
    <value>A result of a stackalloc expression of this type in this context may be exposed outside of the containing method</value>
  </data>
  <data name="ERR_InitializeByValueVariableWithReference" xml:space="preserve">
    <value>Cannot initialize a by-value variable with a reference</value>
  </data>
  <data name="ERR_InitializeByReferenceVariableWithValue" xml:space="preserve">
    <value>Cannot initialize a by-reference variable with a value</value>
  </data>
  <data name="ERR_RefAssignmentMustHaveIdentityConversion" xml:space="preserve">
    <value>The expression must be of type '{0}' because it is being assigned by reference</value>
  </data>
  <data name="ERR_ByReferenceVariableMustBeInitialized" xml:space="preserve">
    <value>A declaration of a by-reference variable must have an initializer</value>
  </data>
  <data name="ERR_AnonDelegateCantUseLocal" xml:space="preserve">
    <value>Cannot use ref local '{0}' inside an anonymous method, lambda expression, or query expression</value>
  </data>
  <data name="ERR_RefReturningCallAndAwait" xml:space="preserve">
    <value>A reference returned by a call to '{0}' cannot be preserved across 'await' or 'yield' boundary.</value>
  </data>
  <data name="ERR_RefConditionalAndAwait" xml:space="preserve">
    <value>'await' cannot be used in an expression containing a ref conditional operator</value>
  </data>
  <data name="ERR_RefConditionalNeedsTwoRefs" xml:space="preserve">
    <value>Both conditional operator values must be ref values or neither may be a ref value</value>
  </data>
  <data name="ERR_RefConditionalDifferentTypes" xml:space="preserve">
    <value>The expression must be of type '{0}' to match the alternative ref value</value>
  </data>
  <data name="ERR_ExpressionTreeContainsLocalFunction" xml:space="preserve">
    <value>An expression tree may not contain a reference to a local function</value>
  </data>
  <data name="ERR_DynamicLocalFunctionParamsParameter" xml:space="preserve">
    <value>Cannot pass argument with dynamic type to params parameter '{0}' of local function '{1}'.</value>
  </data>
  <data name="SyntaxTreeIsNotASubmission" xml:space="preserve">
    <value>Syntax tree should be created from a submission.</value>
  </data>
  <data name="ERR_TooManyUserStrings" xml:space="preserve">
    <value>Combined length of user strings used by the program exceeds allowed limit. Try to decrease use of string literals or try the EXPERIMENTAL feature flag 'experimental-data-section-string-literals'.</value>
  </data>
  <data name="ERR_PatternNullableType" xml:space="preserve">
    <value>It is not legal to use nullable type '{0}?' in a pattern; use the underlying type '{0}' instead.</value>
  </data>
  <data name="ERR_IsNullableType" xml:space="preserve">
    <value>It is not legal to use nullable reference type '{0}?' in an is-type expression; use the underlying type '{0}' instead.</value>
  </data>
  <data name="ERR_AsNullableType" xml:space="preserve">
    <value>It is not legal to use nullable reference type '{0}?' in an as expression; use the underlying type '{0}' instead.</value>
  </data>
  <data name="ERR_BadPatternExpression" xml:space="preserve">
    <value>Invalid operand for pattern match; value required, but found '{0}'.</value>
  </data>
  <data name="ERR_PeWritingFailure" xml:space="preserve">
    <value>An error occurred while writing the output file: {0}.</value>
  </data>
  <data name="ERR_TupleDuplicateElementName" xml:space="preserve">
    <value>Tuple element names must be unique.</value>
  </data>
  <data name="ERR_TupleReservedElementName" xml:space="preserve">
    <value>Tuple element name '{0}' is only allowed at position {1}.</value>
  </data>
  <data name="ERR_TupleReservedElementNameAnyPosition" xml:space="preserve">
    <value>Tuple element name '{0}' is disallowed at any position.</value>
  </data>
  <data name="ERR_PredefinedTypeMemberNotFoundInAssembly" xml:space="preserve">
    <value>Member '{0}' was not found on type '{1}' from assembly '{2}'.</value>
  </data>
  <data name="IDS_FeatureTuples" xml:space="preserve">
    <value>tuples</value>
  </data>
  <data name="ERR_MissingDeconstruct" xml:space="preserve">
    <value>No suitable 'Deconstruct' instance or extension method was found for type '{0}', with {1} out parameters and a void return type.</value>
  </data>
  <data name="ERR_DeconstructRequiresExpression" xml:space="preserve">
    <value>Deconstruct assignment requires an expression with a type on the right-hand-side.</value>
  </data>
  <data name="ERR_SwitchExpressionValueExpected" xml:space="preserve">
    <value>The switch expression must be a value; found '{0}'.</value>
  </data>
  <data name="ERR_SwitchCaseSubsumed" xml:space="preserve">
    <value>The switch case is unreachable. It has already been handled by a previous case or it is impossible to match.</value>
  </data>
  <data name="ERR_StdInOptionProvidedButConsoleInputIsNotRedirected" xml:space="preserve">
    <value>stdin argument '-' is specified, but input has not been redirected from the standard input stream.</value>
  </data>
  <data name="ERR_SwitchArmSubsumed" xml:space="preserve">
    <value>The pattern is unreachable. It has already been handled by a previous arm of the switch expression or it is impossible to match.</value>
  </data>
  <data name="ERR_PatternWrongType" xml:space="preserve">
    <value>An expression of type '{0}' cannot be handled by a pattern of type '{1}'.</value>
  </data>
  <data name="ERR_ConstantPatternVsOpenType" xml:space="preserve">
    <value>An expression of type '{0}' cannot be handled by a pattern of type '{1}'. Please use language version '{2}' or greater to match an open type with a constant pattern.</value>
  </data>
  <data name="WRN_AttributeIgnoredWhenPublicSigning" xml:space="preserve">
    <value>Attribute '{0}' is ignored when public signing is specified.</value>
  </data>
  <data name="WRN_AttributeIgnoredWhenPublicSigning_Title" xml:space="preserve">
    <value>Attribute is ignored when public signing is specified.</value>
  </data>
  <data name="ERR_OptionMustBeAbsolutePath" xml:space="preserve">
    <value>Option '{0}' must be an absolute path.</value>
  </data>
  <data name="ERR_ConversionNotTupleCompatible" xml:space="preserve">
    <value>Tuple with {0} elements cannot be converted to type '{1}'.</value>
  </data>
  <data name="IDS_FeatureOutVar" xml:space="preserve">
    <value>out variable declaration</value>
  </data>
  <data name="ERR_ImplicitlyTypedOutVariableUsedInTheSameArgumentList" xml:space="preserve">
    <value>Reference to an implicitly-typed out variable '{0}' is not permitted in the same argument list.</value>
  </data>
  <data name="ERR_TypeInferenceFailedForImplicitlyTypedOutVariable" xml:space="preserve">
    <value>Cannot infer the type of implicitly-typed out variable '{0}'.</value>
  </data>
  <data name="ERR_TypeInferenceFailedForImplicitlyTypedDeconstructionVariable" xml:space="preserve">
    <value>Cannot infer the type of implicitly-typed deconstruction variable '{0}'.</value>
  </data>
  <data name="ERR_DiscardTypeInferenceFailed" xml:space="preserve">
    <value>Cannot infer the type of implicitly-typed discard.</value>
  </data>
  <data name="ERR_DeconstructWrongCardinality" xml:space="preserve">
    <value>Cannot deconstruct a tuple of '{0}' elements into '{1}' variables.</value>
  </data>
  <data name="ERR_CannotDeconstructDynamic" xml:space="preserve">
    <value>Cannot deconstruct dynamic objects.</value>
  </data>
  <data name="ERR_DeconstructTooFewElements" xml:space="preserve">
    <value>Deconstruction must contain at least two variables.</value>
  </data>
  <data name="WRN_TupleLiteralNameMismatch" xml:space="preserve">
    <value>The tuple element name '{0}' is ignored because a different name or no name is specified by the target type '{1}'.</value>
  </data>
  <data name="WRN_TupleLiteralNameMismatch_Title" xml:space="preserve">
    <value>The tuple element name is ignored because a different name or no name is specified by the assignment target.</value>
  </data>
  <data name="WRN_TupleBinopLiteralNameMismatch" xml:space="preserve">
    <value>The tuple element name '{0}' is ignored because a different name or no name is specified on the other side of the tuple == or != operator.</value>
  </data>
  <data name="WRN_TupleBinopLiteralNameMismatch_Title" xml:space="preserve">
    <value>The tuple element name is ignored because a different name or no name is specified on the other side of the tuple == or != operator.</value>
  </data>
  <data name="ERR_PredefinedValueTupleTypeMustBeStruct" xml:space="preserve">
    <value>Predefined type '{0}' must be a struct.</value>
  </data>
  <data name="ERR_NewWithTupleTypeSyntax" xml:space="preserve">
    <value>'new' cannot be used with tuple type. Use a tuple literal expression instead.</value>
  </data>
  <data name="ERR_DeconstructionVarFormDisallowsSpecificType" xml:space="preserve">
    <value>Deconstruction 'var (...)' form disallows a specific type for 'var'.</value>
  </data>
  <data name="ERR_TupleElementNamesAttributeMissing" xml:space="preserve">
    <value>Cannot define a class or member that utilizes tuples because the compiler required type '{0}' cannot be found. Are you missing a reference?</value>
  </data>
  <data name="ERR_ExplicitTupleElementNamesAttribute" xml:space="preserve">
    <value>Cannot reference 'System.Runtime.CompilerServices.TupleElementNamesAttribute' explicitly. Use the tuple syntax to define tuple names.</value>
  </data>
  <data name="ERR_ExpressionTreeContainsOutVariable" xml:space="preserve">
    <value>An expression tree may not contain an out argument variable declaration.</value>
  </data>
  <data name="ERR_ExpressionTreeContainsDiscard" xml:space="preserve">
    <value>An expression tree may not contain a discard.</value>
  </data>
  <data name="ERR_ExpressionTreeContainsIsMatch" xml:space="preserve">
    <value>An expression tree may not contain an 'is' pattern-matching operator.</value>
  </data>
  <data name="ERR_ExpressionTreeContainsTupleLiteral" xml:space="preserve">
    <value>An expression tree may not contain a tuple literal.</value>
  </data>
  <data name="ERR_ExpressionTreeContainsTupleConversion" xml:space="preserve">
    <value>An expression tree may not contain a tuple conversion.</value>
  </data>
  <data name="ERR_SourceLinkRequiresPdb" xml:space="preserve">
    <value>/sourcelink switch is only supported when emitting PDB.</value>
  </data>
  <data name="ERR_CannotEmbedWithoutPdb" xml:space="preserve">
    <value>/embed switch is only supported when emitting a PDB.</value>
  </data>
  <data name="ERR_InvalidInstrumentationKind" xml:space="preserve">
    <value>Invalid instrumentation kind: {0}</value>
  </data>
  <data name="ERR_InvalidHashAlgorithmName" xml:space="preserve">
    <value>Invalid hash algorithm name: '{0}'</value>
  </data>
  <data name="ERR_VarInvocationLvalueReserved" xml:space="preserve">
    <value>The syntax 'var (...)' as an lvalue is reserved.</value>
  </data>
  <data name="ERR_SemiOrLBraceOrArrowExpected" xml:space="preserve">
    <value>{ or ; or =&gt; expected</value>
  </data>
  <data name="ERR_ThrowMisplaced" xml:space="preserve">
    <value>A throw expression is not allowed in this context.</value>
  </data>
  <data name="ERR_DeclarationExpressionNotPermitted" xml:space="preserve">
    <value>A declaration is not allowed in this context.</value>
  </data>
  <data name="ERR_MustDeclareForeachIteration" xml:space="preserve">
    <value>A foreach loop must declare its iteration variables.</value>
  </data>
  <data name="ERR_TupleElementNamesInDeconstruction" xml:space="preserve">
    <value>Tuple element names are not permitted on the left of a deconstruction.</value>
  </data>
  <data name="ERR_PossibleBadNegCast" xml:space="preserve">
    <value>To cast a negative value, you must enclose the value in parentheses.</value>
  </data>
  <data name="ERR_ExpressionTreeContainsThrowExpression" xml:space="preserve">
    <value>An expression tree may not contain a throw-expression.</value>
  </data>
  <data name="ERR_ExpressionTreeContainsWithExpression" xml:space="preserve">
    <value>An expression tree may not contain a with-expression.</value>
  </data>
  <data name="ERR_BadAssemblyName" xml:space="preserve">
    <value>Invalid assembly name: {0}</value>
  </data>
  <data name="ERR_BadAsyncMethodBuilderTaskProperty" xml:space="preserve">
    <value>For type '{0}' to be used as an AsyncMethodBuilder for type '{1}', its Task property should return type '{1}' instead of type '{2}'.</value>
  </data>
  <data name="ERR_TypeForwardedToMultipleAssemblies" xml:space="preserve">
    <value>Module '{0}' in assembly '{1}' is forwarding the type '{2}' to multiple assemblies: '{3}' and '{4}'.</value>
  </data>
  <data name="ERR_PatternDynamicType" xml:space="preserve">
    <value>It is not legal to use the type 'dynamic' in a pattern.</value>
  </data>
  <data name="ERR_BadDocumentationMode" xml:space="preserve">
    <value>Provided documentation mode is unsupported or invalid: '{0}'.</value>
  </data>
  <data name="ERR_BadSourceCodeKind" xml:space="preserve">
    <value>Provided source code kind is unsupported or invalid: '{0}'</value>
  </data>
  <data name="ERR_BadLanguageVersion" xml:space="preserve">
    <value>Provided language version is unsupported or invalid: '{0}'.</value>
  </data>
  <data name="ERR_InvalidPreprocessingSymbol" xml:space="preserve">
    <value>Invalid name for a preprocessing symbol; '{0}' is not a valid identifier</value>
  </data>
  <data name="ERR_FeatureNotAvailableInVersion7_1" xml:space="preserve">
    <value>Feature '{0}' is not available in C# 7.1. Please use language version {1} or greater.</value>
  </data>
  <data name="ERR_FeatureNotAvailableInVersion7_2" xml:space="preserve">
    <value>Feature '{0}' is not available in C# 7.2. Please use language version {1} or greater.</value>
  </data>
  <data name="ERR_FeatureNotAvailableInVersion7_3" xml:space="preserve">
    <value>Feature '{0}' is not available in C# 7.3. Please use language version {1} or greater.</value>
  </data>
  <data name="ERR_FeatureNotAvailableInVersion8" xml:space="preserve">
    <value>Feature '{0}' is not available in C# 8.0. Please use language version {1} or greater.</value>
  </data>
  <data name="ERR_LanguageVersionCannotHaveLeadingZeroes" xml:space="preserve">
    <value>Specified language version '{0}' cannot have leading zeroes</value>
  </data>
  <data name="ERR_VoidAssignment" xml:space="preserve">
    <value>A value of type 'void' may not be assigned.</value>
  </data>
  <data name="WRN_WindowsExperimental" xml:space="preserve">
    <value>'{0}' is for evaluation purposes only and is subject to change or removal in future updates.</value>
  </data>
  <data name="WRN_WindowsExperimental_Title" xml:space="preserve">
    <value>Type is for evaluation purposes only and is subject to change or removal in future updates.</value>
  </data>
  <data name="WRN_Experimental" xml:space="preserve">
    <value>'{0}' is for evaluation purposes only and is subject to change or removal in future updates. Suppress this diagnostic to proceed.</value>
  </data>
  <data name="WRN_Experimental_Title" xml:space="preserve">
    <value>Type is for evaluation purposes only and is subject to change or removal in future updates. Suppress this diagnostic to proceed.</value>
  </data>
  <data name="WRN_ExperimentalWithMessage" xml:space="preserve">
    <value>'{0}' is for evaluation purposes only and is subject to change or removal in future updates: '{1}'. Suppress this diagnostic to proceed.</value>
  </data>
  <data name="WRN_ExperimentalWithMessage_Title" xml:space="preserve">
    <value>Type is for evaluation purposes only and is subject to change or removal in future updates. Suppress this diagnostic to proceed.</value>
  </data>
  <data name="ERR_CompilerAndLanguageVersion" xml:space="preserve">
    <value>Compiler version: '{0}'. Language version: {1}.</value>
  </data>
  <data name="IDS_FeatureAsyncMain" xml:space="preserve">
    <value>async main</value>
  </data>
  <data name="ERR_TupleInferredNamesNotAvailable" xml:space="preserve">
    <value>Tuple element name '{0}' is inferred. Please use language version {1} or greater to access an element by its inferred name.</value>
  </data>
  <data name="ERR_AltInterpolatedVerbatimStringsNotAvailable" xml:space="preserve">
    <value>To use '@$' instead of '$@' for an interpolated verbatim string, please use language version '{0}' or greater.</value>
  </data>
  <data name="WRN_AttributesOnBackingFieldsNotAvailable" xml:space="preserve">
    <value>Field-targeted attributes on auto-properties are not supported in language version {0}. Please use language version {1} or greater.</value>
  </data>
  <data name="WRN_AttributesOnBackingFieldsNotAvailable_Title" xml:space="preserve">
    <value>Field-targeted attributes on auto-properties are not supported in this version of the language.</value>
  </data>
  <data name="ERR_VoidInTuple" xml:space="preserve">
    <value>A tuple may not contain a value of type 'void'.</value>
  </data>
  <data name="IDS_FeatureNullableReferenceTypes" xml:space="preserve">
    <value>nullable reference types</value>
  </data>
  <data name="IDS_FeaturePragmaWarningEnable" xml:space="preserve">
    <value>warning action enable</value>
  </data>
  <data name="WRN_ConvertingNullableToNonNullable" xml:space="preserve">
    <value>Converting null literal or possible null value to non-nullable type.</value>
  </data>
  <data name="WRN_ConvertingNullableToNonNullable_Title" xml:space="preserve">
    <value>Converting null literal or possible null value to non-nullable type.</value>
  </data>
  <data name="WRN_NullReferenceAssignment" xml:space="preserve">
    <value>Possible null reference assignment.</value>
  </data>
  <data name="WRN_NullReferenceAssignment_Title" xml:space="preserve">
    <value>Possible null reference assignment.</value>
  </data>
  <data name="WRN_NullReferenceReceiver" xml:space="preserve">
    <value>Dereference of a possibly null reference.</value>
  </data>
  <data name="WRN_NullReferenceReceiver_Title" xml:space="preserve">
    <value>Dereference of a possibly null reference.</value>
  </data>
  <data name="WRN_NullReferenceReturn" xml:space="preserve">
    <value>Possible null reference return.</value>
  </data>
  <data name="WRN_NullReferenceReturn_Title" xml:space="preserve">
    <value>Possible null reference return.</value>
  </data>
  <data name="WRN_NullReferenceArgument" xml:space="preserve">
    <value>Possible null reference argument for parameter '{0}' in '{1}'.</value>
  </data>
  <data name="WRN_NullReferenceArgument_Title" xml:space="preserve">
    <value>Possible null reference argument.</value>
  </data>
  <data name="WRN_ThrowPossibleNull" xml:space="preserve">
    <value>Thrown value may be null.</value>
  </data>
  <data name="WRN_ThrowPossibleNull_Title" xml:space="preserve">
    <value>Thrown value may be null.</value>
  </data>
  <data name="WRN_UnboxPossibleNull" xml:space="preserve">
    <value>Unboxing a possibly null value.</value>
  </data>
  <data name="WRN_UnboxPossibleNull_Title" xml:space="preserve">
    <value>Unboxing a possibly null value.</value>
  </data>
  <data name="WRN_NullabilityMismatchInTypeOnOverride" xml:space="preserve">
    <value>Nullability of reference types in type doesn't match overridden member.</value>
  </data>
  <data name="WRN_NullabilityMismatchInTypeOnOverride_Title" xml:space="preserve">
    <value>Nullability of reference types in type doesn't match overridden member.</value>
  </data>
  <data name="WRN_NullabilityMismatchInReturnTypeOnOverride" xml:space="preserve">
    <value>Nullability of reference types in return type doesn't match overridden member.</value>
  </data>
  <data name="WRN_NullabilityMismatchInReturnTypeOnOverride_Title" xml:space="preserve">
    <value>Nullability of reference types in return type doesn't match overridden member.</value>
  </data>
  <data name="WRN_TopLevelNullabilityMismatchInReturnTypeOnOverride" xml:space="preserve">
    <value>Nullability of return type doesn't match overridden member (possibly because of nullability attributes).</value>
  </data>
  <data name="WRN_TopLevelNullabilityMismatchInReturnTypeOnOverride_Title" xml:space="preserve">
    <value>Nullability of return type doesn't match overridden member (possibly because of nullability attributes).</value>
  </data>
  <data name="WRN_NullabilityMismatchInParameterTypeOnOverride" xml:space="preserve">
    <value>Nullability of reference types in type of parameter '{0}' doesn't match overridden member.</value>
  </data>
  <data name="WRN_NullabilityMismatchInParameterTypeOnOverride_Title" xml:space="preserve">
    <value>Nullability of reference types in type of parameter doesn't match overridden member.</value>
  </data>
  <data name="WRN_TopLevelNullabilityMismatchInParameterTypeOnOverride" xml:space="preserve">
    <value>Nullability of type of parameter '{0}' doesn't match overridden member (possibly because of nullability attributes).</value>
  </data>
  <data name="WRN_TopLevelNullabilityMismatchInParameterTypeOnOverride_Title" xml:space="preserve">
    <value>Nullability of type of parameter doesn't match overridden member (possibly because of nullability attributes).</value>
  </data>
  <data name="WRN_NullabilityMismatchInParameterTypeOnPartial" xml:space="preserve">
    <value>Nullability of reference types in type of parameter '{0}' doesn't match partial method declaration.</value>
  </data>
  <data name="WRN_NullabilityMismatchInParameterTypeOnPartial_Title" xml:space="preserve">
    <value>Nullability of reference types in type of parameter doesn't match partial method declaration.</value>
  </data>
  <data name="WRN_NullabilityMismatchInReturnTypeOnPartial" xml:space="preserve">
    <value>Nullability of reference types in return type doesn't match partial method declaration.</value>
  </data>
  <data name="WRN_NullabilityMismatchInReturnTypeOnPartial_Title" xml:space="preserve">
    <value>Nullability of reference types in return type doesn't match partial method declaration.</value>
  </data>
  <data name="WRN_NullabilityMismatchInTypeOnImplicitImplementation" xml:space="preserve">
    <value>Nullability of reference types in type of '{0}' doesn't match implicitly implemented member '{1}'.</value>
  </data>
  <data name="WRN_NullabilityMismatchInTypeOnImplicitImplementation_Title" xml:space="preserve">
    <value>Nullability of reference types in type doesn't match implicitly implemented member.</value>
  </data>
  <data name="WRN_NullabilityMismatchInReturnTypeOnImplicitImplementation" xml:space="preserve">
    <value>Nullability of reference types in return type of '{0}' doesn't match implicitly implemented member '{1}'.</value>
  </data>
  <data name="WRN_NullabilityMismatchInReturnTypeOnImplicitImplementation_Title" xml:space="preserve">
    <value>Nullability of reference types in return type doesn't match implicitly implemented member.</value>
  </data>
  <data name="WRN_NullabilityMismatchInParameterTypeOnImplicitImplementation" xml:space="preserve">
    <value>Nullability of reference types in type of parameter '{0}' of '{1}' doesn't match implicitly implemented member '{2}'.</value>
  </data>
  <data name="WRN_NullabilityMismatchInParameterTypeOnImplicitImplementation_Title" xml:space="preserve">
    <value>Nullability of reference types in type of parameter doesn't match implicitly implemented member.</value>
  </data>
  <data name="WRN_TopLevelNullabilityMismatchInReturnTypeOnImplicitImplementation" xml:space="preserve">
    <value>Nullability of reference types in return type of '{0}' doesn't match implicitly implemented member '{1}' (possibly because of nullability attributes).</value>
  </data>
  <data name="WRN_TopLevelNullabilityMismatchInReturnTypeOnImplicitImplementation_Title" xml:space="preserve">
    <value>Nullability of reference types in return type doesn't match implicitly implemented member (possibly because of nullability attributes).</value>
  </data>
  <data name="WRN_TopLevelNullabilityMismatchInParameterTypeOnImplicitImplementation" xml:space="preserve">
    <value>Nullability of reference types in type of parameter '{0}' of '{1}' doesn't match implicitly implemented member '{2}' (possibly because of nullability attributes).</value>
  </data>
  <data name="WRN_TopLevelNullabilityMismatchInParameterTypeOnImplicitImplementation_Title" xml:space="preserve">
    <value>Nullability of reference types in type of parameter doesn't match implicitly implemented member (possibly because of nullability attributes).</value>
  </data>
  <data name="WRN_NullabilityMismatchInTypeOnExplicitImplementation" xml:space="preserve">
    <value>Nullability of reference types in type doesn't match implemented member '{0}'.</value>
  </data>
  <data name="WRN_NullabilityMismatchInTypeOnExplicitImplementation_Title" xml:space="preserve">
    <value>Nullability of reference types in type doesn't match implemented member.</value>
  </data>
  <data name="WRN_NullabilityMismatchInReturnTypeOnExplicitImplementation" xml:space="preserve">
    <value>Nullability of reference types in return type doesn't match implemented member '{0}'.</value>
  </data>
  <data name="WRN_NullabilityMismatchInReturnTypeOnExplicitImplementation_Title" xml:space="preserve">
    <value>Nullability of reference types in return type doesn't match implemented member.</value>
  </data>
  <data name="WRN_NullabilityMismatchInParameterTypeOnExplicitImplementation" xml:space="preserve">
    <value>Nullability of reference types in type of parameter '{0}' doesn't match implemented member '{1}'.</value>
  </data>
  <data name="WRN_NullabilityMismatchInParameterTypeOnExplicitImplementation_Title" xml:space="preserve">
    <value>Nullability of reference types in type of parameter doesn't match implemented member.</value>
  </data>
  <data name="WRN_TopLevelNullabilityMismatchInReturnTypeOnExplicitImplementation" xml:space="preserve">
    <value>Nullability of reference types in return type doesn't match implemented member '{0}' (possibly because of nullability attributes).</value>
  </data>
  <data name="WRN_TopLevelNullabilityMismatchInReturnTypeOnExplicitImplementation_Title" xml:space="preserve">
    <value>Nullability of reference types in return type doesn't match implemented member (possibly because of nullability attributes).</value>
  </data>
  <data name="WRN_TopLevelNullabilityMismatchInParameterTypeOnExplicitImplementation" xml:space="preserve">
    <value>Nullability of reference types in type of parameter '{0}' doesn't match implemented member '{1}' (possibly because of nullability attributes).</value>
  </data>
  <data name="WRN_TopLevelNullabilityMismatchInParameterTypeOnExplicitImplementation_Title" xml:space="preserve">
    <value>Nullability of reference types in type of parameter doesn't match implemented member (possibly because of nullability attributes).</value>
  </data>
  <data name="WRN_UninitializedNonNullableField" xml:space="preserve">
    <value>Non-nullable {0} '{1}' must contain a non-null value when exiting constructor. Consider adding the 'required' modifier or declaring the {0} as nullable.</value>
  </data>
  <data name="WRN_UninitializedNonNullableField_Title" xml:space="preserve">
    <value>Non-nullable field must contain a non-null value when exiting constructor. Consider adding the 'required' modifier or declaring as nullable.</value>
  </data>
  <data name="WRN_NullabilityMismatchInAssignment" xml:space="preserve">
    <value>Nullability of reference types in value of type '{0}' doesn't match target type '{1}'.</value>
  </data>
  <data name="WRN_NullabilityMismatchInAssignment_Title" xml:space="preserve">
    <value>Nullability of reference types in value doesn't match target type.</value>
  </data>
  <data name="WRN_ImplicitCopyInReadOnlyMember" xml:space="preserve">
    <value>Call to non-readonly member '{0}' from a 'readonly' member results in an implicit copy of '{1}'.</value>
  </data>
  <data name="WRN_ImplicitCopyInReadOnlyMember_Title" xml:space="preserve">
    <value>Call to non-readonly member from a 'readonly' member results in an implicit copy.</value>
  </data>
  <data name="ERR_StaticMemberCantBeReadOnly" xml:space="preserve">
    <value>Static member '{0}' cannot be marked 'readonly'.</value>
  </data>
  <data name="ERR_AutoSetterCantBeReadOnly" xml:space="preserve">
    <value>Auto-implemented 'set' accessor '{0}' cannot be marked 'readonly'.</value>
  </data>
  <data name="ERR_AutoPropertyWithSetterCantBeReadOnly" xml:space="preserve">
    <value>Auto-implemented property '{0}' cannot be marked 'readonly' because it has a 'set' accessor.</value>
  </data>
  <data name="ERR_InvalidPropertyReadOnlyMods" xml:space="preserve">
    <value>Cannot specify 'readonly' modifiers on both property or indexer '{0}' and its accessor. Remove one of them.</value>
  </data>
  <data name="ERR_DuplicatePropertyReadOnlyMods" xml:space="preserve">
    <value>Cannot specify 'readonly' modifiers on both accessors of property or indexer '{0}'. Instead, put a 'readonly' modifier on the property itself.</value>
  </data>
  <data name="ERR_FieldLikeEventCantBeReadOnly" xml:space="preserve">
    <value>Field-like event '{0}' cannot be 'readonly'.</value>
  </data>
  <data name="ERR_PartialMemberReadOnlyDifference" xml:space="preserve">
    <value>Both partial member declarations must be readonly or neither may be readonly</value>
  </data>
  <data name="ERR_ReadOnlyModMissingAccessor" xml:space="preserve">
    <value>'{0}': 'readonly' can only be used on accessors if the property or indexer has both a get and a set accessor</value>
  </data>
  <data name="WRN_NullabilityMismatchInArgument" xml:space="preserve">
    <value>Argument of type '{0}' cannot be used for parameter '{2}' of type '{1}' in '{3}' due to differences in the nullability of reference types.</value>
  </data>
  <data name="WRN_NullabilityMismatchInArgument_Title" xml:space="preserve">
    <value>Argument cannot be used for parameter due to differences in the nullability of reference types.</value>
  </data>
  <data name="WRN_NullabilityMismatchInArgumentForOutput" xml:space="preserve">
    <value>Argument of type '{0}' cannot be used as an output of type '{1}' for parameter '{2}' in '{3}' due to differences in the nullability of reference types.</value>
  </data>
  <data name="WRN_NullabilityMismatchInArgumentForOutput_Title" xml:space="preserve">
    <value>Argument cannot be used as an output for parameter due to differences in the nullability of reference types.</value>
  </data>
  <data name="WRN_DisallowNullAttributeForbidsMaybeNullAssignment" xml:space="preserve">
    <value>A possible null value may not be used for a type marked with [NotNull] or [DisallowNull]</value>
  </data>
  <data name="WRN_DisallowNullAttributeForbidsMaybeNullAssignment_Title" xml:space="preserve">
    <value>A possible null value may not be used for a type marked with [NotNull] or [DisallowNull]</value>
  </data>
  <data name="WRN_ParameterConditionallyDisallowsNull" xml:space="preserve">
    <value>Parameter '{0}' must have a non-null value when exiting with '{1}'.</value>
  </data>
  <data name="WRN_ParameterConditionallyDisallowsNull_Title" xml:space="preserve">
    <value>Parameter must have a non-null value when exiting in some condition.</value>
  </data>
  <data name="WRN_ParameterDisallowsNull" xml:space="preserve">
    <value>Parameter '{0}' must have a non-null value when exiting.</value>
  </data>
  <data name="WRN_ParameterDisallowsNull_Title" xml:space="preserve">
    <value>Parameter must have a non-null value when exiting.</value>
  </data>
  <data name="WRN_ParameterNotNullIfNotNull" xml:space="preserve">
    <value>Parameter '{0}' must have a non-null value when exiting because parameter '{1}' is non-null.</value>
  </data>
  <data name="WRN_ParameterNotNullIfNotNull_Title" xml:space="preserve">
    <value>Parameter must have a non-null value when exiting because parameter referenced by NotNullIfNotNull is non-null.</value>
  </data>
  <data name="WRN_ReturnNotNullIfNotNull" xml:space="preserve">
    <value>Return value must be non-null because parameter '{0}' is non-null.</value>
  </data>
  <data name="WRN_ReturnNotNullIfNotNull_Title" xml:space="preserve">
    <value>Return value must be non-null because parameter is non-null.</value>
  </data>
  <data name="WRN_MemberNotNull" xml:space="preserve">
    <value>Member '{0}' must have a non-null value when exiting.</value>
  </data>
  <data name="WRN_MemberNotNull_Title" xml:space="preserve">
    <value>Member must have a non-null value when exiting.</value>
  </data>
  <data name="WRN_MemberNotNullBadMember" xml:space="preserve">
    <value>Member '{0}' cannot be used in this attribute.</value>
  </data>
  <data name="WRN_MemberNotNullBadMember_Title" xml:space="preserve">
    <value>Member cannot be used in this attribute.</value>
  </data>
  <data name="WRN_MemberNotNullWhen" xml:space="preserve">
    <value>Member '{0}' must have a non-null value when exiting with '{1}'.</value>
  </data>
  <data name="WRN_MemberNotNullWhen_Title" xml:space="preserve">
    <value>Member must have a non-null value when exiting in some condition.</value>
  </data>
  <data name="WRN_ShouldNotReturn" xml:space="preserve">
    <value>A method marked [DoesNotReturn] should not return.</value>
  </data>
  <data name="WRN_ShouldNotReturn_Title" xml:space="preserve">
    <value>A method marked [DoesNotReturn] should not return.</value>
  </data>
  <data name="WRN_DoesNotReturnMismatch" xml:space="preserve">
    <value>Method '{0}' lacks `[DoesNotReturn]` annotation to match implemented or overridden member.</value>
  </data>
  <data name="WRN_DoesNotReturnMismatch_Title" xml:space="preserve">
    <value>Method lacks `[DoesNotReturn]` annotation to match implemented or overridden member.</value>
  </data>
  <data name="WRN_NullabilityMismatchInReturnTypeOfTargetDelegate" xml:space="preserve">
    <value>Nullability of reference types in return type of '{0}' doesn't match the target delegate '{1}' (possibly because of nullability attributes).</value>
  </data>
  <data name="WRN_NullabilityMismatchInReturnTypeOfTargetDelegate_Title" xml:space="preserve">
    <value>Nullability of reference types in return type doesn't match the target delegate (possibly because of nullability attributes).</value>
  </data>
  <data name="WRN_NullabilityMismatchInParameterTypeOfTargetDelegate" xml:space="preserve">
    <value>Nullability of reference types in type of parameter '{0}' of '{1}' doesn't match the target delegate '{2}' (possibly because of nullability attributes).</value>
  </data>
  <data name="WRN_NullabilityMismatchInParameterTypeOfTargetDelegate_Title" xml:space="preserve">
    <value>Nullability of reference types in type of parameter doesn't match the target delegate (possibly because of nullability attributes).</value>
  </data>
  <data name="WRN_NullAsNonNullable" xml:space="preserve">
    <value>Cannot convert null literal to non-nullable reference type.</value>
  </data>
  <data name="WRN_NullAsNonNullable_Title" xml:space="preserve">
    <value>Cannot convert null literal to non-nullable reference type.</value>
  </data>
  <data name="ERR_AnnotationDisallowedInObjectCreation" xml:space="preserve">
    <value>Cannot use a nullable reference type in object creation.</value>
  </data>
  <data name="WRN_NullableValueTypeMayBeNull" xml:space="preserve">
    <value>Nullable value type may be null.</value>
  </data>
  <data name="WRN_NullableValueTypeMayBeNull_Title" xml:space="preserve">
    <value>Nullable value type may be null.</value>
  </data>
  <data name="WRN_NullabilityMismatchInTypeParameterConstraint" xml:space="preserve">
    <value>The type '{3}' cannot be used as type parameter '{2}' in the generic type or method '{0}'. Nullability of type argument '{3}' doesn't match constraint type '{1}'.</value>
  </data>
  <data name="WRN_NullabilityMismatchInTypeParameterConstraint_Title" xml:space="preserve">
    <value>The type cannot be used as type parameter in the generic type or method. Nullability of type argument doesn't match constraint type.</value>
  </data>
  <data name="WRN_MissingNonNullTypesContextForAnnotation" xml:space="preserve">
    <value>The annotation for nullable reference types should only be used in code within a '#nullable' annotations context.</value>
  </data>
  <data name="WRN_MissingNonNullTypesContextForAnnotation_Title" xml:space="preserve">
    <value>The annotation for nullable reference types should only be used in code within a '#nullable' annotations context.</value>
  </data>
  <data name="ERR_ExplicitNullableAttribute" xml:space="preserve">
    <value>Explicit application of 'System.Runtime.CompilerServices.NullableAttribute' is not allowed.</value>
  </data>
  <data name="ERR_NullableUnconstrainedTypeParameter" xml:space="preserve">
    <value>A nullable type parameter must be known to be a value type or non-nullable reference type unless language version '{0}' or greater is used. Consider changing the language version or adding a 'class', 'struct', or type constraint.</value>
  </data>
  <data name="ERR_NullableOptionNotAvailable" xml:space="preserve">
    <value>Invalid '{0}' value: '{1}' for C# {2}. Please use language version '{3}' or greater.</value>
  </data>
  <data name="ERR_NonTaskMainCantBeAsync" xml:space="preserve">
    <value>A void or int returning entry point cannot be async</value>
  </data>
  <data name="ERR_PatternWrongGenericTypeInVersion" xml:space="preserve">
    <value>An expression of type '{0}' cannot be handled by a pattern of type '{1}' in C# {2}. Please use language version {3} or greater.</value>
  </data>
  <data name="WRN_UnreferencedLocalFunction" xml:space="preserve">
    <value>The local function '{0}' is declared but never used</value>
  </data>
  <data name="WRN_UnreferencedLocalFunction_Title" xml:space="preserve">
    <value>Local function is declared but never used</value>
  </data>
  <data name="ERR_LocalFunctionMissingBody" xml:space="preserve">
    <value>Local function '{0}' must declare a body because it is not marked 'static extern'.</value>
  </data>
  <data name="ERR_InvalidDebugInfo" xml:space="preserve">
    <value>Unable to read debug information of method '{0}' (token 0x{1:X8}) from assembly '{2}': {3}</value>
  </data>
  <data name="IConversionExpressionIsNotCSharpConversion" xml:space="preserve">
    <value>{0} is not a valid C# conversion expression</value>
  </data>
  <data name="ERR_DynamicLocalFunctionTypeParameter" xml:space="preserve">
    <value>Cannot pass argument with dynamic type to generic local function '{0}' with inferred type arguments.</value>
  </data>
  <data name="IDS_FeatureLeadingDigitSeparator" xml:space="preserve">
    <value>leading digit separator</value>
  </data>
  <data name="ERR_ExplicitReservedAttr" xml:space="preserve">
    <value>Do not use '{0}'. This is reserved for compiler usage.</value>
  </data>
  <data name="ERR_TypeReserved" xml:space="preserve">
    <value>The type name '{0}' is reserved to be used by the compiler.</value>
  </data>
  <data name="ERR_EmbeddedAttributeMustFollowPattern" xml:space="preserve">
    <value>The type 'Microsoft.CodeAnalysis.EmbeddedAttribute' must be non-generic, internal, sealed, non-static, have a parameterless constructor, inherit from System.Attribute, and be able to be applied to any type.</value>
  </data>
  <data name="ERR_InExtensionMustBeValueType" xml:space="preserve">
    <value>The first 'in' or 'ref readonly' parameter of the extension method '{0}' must be a concrete (non-generic) value type.</value>
  </data>
  <data name="ERR_FieldsInRoStruct" xml:space="preserve">
    <value>Instance fields of readonly structs must be readonly.</value>
  </data>
  <data name="ERR_AutoPropsInRoStruct" xml:space="preserve">
    <value>Auto-implemented instance properties in readonly structs must be readonly.</value>
  </data>
  <data name="ERR_FieldlikeEventsInRoStruct" xml:space="preserve">
    <value>Field-like events are not allowed in readonly structs.</value>
  </data>
  <data name="IDS_FeatureRefExtensionMethods" xml:space="preserve">
    <value>ref extension methods</value>
  </data>
  <data name="ERR_StackAllocConversionNotPossible" xml:space="preserve">
    <value>Conversion of a stackalloc expression of type '{0}' to type '{1}' is not possible.</value>
  </data>
  <data name="ERR_RefExtensionMustBeValueTypeOrConstrainedToOne" xml:space="preserve">
    <value>The first parameter of a 'ref' extension method '{0}' must be a value type or a generic type constrained to struct.</value>
  </data>
  <data name="ERR_OutAttrOnInParam" xml:space="preserve">
    <value>An in parameter cannot have the Out attribute.</value>
  </data>
  <data name="ERR_OutAttrOnRefReadonlyParam" xml:space="preserve">
    <value>A ref readonly parameter cannot have the Out attribute.</value>
  </data>
  <data name="ICompoundAssignmentOperationIsNotCSharpCompoundAssignment" xml:space="preserve">
    <value>{0} is not a valid C# compound assignment operation</value>
  </data>
  <data name="ISpreadOperationIsNotCSharpSpread" xml:space="preserve">
    <value>{0} is not a valid C# spread operation</value>
  </data>
  <data name="WRN_FilterIsConstantFalse" xml:space="preserve">
    <value>Filter expression is a constant 'false', consider removing the catch clause</value>
  </data>
  <data name="WRN_FilterIsConstantFalse_Title" xml:space="preserve">
    <value>Filter expression is a constant 'false'</value>
  </data>
  <data name="WRN_FilterIsConstantFalseRedundantTryCatch" xml:space="preserve">
    <value>Filter expression is a constant 'false', consider removing the try-catch block</value>
  </data>
  <data name="WRN_FilterIsConstantFalseRedundantTryCatch_Title" xml:space="preserve">
    <value>Filter expression is a constant 'false'. </value>
  </data>
  <data name="ERR_ConditionalInInterpolation" xml:space="preserve">
    <value>A conditional expression cannot be used directly in a string interpolation because the ':' ends the interpolation. Parenthesize the conditional expression.</value>
  </data>
  <data name="ERR_InDynamicMethodArg" xml:space="preserve">
    <value>Arguments with 'in' modifier cannot be used in dynamically dispatched expressions.</value>
  </data>
  <data name="ERR_TupleSizesMismatchForBinOps" xml:space="preserve">
    <value>Tuple types used as operands of an == or != operator must have matching cardinalities. But this operator has tuple types of cardinality {0} on the left and {1} on the right.</value>
  </data>
  <data name="ERR_RefLocalOrParamExpected" xml:space="preserve">
    <value>The left-hand side of a ref assignment must be a ref variable.</value>
  </data>
  <data name="ERR_RefAssignNarrower" xml:space="preserve">
    <value>Cannot ref-assign '{1}' to '{0}' because '{1}' has a narrower escape scope than '{0}'.</value>
  </data>
  <data name="ERR_RefAssignReturnOnly" xml:space="preserve">
    <value>Cannot ref-assign '{1}' to '{0}' because '{1}' can only escape the current method through a return statement.</value>
  </data>
  <data name="WRN_RefAssignReturnOnly" xml:space="preserve">
    <value>This ref-assigns '{1}' to '{0}' but '{1}' can only escape the current method through a return statement.</value>
  </data>
  <data name="WRN_RefAssignReturnOnly_Title" xml:space="preserve">
    <value>This ref-assigns a value that can only escape the current method through a return statement.</value>
  </data>
  <data name="WRN_RefAssignNarrower" xml:space="preserve">
    <value>This ref-assigns '{1}' to '{0}' but '{1}' has a narrower escape scope than '{0}'.</value>
  </data>
  <data name="WRN_RefAssignNarrower_Title" xml:space="preserve">
    <value>This ref-assigns a value that has a narrower escape scope than the target.</value>
  </data>
  <data name="ERR_RefAssignValEscapeWider" xml:space="preserve">
    <value>Cannot ref-assign '{1}' to '{0}' because '{1}' has a wider value escape scope than '{0}' allowing assignment through '{0}' of values with narrower escape scopes than '{1}'.</value>
  </data>
  <data name="WRN_RefAssignValEscapeWider" xml:space="preserve">
    <value>This ref-assigns '{1}' to '{0}' but '{1}' has a wider value escape scope than '{0}' allowing assignment through '{0}' of values with narrower escape scopes than '{1}'.</value>
  </data>
  <data name="WRN_RefAssignValEscapeWider_Title" xml:space="preserve">
    <value>This ref-assigns a value that has a wider value escape scope than the target allowing assignment through the target of values with narrower escapes scopes.</value>
  </data>
  <data name="IDS_FeatureEnumGenericTypeConstraint" xml:space="preserve">
    <value>enum generic type constraints</value>
  </data>
  <data name="IDS_FeatureDelegateGenericTypeConstraint" xml:space="preserve">
    <value>delegate generic type constraints</value>
  </data>
  <data name="IDS_FeatureUnmanagedGenericTypeConstraint" xml:space="preserve">
    <value>unmanaged generic type constraints</value>
  </data>
  <data name="ERR_NewBoundWithUnmanaged" xml:space="preserve">
    <value>The 'new()' constraint cannot be used with the 'unmanaged' constraint</value>
  </data>
  <data name="ERR_UnmanagedConstraintNotSatisfied" xml:space="preserve">
    <value>The type '{2}' must be a non-nullable value type, along with all fields at any level of nesting, in order to use it as parameter '{1}' in the generic type or method '{0}'</value>
  </data>
  <data name="ERR_ConWithUnmanagedCon" xml:space="preserve">
    <value>Type parameter '{1}' has the 'unmanaged' constraint so '{1}' cannot be used as a constraint for '{0}'</value>
  </data>
  <data name="IDS_FeatureStackAllocInitializer" xml:space="preserve">
    <value>stackalloc initializer</value>
  </data>
  <data name="ERR_InvalidStackAllocArray" xml:space="preserve">
    <value>"Invalid rank specifier: expected ']'</value>
  </data>
  <data name="IDS_FeatureExpressionVariablesInQueriesAndInitializers" xml:space="preserve">
    <value>declaration of expression variables in member initializers and queries</value>
  </data>
  <data name="ERR_MissingPattern" xml:space="preserve">
    <value>Pattern missing</value>
  </data>
  <data name="IDS_FeatureRecursivePatterns" xml:space="preserve">
    <value>recursive patterns</value>
  </data>
  <data name="IDS_FeatureNullPointerConstantPattern" xml:space="preserve">
    <value>null pointer constant pattern</value>
  </data>
  <data name="IDS_FeatureDefaultTypeParameterConstraint" xml:space="preserve">
    <value>default type parameter constraints</value>
  </data>
  <data name="ERR_WrongNumberOfSubpatterns" xml:space="preserve">
    <value>Matching the tuple type '{0}' requires '{1}' subpatterns, but '{2}' subpatterns are present.</value>
  </data>
  <data name="ERR_PropertyPatternNameMissing" xml:space="preserve">
    <value>A property subpattern requires a reference to the property or field to be matched, e.g. '{{ Name: {0} }}'</value>
  </data>
  <data name="ERR_DefaultPattern" xml:space="preserve">
    <value>A default literal 'default' is not valid as a pattern. Use another literal (e.g. '0' or 'null') as appropriate. To match everything, use a discard pattern '_'.</value>
  </data>
  <data name="ERR_SwitchExpressionNoBestType" xml:space="preserve">
    <value>No best type was found for the switch expression.</value>
  </data>
  <data name="ERR_DefaultLiteralNoTargetType" xml:space="preserve">
    <value>There is no target type for the default literal.</value>
  </data>
  <data name="ERR_CannotInferDelegateType" xml:space="preserve">
    <value>The delegate type could not be inferred.</value>
  </data>
  <data name="ERR_LambdaExplicitReturnTypeVar" xml:space="preserve">
    <value>The contextual keyword 'var' cannot be used as an explicit lambda return type</value>
  </data>
  <data name="ERR_SingleElementPositionalPatternRequiresDisambiguation" xml:space="preserve">
    <value>A single-element deconstruct pattern requires some other syntax for disambiguation. It is recommended to add a discard designator '_' after the close paren ')'.</value>
  </data>
  <data name="ERR_VarMayNotBindToType" xml:space="preserve">
    <value>The syntax 'var' for a pattern is not permitted to refer to a type, but '{0}' is in scope here.</value>
  </data>
  <data name="WRN_SwitchExpressionNotExhaustive" xml:space="preserve">
    <value>The switch expression does not handle all possible values of its input type (it is not exhaustive). For example, the pattern '{0}' is not covered.</value>
  </data>
  <data name="WRN_SwitchExpressionNotExhaustive_Title" xml:space="preserve">
    <value>The switch expression does not handle all possible values of its input type (it is not exhaustive).</value>
  </data>
  <data name="WRN_SwitchExpressionNotExhaustiveWithWhen" xml:space="preserve">
    <value>The switch expression does not handle all possible values of its input type (it is not exhaustive). For example, the pattern '{0}' is not covered. However, a pattern with a 'when' clause might successfully match this value.</value>
  </data>
  <data name="WRN_SwitchExpressionNotExhaustiveWithWhen_Title" xml:space="preserve">
    <value>The switch expression does not handle all possible values of its input type (it is not exhaustive).</value>
  </data>
  <data name="WRN_SwitchExpressionNotExhaustiveWithUnnamedEnumValue" xml:space="preserve">
    <value>The switch expression does not handle some values of its input type (it is not exhaustive) involving an unnamed enum value. For example, the pattern '{0}' is not covered.</value>
  </data>
  <data name="WRN_SwitchExpressionNotExhaustiveWithUnnamedEnumValue_Title" xml:space="preserve">
    <value>The switch expression does not handle some values of its input type (it is not exhaustive) involving an unnamed enum value.</value>
  </data>
  <data name="WRN_CaseConstantNamedUnderscore" xml:space="preserve">
    <value>The name '_' refers to the constant, not the discard pattern. Use 'var _' to discard the value, or '@_' to refer to a constant by that name.</value>
  </data>
  <data name="WRN_CaseConstantNamedUnderscore_Title" xml:space="preserve">
    <value>Do not use '_' for a case constant.</value>
  </data>
  <data name="WRN_IsTypeNamedUnderscore" xml:space="preserve">
    <value>The name '_' refers to the type '{0}', not the discard pattern. Use '@_' for the type, or 'var _' to discard.</value>
  </data>
  <data name="WRN_IsTypeNamedUnderscore_Title" xml:space="preserve">
    <value>Do not use '_' to refer to the type in an is-type expression.</value>
  </data>
  <data name="ERR_ExpressionTreeContainsSwitchExpression" xml:space="preserve">
    <value>An expression tree may not contain a switch expression.</value>
  </data>
  <data name="ERR_InvalidObjectCreation" xml:space="preserve">
    <value>Invalid object creation</value>
  </data>
  <data name="IDS_FeatureIndexingMovableFixedBuffers" xml:space="preserve">
    <value>indexing movable fixed buffers</value>
  </data>
  <data name="ERR_CantUseInOrOutInArglist" xml:space="preserve">
    <value>__arglist cannot have an argument passed by 'in' or 'out'</value>
  </data>
  <data name="SyntaxTreeNotFound" xml:space="preserve">
    <value>SyntaxTree is not part of the compilation</value>
  </data>
  <data name="ERR_OutVariableCannotBeByRef" xml:space="preserve">
    <value>An out variable cannot be declared as a ref local</value>
  </data>
  <data name="ERR_MultipleAnalyzerConfigsInSameDir" xml:space="preserve">
    <value>Multiple analyzer config files cannot be in the same directory ('{0}').</value>
  </data>
  <data name="IDS_FeatureCoalesceAssignmentExpression" xml:space="preserve">
    <value>coalescing assignment</value>
  </data>
  <data name="CannotCreateConstructedFromConstructed" xml:space="preserve">
    <value>Cannot create constructed generic type from another constructed generic type.</value>
  </data>
  <data name="CannotCreateConstructedFromNongeneric" xml:space="preserve">
    <value>Cannot create constructed generic type from non-generic type.</value>
  </data>
  <data name="IDS_FeatureUnconstrainedTypeParameterInNullCoalescingOperator" xml:space="preserve">
    <value>unconstrained type parameters in null coalescing operator</value>
  </data>
  <data name="WRN_NullabilityMismatchInConstraintsOnImplicitImplementation" xml:space="preserve">
    <value>Nullability in constraints for type parameter '{0}' of method '{1}' doesn't match the constraints for type parameter '{2}' of interface method '{3}'. Consider using an explicit interface implementation instead.</value>
  </data>
  <data name="WRN_NullabilityMismatchInConstraintsOnImplicitImplementation_Title" xml:space="preserve">
    <value>Nullability in constraints for type parameter doesn't match the constraints for type parameter in implicitly implemented interface method'.</value>
  </data>
  <data name="WRN_NullabilityMismatchInTypeParameterReferenceTypeConstraint" xml:space="preserve">
    <value>The type '{2}' cannot be used as type parameter '{1}' in the generic type or method '{0}'. Nullability of type argument '{2}' doesn't match 'class' constraint.</value>
  </data>
  <data name="WRN_NullabilityMismatchInTypeParameterReferenceTypeConstraint_Title" xml:space="preserve">
    <value>The type cannot be used as type parameter in the generic type or method. Nullability of type argument doesn't match 'class' constraint.</value>
  </data>
  <data name="ERR_TripleDotNotAllowed" xml:space="preserve">
    <value>Unexpected character sequence '...'</value>
  </data>
  <data name="IDS_FeatureIndexOperator" xml:space="preserve">
    <value>index operator</value>
  </data>
  <data name="IDS_FeatureRangeOperator" xml:space="preserve">
    <value>range operator</value>
  </data>
  <data name="IDS_FeatureStaticLocalFunctions" xml:space="preserve">
    <value>static local functions</value>
  </data>
  <data name="IDS_FeatureNameShadowingInNestedFunctions" xml:space="preserve">
    <value>name shadowing in nested functions</value>
  </data>
  <data name="IDS_FeatureLambdaDiscardParameters" xml:space="preserve">
    <value>lambda discard parameters</value>
  </data>
  <data name="IDS_FeatureMemberNotNull" xml:space="preserve">
    <value>MemberNotNull attribute</value>
  </data>
  <data name="IDS_FeatureNativeInt" xml:space="preserve">
    <value>native-sized integers</value>
  </data>
  <data name="ERR_BadDynamicAwaitForEach" xml:space="preserve">
    <value>Cannot use a collection of dynamic type in an asynchronous foreach</value>
  </data>
  <data name="ERR_NullableDirectiveQualifierExpected" xml:space="preserve">
    <value>Expected 'enable', 'disable', or 'restore'</value>
  </data>
  <data name="ERR_NullableDirectiveTargetExpected" xml:space="preserve">
    <value>Expected 'warnings', 'annotations', or end of directive</value>
  </data>
  <data name="WRN_MissingNonNullTypesContextForAnnotationInGeneratedCode" xml:space="preserve">
    <value>The annotation for nullable reference types should only be used in code within a '#nullable' annotations context. Auto-generated code requires an explicit '#nullable' directive in source.</value>
  </data>
  <data name="WRN_MissingNonNullTypesContextForAnnotationInGeneratedCode_Title" xml:space="preserve">
    <value>The annotation for nullable reference types should only be used in code within a '#nullable' annotations context. Auto-generated code requires an explicit '#nullable' directive in source.</value>
  </data>
  <data name="WRN_NullReferenceInitializer" xml:space="preserve">
    <value>Object or collection initializer implicitly dereferences possibly null member '{0}'.</value>
  </data>
  <data name="WRN_NullReferenceInitializer_Title" xml:space="preserve">
    <value>Object or collection initializer implicitly dereferences possibly null member.</value>
  </data>
  <data name="ERR_ExpressionTreeCantContainRefStruct" xml:space="preserve">
    <value>Expression tree cannot contain value of ref struct or restricted type '{0}'.</value>
  </data>
  <data name="ERR_ElseCannotStartStatement" xml:space="preserve">
    <value>'else' cannot start a statement.</value>
  </data>
  <data name="ERR_ExpressionTreeCantContainNullCoalescingAssignment" xml:space="preserve">
    <value>An expression tree may not contain a null coalescing assignment</value>
  </data>
  <data name="ERR_BadNullableContextOption" xml:space="preserve">
    <value>Invalid option '{0}' for /nullable; must be 'disable', 'enable', 'warnings' or 'annotations'</value>
  </data>
  <data name="ERR_SwitchGoverningExpressionRequiresParens" xml:space="preserve">
    <value>Parentheses are required around the switch governing expression.</value>
  </data>
  <data name="ERR_TupleElementNameMismatch" xml:space="preserve">
    <value>The name '{0}' does not identify tuple element '{1}'.</value>
  </data>
  <data name="ERR_DeconstructParameterNameMismatch" xml:space="preserve">
    <value>The name '{0}' does not match the corresponding 'Deconstruct' parameter '{1}'.</value>
  </data>
  <data name="ERR_IsPatternImpossible" xml:space="preserve">
    <value>An expression of type '{0}' can never match the provided pattern.</value>
  </data>
  <data name="WRN_IsPatternAlways" xml:space="preserve">
    <value>An expression of type '{0}' always matches the provided pattern.</value>
  </data>
  <data name="WRN_IsPatternAlways_Title" xml:space="preserve">
    <value>The input always matches the provided pattern.</value>
  </data>
  <data name="WRN_GivenExpressionNeverMatchesPattern" xml:space="preserve">
    <value>The given expression never matches the provided pattern.</value>
  </data>
  <data name="WRN_GivenExpressionNeverMatchesPattern_Title" xml:space="preserve">
    <value>The given expression never matches the provided pattern.</value>
  </data>
  <data name="WRN_GivenExpressionAlwaysMatchesConstant" xml:space="preserve">
    <value>The given expression always matches the provided constant.</value>
  </data>
  <data name="WRN_GivenExpressionAlwaysMatchesConstant_Title" xml:space="preserve">
    <value>The given expression always matches the provided constant.</value>
  </data>
  <data name="WRN_GivenExpressionAlwaysMatchesPattern" xml:space="preserve">
    <value>The given expression always matches the provided pattern.</value>
  </data>
  <data name="WRN_GivenExpressionAlwaysMatchesPattern_Title" xml:space="preserve">
    <value>The given expression always matches the provided pattern.</value>
  </data>
  <data name="ERR_FeatureNotAvailableInVersion8_0" xml:space="preserve">
    <value>Feature '{0}' is not available in C# 8.0. Please use language version {1} or greater.</value>
  </data>
  <data name="ERR_PointerTypeInPatternMatching" xml:space="preserve">
    <value>Pattern-matching is not permitted for pointer types.</value>
  </data>
  <data name="ERR_ArgumentNameInITuplePattern" xml:space="preserve">
    <value>Element names are not permitted when pattern-matching via 'System.Runtime.CompilerServices.ITuple'.</value>
  </data>
  <data name="ERR_DiscardPatternInSwitchStatement" xml:space="preserve">
    <value>The discard pattern is not permitted as a case label in a switch statement. Use 'case var _:' for a discard pattern, or 'case @_:' for a constant named '_'.</value>
  </data>
  <data name="WRN_NullabilityMismatchInExplicitlyImplementedInterface" xml:space="preserve">
    <value>Nullability of reference types in explicit interface specifier doesn't match interface implemented by the type.</value>
  </data>
  <data name="WRN_NullabilityMismatchInExplicitlyImplementedInterface_Title" xml:space="preserve">
    <value>Nullability of reference types in explicit interface specifier doesn't match interface implemented by the type.</value>
  </data>
  <data name="WRN_NullabilityMismatchInInterfaceImplementedByBase" xml:space="preserve">
    <value>'{0}' does not implement interface member '{1}'. Nullability of reference types in interface implemented by the base type doesn't match.</value>
  </data>
  <data name="WRN_NullabilityMismatchInInterfaceImplementedByBase_Title" xml:space="preserve">
    <value>Type does not implement interface member. Nullability of reference types in interface implemented by the base type doesn't match.</value>
  </data>
  <data name="WRN_DuplicateInterfaceWithNullabilityMismatchInBaseList" xml:space="preserve">
    <value>'{0}' is already listed in the interface list on type '{1}' with different nullability of reference types.</value>
  </data>
  <data name="WRN_DuplicateInterfaceWithNullabilityMismatchInBaseList_Title" xml:space="preserve">
    <value>Interface is already listed in the interface list with different nullability of reference types.</value>
  </data>
  <data name="ERR_DuplicateExplicitImpl" xml:space="preserve">
    <value>'{0}' is explicitly implemented more than once.</value>
  </data>
  <data name="ERR_UsingVarInSwitchCase" xml:space="preserve">
    <value>A using variable cannot be used directly within a switch section (consider using braces). </value>
  </data>
  <data name="ERR_GoToForwardJumpOverUsingVar" xml:space="preserve">
    <value>A goto cannot jump to a location after a using declaration.</value>
  </data>
  <data name="ERR_GoToBackwardJumpOverUsingVar" xml:space="preserve">
    <value>A goto cannot jump to a location before a using declaration within the same block.</value>
  </data>
  <data name="IDS_FeatureUsingDeclarations" xml:space="preserve">
    <value>using declarations</value>
  </data>
  <data name="IDS_FeatureDisposalPattern" xml:space="preserve">
    <value>pattern-based disposal</value>
  </data>
  <data name="ERR_FeatureInPreview" xml:space="preserve">
    <value>The feature '{0}' is currently in Preview and *unsupported*. To use Preview features, use the 'preview' language version.</value>
  </data>
  <data name="IDS_DefaultInterfaceImplementation" xml:space="preserve">
    <value>default interface implementation</value>
  </data>
  <data name="ERR_RuntimeDoesNotSupportDefaultInterfaceImplementation" xml:space="preserve">
    <value>Target runtime doesn't support default interface implementation.</value>
  </data>
  <data name="ERR_RuntimeDoesNotSupportDefaultInterfaceImplementationForMember" xml:space="preserve">
    <value>'{0}' cannot implement interface member '{1}' in type '{2}' because the target runtime doesn't support default interface implementation.</value>
  </data>
  <data name="ERR_InvalidModifierForLanguageVersion" xml:space="preserve">
    <value>The modifier '{0}' is not valid for this item in C# {1}. Please use language version '{2}' or greater.</value>
  </data>
  <data name="ERR_ImplicitImplementationOfNonPublicInterfaceMember" xml:space="preserve">
    <value>'{0}' does not implement interface member '{1}'. '{2}' cannot implicitly implement a non-public member in C# {3}. Please use language version '{4}' or greater.</value>
  </data>
  <data name="ERR_MostSpecificImplementationIsNotFound" xml:space="preserve">
    <value>Interface member '{0}' does not have a most specific implementation. Neither '{1}', nor '{2}' are most specific.</value>
  </data>
  <data name="ERR_LanguageVersionDoesNotSupportInterfaceImplementationForMember" xml:space="preserve">
    <value>'{0}' cannot implement interface member '{1}' in type '{2}' because feature '{3}' is not available in C# {4}. Please use language version '{5}' or greater.</value>
  </data>
  <data name="ERR_RuntimeDoesNotSupportProtectedAccessForInterfaceMember" xml:space="preserve">
    <value>Target runtime doesn't support 'protected', 'protected internal', or 'private protected' accessibility for a member of an interface.</value>
  </data>
  <data name="ERR_DefaultInterfaceImplementationInNoPIAType" xml:space="preserve">
    <value>Type '{0}' cannot be embedded because it has a non-abstract member. Consider setting the 'Embed Interop Types' property to false.</value>
  </data>
  <data name="WRN_SwitchExpressionNotExhaustiveForNull" xml:space="preserve">
    <value>The switch expression does not handle some null inputs (it is not exhaustive). For example, the pattern '{0}' is not covered.</value>
  </data>
  <data name="WRN_SwitchExpressionNotExhaustiveForNull_Title" xml:space="preserve">
    <value>The switch expression does not handle some null inputs.</value>
  </data>
  <data name="WRN_SwitchExpressionNotExhaustiveForNullWithWhen" xml:space="preserve">
    <value>The switch expression does not handle some null inputs (it is not exhaustive). For example, the pattern '{0}' is not covered. However, a pattern with a 'when' clause might successfully match this value.</value>
  </data>
  <data name="WRN_SwitchExpressionNotExhaustiveForNullWithWhen_Title" xml:space="preserve">
    <value>The switch expression does not handle some null inputs.</value>
  </data>
  <data name="ERR_AttributeNotOnEventAccessor" xml:space="preserve">
    <value>Attribute '{0}' is not valid on event accessors. It is only valid on '{1}' declarations.</value>
  </data>
  <data name="IDS_FeatureObsoleteOnPropertyAccessor" xml:space="preserve">
    <value>obsolete on property accessor</value>
  </data>
  <data name="WRN_UnconsumedEnumeratorCancellationAttributeUsage" xml:space="preserve">
    <value>The EnumeratorCancellationAttribute applied to parameter '{0}' will have no effect. The attribute is only effective on a parameter of type CancellationToken in an async-iterator method returning IAsyncEnumerable</value>
  </data>
  <data name="WRN_UnconsumedEnumeratorCancellationAttributeUsage_Title" xml:space="preserve">
    <value>The EnumeratorCancellationAttribute will have no effect. The attribute is only effective on a parameter of type CancellationToken in an async-iterator method returning IAsyncEnumerable</value>
  </data>
  <data name="WRN_UndecoratedCancellationTokenParameter" xml:space="preserve">
    <value>Async-iterator '{0}' has one or more parameters of type 'CancellationToken' but none of them is decorated with the 'EnumeratorCancellation' attribute, so the cancellation token parameter from the generated 'IAsyncEnumerable&lt;&gt;.GetAsyncEnumerator' will be unconsumed</value>
  </data>
  <data name="WRN_UndecoratedCancellationTokenParameter_Title" xml:space="preserve">
    <value>Async-iterator member has one or more parameters of type 'CancellationToken' but none of them is decorated with the 'EnumeratorCancellation' attribute, so the cancellation token parameter from the generated 'IAsyncEnumerable&lt;&gt;.GetAsyncEnumerator' will be unconsumed</value>
  </data>
  <data name="ERR_MultipleEnumeratorCancellationAttributes" xml:space="preserve">
    <value>The attribute [EnumeratorCancellation] cannot be used on multiple parameters</value>
  </data>
  <data name="ERR_OverrideRefConstraintNotSatisfied" xml:space="preserve">
    <value>Method '{0}' specifies a 'class' constraint for type parameter '{1}', but corresponding type parameter '{2}' of overridden or explicitly implemented method '{3}' is not a reference type.</value>
  </data>
  <data name="ERR_OverrideValConstraintNotSatisfied" xml:space="preserve">
    <value>Method '{0}' specifies a 'struct' constraint for type parameter '{1}', but corresponding type parameter '{2}' of overridden or explicitly implemented method '{3}' is not a non-nullable value type.</value>
  </data>
  <data name="ERR_OverrideDefaultConstraintNotSatisfied" xml:space="preserve">
    <value>Method '{0}' specifies a 'default' constraint for type parameter '{1}', but corresponding type parameter '{2}' of overridden or explicitly implemented method '{3}' is constrained to a reference type or a value type.</value>
  </data>
  <data name="ERR_DefaultConstraintOverrideOnly" xml:space="preserve">
    <value>The 'default' constraint is valid on override and explicit interface implementation methods only.</value>
  </data>
  <data name="IDS_OverrideWithConstraints" xml:space="preserve">
    <value>constraints for override and explicit interface implementation methods</value>
  </data>
  <data name="WRN_NullabilityMismatchInConstraintsOnPartialImplementation" xml:space="preserve">
    <value>Partial method declarations of '{0}' have inconsistent nullability in constraints for type parameter '{1}'</value>
  </data>
  <data name="WRN_NullabilityMismatchInConstraintsOnPartialImplementation_Title" xml:space="preserve">
    <value>Partial method declarations have inconsistent nullability in constraints for type parameter</value>
  </data>
  <data name="IDS_FeatureNestedStackalloc" xml:space="preserve">
    <value>stackalloc in nested expressions</value>
  </data>
  <data name="WRN_NullabilityMismatchInTypeParameterNotNullConstraint" xml:space="preserve">
    <value>The type '{2}' cannot be used as type parameter '{1}' in the generic type or method '{0}'. Nullability of type argument '{2}' doesn't match 'notnull' constraint.</value>
  </data>
  <data name="WRN_NullabilityMismatchInTypeParameterNotNullConstraint_Title" xml:space="preserve">
    <value>The type cannot be used as type parameter in the generic type or method. Nullability of type argument doesn't match 'notnull' constraint.</value>
  </data>
  <data name="IDS_FeatureNotNullGenericTypeConstraint" xml:space="preserve">
    <value>notnull generic type constraint</value>
  </data>
  <data name="ERR_DuplicateNullSuppression" xml:space="preserve">
    <value>Duplicate null suppression operator ('!')</value>
  </data>
  <data name="ERR_ReAbstractionInNoPIAType" xml:space="preserve">
    <value>Type '{0}' cannot be embedded because it has a re-abstraction of a member from base interface. Consider setting the 'Embed Interop Types' property to false.</value>
  </data>
  <data name="ERR_BadSwitchValue" xml:space="preserve">
    <value>Command-line syntax error: '{0}' is not a valid value for the '{1}' option. The value must be of the form '{2}'.</value>
  </data>
  <data name="IDS_FeatureFunctionPointers" xml:space="preserve">
    <value>function pointers</value>
  </data>
  <data name="IDS_AddressOfMethodGroup" xml:space="preserve">
    <value>&amp;method group</value>
  </data>
  <data name="ERR_InvalidFunctionPointerCallingConvention" xml:space="preserve">
    <value>'{0}' is not a valid calling convention specifier for a function pointer.</value>
  </data>
  <data name="ERR_TypeNotFound" xml:space="preserve">
    <value>Type '{0}' is not defined.</value>
  </data>
  <data name="ERR_TypeMustBePublic" xml:space="preserve">
    <value>Type '{0}' must be public to be used as a calling convention.</value>
  </data>
  <data name="WRN_SyncAndAsyncEntryPoints" xml:space="preserve">
    <value>Method '{0}' will not be used as an entry point because a synchronous entry point '{1}' was found.</value>
  </data>
  <data name="ERR_InternalError" xml:space="preserve">
    <value>Internal error in the C# compiler.</value>
  </data>
  <data name="IDS_FeatureStaticAnonymousFunction" xml:space="preserve">
    <value>static anonymous function</value>
  </data>
  <data name="ERR_StaticAnonymousFunctionCannotCaptureThis" xml:space="preserve">
    <value>A static anonymous function cannot contain a reference to 'this' or 'base'.</value>
  </data>
  <data name="ERR_StaticAnonymousFunctionCannotCaptureVariable" xml:space="preserve">
    <value>A static anonymous function cannot contain a reference to '{0}'.</value>
  </data>
  <data name="IDS_FeatureAsyncUsing" xml:space="preserve">
    <value>asynchronous using</value>
  </data>
  <data name="IDS_FeatureParenthesizedPattern" xml:space="preserve">
    <value>parenthesized pattern</value>
  </data>
  <data name="IDS_FeatureOrPattern" xml:space="preserve">
    <value>or pattern</value>
  </data>
  <data name="IDS_FeatureAndPattern" xml:space="preserve">
    <value>and pattern</value>
  </data>
  <data name="IDS_FeatureNotPattern" xml:space="preserve">
    <value>not pattern</value>
  </data>
  <data name="IDS_FeatureTypePattern" xml:space="preserve">
    <value>type pattern</value>
  </data>
  <data name="IDS_FeatureRelationalPattern" xml:space="preserve">
    <value>relational pattern</value>
  </data>
  <data name="ERR_VarianceInterfaceNesting" xml:space="preserve">
    <value>Enums, classes, and structures cannot be declared in an interface that has an 'in' or 'out' type parameter.</value>
  </data>
  <data name="ERR_ExternEventInitializer" xml:space="preserve">
    <value>'{0}': extern event cannot have initializer</value>
  </data>
  <data name="ERR_ImplicitIndexIndexerWithName" xml:space="preserve">
    <value>Invocation of implicit Index Indexer cannot name the argument.</value>
  </data>
  <data name="ERR_ImplicitRangeIndexerWithName" xml:space="preserve">
    <value>Invocation of implicit Range Indexer cannot name the argument.</value>
  </data>
  <data name="ERR_ImplicitObjectCreationIllegalTargetType" xml:space="preserve">
    <value>The type '{0}' may not be used as the target type of new()</value>
  </data>
  <data name="ERR_ImplicitObjectCreationNotValid" xml:space="preserve">
    <value>Use of new() is not valid in this context</value>
  </data>
  <data name="ERR_ImplicitObjectCreationNoTargetType" xml:space="preserve">
    <value>There is no target type for '{0}'</value>
  </data>
  <data name="IDS_FeatureImplicitObjectCreation" xml:space="preserve">
    <value>target-typed object creation</value>
  </data>
  <data name="ERR_ExpressionTreeContainsPatternImplicitIndexer" xml:space="preserve">
    <value>An expression tree may not contain a pattern System.Index or System.Range indexer access</value>
  </data>
  <data name="ERR_ExpressionTreeContainsFromEndIndexExpression" xml:space="preserve">
    <value>An expression tree may not contain a from-end index ('^') expression.</value>
  </data>
  <data name="ERR_ExpressionTreeContainsRangeExpression" xml:space="preserve">
    <value>An expression tree may not contain a range ('..') expression.</value>
  </data>
  <data name="WRN_GeneratorFailedDuringGeneration" xml:space="preserve">
    <value>Generator '{0}' failed to generate source. It will not contribute to the output and compilation errors may occur as a result. Exception was of type '{1}' with message '{2}'.
{3}</value>
    <comment>{0} is the name of the generator that failed.
{1} is the type of exception that was thrown.
{2} is the message in the exception.
{3} is the string representation of the exception that was thrown.</comment>
  </data>
  <data name="WRN_GeneratorFailedDuringInitialization" xml:space="preserve">
    <value>Generator '{0}' failed to initialize. It will not contribute to the output and compilation errors may occur as a result. Exception was of type '{1}' with message '{2}'.
{3}</value>
    <comment>{0} is the name of the generator that failed.
{1} is the type of exception that was thrown.
{2} is the message in the exception.
{3} is the string representation of the exception that was thrown.</comment>
  </data>
  <data name="WRN_GeneratorFailedDuringGeneration_Title" xml:space="preserve">
    <value>Generator failed to generate source.</value>
  </data>
  <data name="WRN_GeneratorFailedDuringInitialization_Title" xml:space="preserve">
    <value>Generator failed to initialize.</value>
  </data>
  <data name="IDS_FeatureRecords" xml:space="preserve">
    <value>records</value>
  </data>
  <data name="IDS_FeatureInitOnlySetters" xml:space="preserve">
    <value>init-only setters</value>
  </data>
  <data name="ERR_InvalidWithReceiverType" xml:space="preserve">
    <value>The receiver of a `with` expression must have a non-void type.</value>
  </data>
  <data name="ERR_CannotClone" xml:space="preserve">
    <value>The receiver type '{0}' is not a valid record type and is not a struct type.</value>
  </data>
  <data name="ERR_AssignmentInitOnly" xml:space="preserve">
    <value>Init-only property or indexer '{0}' can only be assigned in an object initializer, or on 'this' or 'base' in an instance constructor or an 'init' accessor.</value>
  </data>
  <data name="ERR_DesignatorBeneathPatternCombinator" xml:space="preserve">
    <value>A variable may not be declared within a 'not' or 'or' pattern.</value>
  </data>
  <data name="ERR_UnsupportedTypeForRelationalPattern" xml:space="preserve">
    <value>Relational patterns may not be used for a value of type '{0}'.</value>
  </data>
  <data name="ERR_RelationalPatternWithNaN" xml:space="preserve">
    <value>Relational patterns may not be used for a floating-point NaN.</value>
  </data>
  <data name="IDS_FeatureSpanCharConstantPattern" xml:space="preserve">
    <value>pattern matching ReadOnly/Span&lt;char&gt; on constant string</value>
  </data>
  <data name="IDS_FeatureExtendedPartialMethods" xml:space="preserve">
    <value>extended partial methods</value>
  </data>
  <data name="IDS_FeatureConstantInterpolatedStrings" xml:space="preserve">
    <value>constant interpolated strings</value>
  </data>
  <data name="ERR_PartialMethodWithNonVoidReturnMustHaveAccessMods" xml:space="preserve">
    <value>Partial method '{0}' must have accessibility modifiers because it has a non-void return type.</value>
  </data>
  <data name="ERR_PartialMethodWithOutParamMustHaveAccessMods" xml:space="preserve">
    <value>Partial method '{0}' must have accessibility modifiers because it has 'out' parameters.</value>
  </data>
  <data name="ERR_PartialMethodWithAccessibilityModsMustHaveImplementation" xml:space="preserve">
    <value>Partial method '{0}' must have an implementation part because it has accessibility modifiers.</value>
  </data>
  <data name="ERR_PartialMethodWithExtendedModMustHaveAccessMods" xml:space="preserve">
    <value>Partial method '{0}' must have accessibility modifiers because it has a 'virtual', 'override', 'sealed', 'new', or 'extern' modifier.</value>
  </data>
  <data name="ERR_PartialMemberAccessibilityDifference" xml:space="preserve">
    <value>Both partial member declarations must have identical accessibility modifiers.</value>
  </data>
  <data name="ERR_PartialMemberExtendedModDifference" xml:space="preserve">
    <value>Both partial member declarations must have identical combinations of 'virtual', 'override', 'sealed', and 'new' modifiers.</value>
  </data>
  <data name="ERR_PartialMethodReturnTypeDifference" xml:space="preserve">
    <value>Both partial method declarations must have the same return type.</value>
  </data>
  <data name="ERR_PartialMemberRefReturnDifference" xml:space="preserve">
    <value>Partial member declarations must have matching ref return values.</value>
  </data>
  <data name="WRN_PartialMethodTypeDifference" xml:space="preserve">
    <value>Partial method declarations '{0}' and '{1}' have signature differences.</value>
  </data>
  <data name="WRN_PartialMethodTypeDifference_Title" xml:space="preserve">
    <value>Partial method declarations have signature differences.</value>
  </data>
  <data name="IDS_TopLevelStatements" xml:space="preserve">
    <value>top-level statements</value>
  </data>
  <data name="ERR_SimpleProgramLocalIsReferencedOutsideOfTopLevelStatement" xml:space="preserve">
    <value>Cannot use local variable or local function '{0}' declared in a top-level statement in this context.</value>
  </data>
  <data name="ERR_SimpleProgramMultipleUnitsWithTopLevelStatements" xml:space="preserve">
    <value>Only one compilation unit can have top-level statements.</value>
  </data>
  <data name="ERR_TopLevelStatementAfterNamespaceOrType" xml:space="preserve">
    <value>Top-level statements must precede namespace and type declarations.</value>
  </data>
  <data name="ERR_SimpleProgramDisallowsMainType" xml:space="preserve">
    <value>Cannot specify /main if there is a compilation unit with top-level statements.</value>
  </data>
  <data name="ERR_SimpleProgramNotAnExecutable" xml:space="preserve">
    <value>Program using top-level statements must be an executable.</value>
  </data>
  <data name="ERR_InvalidFuncPointerReturnTypeModifier" xml:space="preserve">
    <value>'{0}' is not a valid function pointer return type modifier. Valid modifiers are 'ref' and 'ref readonly'.</value>
  </data>
  <data name="ERR_DupReturnTypeMod" xml:space="preserve">
    <value>A return type can only have one '{0}' modifier.</value>
  </data>
  <data name="ERR_BadFuncPointerParamModifier" xml:space="preserve">
    <value>'{0}' cannot be used as a modifier on a function pointer parameter.</value>
  </data>
  <data name="ERR_BadFuncPointerArgCount" xml:space="preserve">
    <value>Function pointer '{0}' does not take {1} arguments</value>
  </data>
  <data name="ERR_MethFuncPtrMismatch" xml:space="preserve">
    <value>No overload for '{0}' matches function pointer '{1}'</value>
  </data>
  <data name="ERR_FuncPtrRefMismatch" xml:space="preserve">
    <value>Ref mismatch between '{0}' and function pointer '{1}'</value>
  </data>
  <data name="ERR_FuncPtrMethMustBeStatic" xml:space="preserve">
    <value>Cannot create a function pointer for '{0}' because it is not a static method</value>
  </data>
  <data name="ERR_AddressOfMethodGroupInExpressionTree" xml:space="preserve">
    <value>'&amp;' on method groups cannot be used in expression trees</value>
  </data>
  <data name="ERR_WrongFuncPtrCallingConvention" xml:space="preserve">
    <value>Calling convention of '{0}' is not compatible with '{1}'.</value>
  </data>
  <data name="ERR_MissingAddressOf" xml:space="preserve">
    <value>Cannot convert method group to function pointer (Are you missing a '&amp;'?)</value>
  </data>
  <data name="ERR_CannotUseReducedExtensionMethodInAddressOf" xml:space="preserve">
    <value>Cannot use an extension method with a receiver as the target of a '&amp;' operator.</value>
  </data>
  <data name="ERR_CannotUseFunctionPointerAsFixedLocal" xml:space="preserve">
    <value>The type of a local declared in a fixed statement cannot be a function pointer type.</value>
  </data>
  <data name="ERR_UnsupportedCallingConvention" xml:space="preserve">
    <value>The calling convention of '{0}' is not supported by the language.</value>
  </data>
  <data name="ERR_RuntimeDoesNotSupportUnmanagedDefaultCallConv" xml:space="preserve">
    <value>The target runtime doesn't support extensible or runtime-environment default calling conventions.</value>
  </data>
  <data name="NotSameNumberParameterTypesAndRefKinds" xml:space="preserve">
    <value>Given {0} parameter types and {1} parameter ref kinds. These arrays must have the same length.</value>
  </data>
  <data name="OutIsNotValidForReturn" xml:space="preserve">
    <value>'RefKind.Out' is not a valid ref kind for a return type.</value>
  </data>
  <data name="CallingConventionTypesRequireUnmanaged" xml:space="preserve">
    <value>Passing '{0}' is not valid unless '{1}' is 'SignatureCallingConvention.Unmanaged'.</value>
  </data>
  <data name="CallingConventionTypeIsInvalid" xml:space="preserve">
    <value>Cannot use '{0}' as a calling convention modifier.</value>
  </data>
  <data name="ERR_CannotConvertAddressOfToDelegate" xml:space="preserve">
    <value>Cannot convert &amp;method group '{0}' to delegate type '{1}'.</value>
  </data>
  <data name="ERR_AddressOfToNonFunctionPointer" xml:space="preserve">
    <value>Cannot convert &amp;method group '{0}' to non-function pointer type '{1}'.</value>
  </data>
  <data name="ERR_CannotSpecifyManagedWithUnmanagedSpecifiers" xml:space="preserve">
    <value>'managed' calling convention cannot be combined with unmanaged calling convention specifiers.</value>
  </data>
  <data name="ERR_FeatureNotAvailableInVersion9" xml:space="preserve">
    <value>Feature '{0}' is not available in C# 9.0. Please use language version {1} or greater.</value>
  </data>
  <data name="ERR_FeatureNotAvailableInVersion10" xml:space="preserve">
    <value>Feature '{0}' is not available in C# 10.0. Please use language version {1} or greater.</value>
  </data>
  <data name="ERR_FeatureNotAvailableInVersion11" xml:space="preserve">
    <value>Feature '{0}' is not available in C# 11.0. Please use language version {1} or greater.</value>
  </data>
  <data name="ERR_FeatureNotAvailableInVersion12" xml:space="preserve">
    <value>Feature '{0}' is not available in C# 12.0. Please use language version {1} or greater.</value>
  </data>
  <data name="ERR_FeatureNotAvailableInVersion13" xml:space="preserve">
    <value>Feature '{0}' is not available in C# 13.0. Please use language version {1} or greater.</value>
  </data>
  <data name="ERR_UnexpectedArgumentList" xml:space="preserve">
    <value>Unexpected argument list.</value>
  </data>
  <data name="ERR_UnexpectedOrMissingConstructorInitializerInRecord" xml:space="preserve">
    <value>A constructor declared in a type with parameter list must have 'this' constructor initializer.</value>
  </data>
  <data name="ERR_MultipleRecordParameterLists" xml:space="preserve">
    <value>Only a single partial type declaration may have a parameter list</value>
  </data>
  <data name="ERR_BadRecordBase" xml:space="preserve">
    <value>Records may only inherit from object or another record</value>
  </data>
  <data name="ERR_BadInheritanceFromRecord" xml:space="preserve">
    <value>Only records may inherit from records.</value>
  </data>
  <data name="ERR_BadRecordMemberForPositionalParameter" xml:space="preserve">
    <value>Record member '{0}' must be a readable instance property or field of type '{1}' to match positional parameter '{2}'.</value>
  </data>
  <data name="ERR_NoCopyConstructorInBaseType" xml:space="preserve">
    <value>No accessible copy constructor found in base type '{0}'.</value>
  </data>
  <data name="ERR_CopyConstructorMustInvokeBaseCopyConstructor" xml:space="preserve">
    <value>A copy constructor in a record must call a copy constructor of the base, or a parameterless object constructor if the record inherits from object.</value>
  </data>
  <data name="IDS_FeatureTargetTypedConditional" xml:space="preserve">
    <value>target-typed conditional expression</value>
  </data>
  <data name="ERR_NoImplicitConvTargetTypedConditional" xml:space="preserve">
    <value>Conditional expression is not valid in language version {0} because a common type was not found between '{1}' and '{2}'. To use a target-typed conversion, upgrade to language version {3} or greater.</value>
  </data>
  <data name="ERR_DoesNotOverrideMethodFromObject" xml:space="preserve">
    <value>'{0}' does not override expected method from 'object'.</value>
  </data>
  <data name="IDS_FeatureCovariantReturnsForOverrides" xml:space="preserve">
    <value>covariant returns</value>
  </data>
  <data name="ERR_RuntimeDoesNotSupportCovariantReturnsOfClasses" xml:space="preserve">
    <value>'{0}': Target runtime doesn't support covariant return types in overrides. Return type must be '{2}' to match overridden member '{1}'</value>
  </data>
  <data name="ERR_RuntimeDoesNotSupportCovariantPropertiesOfClasses" xml:space="preserve">
    <value>'{0}': Target runtime doesn't support covariant types in overrides. Type must be '{2}' to match overridden member '{1}'</value>
  </data>
  <data name="ERR_SealedAPIInRecord" xml:space="preserve">
    <value>'{0}' cannot be sealed because containing record is not sealed.</value>
  </data>
  <data name="ERR_DoesNotOverrideBaseMethod" xml:space="preserve">
    <value>'{0}' does not override expected method from '{1}'.</value>
  </data>
  <data name="WRN_ConstOutOfRangeChecked" xml:space="preserve">
    <value>Constant value '{0}' may overflow '{1}' at runtime (use 'unchecked' syntax to override)</value>
  </data>
  <data name="WRN_ConstOutOfRangeChecked_Title" xml:space="preserve">
    <value>Constant value may overflow at runtime (use 'unchecked' syntax to override)</value>
  </data>
  <data name="ERR_CloneDisallowedInRecord" xml:space="preserve">
    <value>Members named 'Clone' are disallowed in records.</value>
  </data>
  <data name="WRN_RecordNamedDisallowed" xml:space="preserve">
    <value>Types and aliases should not be named 'record'.</value>
  </data>
  <data name="WRN_RecordNamedDisallowed_Title" xml:space="preserve">
    <value>Types and aliases should not be named 'record'.</value>
  </data>
  <data name="ERR_NotOverridableAPIInRecord" xml:space="preserve">
    <value>'{0}' must allow overriding because the containing record is not sealed.</value>
  </data>
  <data name="ERR_NonPublicAPIInRecord" xml:space="preserve">
    <value>Record member '{0}' must be public.</value>
  </data>
  <data name="ERR_SignatureMismatchInRecord" xml:space="preserve">
    <value>Record member '{0}' must return '{1}'.</value>
  </data>
  <data name="ERR_NonProtectedAPIInRecord" xml:space="preserve">
    <value>Record member '{0}' must be protected.</value>
  </data>
  <data name="ERR_DoesNotOverrideBaseEqualityContract" xml:space="preserve">
    <value>'{0}' does not override expected property from '{1}'.</value>
  </data>
  <data name="ERR_StaticAPIInRecord" xml:space="preserve">
    <value>Record member '{0}' may not be static.</value>
  </data>
  <data name="ERR_CopyConstructorWrongAccessibility" xml:space="preserve">
    <value>A copy constructor '{0}' must be public or protected because the record is not sealed.</value>
  </data>
  <data name="ERR_NonPrivateAPIInRecord" xml:space="preserve">
    <value>Record member '{0}' must be private.</value>
  </data>
  <data name="WRN_PrecedenceInversion" xml:space="preserve">
    <value>Operator '{0}' cannot be used here due to precedence. Use parentheses to disambiguate.</value>
  </data>
  <data name="WRN_PrecedenceInversion_Title" xml:space="preserve">
    <value>Operator cannot be used here due to precedence.</value>
  </data>
  <data name="IDS_FeatureModuleInitializers" xml:space="preserve">
    <value>module initializers</value>
  </data>
  <data name="ERR_ModuleInitializerMethodMustBeAccessibleOutsideTopLevelType" xml:space="preserve">
    <value>Module initializer method '{0}' must be accessible at the module level</value>
  </data>
  <data name="ERR_ModuleInitializerMethodMustBeStaticParameterlessVoid" xml:space="preserve">
    <value>Module initializer method '{0}' must be static, and non-virtual, must have no parameters, and must return 'void'</value>
  </data>
  <data name="ERR_ModuleInitializerMethodAndContainingTypesMustNotBeGeneric" xml:space="preserve">
    <value>Module initializer method '{0}' must not be generic and must not be contained in a generic type</value>
  </data>
  <data name="ERR_ModuleInitializerMethodMustBeOrdinary" xml:space="preserve">
    <value>A module initializer must be an ordinary member method</value>
  </data>
  <data name="IDS_FeatureExtensionGetAsyncEnumerator" xml:space="preserve">
    <value>extension GetAsyncEnumerator</value>
  </data>
  <data name="IDS_FeatureExtensionGetEnumerator" xml:space="preserve">
    <value>extension GetEnumerator</value>
  </data>
  <data name="ERR_UnmanagedCallersOnlyRequiresStatic" xml:space="preserve">
    <value>'UnmanagedCallersOnly' can only be applied to ordinary static non-abstract, non-virtual methods or static local functions.</value>
    <comment>UnmanagedCallersOnly is not localizable.</comment>
  </data>
  <data name="ERR_InvalidUnmanagedCallersOnlyCallConv" xml:space="preserve">
    <value>'{0}' is not a valid calling convention type for 'UnmanagedCallersOnly'.</value>
    <comment>UnmanagedCallersOnly is not localizable.</comment>
  </data>
  <data name="ERR_CannotUseManagedTypeInUnmanagedCallersOnly" xml:space="preserve">
    <value>Cannot use '{0}' as a {1} type on a method attributed with 'UnmanagedCallersOnly'.</value>
    <comment>1 is the localized word for 'parameter' or 'return'. UnmanagedCallersOnly is not localizable.</comment>
  </data>
  <data name="ERR_UnmanagedCallersOnlyMethodOrTypeCannotBeGeneric" xml:space="preserve">
    <value>Methods attributed with 'UnmanagedCallersOnly' cannot have generic type parameters and cannot be declared in a generic type.</value>
    <comment>UnmanagedCallersOnly is not localizable.</comment>
  </data>
  <data name="ERR_UnmanagedCallersOnlyMethodsCannotBeCalledDirectly" xml:space="preserve">
    <value>'{0}' is attributed with 'UnmanagedCallersOnly' and cannot be called directly. Obtain a function pointer to this method.</value>
    <comment>UnmanagedCallersOnly is not localizable.</comment>
  </data>
  <data name="ERR_UnmanagedCallersOnlyMethodsCannotBeConvertedToDelegate" xml:space="preserve">
    <value>'{0}' is attributed with 'UnmanagedCallersOnly' and cannot be converted to a delegate type. Obtain a function pointer to this method.</value>
    <comment>UnmanagedCallersOnly is not localizable.</comment>
  </data>
  <data name="ERR_EntryPointCannotBeUnmanagedCallersOnly" xml:space="preserve">
    <value>Application entry points cannot be attributed with 'UnmanagedCallersOnly'.</value>
    <comment>UnmanagedCallersOnly is not localizable.</comment>
  </data>
  <data name="ERR_ModuleInitializerCannotBeUnmanagedCallersOnly" xml:space="preserve">
    <value>Module initializer cannot be attributed with 'UnmanagedCallersOnly'.</value>
    <comment>UnmanagedCallersOnly is not localizable.</comment>
  </data>
  <data name="WRN_RecordEqualsWithoutGetHashCode" xml:space="preserve">
    <value>'{0}' defines 'Equals' but not 'GetHashCode'</value>
    <comment>'GetHashCode' and 'Equals' are not localizable.</comment>
  </data>
  <data name="WRN_RecordEqualsWithoutGetHashCode_Title" xml:space="preserve">
    <value>Record defines 'Equals' but not 'GetHashCode'.</value>
    <comment>'GetHashCode' and 'Equals' are not localizable.</comment>
  </data>
  <data name="ERR_InitCannotBeReadonly" xml:space="preserve">
    <value>'init' accessors cannot be marked 'readonly'. Mark '{0}' readonly instead.</value>
  </data>
  <data name="IDS_FeatureDiscards" xml:space="preserve">
    <value>discards</value>
  </data>
  <data name="IDS_FeatureMixedDeclarationsAndExpressionsInDeconstruction" xml:space="preserve">
    <value>Mixed declarations and expressions in deconstruction</value>
  </data>
  <data name="IDS_FeatureRecordStructs" xml:space="preserve">
    <value>record structs</value>
    <comment>'record structs' is not localizable.</comment>
  </data>
  <data name="IDS_FeatureWithOnStructs" xml:space="preserve">
    <value>with on structs</value>
  </data>
  <data name="IDS_FeatureWithOnAnonymousTypes" xml:space="preserve">
    <value>with on anonymous types</value>
  </data>
  <data name="IDS_AsyncMethodBuilderOverride" xml:space="preserve">
    <value>async method builder override</value>
  </data>
  <data name="IDS_FeaturePositionalFieldsInRecords" xml:space="preserve">
    <value>positional fields in records</value>
  </data>
  <data name="IDS_FeatureParameterlessStructConstructors" xml:space="preserve">
    <value>parameterless struct constructors</value>
  </data>
  <data name="IDS_FeatureStructFieldInitializers" xml:space="preserve">
    <value>struct field initializers</value>
  </data>
  <data name="IDS_FeatureRefFields" xml:space="preserve">
    <value>ref fields</value>
  </data>
  <data name="IDS_FeatureVarianceSafetyForStaticInterfaceMembers" xml:space="preserve">
    <value>variance safety for static interface members</value>
  </data>
  <data name="IDS_FeatureCollectionExpressions" xml:space="preserve">
    <value>collection expressions</value>
  </data>
  <data name="ERR_CollectionExpressionTargetTypeNotConstructible" xml:space="preserve">
    <value>Cannot initialize type '{0}' with a collection expression because the type is not constructible.</value>
  </data>
  <data name="ERR_ExpressionTreeContainsCollectionExpression" xml:space="preserve">
    <value>An expression tree may not contain a collection expression.</value>
  </data>
  <data name="ERR_CollectionExpressionNoTargetType" xml:space="preserve">
    <value>There is no target type for the collection expression.</value>
  </data>
  <data name="ERR_CollectionBuilderAttributeMethodNotFound" xml:space="preserve">
    <value>Could not find an accessible '{0}' method with the expected signature: a static method with a single parameter of type 'ReadOnlySpan&lt;{1}&gt;' and return type '{2}'.</value>
  </data>
  <data name="ERR_CollectionBuilderNoElementType" xml:space="preserve">
    <value>'{0}' has a CollectionBuilderAttribute but no element type.</value>
  </data>
  <data name="ERR_CollectionExpressionTargetNoElementType" xml:space="preserve">
    <value>Collection expression target '{0}' has no element type.</value>
  </data>
  <data name="ERR_CollectionExpressionMissingConstructor" xml:space="preserve">
    <value>Collection expression type must have an applicable constructor that can be called with no arguments.</value>
  </data>
  <data name="ERR_CollectionExpressionMissingAdd" xml:space="preserve">
    <value>Collection expression type '{0}' must have an instance or extension method 'Add' that can be called with a single argument.</value>
  </data>
  <data name="ERR_CollectionBuilderAttributeInvalidType" xml:space="preserve">
    <value>The CollectionBuilderAttribute builder type must be a non-generic class or struct.</value>
  </data>
  <data name="ERR_CollectionBuilderAttributeInvalidMethodName" xml:space="preserve">
    <value>The CollectionBuilderAttribute method name is invalid.</value>
  </data>
  <data name="ERR_CollectionExpressionEscape" xml:space="preserve">
    <value>A collection expression of type '{0}' cannot be used in this context because it may be exposed outside of the current scope.</value>
  </data>
  <data name="INF_TooManyBoundLambdas" xml:space="preserve">
    <value>Compiling requires binding the lambda expression at least {0} times. Consider declaring the lambda expression with explicit parameter types, or if the containing method call is generic, consider using explicit type arguments.</value>
  </data>
  <data name="INF_TooManyBoundLambdas_Title" xml:space="preserve">
    <value>Compiling requires binding the lambda expression many times. Consider declaring the lambda expression with explicit parameter types, or if the containing method call is generic, consider using explicit type arguments.</value>
  </data>
  <data name="WRN_FieldIsAmbiguous" xml:space="preserve">
    <value>In language version {0}, the 'field' keyword binds to a synthesized backing field for the property. To avoid generating a synthesized backing field, and to refer to the existing member, use 'this.field' or '@field' instead.</value>
  </data>
  <data name="WRN_FieldIsAmbiguous_Title" xml:space="preserve">
    <value>The 'field' keyword binds to a synthesized backing field for the property.</value>
  </data>
  <data name="ERR_VariableDeclarationNamedField" xml:space="preserve">
    <value>In language version {0}, 'field' is a keyword within a property accessor. Rename the variable or use the identifier '@field' instead.</value>
  </data>
  <data name="ERR_EqualityContractRequiresGetter" xml:space="preserve">
    <value>Record equality contract property '{0}' must have a get accessor.</value>
  </data>
  <data name="WRN_AnalyzerReferencesFramework" xml:space="preserve">
    <value>The assembly '{0}' containing type '{1}' references .NET Framework, which is not supported.</value>
    <comment>{1} is the type that was loaded, {0} is the containing assembly.</comment>
  </data>
  <data name="WRN_AnalyzerReferencesFramework_Title" xml:space="preserve">
    <value>The loaded assembly references .NET Framework, which is not supported.</value>
  </data>
  <data name="WRN_AnalyzerReferencesNewerCompiler" xml:space="preserve">
    <value>The analyzer assembly '{0}' references version '{1}' of the compiler, which is newer than the currently running version '{2}'.</value>
  </data>
  <data name="WRN_AnalyzerReferencesNewerCompiler_Title" xml:space="preserve">
    <value>The analyzer assembly references a newer version of the compiler than the currently running version.</value>
  </data>
  <data name="ERR_BadFieldTypeInRecord" xml:space="preserve">
    <value>The type '{0}' may not be used for a field of a record.</value>
  </data>
  <data name="ERR_FunctionPointersCannotBeCalledWithNamedArguments" xml:space="preserve">
    <value>A function pointer cannot be called with named arguments.</value>
  </data>
  <data name="IDS_FeatureFileScopedNamespace" xml:space="preserve">
    <value>file-scoped namespace</value>
  </data>
  <data name="ERR_MultipleFileScopedNamespace" xml:space="preserve">
    <value>Source file can only contain one file-scoped namespace declaration.</value>
  </data>
  <data name="ERR_FileScopedAndNormalNamespace" xml:space="preserve">
    <value>Source file can not contain both file-scoped and normal namespace declarations.</value>
  </data>
  <data name="ERR_FileScopedNamespaceNotBeforeAllMembers" xml:space="preserve">
    <value>File-scoped namespace must precede all other members in a file.</value>
  </data>
  <data name="WRN_UnreadRecordParameter" xml:space="preserve">
    <value>Parameter '{0}' is unread. Did you forget to use it to initialize the property with that name?</value>
  </data>
  <data name="WRN_UnreadRecordParameter_Title" xml:space="preserve">
    <value>Parameter is unread. Did you forget to use it to initialize the property with that name?</value>
  </data>
  <data name="IDS_FeatureInstanceMemberInNameof" xml:space="preserve">
    <value>instance member in 'nameof'</value>
  </data>
  <data name="ERR_RecordAmbigCtor" xml:space="preserve">
    <value>The primary constructor conflicts with the synthesized copy constructor.</value>
  </data>
  <data name="IDS_FeatureLambdaAttributes" xml:space="preserve">
    <value>lambda attributes</value>
  </data>
  <data name="IDS_FeatureLambdaReturnType" xml:space="preserve">
    <value>lambda return type</value>
  </data>
  <data name="IDS_FeatureInferredDelegateType" xml:space="preserve">
    <value>inferred delegate type</value>
  </data>
  <data name="IDS_FeatureAutoDefaultStructs" xml:space="preserve">
    <value>auto default struct fields</value>
  </data>
  <data name="ERR_LineSpanDirectiveInvalidValue" xml:space="preserve">
    <value>The #line directive value is missing or out of range</value>
  </data>
  <data name="ERR_LineSpanDirectiveEndLessThanStart" xml:space="preserve">
    <value>The #line directive end position must be greater than or equal to the start position</value>
  </data>
  <data name="ERR_LineSpanDirectiveRequiresSpace" xml:space="preserve">
    <value>The #line span directive requires space before the first parenthesis, before the character offset, and before the file name</value>
  </data>
  <data name="WRN_DoNotCompareFunctionPointers" xml:space="preserve">
    <value>Comparison of function pointers might yield an unexpected result, since pointers to the same function may be distinct.</value>
  </data>
  <data name="WRN_DoNotCompareFunctionPointers_Title" xml:space="preserve">
    <value>Do not compare function pointer values</value>
  </data>
  <data name="IDS_FeatureUsingTypeAlias" xml:space="preserve">
    <value>using type alias</value>
  </data>
  <data name="ERR_BadRefInUsingAlias" xml:space="preserve">
    <value>Using alias cannot be a 'ref' type.</value>
  </data>
  <data name="ERR_BadUnsafeInUsingDirective" xml:space="preserve">
    <value>Only a 'using static' or 'using alias' can be 'unsafe'.</value>
  </data>
  <data name="ERR_BadNullableReferenceTypeInUsingAlias" xml:space="preserve">
    <value>Using alias cannot be a nullable reference type.</value>
  </data>
  <data name="ERR_FunctionPointerTypesInAttributeNotSupported" xml:space="preserve">
    <value>Using a function pointer type in this context is not supported.</value>
  </data>
  <data name="ERR_BadCallerArgumentExpressionParamWithoutDefaultValue" xml:space="preserve">
    <value>The CallerArgumentExpressionAttribute may only be applied to parameters with default values</value>
  </data>
  <data name="ERR_NoConversionForCallerArgumentExpressionParam" xml:space="preserve">
    <value>CallerArgumentExpressionAttribute cannot be applied because there are no standard conversions from type '{0}' to type '{1}'</value>
  </data>
  <data name="WRN_CallerArgumentExpressionParamForUnconsumedLocation" xml:space="preserve">
    <value>The CallerArgumentExpressionAttribute applied to parameter '{0}' will have no effect because it applies to a member that is used in contexts that do not allow optional arguments</value>
  </data>
  <data name="WRN_CallerArgumentExpressionParamForUnconsumedLocation_Title" xml:space="preserve">
    <value>The CallerArgumentExpressionAttribute will have no effect because it applies to a member that is used in contexts that do not allow optional arguments</value>
  </data>
  <data name="WRN_CallerFilePathPreferredOverCallerArgumentExpression" xml:space="preserve">
    <value>The CallerArgumentExpressionAttribute applied to parameter '{0}' will have no effect. It is overridden by the CallerFilePathAttribute.</value>
  </data>
  <data name="WRN_CallerFilePathPreferredOverCallerArgumentExpression_Title" xml:space="preserve">
    <value>The CallerArgumentExpressionAttribute will have no effect; it is overridden by the CallerFilePathAttribute</value>
  </data>
  <data name="WRN_CallerLineNumberPreferredOverCallerArgumentExpression" xml:space="preserve">
    <value>The CallerArgumentExpressionAttribute applied to parameter '{0}' will have no effect. It is overridden by the CallerLineNumberAttribute.</value>
  </data>
  <data name="WRN_CallerLineNumberPreferredOverCallerArgumentExpression_Title" xml:space="preserve">
    <value>The CallerArgumentExpressionAttribute will have no effect; it is overridden by the CallerLineNumberAttribute</value>
  </data>
  <data name="WRN_CallerMemberNamePreferredOverCallerArgumentExpression" xml:space="preserve">
    <value>The CallerArgumentExpressionAttribute applied to parameter '{0}' will have no effect. It is overridden by the CallerMemberNameAttribute.</value>
  </data>
  <data name="WRN_CallerMemberNamePreferredOverCallerArgumentExpression_Title" xml:space="preserve">
    <value>The CallerArgumentExpressionAttribute will have no effect; it is overridden by the CallerMemberNameAttribute</value>
  </data>
  <data name="WRN_CallerArgumentExpressionAttributeHasInvalidParameterName" xml:space="preserve">
    <value>The CallerArgumentExpressionAttribute applied to parameter '{0}' will have no effect. It is applied with an invalid parameter name.</value>
  </data>
  <data name="WRN_CallerArgumentExpressionAttributeHasInvalidParameterName_Title" xml:space="preserve">
    <value>The CallerArgumentExpressionAttribute is applied with an invalid parameter name.</value>
  </data>
  <data name="WRN_CallerArgumentExpressionAttributeSelfReferential" xml:space="preserve">
    <value>The CallerArgumentExpressionAttribute applied to parameter '{0}' will have no effect because it's self-referential.</value>
  </data>
  <data name="WRN_CallerArgumentExpressionAttributeSelfReferential_Title" xml:space="preserve">
    <value>The CallerArgumentExpressionAttribute applied to parameter will have no effect because it's self-refential.</value>
  </data>
  <data name="IDS_FeatureSealedToStringInRecord" xml:space="preserve">
    <value>sealed ToString in record</value>
  </data>
  <data name="ERR_InheritingFromRecordWithSealedToString" xml:space="preserve">
    <value>Inheriting from a record with a sealed 'Object.ToString' is not supported in C# {0}. Please use language version '{1}' or greater.</value>
  </data>
  <data name="IDS_FeatureListPattern" xml:space="preserve">
    <value>list pattern</value>
  </data>
  <data name="ERR_UnsupportedTypeForListPattern" xml:space="preserve">
    <value>List patterns may not be used for a value of type '{0}'.</value>
  </data>
  <data name="ERR_ListPatternRequiresLength" xml:space="preserve">
    <value>List patterns may not be used for a value of type '{0}'. No suitable 'Length' or 'Count' property was found.</value>
  </data>
  <data name="ERR_ScopedRefAndRefStructOnly" xml:space="preserve">
    <value>The 'scoped' modifier can be used for refs and ref struct values only.</value>
  </data>
  <data name="ERR_ScopedMismatchInParameterOfOverrideOrImplementation" xml:space="preserve">
    <value>The 'scoped' modifier of parameter '{0}' doesn't match overridden or implemented member.</value>
  </data>
  <data name="WRN_ScopedMismatchInParameterOfOverrideOrImplementation" xml:space="preserve">
    <value>The 'scoped' modifier of parameter '{0}' doesn't match overridden or implemented member.</value>
  </data>
  <data name="WRN_ScopedMismatchInParameterOfOverrideOrImplementation_Title" xml:space="preserve">
    <value>The 'scoped' modifier of parameter doesn't match overridden or implemented member.</value>
  </data>
  <data name="ERR_ScopedMismatchInParameterOfTarget" xml:space="preserve">
    <value>The 'scoped' modifier of parameter '{0}' doesn't match target '{1}'.</value>
  </data>
  <data name="WRN_ScopedMismatchInParameterOfTarget" xml:space="preserve">
    <value>The 'scoped' modifier of parameter '{0}' doesn't match target '{1}'.</value>
  </data>
  <data name="WRN_ScopedMismatchInParameterOfTarget_Title" xml:space="preserve">
    <value>The 'scoped' modifier of parameter doesn't match target.</value>
  </data>
  <data name="ERR_ScopedMismatchInParameterOfPartial" xml:space="preserve">
    <value>The 'scoped' modifier of parameter '{0}' doesn't match partial definition.</value>
  </data>
  <data name="ERR_FixedFieldMustNotBeRef" xml:space="preserve">
    <value>A fixed field must not be a ref field.</value>
  </data>
  <data name="ERR_RefFieldCannotReferToRefStruct" xml:space="preserve">
    <value>A ref field cannot refer to a ref struct.</value>
  </data>
  <data name="ERR_RefFieldInNonRefStruct" xml:space="preserve">
    <value>A ref field can only be declared in a ref struct.</value>
  </data>
  <data name="WRN_UseDefViolationPropertySupportedVersion" xml:space="preserve">
    <value>Auto-implemented property '{0}' is read before being explicitly assigned, causing a preceding implicit assignment of 'default'.</value>
  </data>
  <data name="WRN_UseDefViolationPropertySupportedVersion_Title" xml:space="preserve">
    <value>Auto-implemented property is read before being explicitly assigned, causing a preceding implicit assignment of 'default'.</value>
  </data>
  <data name="WRN_UseDefViolationFieldSupportedVersion" xml:space="preserve">
    <value>Field '{0}' is read before being explicitly assigned, causing a preceding implicit assignment of 'default'.</value>
  </data>
  <data name="WRN_UseDefViolationFieldSupportedVersion_Title" xml:space="preserve">
    <value>Field is read before being explicitly assigned, causing a preceding implicit assignment of 'default'.</value>
  </data>
  <data name="WRN_UseDefViolationThisSupportedVersion" xml:space="preserve">
    <value>The 'this' object is read before all of its fields have been assigned, causing preceding implicit assignments of 'default' to non-explicitly assigned fields.</value>
  </data>
  <data name="WRN_UseDefViolationThisSupportedVersion_Title" xml:space="preserve">
    <value>The 'this' object is read before all of its fields have been assigned, causing preceding implicit assignments of 'default' to non-explicitly assigned fields.</value>
  </data>
  <data name="WRN_UnassignedThisAutoPropertySupportedVersion" xml:space="preserve">
    <value>Control is returned to caller before auto-implemented property '{0}' is explicitly assigned, causing a preceding implicit assignment of 'default'.</value>
  </data>
  <data name="WRN_UnassignedThisAutoPropertySupportedVersion_Title" xml:space="preserve">
    <value>Control is returned to caller before auto-implemented property is explicitly assigned, causing a preceding implicit assignment of 'default'.</value>
  </data>
  <data name="WRN_UnassignedThisSupportedVersion" xml:space="preserve">
    <value>Control is returned to caller before field '{0}' is explicitly assigned, causing a preceding implicit assignment of 'default'.</value>
  </data>
  <data name="WRN_UnassignedThisSupportedVersion_Title" xml:space="preserve">
    <value>Control is returned to caller before field is explicitly assigned, causing a preceding implicit assignment of 'default'.</value>
  </data>
  <data name="ERR_UseDefViolationFieldUnsupportedVersion" xml:space="preserve">
    <value>Use of possibly unassigned field '{0}'. Consider updating to language version '{1}' to auto-default the field.</value>
  </data>
  <data name="ERR_UseDefViolationPropertyUnsupportedVersion" xml:space="preserve">
    <value>Use of possibly unassigned auto-implemented property '{0}'. Consider updating to language version '{1}' to auto-default the property.</value>
  </data>
  <data name="WRN_UseDefViolationFieldUnsupportedVersion" xml:space="preserve">
    <value>Use of possibly unassigned field '{0}'. Consider updating to language version '{1}' to auto-default the field.</value>
  </data>
  <data name="WRN_UseDefViolationFieldUnsupportedVersion_Title" xml:space="preserve">
    <value>Use of possibly unassigned field. Consider updating the language version to auto-default the field.</value>
  </data>
  <data name="WRN_UseDefViolationPropertyUnsupportedVersion" xml:space="preserve">
    <value>Use of possibly unassigned auto-implemented property '{0}'. Consider updating to language version '{1}' to auto-default the property.</value>
  </data>
  <data name="WRN_UseDefViolationPropertyUnsupportedVersion_Title" xml:space="preserve">
    <value>Use of possibly unassigned auto-implemented property. Consider updating the language version to auto-default the property.</value>
  </data>
  <data name="ERR_UnsupportedTypeForSlicePattern" xml:space="preserve">
    <value>Slice patterns may not be used for a value of type '{0}'.</value>
  </data>
  <data name="ERR_MisplacedSlicePattern" xml:space="preserve">
    <value>Slice patterns may only be used once and directly inside a list pattern.</value>
  </data>
  <data name="ERR_HiddenPositionalMember" xml:space="preserve">
    <value>The positional member '{0}' found corresponding to this parameter is hidden.</value>
  </data>
  <data name="IDS_FeatureImprovedInterpolatedStrings" xml:space="preserve">
    <value>interpolated string handlers</value>
  </data>
  <data name="ERR_InterpolatedStringHandlerMethodReturnMalformed" xml:space="preserve">
    <value>Interpolated string handler method '{0}' is malformed. It does not return 'void' or 'bool'.</value>
    <comment>void and bool are keywords</comment>
  </data>
  <data name="ERR_InterpolatedStringHandlerMethodReturnInconsistent" xml:space="preserve">
    <value>Interpolated string handler method '{0}' has inconsistent return type. Expected to return '{1}'.</value>
  </data>
  <data name="ERR_InvalidNameInSubpattern" xml:space="preserve">
    <value>Identifier or a simple member access expected.</value>
  </data>
  <data name="IDS_FeatureExtendedPropertyPatterns" xml:space="preserve">
    <value>extended property patterns</value>
  </data>
  <data name="IDS_FeatureGlobalUsing" xml:space="preserve">
    <value>global using directive</value>
  </data>
  <data name="ERR_GlobalUsingInNamespace" xml:space="preserve">
    <value>A global using directive cannot be used in a namespace declaration.</value>
  </data>
  <data name="ERR_GlobalUsingOutOfOrder" xml:space="preserve">
    <value>A global using directive must precede all non-global using directives.</value>
  </data>
  <data name="ERR_NullInvalidInterpolatedStringHandlerArgumentName" xml:space="preserve">
    <value>null is not a valid parameter name. To get access to the receiver of an instance method, use the empty string as the parameter name.</value>
  </data>
  <data name="ERR_NotInstanceInvalidInterpolatedStringHandlerArgumentName" xml:space="preserve">
    <value>'{0}' is not an instance method, the receiver cannot be an interpolated string handler argument.</value>
  </data>
  <data name="ERR_InvalidInterpolatedStringHandlerArgumentName" xml:space="preserve">
    <value>'{0}' is not a valid parameter name from '{1}'.</value>
  </data>
  <data name="ERR_TypeIsNotAnInterpolatedStringHandlerType" xml:space="preserve">
    <value>'{0}' is not an interpolated string handler type.</value>
  </data>
  <data name="WRN_ParameterOccursAfterInterpolatedStringHandlerParameter" xml:space="preserve">
    <value>Parameter '{0}' occurs after '{1}' in the parameter list, but is used as an argument for interpolated string handler conversions. This will require the caller to reorder parameters with named arguments at the call site. Consider putting the interpolated string handler parameter after all arguments involved.</value>
  </data>
  <data name="WRN_ParameterOccursAfterInterpolatedStringHandlerParameter_Title" xml:space="preserve">
    <value>Parameter to interpolated string handler conversion occurs after handler parameter</value>
  </data>
  <data name="ERR_CannotUseSelfAsInterpolatedStringHandlerArgument" xml:space="preserve">
    <value>InterpolatedStringHandlerArgumentAttribute arguments cannot refer to the parameter the attribute is used on.</value>
    <comment>InterpolatedStringHandlerArgumentAttribute is a type name and should not be translated.</comment>
  </data>
  <data name="ERR_InterpolatedStringHandlerArgumentAttributeMalformed" xml:space="preserve">
    <value>The InterpolatedStringHandlerArgumentAttribute applied to parameter '{0}' is malformed and cannot be interpreted. Construct an instance of '{1}' manually.</value>
    <comment>InterpolatedStringHandlerArgumentAttribute is a type name and should not be translated.</comment>
  </data>
  <data name="ERR_InterpolatedStringHandlerArgumentLocatedAfterInterpolatedString" xml:space="preserve">
    <value>Parameter '{0}' is an argument to the interpolated string handler conversion on parameter '{1}', but the corresponding argument is specified after the interpolated string expression. Reorder the arguments to move '{0}' before '{1}'.</value>
  </data>
  <data name="ERR_InterpolatedStringHandlerArgumentOptionalNotSpecified" xml:space="preserve">
    <value>Parameter '{0}' is not explicitly provided, but is used as an argument to the interpolated string handler conversion on parameter '{1}'. Specify the value of '{0}' before '{1}'.</value>
  </data>
  <data name="ERR_ExpressionTreeContainsInterpolatedStringHandlerConversion" xml:space="preserve">
    <value>An expression tree may not contain an interpolated string handler conversion.</value>
  </data>
  <data name="ERR_InterpolatedStringHandlerCreationCannotUseDynamic" xml:space="preserve">
    <value>An interpolated string handler construction cannot use dynamic. Manually construct an instance of '{0}'.</value>
  </data>
  <data name="ERR_NonPublicParameterlessStructConstructor" xml:space="preserve">
    <value>The parameterless struct constructor must be 'public'.</value>
  </data>
  <data name="IDS_FeatureStaticAbstractMembersInInterfaces" xml:space="preserve">
    <value>static abstract members in interfaces</value>
  </data>
  <data name="ERR_RuntimeDoesNotSupportStaticAbstractMembersInInterfaces" xml:space="preserve">
    <value>Target runtime doesn't support static abstract members in interfaces.</value>
  </data>
  <data name="ERR_GenericConstraintNotSatisfiedInterfaceWithStaticAbstractMembers" xml:space="preserve">
    <value>The interface '{0}' cannot be used as type argument. Static member '{1}' does not have a most specific implementation in the interface.</value>
  </data>
  <data name="ERR_BadAbstractUnaryOperatorSignature" xml:space="preserve">
    <value>The parameter of a unary operator must be the containing type, or its type parameter constrained to it.</value>
  </data>
  <data name="ERR_BadAbstractIncDecSignature" xml:space="preserve">
    <value>The parameter type for ++ or -- operator must be the containing type, or its type parameter constrained to it.</value>
  </data>
  <data name="ERR_BadAbstractIncDecRetType" xml:space="preserve">
    <value>The return type for ++ or -- operator must either match the parameter type, or be derived from the parameter type, or be the containing type's type parameter constrained to it unless the parameter type is a different type parameter.</value>
  </data>
  <data name="ERR_BadAbstractBinaryOperatorSignature" xml:space="preserve">
    <value>One of the parameters of a binary operator must be the containing type, or its type parameter constrained to it.</value>
  </data>
  <data name="ERR_BadAbstractShiftOperatorSignature" xml:space="preserve">
    <value>The first operand of an overloaded shift operator must have the same type as the containing type or its type parameter constrained to it</value>
  </data>
  <data name="ERR_BadAbstractStaticMemberAccess" xml:space="preserve">
    <value>A static virtual or abstract interface member can be accessed only on a type parameter.</value>
  </data>
  <data name="ERR_ExpressionTreeContainsAbstractStaticMemberAccess" xml:space="preserve">
    <value>An expression tree may not contain an access of static virtual or abstract interface member</value>
  </data>
  <data name="ERR_CloseUnimplementedInterfaceMemberNotStatic" xml:space="preserve">
    <value>'{0}' does not implement static interface member '{1}'. '{2}' cannot implement the interface member because it is not static.</value>
  </data>
  <data name="ERR_RuntimeDoesNotSupportStaticAbstractMembersInInterfacesForMember" xml:space="preserve">
    <value>'{0}' cannot implement interface member '{1}' in type '{2}' because the target runtime doesn't support static abstract members in interfaces.</value>
  </data>
  <data name="ERR_ExplicitImplementationOfOperatorsMustBeStatic" xml:space="preserve">
    <value>Explicit implementation of a user-defined operator '{0}' must be declared static</value>
  </data>
  <data name="ERR_AbstractConversionNotInvolvingContainedType" xml:space="preserve">
    <value>User-defined conversion in an interface must convert to or from a type parameter on the enclosing type constrained to the enclosing type</value>
  </data>
  <data name="ERR_InterfaceImplementedByUnmanagedCallersOnlyMethod" xml:space="preserve">
    <value>'UnmanagedCallersOnly' method '{0}' cannot implement interface member '{1}' in type '{2}'</value>
    <comment>UnmanagedCallersOnly is not localizable.</comment>
  </data>
  <data name="HDN_DuplicateWithGlobalUsing" xml:space="preserve">
    <value>The using directive for '{0}' appeared previously as global using</value>
  </data>
  <data name="HDN_DuplicateWithGlobalUsing_Title" xml:space="preserve">
    <value>The using directive appeared previously as global using</value>
  </data>
  <data name="ERR_BuilderAttributeDisallowed" xml:space="preserve">
    <value>The AsyncMethodBuilder attribute is disallowed on anonymous methods without an explicit return type.</value>
  </data>
  <data name="ERR_SimpleProgramIsEmpty" xml:space="preserve">
    <value>At least one top-level statement must be non-empty.</value>
  </data>
  <data name="ERR_LineDoesNotStartWithSameWhitespace" xml:space="preserve">
    <value>Line does not start with the same whitespace as the closing line of the raw string literal.</value>
  </data>
  <data name="ERR_RawStringNotInDirectives" xml:space="preserve">
    <value>Raw string literals are not allowed in preprocessor directives.</value>
  </data>
  <data name="ERR_RawStringDelimiterOnOwnLine" xml:space="preserve">
    <value>Raw string literal delimiter must be on its own line.</value>
  </data>
  <data name="ERR_TooManyQuotesForRawString" xml:space="preserve">
    <value>The raw string literal does not start with enough quote characters to allow this many consecutive quote characters as content.</value>
  </data>
  <data name="ERR_TooManyOpenBracesForRawString" xml:space="preserve">
    <value>The interpolated raw string literal does not start with enough '$' characters to allow this many consecutive opening braces as content.</value>
  </data>
  <data name="ERR_TooManyCloseBracesForRawString" xml:space="preserve">
    <value>The interpolated raw string literal does not start with enough '$' characters to allow this many consecutive closing braces as content.</value>
  </data>
  <data name="ERR_NotEnoughQuotesForRawString" xml:space="preserve">
    <value>Not enough quotes for raw string literal.</value>
  </data>
  <data name="ERR_NotEnoughCloseBracesForRawString" xml:space="preserve">
    <value>The interpolation must end with the same number of closing braces as the number of '$' characters that the raw string literal started with.</value>
  </data>
  <data name="ERR_IllegalAtSequence" xml:space="preserve">
    <value>Sequence of '@' characters is not allowed. A verbatim string or identifier can only have one '@' character and a raw string cannot have any.</value>
  </data>
  <data name="ERR_StringMustStartWithQuoteCharacter" xml:space="preserve">
    <value>String must start with quote character: "</value>
  </data>
  <data name="ERR_UnterminatedRawString" xml:space="preserve">
    <value>Unterminated raw string literal.</value>
  </data>
  <data name="IDS_FeatureRawStringLiterals" xml:space="preserve">
    <value>raw string literals</value>
  </data>
  <data name="ERR_RawStringInVerbatimInterpolatedStrings" xml:space="preserve">
    <value>Multi-line raw string literals are only allowed in verbatim interpolated strings.</value>
  </data>
  <data name="ERR_RawStringMustContainContent" xml:space="preserve">
    <value>Multi-line raw string literals must contain at least one line of content.</value>
  </data>
  <data name="ERR_NewlinesAreNotAllowedInsideANonVerbatimInterpolatedString" xml:space="preserve">
    <value>Newlines inside a non-verbatim interpolated string are not supported in C# {0}. Please use language version {1} or greater.</value>
  </data>
  <data name="IDS_FeatureGenericAttributes" xml:space="preserve">
    <value>generic attributes</value>
  </data>
  <data name="WRN_InterpolatedStringHandlerArgumentAttributeIgnoredOnLambdaParameters" xml:space="preserve">
    <value>InterpolatedStringHandlerArgument has no effect when applied to lambda parameters and will be ignored at the call site.</value>
  </data>
  <data name="WRN_InterpolatedStringHandlerArgumentAttributeIgnoredOnLambdaParameters_Title" xml:space="preserve">
    <value>InterpolatedStringHandlerArgument has no effect when applied to lambda parameters and will be ignored at the call site.</value>
  </data>
  <data name="ERR_LambdaWithAttributesToExpressionTree" xml:space="preserve">
    <value>A lambda expression with attributes cannot be converted to an expression tree</value>
  </data>
  <data name="ERR_RecordStructConstructorCallsDefaultConstructor" xml:space="preserve">
    <value>A constructor declared in a 'struct' with parameter list must have a 'this' initializer that calls the primary constructor or an explicitly declared constructor.</value>
  </data>
  <data name="ERR_StructHasInitializersAndNoDeclaredConstructor" xml:space="preserve">
    <value>A 'struct' with field initializers must include an explicitly declared constructor.</value>
  </data>
  <data name="ERR_PatternSpanCharCannotBeStringNull" xml:space="preserve">
    <value>A string 'null' constant is not supported as a pattern for '{0}'. Use an empty string instead.</value>
  </data>
  <data name="WRN_CompileTimeCheckedOverflow" xml:space="preserve">
    <value>The operation may overflow '{0}' at runtime (use 'unchecked' syntax to override)</value>
  </data>
  <data name="WRN_CompileTimeCheckedOverflow_Title" xml:space="preserve">
    <value>The operation may overflow at runtime (use 'unchecked' syntax to override)</value>
  </data>
  <data name="ERR_CannotUseRefInUnmanagedCallersOnly" xml:space="preserve">
    <value>Cannot use 'ref', 'in', or 'out' in the signature of a method attributed with 'UnmanagedCallersOnly'.</value>
  </data>
  <data name="IDS_FeatureNewLinesInInterpolations" xml:space="preserve">
    <value>newlines in interpolations</value>
  </data>
  <data name="ERR_InterpolatedStringsReferencingInstanceCannotBeInObjectInitializers" xml:space="preserve">
    <value>Interpolated string handler conversions that reference the instance being indexed cannot be used in indexer member initializers.</value>
  </data>
  <data name="ERR_CannotBeMadeNullable" xml:space="preserve">
    <value>'{0}' cannot be made nullable.</value>
  </data>
  <data name="WRN_LowerCaseTypeName" xml:space="preserve">
    <value>The type name '{0}' only contains lower-cased ascii characters. Such names may become reserved for the language.</value>
  </data>
  <data name="WRN_LowerCaseTypeName_Title" xml:space="preserve">
    <value>The type name only contains lower-cased ascii characters. Such names may become reserved for the language.</value>
  </data>
  <data name="ERR_RequiredNameDisallowed" xml:space="preserve">
    <value>Types and aliases cannot be named 'required'.</value>
  </data>
  <data name="IDS_FeatureRequiredMembers" xml:space="preserve">
    <value>required members</value>
  </data>
  <data name="ERR_OverrideMustHaveRequired" xml:space="preserve">
    <value>'{0}' must be required because it overrides required member '{1}'</value>
  </data>
  <data name="ERR_RequiredMemberCannotBeHidden" xml:space="preserve">
    <value>Required member '{0}' cannot be hidden by '{1}'.</value>
  </data>
  <data name="ERR_RequiredMemberCannotBeLessVisibleThanContainingType" xml:space="preserve">
    <value>Required member '{0}' cannot be less visible or have a setter less visible than the containing type '{1}'.</value>
  </data>
  <data name="ERR_ExplicitRequiredMember" xml:space="preserve">
    <value>Do not use 'System.Runtime.CompilerServices.RequiredMemberAttribute'. Use the 'required' keyword on required fields and properties instead.</value>
  </data>
  <data name="ERR_RequiredMemberMustBeSettable" xml:space="preserve">
    <value>Required member '{0}' must be settable.</value>
  </data>
  <data name="ERR_RequiredMemberMustBeSet" xml:space="preserve">
    <value>Required member '{0}' must be set in the object initializer or attribute constructor.</value>
  </data>
  <data name="ERR_RequiredMembersMustBeAssignedValue" xml:space="preserve">
    <value>Required member '{0}' must be assigned a value, it cannot use a nested member or collection initializer.</value>
  </data>
  <data name="ERR_RequiredMembersInvalid" xml:space="preserve">
    <value>The required members list for '{0}' is malformed and cannot be interpreted.</value>
  </data>
  <data name="ERR_RequiredMembersBaseTypeInvalid" xml:space="preserve">
    <value>The required members list for the base type '{0}' is malformed and cannot be interpreted. To use this constructor, apply the 'SetsRequiredMembers' attribute.</value>
  </data>
  <data name="ERR_LineContainsDifferentWhitespace" xml:space="preserve">
    <value>Line contains different whitespace than the closing line of the raw string literal: '{0}' versus '{1}'</value>
  </data>
  <data name="ERR_NoEnumConstraint" xml:space="preserve">
    <value>Keyword 'enum' cannot be used as a constraint. Did you mean 'struct, System.Enum'?</value>
  </data>
  <data name="ERR_NoDelegateConstraint" xml:space="preserve">
    <value>Keyword 'delegate' cannot be used as a constraint. Did you mean 'System.Delegate'?</value>
  </data>
  <data name="ERR_MisplacedRecord" xml:space="preserve">
    <value>Unexpected keyword 'record'. Did you mean 'record struct' or 'record class'?</value>
  </data>
  <data name="IDS_FeatureCheckedUserDefinedOperators" xml:space="preserve">
    <value>checked user-defined operators</value>
  </data>
  <data name="ERR_OperatorCantBeChecked" xml:space="preserve">
    <value>User-defined operator '{0}' cannot be declared checked</value>
  </data>
  <data name="ERR_ImplicitConversionOperatorCantBeChecked" xml:space="preserve">
    <value>An 'implicit' user-defined conversion operator cannot be declared checked</value>
  </data>
  <data name="ERR_CheckedOperatorNeedsMatch" xml:space="preserve">
    <value>The operator '{0}' requires a matching non-checked version of the operator to also be defined</value>
  </data>
  <data name="ERR_CannotBeConvertedToUtf8" xml:space="preserve">
    <value>The input string cannot be converted into the equivalent UTF-8 byte representation. {0}</value>
  </data>
  <data name="IDS_FeatureUtf8StringLiterals" xml:space="preserve">
    <value>UTF-8 string literals</value>
  </data>
  <data name="ERR_ExpressionTreeContainsUtf8StringLiterals" xml:space="preserve">
    <value>An expression tree may not contain UTF-8 string conversion or literal.</value>
  </data>
  <data name="ERR_ChainingToSetsRequiredMembersRequiresSetsRequiredMembers" xml:space="preserve">
    <value>This constructor must add 'SetsRequiredMembers' because it chains to a constructor that has that attribute.</value>
  </data>
  <data name="ERR_NewConstraintCannotHaveRequiredMembers" xml:space="preserve">
    <value>'{2}' cannot satisfy the 'new()' constraint on parameter '{1}' in the generic type or or method '{0}' because '{2}' has required members.</value>
  </data>
  <data name="ERR_FileTypeDisallowedInSignature" xml:space="preserve">
    <value>File-local type '{0}' cannot be used in a member signature in non-file-local type '{1}'.</value>
  </data>
  <data name="ERR_FileTypeNoExplicitAccessibility" xml:space="preserve">
    <value>File-local type '{0}' cannot use accessibility modifiers.</value>
  </data>
  <data name="ERR_FileTypeBase" xml:space="preserve">
    <value>File-local type '{0}' cannot be used as a base type of non-file-local type '{1}'.</value>
  </data>
  <data name="ERR_FileTypeNested" xml:space="preserve">
    <value>File-local type '{0}' must be defined in a top level type; '{0}' is a nested type.</value>
  </data>
  <data name="ERR_FilePathCannotBeConvertedToUtf8" xml:space="preserve">
    <value>File-local type '{0}' cannot be used because the containing file path cannot be converted into the equivalent UTF-8 byte representation. {1}</value>
  </data>
  <data name="ERR_GlobalUsingStaticFileType" xml:space="preserve">
    <value>File-local type '{0}' cannot be used in a 'global using static' directive.</value>
  </data>
  <data name="ERR_FileTypeNameDisallowed" xml:space="preserve">
    <value>Types and aliases cannot be named 'file'.</value>
  </data>
  <data name="ERR_FileTypeNonUniquePath" xml:space="preserve">
    <value>File-local type '{0}' must be declared in a file with a unique path. Path '{1}' is used in multiple files.</value>
  </data>
  <data name="IDS_FeatureUnsignedRightShift" xml:space="preserve">
    <value>unsigned right shift</value>
  </data>
  <data name="IDS_FeatureRelaxedShiftOperator" xml:space="preserve">
    <value>relaxed shift operator</value>
  </data>
  <data name="ERR_UnsupportedCompilerFeature" xml:space="preserve">
    <value>'{0}' requires compiler feature '{1}', which is not supported by this version of the C# compiler.</value>
  </data>
  <data name="WRN_ObsoleteMembersShouldNotBeRequired" xml:space="preserve">
    <value>Required member '{0}' should not be attributed with 'ObsoleteAttribute' unless the containing type is obsolete or all constructors are obsolete.</value>
  </data>
  <data name="WRN_ObsoleteMembersShouldNotBeRequired_Title" xml:space="preserve">
    <value>Members attributed with 'ObsoleteAttribute' should not be required unless the containing type is obsolete or all constructors are obsolete.</value>
  </data>
  <data name="ERR_RefReturningPropertiesCannotBeRequired" xml:space="preserve">
    <value>Ref returning properties cannot be required.</value>
  </data>
  <data name="ERR_MisplacedUnchecked" xml:space="preserve">
    <value>Unexpected keyword 'unchecked'</value>
  </data>
  <data name="ERR_ImplicitImplementationOfInaccessibleInterfaceMember" xml:space="preserve">
    <value>'{0}' does not implement interface member '{1}'. '{2}' cannot implicitly implement an inaccessible member.</value>
  </data>
  <data name="ERR_ScriptsAndSubmissionsCannotHaveRequiredMembers" xml:space="preserve">
    <value>Required members are not allowed on the top level of a script or submission.</value>
  </data>
  <data name="ERR_BadAbstractEqualityOperatorSignature" xml:space="preserve">
    <value>One of the parameters of an equality, or inequality operator declared in interface '{0}' must be a type parameter on '{0}' constrained to '{0}'</value>
  </data>
  <data name="ERR_BadBinaryReadOnlySpanConcatenation" xml:space="preserve">
    <value>Operator '{0}' cannot be applied to operands of type '{1}' and '{2}' that are not UTF-8 byte representations</value>
  </data>
  <data name="ERR_ImplicitlyTypedDefaultParameter" xml:space="preserve">
    <value>Implicitly typed lambda parameter '{0}' cannot have a default value.</value>
  </data>
  <data name="ERR_ImplicitlyTypedParamsParameter" xml:space="preserve">
    <value>Implicitly typed lambda parameter '{0}' cannot have the 'params' modifier.</value>
  </data>
  <data name="WRN_OptionalParamValueMismatch" xml:space="preserve">
    <value>Parameter {0} has default value '{1:10}' in lambda but '{2:10}' in the target delegate type.</value>
  </data>
  <data name="WRN_OptionalParamValueMismatch_Title" xml:space="preserve">
    <value>The default parameter value does not match in the target delegate type.</value>
  </data>
  <data name="IDS_FeatureFileTypes" xml:space="preserve">
    <value>file types</value>
  </data>
  <data name="ERR_CannotMatchOnINumberBase" xml:space="preserve">
    <value>Cannot use a numeric constant or relational pattern on '{0}' because it inherits from or extends 'INumberBase&lt;T&gt;'. Consider using a type pattern to narrow to a specifc numeric type.</value>
  </data>
  <data name="IDS_ArrayAccess" xml:space="preserve">
    <value>array access</value>
  </data>
  <data name="IDS_PointerElementAccess" xml:space="preserve">
    <value>pointer element access</value>
  </data>
  <data name="ERR_ScopedTypeNameDisallowed" xml:space="preserve">
    <value>Types and aliases cannot be named 'scoped'.</value>
  </data>
  <data name="ERR_UnscopedRefAttributeUnsupportedTarget" xml:space="preserve">
    <value>UnscopedRefAttribute cannot be applied to this parameter because it is unscoped by default.</value>
  </data>
  <data name="ERR_UnscopedRefAttributeUnsupportedMemberTarget" xml:space="preserve">
    <value>UnscopedRefAttribute can only be applied to struct or virtual interface instance methods and properties, and cannot be applied to constructors or init-only members.</value>
  </data>
  <data name="ERR_UnscopedRefAttributeInterfaceImplementation" xml:space="preserve">
    <value>UnscopedRefAttribute cannot be applied to an interface implementation because implemented member '{0}' doesn't have this attribute.</value>
  </data>
  <data name="ERR_UnrecognizedRefSafetyRulesAttributeVersion" xml:space="preserve">
    <value>'{0}' is defined in a module with an unrecognized RefSafetyRulesAttribute version, expecting '11'.</value>
  </data>
  <data name="ERR_RuntimeDoesNotSupportRefFields" xml:space="preserve">
    <value>Target runtime doesn't support ref fields.</value>
  </data>
  <data name="ERR_ExplicitScopedRef" xml:space="preserve">
    <value>Do not use 'System.Runtime.CompilerServices.ScopedRefAttribute'. Use the 'scoped' keyword instead.</value>
  </data>
  <data name="WRN_DuplicateAnalyzerReference" xml:space="preserve">
    <value>Analyzer reference '{0}' specified multiple times</value>
  </data>
  <data name="WRN_DuplicateAnalyzerReference_Title" xml:space="preserve">
    <value>Analyzer reference specified multiple times</value>
  </data>
  <data name="ERR_FileLocalDuplicateNameInNS" xml:space="preserve">
    <value>The namespace '{1}' already contains a definition for '{0}' in this file.</value>
  </data>
  <data name="ERR_UnscopedScoped" xml:space="preserve">
    <value>UnscopedRefAttribute cannot be applied to parameters that have a 'scoped' modifier.</value>
  </data>
  <data name="ERR_RefReadOnlyWrongOrdering" xml:space="preserve">
    <value>'readonly' modifier must be specified after 'ref'.</value>
  </data>
  <data name="ERR_ScopedDiscard" xml:space="preserve">
    <value>The 'scoped' modifier cannot be used with discard.</value>
  </data>
  <data name="ERR_DeconstructVariableCannotBeByRef" xml:space="preserve">
    <value>A deconstruction variable cannot be declared as a ref local</value>
  </data>
  <data name="IDS_FeatureLambdaOptionalParameters" xml:space="preserve">
    <value>lambda optional parameters</value>
  </data>
  <data name="IDS_FeatureLambdaParamsArray" xml:space="preserve">
    <value>lambda params array</value>
  </data>
  <data name="WRN_ParamsArrayInLambdaOnly" xml:space="preserve">
    <value>Parameter {0} has params modifier in lambda but not in target delegate type.</value>
  </data>
  <data name="WRN_ParamsArrayInLambdaOnly_Title" xml:space="preserve">
    <value>Parameter has params modifier in lambda but not in target delegate type.</value>
  </data>
  <data name="IDS_FeaturePrimaryConstructors" xml:space="preserve">
    <value>primary constructors</value>
  </data>
  <data name="ERR_InvalidPrimaryConstructorParameterReference" xml:space="preserve">
    <value>Cannot use primary constructor parameter '{0}' in this context.</value>
  </data>
  <data name="ERR_AmbiguousPrimaryConstructorParameterAsColorColorReceiver" xml:space="preserve">
    <value>Identifier '{0}' is ambiguous between type '{1}' and parameter '{2}' in this context.</value>
  </data>
  <data name="WRN_CapturedPrimaryConstructorParameterPassedToBase" xml:space="preserve">
    <value>Parameter '{0}' is captured into the state of the enclosing type and its value is also passed to the base constructor. The value might be captured by the base class as well.</value>
  </data>
  <data name="WRN_CapturedPrimaryConstructorParameterPassedToBase_Title" xml:space="preserve">
    <value>Parameter is captured into the state of the enclosing type and its value is also passed to the base constructor. The value might be captured by the base class as well.</value>
  </data>
  <data name="ERR_AnonDelegateCantUseRefLike" xml:space="preserve">
    <value>Cannot use parameter '{0}' that has ref-like type inside an anonymous method, lambda expression, query expression, or local function</value>
  </data>
  <data name="ERR_UnsupportedPrimaryConstructorParameterCapturingRef" xml:space="preserve">
    <value>Cannot use ref, out, or in primary constructor parameter '{0}' inside an instance member</value>
  </data>
  <data name="ERR_UnsupportedPrimaryConstructorParameterCapturingRefLike" xml:space="preserve">
    <value>Cannot use primary constructor parameter '{0}' that has ref-like type inside an instance member</value>
  </data>
  <data name="ERR_AnonDelegateCantUseStructPrimaryConstructorParameterInMember" xml:space="preserve">
    <value>Anonymous methods, lambda expressions, query expressions, and local functions inside an instance member of a struct cannot access primary constructor parameter</value>
  </data>
  <data name="ERR_AnonDelegateCantUseStructPrimaryConstructorParameterCaptured" xml:space="preserve">
    <value>Anonymous methods, lambda expressions, query expressions, and local functions inside a struct cannot access primary constructor parameter also used inside an instance member</value>
  </data>
  <data name="WRN_UnreadPrimaryConstructorParameter" xml:space="preserve">
    <value>Parameter '{0}' is unread.</value>
  </data>
  <data name="WRN_UnreadPrimaryConstructorParameter_Title" xml:space="preserve">
    <value>Parameter is unread.</value>
  </data>
  <data name="ERR_AssgReadonlyPrimaryConstructorParameter" xml:space="preserve">
    <value>A primary constructor parameter of a readonly type cannot be assigned to (except in init-only setter of the type or a variable initializer)</value>
  </data>
  <data name="ERR_RefReturnReadonlyPrimaryConstructorParameter" xml:space="preserve">
    <value>A primary constructor parameter of a readonly type cannot be returned by writable reference</value>
  </data>
  <data name="ERR_RefReadonlyPrimaryConstructorParameter" xml:space="preserve">
    <value>A primary constructor parameter of a readonly type cannot be used as a ref or out value (except in init-only setter of the type or a variable initializer)</value>
  </data>
  <data name="ERR_AssgReadonlyPrimaryConstructorParameter2" xml:space="preserve">
    <value>Members of primary constructor parameter '{0}' of a readonly type cannot be modified (except in init-only setter of the type or a variable initializer)</value>
  </data>
  <data name="ERR_RefReturnReadonlyPrimaryConstructorParameter2" xml:space="preserve">
    <value>Members of primary constructor parameter '{0}' of a readonly type cannot be returned by writable reference</value>
  </data>
  <data name="ERR_RefReadonlyPrimaryConstructorParameter2" xml:space="preserve">
    <value>Members of primary constructor parameter '{0}' of a readonly type cannot be used as a ref or out value (except in init-only setter of the type or a variable initializer)</value>
  </data>
  <data name="ERR_RefReturnPrimaryConstructorParameter" xml:space="preserve">
    <value>Cannot return primary constructor parameter '{0}' by reference.</value>
  </data>
  <data name="ERR_StructLayoutCyclePrimaryConstructorParameter" xml:space="preserve">
    <value>Struct primary constructor parameter '{0}' of type '{1}' causes a cycle in the struct layout</value>
  </data>
  <data name="ERR_UnexpectedParameterList" xml:space="preserve">
    <value>Unexpected parameter list.</value>
  </data>
  <data name="WRN_AddressOfInAsync" xml:space="preserve">
    <value>The '&amp;' operator should not be used on parameters or local variables in async methods.</value>
  </data>
  <data name="WRN_AddressOfInAsync_Title" xml:space="preserve">
    <value>The '&amp;' operator should not be used on parameters or local variables in async methods.</value>
  </data>
  <data name="WRN_ByValArraySizeConstRequired" xml:space="preserve">
    <value>Attribute parameter 'SizeConst' must be specified.</value>
  </data>
  <data name="WRN_ByValArraySizeConstRequired_Title" xml:space="preserve">
    <value>Attribute parameter 'SizeConst' must be specified.</value>
  </data>
  <data name="ERR_BadStaticAfterUnsafe" xml:space="preserve">
    <value>'static' modifier must precede 'unsafe' modifier.</value>
  </data>
  <data name="ERR_BadCaseInSwitchArm" xml:space="preserve">
    <value>A switch expression arm does not begin with a 'case' keyword.</value>
  </data>
  <data name="ERR_InterceptorsFeatureNotEnabled" xml:space="preserve">
    <value>The 'interceptors' feature is not enabled in this namespace. Add '{0}' to your project.</value>
  </data>
  <data name="ERR_InterceptorGlobalNamespace" xml:space="preserve">
    <value>An interceptor cannot be declared in the global namespace.</value>
  </data>
  <data name="ERR_InterceptableMethodMustBeOrdinary" xml:space="preserve">
    <value>Cannot intercept '{0}' because it is not an invocation of an ordinary member method.</value>
  </data>
  <data name="ERR_InterceptorContainingTypeCannotBeGeneric" xml:space="preserve">
    <value>Method '{0}' cannot be used as an interceptor because its containing type has type parameters.</value>
  </data>
  <data name="ERR_InterceptorArityNotCompatible" xml:space="preserve">
    <value>Method '{0}' must be non-generic or have arity {1} to match '{2}'.</value>
  </data>
  <data name="ERR_InterceptorCannotBeGeneric" xml:space="preserve">
    <value>Method '{0}' must be non-generic to match '{1}'.</value>
  </data>
  <data name="ERR_InterceptorPathNotInCompilation" xml:space="preserve">
    <value>Cannot intercept: compilation does not contain a file with path '{0}'.</value>
  </data>
  <data name="ERR_InterceptorPathNotInCompilationWithCandidate" xml:space="preserve">
    <value>Cannot intercept: compilation does not contain a file with path '{0}'. Did you mean to use path '{1}'?</value>
  </data>
  <data name="ERR_InterceptorPathNotInCompilationWithUnmappedCandidate" xml:space="preserve">
    <value>Cannot intercept: Path '{0}' is unmapped. Expected mapped path '{1}'.</value>
  </data>
  <data name="ERR_InterceptorLineOutOfRange" xml:space="preserve">
    <value>The given file has '{0}' lines, which is fewer than the provided line number '{1}'.</value>
  </data>
  <data name="ERR_InterceptorCharacterOutOfRange" xml:space="preserve">
    <value>The given line is '{0}' characters long, which is fewer than the provided character number '{1}'.</value>
  </data>
  <data name="ERR_InterceptorLineCharacterMustBePositive" xml:space="preserve">
    <value>Line and character numbers provided to InterceptsLocationAttribute must be positive.</value>
  </data>
  <data name="ERR_InterceptorPositionBadToken" xml:space="preserve">
    <value>The provided line and character number does not refer to an interceptable method name, but rather to token '{0}'.</value>
  </data>
  <data name="ERR_InterceptorMustReferToStartOfTokenPosition" xml:space="preserve">
    <value>The provided line and character number does not refer to the start of token '{0}'. Did you mean to use line '{1}' and character '{2}'?</value>
  </data>
  <data name="ERR_InterceptorSignatureMismatch" xml:space="preserve">
    <value>Cannot intercept method '{0}' with interceptor '{1}' because the signatures do not match.</value>
  </data>
  <data name="WRN_InterceptorSignatureMismatch" xml:space="preserve">
    <value>Intercepting a call to '{0}' with interceptor '{1}', but the signatures do not match.</value>
  </data>
  <data name="WRN_InterceptorSignatureMismatch_Title" xml:space="preserve">
    <value>Signatures of interceptable and interceptor methods do not match.</value>
  </data>
  <data name="ERR_InterceptorMethodMustBeOrdinary" xml:space="preserve">
    <value>An interceptor method must be an ordinary member method.</value>
  </data>
  <data name="ERR_InterceptorMustHaveMatchingThisParameter" xml:space="preserve">
    <value>Interceptor must have a 'this' parameter matching parameter '{0}' on '{1}'.</value>
  </data>
  <data name="ERR_InterceptorMustNotHaveThisParameter" xml:space="preserve">
    <value>Interceptor must not have a 'this' parameter because '{0}' does not have a 'this' parameter.</value>
  </data>
  <data name="ERR_InterceptorFilePathCannotBeNull" xml:space="preserve">
    <value>Interceptor cannot have a 'null' file path.</value>
  </data>
  <data name="ERR_InterceptorNameNotInvoked" xml:space="preserve">
    <value>Possible method name '{0}' cannot be intercepted because it is not being invoked.</value>
  </data>
  <data name="ERR_InterceptorNonUniquePath" xml:space="preserve">
    <value>Cannot intercept a call in file with path '{0}' because multiple files in the compilation have this path.</value>
  </data>
  <data name="ERR_DuplicateInterceptor" xml:space="preserve">
    <value>The indicated call is intercepted multiple times.</value>
  </data>
  <data name="ERR_InterceptorNotAccessible" xml:space="preserve">
    <value>Cannot intercept call with '{0}' because it is not accessible within '{1}'.</value>
  </data>
  <data name="ERR_InterceptorScopedMismatch" xml:space="preserve">
    <value>Cannot intercept call to '{0}' with '{1}' because of a difference in 'scoped' modifiers or '[UnscopedRef]' attributes.</value>
  </data>
  <data name="ERR_ConstantValueOfTypeExpected" xml:space="preserve">
    <value>A constant value of type '{0}' is expected</value>
  </data>
  <data name="ERR_UnsupportedPrimaryConstructorParameterCapturingRefAny" xml:space="preserve">
    <value>Cannot use primary constructor parameter of type '{0}' inside an instance member</value>
  </data>
  <data name="WRN_NullabilityMismatchInParameterTypeOnInterceptor" xml:space="preserve">
    <value>Nullability of reference types in type of parameter '{0}' doesn't match interceptable method '{1}'.</value>
  </data>
  <data name="WRN_NullabilityMismatchInParameterTypeOnInterceptor_Title" xml:space="preserve">
    <value>Nullability of reference types in type of parameter doesn't match interceptable method.</value>
  </data>
  <data name="WRN_NullabilityMismatchInReturnTypeOnInterceptor" xml:space="preserve">
    <value>Nullability of reference types in return type doesn't match interceptable method '{0}'.</value>
  </data>
  <data name="WRN_NullabilityMismatchInReturnTypeOnInterceptor_Title" xml:space="preserve">
    <value>Nullability of reference types in return type doesn't match interceptable method.</value>
  </data>
  <data name="ERR_InterceptorCannotInterceptNameof" xml:space="preserve">
    <value>A nameof operator cannot be intercepted.</value>
  </data>
  <data name="ERR_InterceptorCannotUseUnmanagedCallersOnly" xml:space="preserve">
    <value>An interceptor cannot be marked with 'UnmanagedCallersOnlyAttribute'.</value>
  </data>
  <data name="ERR_BadUsingStaticType" xml:space="preserve">
    <value>'{0}' type is not valid for 'using static'. Only a class, struct, interface, enum, delegate, or namespace can be used.</value>
  </data>
  <data name="ERR_SymbolDefinedInAssembly" xml:space="preserve">
    <value>'{0}' is defined in assembly '{1}'.</value>
  </data>
  <data name="WRN_CapturedPrimaryConstructorParameterInFieldInitializer" xml:space="preserve">
    <value>Parameter '{0}' is captured into the state of the enclosing type and its value is also used to initialize a field, property, or event.</value>
  </data>
  <data name="WRN_CapturedPrimaryConstructorParameterInFieldInitializer_Title" xml:space="preserve">
    <value>Parameter is captured into the state of the enclosing type and its value is also used to initialize a field, property, or event.</value>
  </data>
  <data name="ERR_InlineArrayConversionToSpanNotSupported" xml:space="preserve">
    <value>Cannot convert expression to '{0}' because it is not an assignable variable</value>
  </data>
  <data name="ERR_InlineArrayConversionToReadOnlySpanNotSupported" xml:space="preserve">
    <value>Cannot convert expression to '{0}' because it may not be passed or returned by reference</value>
  </data>
  <data name="IDS_FeatureInlineArrays" xml:space="preserve">
    <value>inline arrays</value>
  </data>
  <data name="ERR_InlineArrayIndexOutOfRange" xml:space="preserve">
    <value>Index is outside the bounds of the inline array</value>
  </data>
  <data name="ERR_InvalidInlineArrayLength" xml:space="preserve">
    <value>Inline array length must be greater than 0.</value>
  </data>
  <data name="ERR_InvalidInlineArrayLayout" xml:space="preserve">
    <value>Inline array struct must not have explicit layout.</value>
  </data>
  <data name="ERR_InvalidInlineArrayFields" xml:space="preserve">
    <value>Inline array struct must declare one and only one instance field.</value>
  </data>
  <data name="ERR_ExpressionTreeContainsInlineArrayOperation" xml:space="preserve">
    <value>An expression tree may not contain an inline array access or conversion</value>
  </data>
  <data name="ERR_RuntimeDoesNotSupportInlineArrayTypes" xml:space="preserve">
    <value>Target runtime doesn't support inline array types.</value>
  </data>
  <data name="ERR_InlineArrayBadIndex" xml:space="preserve">
    <value>Elements of an inline array type can be accessed only with a single argument implicitly convertible to 'int', 'System.Index', or 'System.Range'.</value>
  </data>
  <data name="ERR_NamedArgumentForInlineArray" xml:space="preserve">
    <value>An inline array access may not have a named argument specifier</value>
  </data>
  <data name="WRN_PrimaryConstructorParameterIsShadowedAndNotPassedToBase" xml:space="preserve">
    <value>Primary constructor parameter '{0}' is shadowed by a member from base.</value>
  </data>
  <data name="WRN_PrimaryConstructorParameterIsShadowedAndNotPassedToBase_Title" xml:space="preserve">
    <value>Primary constructor parameter is shadowed by a member from base</value>
  </data>
  <data name="ERR_InlineArrayUnsupportedElementFieldModifier" xml:space="preserve">
    <value>Inline array element field cannot be declared as required, readonly, volatile, or as a fixed size buffer.</value>
  </data>
  <data name="WRN_InlineArrayIndexerNotUsed" xml:space="preserve">
    <value>Inline array indexer will not be used for element access expression.</value>
  </data>
  <data name="WRN_InlineArrayIndexerNotUsed_Title" xml:space="preserve">
    <value>Inline array indexer will not be used for element access expression.</value>
  </data>
  <data name="WRN_InlineArraySliceNotUsed" xml:space="preserve">
    <value>Inline array 'Slice' method will not be used for element access expression.</value>
  </data>
  <data name="WRN_InlineArraySliceNotUsed_Title" xml:space="preserve">
    <value>Inline array 'Slice' method will not be used for element access expression.</value>
  </data>
  <data name="WRN_InlineArrayConversionOperatorNotUsed" xml:space="preserve">
    <value>Inline array conversion operator will not be used for conversion from expression of the declaring type.</value>
  </data>
  <data name="WRN_InlineArrayConversionOperatorNotUsed_Title" xml:space="preserve">
    <value>Inline array conversion operator will not be used for conversion from expression of the declaring type.</value>
  </data>
  <data name="WRN_InlineArrayNotSupportedByLanguage" xml:space="preserve">
    <value>'Inline arrays' language feature is not supported for an inline array type that is not valid as a type argument, or has element type that is not valid as a type argument.</value>
  </data>
  <data name="WRN_InlineArrayNotSupportedByLanguage_Title" xml:space="preserve">
    <value>'Inline arrays' language feature is not supported for an inline array type that is not valid as a type argument, or has element type that is not valid as a type argument.</value>
  </data>
  <data name="ERR_InlineArrayForEachNotSupported" xml:space="preserve">
    <value>foreach statement on an inline array of type '{0}' is not supported</value>
  </data>
  <data name="IDS_FeatureRefReadonlyParameters" xml:space="preserve">
    <value>ref readonly parameters</value>
  </data>
  <data name="IDS_FeatureStringEscapeCharacter" xml:space="preserve">
    <value>string escape character</value>
  </data>
  <data name="WRN_OverridingDifferentRefness" xml:space="preserve">
    <value>Reference kind modifier of parameter '{0}' doesn't match the corresponding parameter '{1}' in overridden or implemented member.</value>
  </data>
  <data name="WRN_OverridingDifferentRefness_Title" xml:space="preserve">
    <value>Reference kind modifier of parameter doesn't match the corresponding parameter in overridden or implemented member.</value>
  </data>
  <data name="WRN_HidingDifferentRefness" xml:space="preserve">
    <value>Reference kind modifier of parameter '{0}' doesn't match the corresponding parameter '{1}' in hidden member.</value>
  </data>
  <data name="WRN_HidingDifferentRefness_Title" xml:space="preserve">
    <value>Reference kind modifier of parameter doesn't match the corresponding parameter in hidden member.</value>
  </data>
  <data name="WRN_TargetDifferentRefness" xml:space="preserve">
    <value>Reference kind modifier of parameter '{0}' doesn't match the corresponding parameter '{1}' in target.</value>
  </data>
  <data name="WRN_TargetDifferentRefness_Title" xml:space="preserve">
    <value>Reference kind modifier of parameter doesn't match the corresponding parameter in target.</value>
  </data>
  <data name="WRN_UseDefViolationRefField" xml:space="preserve">
    <value>Ref field '{0}' should be ref-assigned before use.</value>
  </data>
  <data name="WRN_UseDefViolationRefField_Title" xml:space="preserve">
    <value>Ref field should be ref-assigned before use.</value>
  </data>
  <data name="WRN_CollectionExpressionRefStructMayAllocate" xml:space="preserve">
    <value>Collection expression of type '{0}' may incur unexpected heap allocations. Consider explicitly creating an array, then converting to '{0}' to make the allocation explicit.</value>
  </data>
  <data name="WRN_CollectionExpressionRefStructMayAllocate_Title" xml:space="preserve">
    <value>Collection expression may incur unexpected heap allocations. Consider explicitly creating an array, then converting to the final type to make the allocation explicit.</value>
  </data>
  <data name="WRN_CollectionExpressionRefStructSpreadMayAllocate" xml:space="preserve">
    <value>Collection expression of type '{0}' may incur unexpected heap allocations due to the use of '..' spreads. Consider explicitly creating an array, then converting to '{0}' to make the allocation explicit.</value>
  </data>
  <data name="WRN_CollectionExpressionRefStructSpreadMayAllocate_Title" xml:space="preserve">
    <value>Collection expression may incur unexpected heap allocations due to use of '..' spreads. Consider explicitly creating an array, then converting to the final type to make the allocation explicit.</value>
  </data>
  <data name="ERR_ExpectedInterpolatedString" xml:space="preserve">
    <value>Expected interpolated string</value>
  </data>
  <data name="ERR_CollectionExpressionImmutableArray" xml:space="preserve">
    <value>This version of '{0}' cannot be used with collection expressions.</value>
  </data>
  <data name="ERR_InvalidExperimentalDiagID" xml:space="preserve">
    <value>The diagnosticId argument to the 'Experimental' attribute must be a valid identifier</value>
  </data>
  <data name="IDS_FeatureImplicitIndexerInitializer" xml:space="preserve">
    <value>implicit indexer initializer</value>
  </data>
  <data name="WRN_ConvertingLock" xml:space="preserve">
    <value>A value of type 'System.Threading.Lock' converted to a different type will use likely unintended monitor-based locking in 'lock' statement.</value>
  </data>
  <data name="WRN_ConvertingLock_Title" xml:space="preserve">
    <value>A value of type 'System.Threading.Lock' converted to a different type will use likely unintended monitor-based locking in 'lock' statement.</value>
  </data>
  <data name="IDS_FeatureLockObject" xml:space="preserve">
    <value>Lock object</value>
  </data>
  <data name="IDS_FeatureParamsCollections" xml:space="preserve">
    <value>params collections</value>
  </data>
  <data name="ERR_DynamicDispatchToParamsCollection" xml:space="preserve">
    <value>'{0}' is applicable only with expanded form of non-array params collection which is not supported during dynamic dispatch.</value>
  </data>
  <data name="ERR_CollectionInitializerInfiniteChainOfAddCalls" xml:space="preserve">
    <value>Collection initializer results in an infinite chain of instantiations of collection '{0}'.</value>
  </data>
  <data name="ERR_ParamsCollectionInfiniteChainOfConstructorCalls" xml:space="preserve">
    <value>Creation of params collection '{0}' results in an infinite chain of invocation of constructor '{1}'.</value>
  </data>
  <data name="ERR_ParamsMemberCannotBeLessVisibleThanDeclaringMember" xml:space="preserve">
    <value>Method '{0}' cannot be less visible than the member with params collection '{1}'.</value>
  </data>
  <data name="ERR_ParamsCollectionConstructorDoesntInitializeRequiredMember" xml:space="preserve">
    <value>Constructor '{0}' leaves required member '{1}' uninitialized.</value>
  </data>
  <data name="ERR_ParamsCollectionExpressionTree" xml:space="preserve">
    <value>An expression tree may not contain an expanded form of non-array params collection parameter.</value>
  </data>
  <data name="ERR_ParamsCollectionExtensionAddMethod" xml:space="preserve">
    <value>'{0}' does not contain a definition for a suitable instance 'Add' method</value>
  </data>
  <data name="ERR_ParamsCollectionMissingConstructor" xml:space="preserve">
    <value>Non-array params collection type must have an applicable constructor that can be called with no arguments.</value>
  </data>
  <data name="ERR_NoModifiersOnUsing" xml:space="preserve">
    <value>Modifiers cannot be placed on using declarations</value>
  </data>
  <data name="ERR_CannotDynamicInvokeOnExpression" xml:space="preserve">
    <value>Cannot perform a dynamic invocation on an expression with type '{0}'.</value>
  </data>
  <data name="ERR_InterceptsLocationDataInvalidFormat" xml:space="preserve">
    <value>The data argument to InterceptsLocationAttribute is not in the correct format.</value>
  </data>
  <data name="ERR_InterceptsLocationUnsupportedVersion" xml:space="preserve">
    <value>Version '{0}' of the interceptors format is not supported. The latest supported version is '1'.</value>
  </data>
  <data name="ERR_InterceptsLocationDuplicateFile" xml:space="preserve">
    <value>Cannot intercept a call in file '{0}' because it is duplicated elsewhere in the compilation.</value>
  </data>
  <data name="ERR_InterceptsLocationFileNotFound" xml:space="preserve">
    <value>Cannot intercept a call in file '{0}' because a matching file was not found in the compilation.</value>
  </data>
  <data name="ERR_InterceptsLocationDataInvalidPosition" xml:space="preserve">
    <value>The data argument to InterceptsLocationAttribute refers to an invalid position in file '{0}'.</value>
  </data>
  <data name="IDS_FeatureRefUnsafeInIteratorAsync" xml:space="preserve">
    <value>ref and unsafe in async and iterator methods</value>
  </data>
  <data name="IDS_FeatureFieldKeyword" xml:space="preserve">
    <value>field keyword</value>
  </data>
  <data name="ERR_RefLocalAcrossAwait" xml:space="preserve">
    <value>A 'ref' local cannot be preserved across 'await' or 'yield' boundary.</value>
  </data>
  <data name="ERR_BadYieldInUnsafe" xml:space="preserve">
    <value>Cannot use 'yield return' in an 'unsafe' block</value>
  </data>
  <data name="ERR_AddressOfInIterator" xml:space="preserve">
    <value>The '&amp;' operator cannot be used on parameters or local variables in iterator methods.</value>
  </data>
  <data name="IDS_FeatureRefStructInterfaces" xml:space="preserve">
    <value>ref struct interfaces</value>
  </data>
  <data name="ERR_RuntimeDoesNotSupportByRefLikeGenerics" xml:space="preserve">
    <value>Target runtime doesn't support by-ref-like generics.</value>
  </data>
  <data name="ERR_RefStructConstraintAlreadySpecified" xml:space="preserve">
    <value>'ref struct' is already specified.</value>
  </data>
  <data name="ERR_AllowsClauseMustBeLast" xml:space="preserve">
    <value>The 'allows' constraint clause must be the last constraint specified</value>
  </data>
  <data name="ERR_ClassIsCombinedWithRefStruct" xml:space="preserve">
    <value>Cannot allow ref structs for a type parameter known from other constraints to be a class</value>
  </data>
  <data name="ERR_NotRefStructConstraintNotSatisfied" xml:space="preserve">
    <value>The type '{2}' may not be a ref struct or a type parameter allowing ref structs in order to use it as parameter '{1}' in the generic type or method '{0}'</value>
  </data>
  <data name="ERR_RefStructDoesNotSupportDefaultInterfaceImplementationForMember" xml:space="preserve">
    <value>'{0}' cannot implement interface member '{1}' for ref struct '{2}'.</value>
  </data>
  <data name="ERR_BadNonVirtualInterfaceMemberAccessOnAllowsRefLike" xml:space="preserve">
    <value>A non-virtual instance interface member cannot be accessed on a type parameter that allows ref struct.</value>
  </data>
  <data name="ERR_BadAllowByRefLikeEnumerator" xml:space="preserve">
    <value>foreach statement cannot operate on enumerators of type '{0}' because it is a type parameter that allows ref struct and it is not known at compile time to implement IDisposable.</value>
  </data>
  <data name="ERR_PartialPropertyMissingImplementation" xml:space="preserve">
    <value>Partial property '{0}' must have an implementation part.</value>
  </data>
  <data name="ERR_PartialPropertyMissingDefinition" xml:space="preserve">
    <value>Partial property '{0}' must have a definition part.</value>
  </data>
  <data name="ERR_PartialPropertyDuplicateDefinition" xml:space="preserve">
    <value>A partial property may not have multiple defining declarations, and cannot be an auto-property.</value>
  </data>
  <data name="ERR_PartialPropertyDuplicateImplementation" xml:space="preserve">
    <value>A partial property may not have multiple implementing declarations</value>
  </data>
  <data name="ERR_PartialPropertyMissingAccessor" xml:space="preserve">
    <value>Property accessor '{0}' must be implemented because it is declared on the definition part</value>
  </data>
  <data name="ERR_PartialPropertyUnexpectedAccessor" xml:space="preserve">
    <value>Property accessor '{0}' does not implement any accessor declared on the definition part</value>
  </data>
  <data name="ERR_PartialPropertyInitMismatch" xml:space="preserve">
    <value>Property accessor '{0}' must be '{1}' to match the definition part</value>
  </data>
  <data name="ERR_PartialPropertyTypeDifference" xml:space="preserve">
    <value>Both partial property declarations must have the same type.</value>
  </data>
  <data name="WRN_PartialPropertySignatureDifference" xml:space="preserve">
    <value>Partial property declarations '{0}' and '{1}' have signature differences.</value>
  </data>
  <data name="WRN_PartialPropertySignatureDifference_Title" xml:space="preserve">
    <value>Partial property declarations have signature differences.</value>
  </data>
  <data name="ERR_PartialPropertyRequiredDifference" xml:space="preserve">
    <value>Both partial property declarations must be required or neither may be required</value>
  </data>
  <data name="ERR_PartialPropertyDuplicateInitializer" xml:space="preserve">
    <value>A partial property cannot have an initializer on both the definition and implementation.</value>
  </data>
  <data name="IDS_FeatureAllowsRefStructConstraint" xml:space="preserve">
    <value>allows ref struct constraint</value>
  </data>
  <data name="ERR_CannotApplyOverloadResolutionPriorityToOverride" xml:space="preserve">
    <value>Cannot use 'OverloadResolutionPriorityAttribute' on an overriding member.</value>
  </data>
  <data name="ERR_CannotApplyOverloadResolutionPriorityToMember" xml:space="preserve">
    <value>Cannot use 'OverloadResolutionPriorityAttribute' on this member.</value>
  </data>
  <data name="IDS_FeatureOverloadResolutionPriority" xml:space="preserve">
    <value>overload resolution priority</value>
  </data>
  <data name="ERR_InlineArrayAttributeOnRecord" xml:space="preserve">
    <value>Attribute 'System.Runtime.CompilerServices.InlineArray' cannot be applied to a record struct.</value>
  </data>
  <data name="WRN_UninitializedNonNullableBackingField" xml:space="preserve">
    <value>Non-nullable {0} '{1}' must contain a non-null value when exiting constructor. Consider adding the 'required' modifier, or declaring the {0} as nullable, or adding '[field: MaybeNull, AllowNull]' attributes.</value>
    <comment>Similar diagnostic message as 'WRN_UninitializedNonNullableField'</comment>
  </data>
  <data name="WRN_UninitializedNonNullableBackingField_Title" xml:space="preserve">
    <value>Non-nullable property must contain a non-null value when exiting constructor. Consider adding the 'required' modifier, or declaring the property as nullable, or adding '[field: MaybeNull, AllowNull]' attributes.</value>
  </data>
  <data name="IDS_FeatureFirstClassSpan" xml:space="preserve">
    <value>first-class Span types</value>
  </data>
  <data name="WRN_AccessorDoesNotUseBackingField" xml:space="preserve">
    <value>The '{0}' accessor of property '{1}' should use 'field' because the other accessor is using it.</value>
  </data>
  <data name="WRN_AccessorDoesNotUseBackingField_Title" xml:space="preserve">
    <value>Property accessor should use 'field' because the other accessor is using it.</value>
  </data>
  <data name="ERR_IteratorRefLikeElementType" xml:space="preserve">
    <value>Element type of an iterator may not be a ref struct or a type parameter allowing ref structs</value>
  </data>
  <data name="IDS_FeatureSimpleLambdaParameterModifiers" xml:space="preserve">
    <value>simple lambda parameter modifiers</value>
  </data>
  <data name="WRN_UnscopedRefAttributeOldRules" xml:space="preserve">
    <value>UnscopedRefAttribute is only valid in C# 11 or later or when targeting net7.0 or later.</value>
  </data>
  <data name="WRN_UnscopedRefAttributeOldRules_Title" xml:space="preserve">
    <value>UnscopedRefAttribute is only valid in C# 11 or later or when targeting net7.0 or later.</value>
  </data>
  <data name="WRN_InterceptsLocationAttributeUnsupportedSignature" xml:space="preserve">
    <value>'InterceptsLocationAttribute(string, int, int)' is not supported. Move to 'InterceptableLocation'-based generation of these attributes instead. (https://github.com/dotnet/roslyn/issues/72133)</value>
  </data>
  <data name="WRN_InterceptsLocationAttributeUnsupportedSignature_Title" xml:space="preserve">
    <value>'InterceptsLocationAttribute(string, int, int)' is not supported. Move to 'InterceptableLocation'-based generation of these attributes instead. (https://github.com/dotnet/roslyn/issues/72133)</value>
  </data>
<<<<<<< HEAD
  <data name="IDS_FeatureExtensions" xml:space="preserve">
    <value>extensions</value>
  </data>
  <data name="ERR_ExtensionDisallowsName" xml:space="preserve">
    <value>Extension declarations may not have a name.</value>
  </data>
  <data name="ERR_ExtensionDisallowsMember" xml:space="preserve">
    <value>Extension declarations can include only methods or properties</value>
  </data>
  <data name="ERR_BadExtensionContainingType" xml:space="preserve">
    <value>Extensions must be declared in a top-level, non-generic, static class</value>
  </data>
  <data name="ERR_ExtensionParameterDisallowsDefaultValue" xml:space="preserve">
    <value>The receiver parameter of an extension cannot have a default value</value>
  </data>
  <data name="ERR_ReceiverParameterOnlyOne" xml:space="preserve">
    <value>An extension container can have only one receiver parameter</value>
=======
  <data name="ERR_DataSectionStringLiteralHashCollision" xml:space="preserve">
    <value>Cannot emit this string literal into the data section because it has XXHash128 collision with another string literal: {0}</value>
>>>>>>> 13e9626c
  </data>
</root><|MERGE_RESOLUTION|>--- conflicted
+++ resolved
@@ -8047,7 +8047,9 @@
   <data name="WRN_InterceptsLocationAttributeUnsupportedSignature_Title" xml:space="preserve">
     <value>'InterceptsLocationAttribute(string, int, int)' is not supported. Move to 'InterceptableLocation'-based generation of these attributes instead. (https://github.com/dotnet/roslyn/issues/72133)</value>
   </data>
-<<<<<<< HEAD
+  <data name="ERR_DataSectionStringLiteralHashCollision" xml:space="preserve">
+    <value>Cannot emit this string literal into the data section because it has XXHash128 collision with another string literal: {0}</value>
+  </data>
   <data name="IDS_FeatureExtensions" xml:space="preserve">
     <value>extensions</value>
   </data>
@@ -8065,9 +8067,5 @@
   </data>
   <data name="ERR_ReceiverParameterOnlyOne" xml:space="preserve">
     <value>An extension container can have only one receiver parameter</value>
-=======
-  <data name="ERR_DataSectionStringLiteralHashCollision" xml:space="preserve">
-    <value>Cannot emit this string literal into the data section because it has XXHash128 collision with another string literal: {0}</value>
->>>>>>> 13e9626c
   </data>
 </root>