﻿namespace Microsoft.CodeAnalysis.CSharp
{
    internal static partial class ErrorFacts
    {
        public static bool IsWarning(ErrorCode code)
        {
            switch (code)
            {
                case ErrorCode.WRN_InvalidMainSig:
                case ErrorCode.WRN_UnreferencedEvent:
                case ErrorCode.WRN_LowercaseEllSuffix:
                case ErrorCode.WRN_DuplicateUsing:
                case ErrorCode.WRN_NewRequired:
                case ErrorCode.WRN_NewNotRequired:
                case ErrorCode.WRN_NewOrOverrideExpected:
                case ErrorCode.WRN_UnreachableCode:
                case ErrorCode.WRN_UnreferencedLabel:
                case ErrorCode.WRN_UnreferencedVar:
                case ErrorCode.WRN_UnreferencedField:
                case ErrorCode.WRN_IsAlwaysTrue:
                case ErrorCode.WRN_IsAlwaysFalse:
                case ErrorCode.WRN_ByRefNonAgileField:
                case ErrorCode.WRN_UnreferencedVarAssg:
                case ErrorCode.WRN_NegativeArrayIndex:
                case ErrorCode.WRN_BadRefCompareLeft:
                case ErrorCode.WRN_BadRefCompareRight:
                case ErrorCode.WRN_PatternIsAmbiguous:
                case ErrorCode.WRN_PatternNotPublicOrNotInstance:
                case ErrorCode.WRN_PatternBadSignature:
                case ErrorCode.WRN_SequentialOnPartialClass:
                case ErrorCode.WRN_MainCantBeGeneric:
                case ErrorCode.WRN_UnreferencedFieldAssg:
                case ErrorCode.WRN_AmbiguousXMLReference:
                case ErrorCode.WRN_VolatileByRef:
                case ErrorCode.WRN_SameFullNameThisNsAgg:
                case ErrorCode.WRN_SameFullNameThisAggAgg:
                case ErrorCode.WRN_SameFullNameThisAggNs:
                case ErrorCode.WRN_GlobalAliasDefn:
                case ErrorCode.WRN_AlwaysNull:
                case ErrorCode.WRN_CmpAlwaysFalse:
                case ErrorCode.WRN_FinalizeMethod:
                case ErrorCode.WRN_GotoCaseShouldConvert:
                case ErrorCode.WRN_NubExprIsConstBool:
                case ErrorCode.WRN_ExplicitImplCollision:
                case ErrorCode.WRN_DeprecatedSymbol:
                case ErrorCode.WRN_DeprecatedSymbolStr:
                case ErrorCode.WRN_ExternMethodNoImplementation:
                case ErrorCode.WRN_ProtectedInSealed:
                case ErrorCode.WRN_PossibleMistakenNullStatement:
                case ErrorCode.WRN_UnassignedInternalField:
                case ErrorCode.WRN_VacuousIntegralComp:
                case ErrorCode.WRN_AttributeLocationOnBadDeclaration:
                case ErrorCode.WRN_InvalidAttributeLocation:
                case ErrorCode.WRN_EqualsWithoutGetHashCode:
                case ErrorCode.WRN_EqualityOpWithoutEquals:
                case ErrorCode.WRN_EqualityOpWithoutGetHashCode:
                case ErrorCode.WRN_IncorrectBooleanAssg:
                case ErrorCode.WRN_NonObsoleteOverridingObsolete:
                case ErrorCode.WRN_BitwiseOrSignExtend:
                case ErrorCode.WRN_CoClassWithoutComImport:
                case ErrorCode.WRN_TypeParameterSameAsOuterTypeParameter:
                case ErrorCode.WRN_AssignmentToLockOrDispose:
                case ErrorCode.WRN_ObsoleteOverridingNonObsolete:
                case ErrorCode.WRN_DebugFullNameTooLong:
                case ErrorCode.WRN_ExternCtorNoImplementation:
                case ErrorCode.WRN_WarningDirective:
                case ErrorCode.WRN_UnreachableGeneralCatch:
                case ErrorCode.WRN_DeprecatedCollectionInitAddStr:
                case ErrorCode.WRN_DeprecatedCollectionInitAdd:
                case ErrorCode.WRN_DefaultValueForUnconsumedLocation:
                case ErrorCode.WRN_IdentifierOrNumericLiteralExpected:
                case ErrorCode.WRN_EmptySwitch:
                case ErrorCode.WRN_XMLParseError:
                case ErrorCode.WRN_DuplicateParamTag:
                case ErrorCode.WRN_UnmatchedParamTag:
                case ErrorCode.WRN_MissingParamTag:
                case ErrorCode.WRN_BadXMLRef:
                case ErrorCode.WRN_BadXMLRefParamType:
                case ErrorCode.WRN_BadXMLRefReturnType:
                case ErrorCode.WRN_BadXMLRefSyntax:
                case ErrorCode.WRN_UnprocessedXMLComment:
                case ErrorCode.WRN_FailedInclude:
                case ErrorCode.WRN_InvalidInclude:
                case ErrorCode.WRN_MissingXMLComment:
                case ErrorCode.WRN_XMLParseIncludeError:
                case ErrorCode.WRN_ALinkWarn:
                case ErrorCode.WRN_CmdOptionConflictsSource:
                case ErrorCode.WRN_IllegalPragma:
                case ErrorCode.WRN_IllegalPPWarning:
                case ErrorCode.WRN_BadRestoreNumber:
                case ErrorCode.WRN_NonECMAFeature:
                case ErrorCode.WRN_ErrorOverride:
                case ErrorCode.WRN_InvalidSearchPathDir:
                case ErrorCode.WRN_MultiplePredefTypes:
                case ErrorCode.WRN_TooManyLinesForDebugger:
                case ErrorCode.WRN_CallOnNonAgileField:
                case ErrorCode.WRN_InvalidNumber:
                case ErrorCode.WRN_IllegalPPChecksum:
                case ErrorCode.WRN_EndOfPPLineExpected:
                case ErrorCode.WRN_ConflictingChecksum:
                case ErrorCode.WRN_InvalidAssemblyName:
                case ErrorCode.WRN_UnifyReferenceMajMin:
                case ErrorCode.WRN_UnifyReferenceBldRev:
                case ErrorCode.WRN_DuplicateTypeParamTag:
                case ErrorCode.WRN_UnmatchedTypeParamTag:
                case ErrorCode.WRN_MissingTypeParamTag:
                case ErrorCode.WRN_AssignmentToSelf:
                case ErrorCode.WRN_ComparisonToSelf:
                case ErrorCode.WRN_DotOnDefault:
                case ErrorCode.WRN_BadXMLRefTypeVar:
                case ErrorCode.WRN_UnmatchedParamRefTag:
                case ErrorCode.WRN_UnmatchedTypeParamRefTag:
                case ErrorCode.WRN_ReferencedAssemblyReferencesLinkedPIA:
                case ErrorCode.WRN_CantHaveManifestForModule:
                case ErrorCode.WRN_MultipleRuntimeImplementationMatches:
                case ErrorCode.WRN_MultipleRuntimeOverrideMatches:
                case ErrorCode.WRN_DynamicDispatchToConditionalMethod:
                case ErrorCode.WRN_IsDynamicIsConfusing:
                case ErrorCode.WRN_AsyncLacksAwaits:
                case ErrorCode.WRN_FileAlreadyIncluded:
                case ErrorCode.WRN_NoSources:
                case ErrorCode.WRN_NoConfigNotOnCommandLine:
                case ErrorCode.WRN_DefineIdentifierRequired:
                case ErrorCode.WRN_BadUILang:
                case ErrorCode.WRN_CLS_NoVarArgs:
                case ErrorCode.WRN_CLS_BadArgType:
                case ErrorCode.WRN_CLS_BadReturnType:
                case ErrorCode.WRN_CLS_BadFieldPropType:
                case ErrorCode.WRN_CLS_BadIdentifierCase:
                case ErrorCode.WRN_CLS_OverloadRefOut:
                case ErrorCode.WRN_CLS_OverloadUnnamed:
                case ErrorCode.WRN_CLS_BadIdentifier:
                case ErrorCode.WRN_CLS_BadBase:
                case ErrorCode.WRN_CLS_BadInterfaceMember:
                case ErrorCode.WRN_CLS_NoAbstractMembers:
                case ErrorCode.WRN_CLS_NotOnModules:
                case ErrorCode.WRN_CLS_ModuleMissingCLS:
                case ErrorCode.WRN_CLS_AssemblyNotCLS:
                case ErrorCode.WRN_CLS_BadAttributeType:
                case ErrorCode.WRN_CLS_ArrayArgumentToAttribute:
                case ErrorCode.WRN_CLS_NotOnModules2:
                case ErrorCode.WRN_CLS_IllegalTrueInFalse:
                case ErrorCode.WRN_CLS_MeaninglessOnPrivateType:
                case ErrorCode.WRN_CLS_AssemblyNotCLS2:
                case ErrorCode.WRN_CLS_MeaninglessOnParam:
                case ErrorCode.WRN_CLS_MeaninglessOnReturn:
                case ErrorCode.WRN_CLS_BadTypeVar:
                case ErrorCode.WRN_CLS_VolatileField:
                case ErrorCode.WRN_CLS_BadInterface:
                case ErrorCode.WRN_UnobservedAwaitableExpression:
                case ErrorCode.WRN_CallerLineNumberParamForUnconsumedLocation:
                case ErrorCode.WRN_CallerFilePathParamForUnconsumedLocation:
                case ErrorCode.WRN_CallerMemberNameParamForUnconsumedLocation:
                case ErrorCode.WRN_MainIgnored:
                case ErrorCode.WRN_StaticInAsOrIs:
                case ErrorCode.WRN_DelaySignButNoKey:
                case ErrorCode.WRN_InvalidVersionFormat:
                case ErrorCode.WRN_CallerFilePathPreferredOverCallerMemberName:
                case ErrorCode.WRN_CallerLineNumberPreferredOverCallerMemberName:
                case ErrorCode.WRN_CallerLineNumberPreferredOverCallerFilePath:
                case ErrorCode.WRN_AssemblyAttributeFromModuleIsOverridden:
                case ErrorCode.WRN_FilterIsConstantTrue:
                case ErrorCode.WRN_UnimplementedCommandLineSwitch:
                case ErrorCode.WRN_ReferencedAssemblyDoesNotHaveStrongName:
                case ErrorCode.WRN_RefCultureMismatch:
                case ErrorCode.WRN_ConflictingMachineAssembly:
                case ErrorCode.WRN_UnqualifiedNestedTypeInCref:
                case ErrorCode.WRN_NoRuntimeMetadataVersion:
                case ErrorCode.WRN_PdbLocalNameTooLong:
                case ErrorCode.WRN_AnalyzerCannotBeCreated:
                case ErrorCode.WRN_NoAnalyzerInAssembly:
                case ErrorCode.WRN_UnableToLoadAnalyzer:
                case ErrorCode.WRN_NubExprIsConstBool2:
                case ErrorCode.WRN_AlignmentMagnitude:
                case ErrorCode.WRN_AttributeIgnoredWhenPublicSigning:
                case ErrorCode.WRN_TupleLiteralNameMismatch:
                case ErrorCode.WRN_Experimental:
                case ErrorCode.WRN_UnreferencedLocalFunction:
                case ErrorCode.WRN_FilterIsConstantFalse:
                case ErrorCode.WRN_FilterIsConstantFalseRedundantTryCatch:
                case ErrorCode.WRN_AttributesOnBackingFieldsNotAvailable:
                case ErrorCode.WRN_TupleBinopLiteralNameMismatch:
                case ErrorCode.WRN_TypeParameterSameAsOuterMethodTypeParameter:
                case ErrorCode.WRN_UnconsumedEnumeratorCancellationAttributeUsage:
                case ErrorCode.WRN_UndecoratedCancellationTokenParameter:
                case ErrorCode.WRN_ManagedAddr:
                case ErrorCode.WRN_SwitchExpressionNotExhaustive:
                case ErrorCode.WRN_CaseConstantNamedUnderscore:
                case ErrorCode.WRN_IsTypeNamedUnderscore:
                case ErrorCode.WRN_GivenExpressionNeverMatchesPattern:
                case ErrorCode.WRN_GivenExpressionAlwaysMatchesConstant:
                case ErrorCode.WRN_SwitchExpressionNotExhaustiveWithUnnamedEnumValue:
                case ErrorCode.WRN_ThrowPossibleNull:
                case ErrorCode.WRN_ConvertingNullableToNonNullable:
                case ErrorCode.WRN_NullReferenceAssignment:
                case ErrorCode.WRN_NullReferenceReceiver:
                case ErrorCode.WRN_NullReferenceReturn:
                case ErrorCode.WRN_NullReferenceArgument:
                case ErrorCode.WRN_UnboxPossibleNull:
                case ErrorCode.WRN_DisallowNullAttributeForbidsMaybeNullAssignment:
                case ErrorCode.WRN_NullabilityMismatchInTypeOnOverride:
                case ErrorCode.WRN_NullabilityMismatchInReturnTypeOnOverride:
                case ErrorCode.WRN_NullabilityMismatchInParameterTypeOnOverride:
                case ErrorCode.WRN_NullabilityMismatchInParameterTypeOnPartial:
                case ErrorCode.WRN_NullabilityMismatchInTypeOnImplicitImplementation:
                case ErrorCode.WRN_NullabilityMismatchInReturnTypeOnImplicitImplementation:
                case ErrorCode.WRN_NullabilityMismatchInParameterTypeOnImplicitImplementation:
                case ErrorCode.WRN_NullabilityMismatchInTypeOnExplicitImplementation:
                case ErrorCode.WRN_NullabilityMismatchInReturnTypeOnExplicitImplementation:
                case ErrorCode.WRN_NullabilityMismatchInParameterTypeOnExplicitImplementation:
                case ErrorCode.WRN_UninitializedNonNullableField:
                case ErrorCode.WRN_NullabilityMismatchInAssignment:
                case ErrorCode.WRN_NullabilityMismatchInArgument:
                case ErrorCode.WRN_NullabilityMismatchInReturnTypeOfTargetDelegate:
                case ErrorCode.WRN_NullabilityMismatchInParameterTypeOfTargetDelegate:
                case ErrorCode.WRN_NullabilityMismatchInArgumentForOutput:
                case ErrorCode.WRN_NullAsNonNullable:
                case ErrorCode.WRN_NullableValueTypeMayBeNull:
                case ErrorCode.WRN_NullabilityMismatchInTypeParameterConstraint:
                case ErrorCode.WRN_MissingNonNullTypesContextForAnnotation:
                case ErrorCode.WRN_NullabilityMismatchInConstraintsOnImplicitImplementation:
                case ErrorCode.WRN_NullabilityMismatchInTypeParameterReferenceTypeConstraint:
                case ErrorCode.WRN_NullabilityMismatchInExplicitlyImplementedInterface:
                case ErrorCode.WRN_NullabilityMismatchInInterfaceImplementedByBase:
                case ErrorCode.WRN_DuplicateInterfaceWithNullabilityMismatchInBaseList:
                case ErrorCode.WRN_SwitchExpressionNotExhaustiveForNull:
                case ErrorCode.WRN_ImplicitCopyInReadOnlyMember:
                case ErrorCode.WRN_NullabilityMismatchInConstraintsOnPartialImplementation:
                case ErrorCode.WRN_MissingNonNullTypesContextForAnnotationInGeneratedCode:
                case ErrorCode.WRN_NullReferenceInitializer:
                case ErrorCode.WRN_NullabilityMismatchInTypeParameterNotNullConstraint:
                case ErrorCode.WRN_ParameterConditionallyDisallowsNull:
                case ErrorCode.WRN_ShouldNotReturn:
                case ErrorCode.WRN_TopLevelNullabilityMismatchInReturnTypeOnOverride:
                case ErrorCode.WRN_TopLevelNullabilityMismatchInParameterTypeOnOverride:
                case ErrorCode.WRN_TopLevelNullabilityMismatchInReturnTypeOnImplicitImplementation:
                case ErrorCode.WRN_TopLevelNullabilityMismatchInParameterTypeOnImplicitImplementation:
                case ErrorCode.WRN_TopLevelNullabilityMismatchInReturnTypeOnExplicitImplementation:
                case ErrorCode.WRN_TopLevelNullabilityMismatchInParameterTypeOnExplicitImplementation:
                case ErrorCode.WRN_DoesNotReturnMismatch:
                case ErrorCode.WRN_MemberNotNull:
                case ErrorCode.WRN_MemberNotNullWhen:
                case ErrorCode.WRN_MemberNotNullBadMember:
                case ErrorCode.WRN_ParameterDisallowsNull:
                case ErrorCode.WRN_ConstOutOfRangeChecked:
                case ErrorCode.WRN_GeneratorFailedDuringInitialization:
                case ErrorCode.WRN_GeneratorFailedDuringGeneration:
                case ErrorCode.WRN_GivenExpressionAlwaysMatchesPattern:
                case ErrorCode.WRN_IsPatternAlways:
                case ErrorCode.WRN_NullabilityMismatchInReturnTypeOnPartial:
                case ErrorCode.WRN_ParameterNotNullIfNotNull:
                case ErrorCode.WRN_ReturnNotNullIfNotNull:
                case ErrorCode.WRN_PartialMethodTypeDifference:
                case ErrorCode.WRN_SwitchExpressionNotExhaustiveWithWhen:
                case ErrorCode.WRN_SwitchExpressionNotExhaustiveForNullWithWhen:
                case ErrorCode.WRN_PrecedenceInversion:
                case ErrorCode.WRN_AnalyzerReferencesFramework:
                case ErrorCode.WRN_RecordEqualsWithoutGetHashCode:
                case ErrorCode.WRN_RecordNamedDisallowed:
                case ErrorCode.WRN_UnassignedThisAutoPropertyUnsupportedVersion:
                case ErrorCode.WRN_UnassignedThisUnsupportedVersion:
                case ErrorCode.WRN_ParamUnassigned:
                case ErrorCode.WRN_UseDefViolationProperty:
                case ErrorCode.WRN_UseDefViolationField:
                case ErrorCode.WRN_UseDefViolationThisUnsupportedVersion:
                case ErrorCode.WRN_UseDefViolationOut:
                case ErrorCode.WRN_UseDefViolation:
                case ErrorCode.WRN_SyncAndAsyncEntryPoints:
                case ErrorCode.WRN_ParameterIsStaticClass:
                case ErrorCode.WRN_ReturnTypeIsStaticClass:
                case ErrorCode.WRN_UnreadRecordParameter:
                case ErrorCode.WRN_DoNotCompareFunctionPointers:
                case ErrorCode.WRN_ParameterOccursAfterInterpolatedStringHandlerParameter:
                case ErrorCode.WRN_CallerLineNumberPreferredOverCallerArgumentExpression:
                case ErrorCode.WRN_CallerFilePathPreferredOverCallerArgumentExpression:
                case ErrorCode.WRN_CallerMemberNamePreferredOverCallerArgumentExpression:
                case ErrorCode.WRN_CallerArgumentExpressionAttributeHasInvalidParameterName:
                case ErrorCode.WRN_CallerArgumentExpressionAttributeSelfReferential:
                case ErrorCode.WRN_CallerArgumentExpressionParamForUnconsumedLocation:
                case ErrorCode.WRN_InterpolatedStringHandlerArgumentAttributeIgnoredOnLambdaParameters:
                case ErrorCode.WRN_CompileTimeCheckedOverflow:
                case ErrorCode.WRN_MethGrpToNonDel:
                case ErrorCode.WRN_LowerCaseTypeName:
                case ErrorCode.WRN_UseDefViolationPropertyUnsupportedVersion:
                case ErrorCode.WRN_UseDefViolationFieldUnsupportedVersion:
                case ErrorCode.WRN_UseDefViolationPropertySupportedVersion:
                case ErrorCode.WRN_UseDefViolationFieldSupportedVersion:
                case ErrorCode.WRN_UseDefViolationThisSupportedVersion:
                case ErrorCode.WRN_UnassignedThisAutoPropertySupportedVersion:
                case ErrorCode.WRN_UnassignedThisSupportedVersion:
                case ErrorCode.WRN_ObsoleteMembersShouldNotBeRequired:
                case ErrorCode.WRN_AnalyzerReferencesNewerCompiler:
                case ErrorCode.WRN_DuplicateAnalyzerReference:
<<<<<<< HEAD
                case ErrorCode.WRN_OptionalParamValueMismatch:
=======
                case ErrorCode.WRN_ScopedMismatchInParameterOfTarget:
                case ErrorCode.WRN_ScopedMismatchInParameterOfOverrideOrImplementation:
                case ErrorCode.WRN_EscapeVariable:
                case ErrorCode.WRN_EscapeStackAlloc:
                case ErrorCode.WRN_RefReturnNonreturnableLocal:
                case ErrorCode.WRN_RefReturnNonreturnableLocal2:
                case ErrorCode.WRN_RefReturnStructThis:
                case ErrorCode.WRN_RefAssignNarrower:
                case ErrorCode.WRN_MismatchedRefEscapeInTernary:
                case ErrorCode.WRN_RefReturnParameter:
                case ErrorCode.WRN_RefReturnScopedParameter:
                case ErrorCode.WRN_RefReturnParameter2:
                case ErrorCode.WRN_RefReturnScopedParameter2:
                case ErrorCode.WRN_RefReturnLocal:
                case ErrorCode.WRN_RefReturnLocal2:
                case ErrorCode.WRN_RefAssignReturnOnly:
                case ErrorCode.WRN_RefReturnOnlyParameter:
                case ErrorCode.WRN_RefReturnOnlyParameter2:
>>>>>>> d04c23b6
                    return true;
                default:
                    return false;
            }
        }

        public static bool IsFatal(ErrorCode code)
        {
            switch (code)
            {
                case ErrorCode.FTL_MetadataCantOpenFile:
                case ErrorCode.FTL_DebugEmitFailure:
                case ErrorCode.FTL_BadCodepage:
                case ErrorCode.FTL_InvalidTarget:
                case ErrorCode.FTL_InvalidInputFileName:
                case ErrorCode.FTL_OutputFileExists:
                case ErrorCode.FTL_BadChecksumAlgorithm:
                    return true;
                default:
                    return false;
            }
        }

        public static bool IsInfo(ErrorCode code)
        {
            switch (code)
            {
                case ErrorCode.INF_UnableToLoadSomeTypesInAnalyzer:
                    return true;
                default:
                    return false;
            }
        }

        public static bool IsHidden(ErrorCode code)
        {
            switch (code)
            {
                case ErrorCode.HDN_UnusedUsingDirective:
                case ErrorCode.HDN_UnusedExternAlias:
                case ErrorCode.HDN_DuplicateWithGlobalUsing:
                    return true;
                default:
                    return false;
            }
        }
    }
}<|MERGE_RESOLUTION|>--- conflicted
+++ resolved
@@ -291,9 +291,6 @@
                 case ErrorCode.WRN_ObsoleteMembersShouldNotBeRequired:
                 case ErrorCode.WRN_AnalyzerReferencesNewerCompiler:
                 case ErrorCode.WRN_DuplicateAnalyzerReference:
-<<<<<<< HEAD
-                case ErrorCode.WRN_OptionalParamValueMismatch:
-=======
                 case ErrorCode.WRN_ScopedMismatchInParameterOfTarget:
                 case ErrorCode.WRN_ScopedMismatchInParameterOfOverrideOrImplementation:
                 case ErrorCode.WRN_EscapeVariable:
@@ -312,7 +309,7 @@
                 case ErrorCode.WRN_RefAssignReturnOnly:
                 case ErrorCode.WRN_RefReturnOnlyParameter:
                 case ErrorCode.WRN_RefReturnOnlyParameter2:
->>>>>>> d04c23b6
+                case ErrorCode.WRN_OptionalParamValueMismatch:
                     return true;
                 default:
                     return false;
