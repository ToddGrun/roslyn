﻿// Licensed to the .NET Foundation under one or more agreements.
// The .NET Foundation licenses this file to you under the MIT license.
// See the LICENSE file in the project root for more information.

#nullable disable

namespace Microsoft.CodeAnalysis.CSharp.Test.Utilities
{
    internal static class TestSources
    {
        internal static readonly string Span = @"
namespace System
{
    public readonly ref struct Span<T>
    {
        internal readonly T[] arr;
        internal readonly int start;

        public ref T this[int i] => ref arr[start + i];
        public override int GetHashCode() => 1;
        public int Length { get; }
        public bool IsEmpty => Length == 0;

        unsafe public Span(void* pointer, int length)
        {
            this.arr = Helpers.ToArray<T>(pointer, length);
            this.Length = length;
        }

        public Span(T[] arr)
        {
            this.arr = arr;
            this.Length = arr is null ? 0 : arr.Length;
        }
        
        public Span(T[] arr, int start, int length)
        {
            if (start + length > arr.Length)
            {
                throw new ArgumentOutOfRangeException();
            }

<<<<<<< HEAD
            this.arr = arr;
            this.start = start;
            this.Length = length;
        }

        public void CopyTo(Span<T> other)
        {
            Array.Copy(arr, start, other.arr, other.start, Length);
        }
=======
        public Span(T[] arr, int start, int length)
        {
            this.arr = new T[length];
            Array.Copy(arr, start, this.arr, 0, length);
            this.Length = length;
        }

        public void CopyTo(Span<T> other) { }
>>>>>>> 5866fabb

        /// <summary>Gets an enumerator for this span.</summary>
        public Enumerator GetEnumerator() => new Enumerator(this);

        /// <summary>Enumerates the elements of a <see cref=""Span{T}""/>.</summary>
        public ref struct Enumerator
        {
            /// <summary>The span being enumerated.</summary>
            private readonly Span<T> _span;
            /// <summary>The next index to yield.</summary>
            private int _index;

            /// <summary>Initialize the enumerator.</summary>
            /// <param name=""span"">The span to enumerate.</param>
            internal Enumerator(Span<T> span)
            {
                _span = span;
                _index = -1;
            }

            /// <summary>Advances the enumerator to the next element of the span.</summary>
            public bool MoveNext()
            {
                int index = _index + 1;
                if (index < _span.Length)
                {
                    _index = index;
                    return true;
                }

                return false;
            }

            /// <summary>Gets the element at the current position of the enumerator.</summary>
            public ref T Current
            {
                get => ref _span[_index];
            }
        }

        public static implicit operator Span<T>(T[] array) => new Span<T>(array);

        public static implicit operator ReadOnlySpan<T>(Span<T> span) => new ReadOnlySpan<T>(span.arr);

        public Span<T> Slice(int offset, int length) => new Span<T>(this.arr, offset, length);
    }

    public readonly ref struct ReadOnlySpan<T>
    {
        private readonly T[] arr;
        private readonly int start;

        public ref readonly T this[int i] => ref arr[start + i];
        public override int GetHashCode() => 2;
        public int Length { get; }
        public bool IsEmpty => Length == 0;

        unsafe public ReadOnlySpan(void* pointer, int length)
        {
            this.arr = Helpers.ToArray<T>(pointer, length);
            this.Length = length;
        }

        public ReadOnlySpan(T[] arr)
        {
            this.arr = arr;
            this.Length = arr is null ? 0 : arr.Length;
        }
        
        public ReadOnlySpan(T[] arr, int start, int length)
        {
            if (start + length > arr.Length)
            {
                throw new ArgumentOutOfRangeException();
            }

            this.arr = arr;
            this.start = start;
            this.Length = length;
        }

<<<<<<< HEAD
        public void CopyTo(Span<T> other)
        {
            Array.Copy(arr, start, other.arr, other.start, Length);
        }
=======
        public ReadOnlySpan(T[] arr, int start, int length)
        {
            this.arr = new T[length];
            Array.Copy(arr, start, this.arr, 0, length);
            this.Length = length;
        }

        public void CopyTo(Span<T> other) { }
>>>>>>> 5866fabb

        /// <summary>Gets an enumerator for this span.</summary>
        public Enumerator GetEnumerator() => new Enumerator(this);

        /// <summary>Enumerates the elements of a <see cref=""Span{T}""/>.</summary>
        public ref struct Enumerator
        {
            /// <summary>The span being enumerated.</summary>
            private readonly ReadOnlySpan<T> _span;
            /// <summary>The next index to yield.</summary>
            private int _index;

            /// <summary>Initialize the enumerator.</summary>
            /// <param name=""span"">The span to enumerate.</param>
            internal Enumerator(ReadOnlySpan<T> span)
            {
                _span = span;
                _index = -1;
            }

            /// <summary>Advances the enumerator to the next element of the span.</summary>
            public bool MoveNext()
            {
                int index = _index + 1;
                if (index < _span.Length)
                {
                    _index = index;
                    return true;
                }

                return false;
            }

            /// <summary>Gets the element at the current position of the enumerator.</summary>
            public ref readonly T Current
            {
                get => ref _span[_index];
            }
        }

        public static implicit operator ReadOnlySpan<T>(T[] array) => array == null ? default : new ReadOnlySpan<T>(array);

        // NOTE: This is defined on String in the BCL (and the target type is non-generic ReadOnlySpan<char>).
        public static implicit operator ReadOnlySpan<T>(string stringValue) => string.IsNullOrEmpty(stringValue) ? default : new ReadOnlySpan<T>((T[])(object)stringValue.ToCharArray());

        public ReadOnlySpan<T> Slice(int offset, int length) => new ReadOnlySpan<T>(this.arr, offset, length);
    }

    public readonly ref struct SpanLike<T>
    {
        public readonly Span<T> field;
    }

    public enum Color: sbyte
    {
        Red,
        Green,
        Blue
    }

    public static unsafe class Helpers
    {
        public static T[] ToArray<T>(void* ptr, int count)
        {
            if (ptr == null)
            {
                return null;
            }

            if (typeof(T) == typeof(sbyte))
            {
                var arr = new sbyte[count];
                for(int i = 0; i < count; i++)
                {
                    arr[i] = ((sbyte*)ptr)[i];
                }

                return (T[])(object)arr;
            }

            if (typeof(T) == typeof(byte))
            {
                var arr = new byte[count];
                for(int i = 0; i < count; i++)
                {
                    arr[i] = ((byte*)ptr)[i];
                }

                return (T[])(object)arr;
            }

            if (typeof(T) == typeof(short))
            {
                var arr = new short[count];
                for(int i = 0; i < count; i++)
                {
                    arr[i] = ((short*)ptr)[i];
                }

                return (T[])(object)arr;
            }

            if (typeof(T) == typeof(ushort))
            {
                var arr = new ushort[count];
                for(int i = 0; i < count; i++)
                {
                    arr[i] = ((ushort*)ptr)[i];
                }

                return (T[])(object)arr;
            }

            if (typeof(T) == typeof(int))
            {
                var arr = new int[count];
                for(int i = 0; i < count; i++)
                {
                    arr[i] = ((int*)ptr)[i];
                }

                return (T[])(object)arr;
            }

            if (typeof(T) == typeof(uint))
            {
                var arr = new uint[count];
                for(int i = 0; i < count; i++)
                {
                    arr[i] = ((uint*)ptr)[i];
                }

                return (T[])(object)arr;
            }

            if (typeof(T) == typeof(long))
            {
                var arr = new long[count];
                for(int i = 0; i < count; i++)
                {
                    arr[i] = ((long*)ptr)[i];
                }

                return (T[])(object)arr;
            }

            if (typeof(T) == typeof(ulong))
            {
                var arr = new ulong[count];
                for(int i = 0; i < count; i++)
                {
                    arr[i] = ((ulong*)ptr)[i];
                }

                return (T[])(object)arr;
            }

            if (typeof(T) == typeof(char))
            {
                var arr = new char[count];
                for(int i = 0; i < count; i++)
                {
                    arr[i] = ((char*)ptr)[i];
                }

                return (T[])(object)arr;
            }

            if (typeof(T) == typeof(Color))
            {
                var arr = new Color[count];
                for(int i = 0; i < count; i++)
                {
                    arr[i] = ((Color*)ptr)[i];
                }

                return (T[])(object)arr;
            }

            throw new Exception(""add a case for: "" + typeof(T));
        }
    }
}";

        internal static readonly string Index = @"

namespace System
{
    using System.Runtime.CompilerServices;
    public readonly struct Index : IEquatable<Index>
    {
        private readonly int _value;

        [MethodImpl(MethodImplOptions.AggressiveInlining)]
        public Index(int value, bool fromEnd = false)
        {
            if (value < 0)
            {
                throw new ArgumentOutOfRangeException();
            }

            if (fromEnd)
                _value = ~value;
            else
                _value = value;
        }

        // The following private constructors mainly created for perf reason to avoid the checks
        private Index(int value)
        {
            _value = value;
        }

        /// <summary>Create an Index pointing at first element.</summary>
        public static Index Start => new Index(0);

        /// <summary>Create an Index pointing at beyond last element.</summary>
        public static Index End => new Index(~0);

        [MethodImpl(MethodImplOptions.AggressiveInlining)]
        public static Index FromStart(int value)
        {
            if (value < 0)
            {
                throw new ArgumentOutOfRangeException();
            }

            return new Index(value);
        }

        [MethodImpl(MethodImplOptions.AggressiveInlining)]
        public static Index FromEnd(int value)
        {
            if (value < 0)
            {
                throw new ArgumentOutOfRangeException();
            }

            return new Index(~value);
        }

        /// <summary>Returns the index value.</summary>
        public int Value
        {
            get
            {
                if (_value < 0)
                    return ~_value;
                else
                    return _value;
            }
        }

        public bool IsFromEnd => _value < 0;

        [MethodImpl(MethodImplOptions.AggressiveInlining)]
        public int GetOffset(int length)
        {
            int offset;

            if (IsFromEnd)
                offset = length - (~_value);
            else
                offset = _value;

            return offset;
        }

        public override bool Equals(object value) => value is Index && _value == ((Index)value)._value;

        public bool Equals (Index other) => _value == other._value;

        public override int GetHashCode() => _value;

        public static implicit operator Index(int value) => FromStart(value);

        public override string ToString() => IsFromEnd ? ""^"" + Value.ToString() : Value.ToString();
    }
}";

        internal static readonly string Range = @"
namespace System
{
    using System.Runtime.CompilerServices;

    public readonly struct Range
    {
        public Index Start { get; }

        public Index End { get; }

        public Range(Index start, Index end)
        {
            Start = start;
            End = end;
        }

        public static Range StartAt(Index start) => new Range(start, Index.End);

        public static Range EndAt(Index end) => new Range(Index.Start, end);

        public static Range All => new Range(Index.Start, Index.End);

        [MethodImpl(MethodImplOptions.AggressiveInlining)]
        public OffsetAndLength GetOffsetAndLength(int length)
        {
            int start;
            Index startIndex = Start;
            if (startIndex.IsFromEnd)
                start = length - startIndex.Value;
            else
                start = startIndex.Value;

            int end;
            Index endIndex = End;
            if (endIndex.IsFromEnd)
                end = length - endIndex.Value;
            else
                end = endIndex.Value;

            if ((uint)end > (uint)length || (uint)start > (uint)end)
            {
                throw new ArgumentOutOfRangeException();
            }

            return new OffsetAndLength(start, end - start);
        }

        public readonly struct OffsetAndLength
        {
            public int Offset { get; }
            public int Length { get; }

            public OffsetAndLength(int offset, int length)
            {
                Offset = offset;
                Length = length;
            }

            public void Deconstruct(out int offset, out int length)
            {
                offset = Offset;
                length = Length;
            }
        }

        public override string ToString() => $""{Start}..{End}"";
    }
}";

        public static readonly string GetSubArray = @"
namespace System.Runtime.CompilerServices
{
    public static class RuntimeHelpers
    {
        public static T[] GetSubArray<T>(T[] array, Range range)
        {
            Type elementType = array.GetType().GetElementType();
            var (offset, length) = range.GetOffsetAndLength(array.Length);

            T[] newArray = (T[])Array.CreateInstance(elementType, length);
            Array.Copy(array, offset, newArray, 0, length);
            return newArray;
        }
    }
}";

        public static readonly string ITuple = @"
namespace System.Runtime.CompilerServices
{
    public interface ITuple
    {
        int Length { get; }
        object this[int index] { get; }
    }
}";

        public static readonly string MemoryExtensions = @"
namespace System
{
    public static class MemoryExtensions
    {
        public static bool SequenceEqual<T> (this ReadOnlySpan<T> span, ReadOnlySpan<T> other) where T : IEquatable<T>
        {
            // unoptimized implementation for testing purposes
            if (span.Length != other.Length) return false;
            for(var i = 0; i < span.Length; i++)
            {
                if (!span[i].Equals(other[i]))
                    return false;
            }
            return true;
        }

        public static bool SequenceEqual<T> (this Span<T> span, ReadOnlySpan<T> other) where T : IEquatable<T>
        {
            // unoptimized implementation for testing purposes
            if (span.Length != other.Length) return false;
            for(var i = 0; i < span.Length; i++)
            {
                if (!span[i].Equals(other[i]))
                    return false;
            }
            return true;
        }

        public static ReadOnlySpan<char> AsSpan(this string text) => string.IsNullOrEmpty(text) ? default : new ReadOnlySpan<char>(text.ToCharArray());
    }
}";
    }
}<|MERGE_RESOLUTION|>--- conflicted
+++ resolved
@@ -40,7 +40,6 @@
                 throw new ArgumentOutOfRangeException();
             }
 
-<<<<<<< HEAD
             this.arr = arr;
             this.start = start;
             this.Length = length;
@@ -50,16 +49,6 @@
         {
             Array.Copy(arr, start, other.arr, other.start, Length);
         }
-=======
-        public Span(T[] arr, int start, int length)
-        {
-            this.arr = new T[length];
-            Array.Copy(arr, start, this.arr, 0, length);
-            this.Length = length;
-        }
-
-        public void CopyTo(Span<T> other) { }
->>>>>>> 5866fabb
 
         /// <summary>Gets an enumerator for this span.</summary>
         public Enumerator GetEnumerator() => new Enumerator(this);
@@ -141,21 +130,10 @@
             this.Length = length;
         }
 
-<<<<<<< HEAD
         public void CopyTo(Span<T> other)
         {
             Array.Copy(arr, start, other.arr, other.start, Length);
         }
-=======
-        public ReadOnlySpan(T[] arr, int start, int length)
-        {
-            this.arr = new T[length];
-            Array.Copy(arr, start, this.arr, 0, length);
-            this.Length = length;
-        }
-
-        public void CopyTo(Span<T> other) { }
->>>>>>> 5866fabb
 
         /// <summary>Gets an enumerator for this span.</summary>
         public Enumerator GetEnumerator() => new Enumerator(this);
