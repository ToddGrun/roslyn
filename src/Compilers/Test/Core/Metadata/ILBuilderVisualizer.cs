﻿// Licensed to the .NET Foundation under one or more agreements.
// The .NET Foundation licenses this file to you under the MIT license.
// See the LICENSE file in the project root for more information.

using System;
using System.Collections.Generic;
using System.Collections.Immutable;
using System.Reflection.Emit;
using System.Reflection.Metadata;
using System.Text;
using Microsoft.CodeAnalysis.PooledObjects;
using Microsoft.CodeAnalysis;
using Microsoft.CodeAnalysis.CodeGen;
using Microsoft.Metadata.Tools;
using Roslyn.Utilities;
using Cci = Microsoft.Cci;
using Microsoft.CodeAnalysis.Symbols;
using System.Diagnostics;
using System.Reflection.Metadata.Ecma335;

namespace Roslyn.Test.Utilities
{
    internal sealed class ILBuilderVisualizer : ILVisualizer
    {
        private readonly ITokenDeferral _tokenDeferral;
<<<<<<< HEAD
        private readonly SymbolDisplayFormat _ilVisualizationFormat;

        public ILBuilderVisualizer(ITokenDeferral tokenDeferral, SymbolDisplayFormat ilVisualizationFormat)
        {
            _tokenDeferral = tokenDeferral;
            _ilVisualizationFormat = ilVisualizationFormat;
=======
        private readonly SymbolDisplayFormat _symbolDisplayFormat;

        public ILBuilderVisualizer(ITokenDeferral tokenDeferral, SymbolDisplayFormat? symbolDisplayFormat = null)
        {
            _tokenDeferral = tokenDeferral;
            _symbolDisplayFormat = symbolDisplayFormat ?? SymbolDisplayFormat.ILVisualizationFormat;
>>>>>>> c1b5cf10
        }

        public override string VisualizeUserString(uint token)
        {
            // Check for an encoding of the spelling of the current module's module version ID.
            if (token == 0x80000000)
            {
                return "##MVID##";
            }

            return "\"" + _tokenDeferral.GetStringFromToken(token) + "\"";
        }

        public override string VisualizeSymbol(uint token, OperandType operandType)
        {
            if (operandType == OperandType.InlineTok)
            {
                switch ((Cci.MetadataWriter.RawTokenEncoding)(token >> 24))
                {
                    case Cci.MetadataWriter.RawTokenEncoding.GreatestMethodDefinitionRowId:
                        return "Max Method Token Index";

                    case Cci.MetadataWriter.RawTokenEncoding.DocumentRowId:
                        return "Source Document " + (token & 0x00ffffff).ToString();
                }

                token &= 0xffffff;
            }

            object reference = _tokenDeferral.GetReferenceFromToken(token);
<<<<<<< HEAD
            ISymbol symbol = ((reference as ISymbolInternal) ?? (reference as Cci.IReference)?.GetInternalSymbol())?.GetISymbol();
            return string.Format("\"{0}\"", symbol == null ? (object)reference : symbol.ToDisplayString(_ilVisualizationFormat));
=======
            ISymbol? symbol = ((reference as ISymbolInternal) ?? (reference as Cci.IReference)?.GetInternalSymbol())?.GetISymbol();
            return string.Format("\"{0}\"", symbol == null ? (object)reference : symbol.ToDisplayString(_symbolDisplayFormat));
>>>>>>> c1b5cf10
        }

        public override string? VisualizeLocalType(object type)
        {
<<<<<<< HEAD
            return (((type as ISymbolInternal) ?? (type as Cci.IReference)?.GetInternalSymbol()) is ISymbolInternal symbol) ? symbol.GetISymbol().ToDisplayString(_ilVisualizationFormat) : type.ToString();
=======
            return (((type as ISymbolInternal) ?? (type as Cci.IReference)?.GetInternalSymbol()) is ISymbolInternal symbol) ? symbol.GetISymbol().ToDisplayString(_symbolDisplayFormat) : type.ToString();
>>>>>>> c1b5cf10
        }

        /// <summary>
        /// Determine the list of spans ordered by handler
        /// block start, with outer handlers before inner.
        /// </summary>
        private static List<HandlerSpan>? GetHandlerSpans(ImmutableArray<Cci.ExceptionHandlerRegion> regions)
        {
            if (regions.IsDefaultOrEmpty)
            {
                return null;
            }

            var spans = new List<HandlerSpan>();

            // Add unique try blocks.
            foreach (Cci.ExceptionHandlerRegion region in regions)
            {
                var span = new HandlerSpan(HandlerKind.Try, null, region.TryStartOffset, region.TryEndOffset);

                int n = spans.Count;
                if (n == 0 || span.CompareTo(spans[n - 1]) != 0)
                {
                    spans.Add(span);
                }
            }

            // Add all handler blocks.
            foreach (Cci.ExceptionHandlerRegion region in regions)
            {
                HandlerSpan span;

                if (region.HandlerKind == System.Reflection.Metadata.ExceptionRegionKind.Filter)
                {
                    span = new HandlerSpan(HandlerKind.Filter, null, region.FilterDecisionStartOffset, region.HandlerEndOffset, region.HandlerStartOffset);
                }
                else
                {
                    HandlerKind kind;

                    switch (region.HandlerKind)
                    {
                        case System.Reflection.Metadata.ExceptionRegionKind.Catch:
                            kind = HandlerKind.Catch;
                            break;
                        case System.Reflection.Metadata.ExceptionRegionKind.Fault:
                            kind = HandlerKind.Fault;
                            break;
                        case System.Reflection.Metadata.ExceptionRegionKind.Filter:
                            kind = HandlerKind.Filter;
                            break;
                        default:
                            kind = HandlerKind.Finally;
                            break;
                    }

                    span = new HandlerSpan(kind, region.ExceptionType, region.HandlerStartOffset, region.HandlerEndOffset);
                }
                spans.Add(span);
            }

            spans.Sort();
            return spans;
        }

        /// <remarks>
        /// Invoked via Reflection from <see cref="ILBuilder"/><c>.GetDebuggerDisplay()</c>.
        /// </remarks>
        internal static string ILBuilderToString(
            ILBuilder builder,
<<<<<<< HEAD
            Func<Cci.ILocalDefinition, LocalInfo> mapLocal = null,
            IReadOnlyDictionary<int, string> markers = null,
            SymbolDisplayFormat ilSymbolDisplayFormat = null)
=======
            Func<Cci.ILocalDefinition, LocalInfo>? mapLocal = null,
            IReadOnlyDictionary<int, string>? markers = null,
            SymbolDisplayFormat? ilFormat = null)
>>>>>>> c1b5cf10
        {
            var sb = new StringBuilder();
            ilSymbolDisplayFormat ??= SymbolDisplayFormat.ILVisualizationFormat;

            var ilStream = builder.RealizedIL;
            if (mapLocal == null)
            {
                mapLocal = local => new LocalInfo(local.Name, local.Type, local.IsPinned, local.IsReference);
            }

            var locals = builder.LocalSlotManager.LocalsInOrder().SelectAsArray(mapLocal);
<<<<<<< HEAD
            var visualizer = new ILBuilderVisualizer(builder.module, ilSymbolDisplayFormat);
=======
            var visualizer = new ILBuilderVisualizer(builder.module, ilFormat);
>>>>>>> c1b5cf10

            if (!ilStream.IsDefault)
            {
                visualizer.DumpMethod(sb, builder.MaxStack, ilStream, locals, GetHandlerSpans(builder.RealizedExceptionHandlers), markers, builder.AreLocalsZeroed);
            }
            else
            {
                sb.AppendLine("{");

                visualizer.VisualizeHeader(sb, 0, builder.MaxStack, locals);
                // serialize blocks as-is
                var current = builder.leaderBlock;
                while (current != null)
                {
                    DumpBlockIL(current, sb, ilSymbolDisplayFormat);
                    current = current.NextBlock;
                }

                sb.AppendLine("}");
            }

            return sb.ToString();
        }

        internal static string LocalSignatureToString(
            ILBuilder builder,
<<<<<<< HEAD
            Func<Cci.ILocalDefinition, LocalInfo> mapLocal = null,
            SymbolDisplayFormat ilVisualizationFormat = null)
=======
            Func<Cci.ILocalDefinition, LocalInfo>? mapLocal = null)
>>>>>>> c1b5cf10
        {
            var sb = new StringBuilder();

            if (mapLocal == null)
            {
                mapLocal = local => new LocalInfo(local.Name, local.Type, local.IsPinned, local.IsReference);
            }

            var locals = builder.LocalSlotManager.LocalsInOrder().SelectAsArray(mapLocal);
            var visualizer = new ILBuilderVisualizer(builder.module, ilVisualizationFormat ?? SymbolDisplayFormat.ILVisualizationFormat);

            visualizer.VisualizeHeader(sb, -1, -1, locals);
            return sb.ToString();
        }

        private static void DumpBlockIL(ILBuilder.BasicBlock block, StringBuilder sb, SymbolDisplayFormat ilSymbolDisplayFormat)
        {
            if (block is ILBuilder.SwitchBlock switchBlock)
            {
                DumpSwitchBlockIL(switchBlock, sb, ilSymbolDisplayFormat);
            }
            else
            {
                DumpBasicBlockIL(block, sb, ilSymbolDisplayFormat);
            }
        }

        private static void DumpBasicBlockIL(ILBuilder.BasicBlock block, StringBuilder sb, SymbolDisplayFormat ilSymbolDisplayFormat)
        {
            var instrCnt = block.RegularInstructionsLength;
            if (instrCnt != 0)
            {
                var il = block.RegularInstructions.ToImmutableArray();
                new ILBuilderVisualizer(block.builder.module, ilSymbolDisplayFormat).DumpILBlock(il, instrCnt, sb, Array.Empty<ILVisualizer.HandlerSpan>(), block.Start);
            }

            if (block.BranchCode != ILOpCode.Nop)
            {
                sb.Append(string.Format("  IL_{0:x4}:", block.RegularInstructionsLength + block.Start));
                sb.Append(string.Format("  {0,-10}", GetInstructionName(block.BranchCode)));

                if (block.BranchCode.IsBranch())
                {
                    var branchBlock = block.BranchBlock;
                    if (branchBlock == null)
                    {
                        // this happens if label is not yet marked.
                        sb.Append(" <unmarked label>");
                    }
                    else
                    {
                        sb.Append(string.Format(" IL_{0:x4}", branchBlock.Start));
                    }
                }

                sb.AppendLine();
            }
        }

        private static void DumpSwitchBlockIL(ILBuilder.SwitchBlock block, StringBuilder sb, SymbolDisplayFormat ilSymbolDisplayFormat)
        {
            var il = block.RegularInstructions.ToImmutableArray();
            new ILBuilderVisualizer(block.builder.module, ilSymbolDisplayFormat).DumpILBlock(il, il.Length, sb, Array.Empty<HandlerSpan>(), block.Start);

            // switch (N, t1, t2... tN)
            //  IL ==> ILOpCode.Switch < unsigned int32 > < int32 >... < int32 >

            sb.Append(string.Format("  IL_{0:x4}:", block.RegularInstructionsLength + block.Start));
            sb.Append(string.Format("  {0,-10}", GetInstructionName(block.BranchCode)));
            sb.Append(string.Format("  IL_{0:x4}:", block.BranchesCount));

            var blockBuilder = ArrayBuilder<ILBuilder.BasicBlock>.GetInstance();
            block.GetBranchBlocks(blockBuilder);

            foreach (var branchBlock in blockBuilder)
            {
                if (branchBlock == null)
                {
                    // this happens if label is not yet marked.
                    sb.Append(" <unmarked label>");
                }
                else
                {
                    sb.Append(string.Format(" IL_{0:x4}", branchBlock.Start));
                }
            }

            blockBuilder.Free();

            sb.AppendLine();
        }

        private static string GetInstructionName(ILOpCode opcode)
        {
            switch (opcode)
            {
                case ILOpCode.Nop: return "nop";
                case ILOpCode.Break: return "break";
                case ILOpCode.Ldarg_0: return "ldarg.0";
                case ILOpCode.Ldarg_1: return "ldarg.1";
                case ILOpCode.Ldarg_2: return "ldarg.2";
                case ILOpCode.Ldarg_3: return "ldarg.3";
                case ILOpCode.Ldloc_0: return "ldloc.0";
                case ILOpCode.Ldloc_1: return "ldloc.1";
                case ILOpCode.Ldloc_2: return "ldloc.2";
                case ILOpCode.Ldloc_3: return "ldloc.3";
                case ILOpCode.Stloc_0: return "stloc.0";
                case ILOpCode.Stloc_1: return "stloc.1";
                case ILOpCode.Stloc_2: return "stloc.2";
                case ILOpCode.Stloc_3: return "stloc.3";
                case ILOpCode.Ldarg_s: return "ldarg.s";
                case ILOpCode.Ldarga_s: return "ldarga.s";
                case ILOpCode.Starg_s: return "starg.s";
                case ILOpCode.Ldloc_s: return "ldloc.s";
                case ILOpCode.Ldloca_s: return "ldloca.s";
                case ILOpCode.Stloc_s: return "stloc.s";
                case ILOpCode.Ldnull: return "ldnull";
                case ILOpCode.Ldc_i4_m1: return "ldc.i4.m1";
                case ILOpCode.Ldc_i4_0: return "ldc.i4.0";
                case ILOpCode.Ldc_i4_1: return "ldc.i4.1";
                case ILOpCode.Ldc_i4_2: return "ldc.i4.2";
                case ILOpCode.Ldc_i4_3: return "ldc.i4.3";
                case ILOpCode.Ldc_i4_4: return "ldc.i4.4";
                case ILOpCode.Ldc_i4_5: return "ldc.i4.5";
                case ILOpCode.Ldc_i4_6: return "ldc.i4.6";
                case ILOpCode.Ldc_i4_7: return "ldc.i4.7";
                case ILOpCode.Ldc_i4_8: return "ldc.i4.8";
                case ILOpCode.Ldc_i4_s: return "ldc.i4.s";
                case ILOpCode.Ldc_i4: return "ldc.i4";
                case ILOpCode.Ldc_i8: return "ldc.i8";
                case ILOpCode.Ldc_r4: return "ldc.r4";
                case ILOpCode.Ldc_r8: return "ldc.r8";
                case ILOpCode.Dup: return "dup";
                case ILOpCode.Pop: return "pop";
                case ILOpCode.Jmp: return "jmp";
                case ILOpCode.Call: return "call";
                case ILOpCode.Calli: return "calli";
                case ILOpCode.Ret: return "ret";
                case ILOpCode.Br_s: return "br.s";
                case ILOpCode.Brfalse_s: return "brfalse.s";
                case ILOpCode.Brtrue_s: return "brtrue.s";
                case ILOpCode.Beq_s: return "beq.s";
                case ILOpCode.Bge_s: return "bge.s";
                case ILOpCode.Bgt_s: return "bgt.s";
                case ILOpCode.Ble_s: return "ble.s";
                case ILOpCode.Blt_s: return "blt.s";
                case ILOpCode.Bne_un_s: return "bne.un.s";
                case ILOpCode.Bge_un_s: return "bge.un.s";
                case ILOpCode.Bgt_un_s: return "bgt.un.s";
                case ILOpCode.Ble_un_s: return "ble.un.s";
                case ILOpCode.Blt_un_s: return "blt.un.s";
                case ILOpCode.Br: return "br";
                case ILOpCode.Brfalse: return "brfalse";
                case ILOpCode.Brtrue: return "brtrue";
                case ILOpCode.Beq: return "beq";
                case ILOpCode.Bge: return "bge";
                case ILOpCode.Bgt: return "bgt";
                case ILOpCode.Ble: return "ble";
                case ILOpCode.Blt: return "blt";
                case ILOpCode.Bne_un: return "bne.un";
                case ILOpCode.Bge_un: return "bge.un";
                case ILOpCode.Bgt_un: return "bgt.un";
                case ILOpCode.Ble_un: return "ble.un";
                case ILOpCode.Blt_un: return "blt.un";
                case ILOpCode.Switch: return "switch";
                case ILOpCode.Ldind_i1: return "ldind.i1";
                case ILOpCode.Ldind_u1: return "ldind.u1";
                case ILOpCode.Ldind_i2: return "ldind.i2";
                case ILOpCode.Ldind_u2: return "ldind.u2";
                case ILOpCode.Ldind_i4: return "ldind.i4";
                case ILOpCode.Ldind_u4: return "ldind.u4";
                case ILOpCode.Ldind_i8: return "ldind.i8";
                case ILOpCode.Ldind_i: return "ldind.i";
                case ILOpCode.Ldind_r4: return "ldind.r4";
                case ILOpCode.Ldind_r8: return "ldind.r8";
                case ILOpCode.Ldind_ref: return "ldind.ref";
                case ILOpCode.Stind_ref: return "stind.ref";
                case ILOpCode.Stind_i1: return "stind.i1";
                case ILOpCode.Stind_i2: return "stind.i2";
                case ILOpCode.Stind_i4: return "stind.i4";
                case ILOpCode.Stind_i8: return "stind.i8";
                case ILOpCode.Stind_r4: return "stind.r4";
                case ILOpCode.Stind_r8: return "stind.r8";
                case ILOpCode.Add: return "add";
                case ILOpCode.Sub: return "sub";
                case ILOpCode.Mul: return "mul";
                case ILOpCode.Div: return "div";
                case ILOpCode.Div_un: return "div.un";
                case ILOpCode.Rem: return "rem";
                case ILOpCode.Rem_un: return "rem.un";
                case ILOpCode.And: return "and";
                case ILOpCode.Or: return "or";
                case ILOpCode.Xor: return "xor";
                case ILOpCode.Shl: return "shl";
                case ILOpCode.Shr: return "shr";
                case ILOpCode.Shr_un: return "shr.un";
                case ILOpCode.Neg: return "neg";
                case ILOpCode.Not: return "not";
                case ILOpCode.Conv_i1: return "conv.i1";
                case ILOpCode.Conv_i2: return "conv.i2";
                case ILOpCode.Conv_i4: return "conv.i4";
                case ILOpCode.Conv_i8: return "conv.i8";
                case ILOpCode.Conv_r4: return "conv.r4";
                case ILOpCode.Conv_r8: return "conv.r8";
                case ILOpCode.Conv_u4: return "conv.u4";
                case ILOpCode.Conv_u8: return "conv.u8";
                case ILOpCode.Callvirt: return "callvirt";
                case ILOpCode.Cpobj: return "cpobj";
                case ILOpCode.Ldobj: return "ldobj";
                case ILOpCode.Ldstr: return "ldstr";
                case ILOpCode.Newobj: return "newobj";
                case ILOpCode.Castclass: return "castclass";
                case ILOpCode.Isinst: return "isinst";
                case ILOpCode.Conv_r_un: return "conv.r.un";
                case ILOpCode.Unbox: return "unbox";
                case ILOpCode.Throw: return "throw";
                case ILOpCode.Ldfld: return "ldfld";
                case ILOpCode.Ldflda: return "ldflda";
                case ILOpCode.Stfld: return "stfld";
                case ILOpCode.Ldsfld: return "ldsfld";
                case ILOpCode.Ldsflda: return "ldsflda";
                case ILOpCode.Stsfld: return "stsfld";
                case ILOpCode.Stobj: return "stobj";
                case ILOpCode.Conv_ovf_i1_un: return "conv.ovf.i1.un";
                case ILOpCode.Conv_ovf_i2_un: return "conv.ovf.i2.un";
                case ILOpCode.Conv_ovf_i4_un: return "conv.ovf.i4.un";
                case ILOpCode.Conv_ovf_i8_un: return "conv.ovf.i8.un";
                case ILOpCode.Conv_ovf_u1_un: return "conv.ovf.u1.un";
                case ILOpCode.Conv_ovf_u2_un: return "conv.ovf.u2.un";
                case ILOpCode.Conv_ovf_u4_un: return "conv.ovf.u4.un";
                case ILOpCode.Conv_ovf_u8_un: return "conv.ovf.u8.un";
                case ILOpCode.Conv_ovf_i_un: return "conv.ovf.i.un";
                case ILOpCode.Conv_ovf_u_un: return "conv.ovf.u.un";
                case ILOpCode.Box: return "box";
                case ILOpCode.Newarr: return "newarr";
                case ILOpCode.Ldlen: return "ldlen";
                case ILOpCode.Ldelema: return "ldelema";
                case ILOpCode.Ldelem_i1: return "ldelem.i1";
                case ILOpCode.Ldelem_u1: return "ldelem.u1";
                case ILOpCode.Ldelem_i2: return "ldelem.i2";
                case ILOpCode.Ldelem_u2: return "ldelem.u2";
                case ILOpCode.Ldelem_i4: return "ldelem.i4";
                case ILOpCode.Ldelem_u4: return "ldelem.u4";
                case ILOpCode.Ldelem_i8: return "ldelem.i8";
                case ILOpCode.Ldelem_i: return "ldelem.i";
                case ILOpCode.Ldelem_r4: return "ldelem.r4";
                case ILOpCode.Ldelem_r8: return "ldelem.r8";
                case ILOpCode.Ldelem_ref: return "ldelem.ref";
                case ILOpCode.Stelem_i: return "stelem.i";
                case ILOpCode.Stelem_i1: return "stelem.i1";
                case ILOpCode.Stelem_i2: return "stelem.i2";
                case ILOpCode.Stelem_i4: return "stelem.i4";
                case ILOpCode.Stelem_i8: return "stelem.i8";
                case ILOpCode.Stelem_r4: return "stelem.r4";
                case ILOpCode.Stelem_r8: return "stelem.r8";
                case ILOpCode.Stelem_ref: return "stelem.ref";
                case ILOpCode.Ldelem: return "ldelem";
                case ILOpCode.Stelem: return "stelem";
                case ILOpCode.Unbox_any: return "unbox.any";
                case ILOpCode.Conv_ovf_i1: return "conv.ovf.i1";
                case ILOpCode.Conv_ovf_u1: return "conv.ovf.u1";
                case ILOpCode.Conv_ovf_i2: return "conv.ovf.i2";
                case ILOpCode.Conv_ovf_u2: return "conv.ovf.u2";
                case ILOpCode.Conv_ovf_i4: return "conv.ovf.i4";
                case ILOpCode.Conv_ovf_u4: return "conv.ovf.u4";
                case ILOpCode.Conv_ovf_i8: return "conv.ovf.i8";
                case ILOpCode.Conv_ovf_u8: return "conv.ovf.u8";
                case ILOpCode.Refanyval: return "refanyval";
                case ILOpCode.Ckfinite: return "ckfinite";
                case ILOpCode.Mkrefany: return "mkrefany";
                case ILOpCode.Ldtoken: return "ldtoken";
                case ILOpCode.Conv_u2: return "conv.u2";
                case ILOpCode.Conv_u1: return "conv.u1";
                case ILOpCode.Conv_i: return "conv.i";
                case ILOpCode.Conv_ovf_i: return "conv.ovf.i";
                case ILOpCode.Conv_ovf_u: return "conv.ovf.u";
                case ILOpCode.Add_ovf: return "add.ovf";
                case ILOpCode.Add_ovf_un: return "add.ovf.un";
                case ILOpCode.Mul_ovf: return "mul.ovf";
                case ILOpCode.Mul_ovf_un: return "mul.ovf.un";
                case ILOpCode.Sub_ovf: return "sub.ovf";
                case ILOpCode.Sub_ovf_un: return "sub.ovf.un";
                case ILOpCode.Endfinally: return "endfinally";
                case ILOpCode.Leave: return "leave";
                case ILOpCode.Leave_s: return "leave.s";
                case ILOpCode.Stind_i: return "stind.i";
                case ILOpCode.Conv_u: return "conv.u";
                case ILOpCode.Arglist: return "arglist";
                case ILOpCode.Ceq: return "ceq";
                case ILOpCode.Cgt: return "cgt";
                case ILOpCode.Cgt_un: return "cgt.un";
                case ILOpCode.Clt: return "clt";
                case ILOpCode.Clt_un: return "clt.un";
                case ILOpCode.Ldftn: return "ldftn";
                case ILOpCode.Ldvirtftn: return "ldvirtftn";
                case ILOpCode.Ldarg: return "ldarg";
                case ILOpCode.Ldarga: return "ldarga";
                case ILOpCode.Starg: return "starg";
                case ILOpCode.Ldloc: return "ldloc";
                case ILOpCode.Ldloca: return "ldloca";
                case ILOpCode.Stloc: return "stloc";
                case ILOpCode.Localloc: return "localloc";
                case ILOpCode.Endfilter: return "endfilter";
                case ILOpCode.Unaligned: return "unaligned.";
                case ILOpCode.Volatile: return "volatile.";
                case ILOpCode.Tail: return "tail.";
                case ILOpCode.Initobj: return "initobj";
                case ILOpCode.Constrained: return "constrained.";
                case ILOpCode.Cpblk: return "cpblk";
                case ILOpCode.Initblk: return "initblk";
                case ILOpCode.Rethrow: return "rethrow";
                case ILOpCode.Sizeof: return "sizeof";
                case ILOpCode.Refanytype: return "refanytype";
                case ILOpCode.Readonly: return "readonly.";
            }

            throw ExceptionUtilities.UnexpectedValue(opcode);
        }
    }
}<|MERGE_RESOLUTION|>--- conflicted
+++ resolved
@@ -23,21 +23,12 @@
     internal sealed class ILBuilderVisualizer : ILVisualizer
     {
         private readonly ITokenDeferral _tokenDeferral;
-<<<<<<< HEAD
-        private readonly SymbolDisplayFormat _ilVisualizationFormat;
-
-        public ILBuilderVisualizer(ITokenDeferral tokenDeferral, SymbolDisplayFormat ilVisualizationFormat)
-        {
-            _tokenDeferral = tokenDeferral;
-            _ilVisualizationFormat = ilVisualizationFormat;
-=======
         private readonly SymbolDisplayFormat _symbolDisplayFormat;
 
         public ILBuilderVisualizer(ITokenDeferral tokenDeferral, SymbolDisplayFormat? symbolDisplayFormat = null)
         {
             _tokenDeferral = tokenDeferral;
             _symbolDisplayFormat = symbolDisplayFormat ?? SymbolDisplayFormat.ILVisualizationFormat;
->>>>>>> c1b5cf10
         }
 
         public override string VisualizeUserString(uint token)
@@ -68,22 +59,13 @@
             }
 
             object reference = _tokenDeferral.GetReferenceFromToken(token);
-<<<<<<< HEAD
-            ISymbol symbol = ((reference as ISymbolInternal) ?? (reference as Cci.IReference)?.GetInternalSymbol())?.GetISymbol();
-            return string.Format("\"{0}\"", symbol == null ? (object)reference : symbol.ToDisplayString(_ilVisualizationFormat));
-=======
             ISymbol? symbol = ((reference as ISymbolInternal) ?? (reference as Cci.IReference)?.GetInternalSymbol())?.GetISymbol();
             return string.Format("\"{0}\"", symbol == null ? (object)reference : symbol.ToDisplayString(_symbolDisplayFormat));
->>>>>>> c1b5cf10
         }
 
         public override string? VisualizeLocalType(object type)
         {
-<<<<<<< HEAD
-            return (((type as ISymbolInternal) ?? (type as Cci.IReference)?.GetInternalSymbol()) is ISymbolInternal symbol) ? symbol.GetISymbol().ToDisplayString(_ilVisualizationFormat) : type.ToString();
-=======
             return (((type as ISymbolInternal) ?? (type as Cci.IReference)?.GetInternalSymbol()) is ISymbolInternal symbol) ? symbol.GetISymbol().ToDisplayString(_symbolDisplayFormat) : type.ToString();
->>>>>>> c1b5cf10
         }
 
         /// <summary>
@@ -154,18 +136,11 @@
         /// </remarks>
         internal static string ILBuilderToString(
             ILBuilder builder,
-<<<<<<< HEAD
-            Func<Cci.ILocalDefinition, LocalInfo> mapLocal = null,
-            IReadOnlyDictionary<int, string> markers = null,
-            SymbolDisplayFormat ilSymbolDisplayFormat = null)
-=======
             Func<Cci.ILocalDefinition, LocalInfo>? mapLocal = null,
             IReadOnlyDictionary<int, string>? markers = null,
             SymbolDisplayFormat? ilFormat = null)
->>>>>>> c1b5cf10
         {
             var sb = new StringBuilder();
-            ilSymbolDisplayFormat ??= SymbolDisplayFormat.ILVisualizationFormat;
 
             var ilStream = builder.RealizedIL;
             if (mapLocal == null)
@@ -174,11 +149,7 @@
             }
 
             var locals = builder.LocalSlotManager.LocalsInOrder().SelectAsArray(mapLocal);
-<<<<<<< HEAD
-            var visualizer = new ILBuilderVisualizer(builder.module, ilSymbolDisplayFormat);
-=======
             var visualizer = new ILBuilderVisualizer(builder.module, ilFormat);
->>>>>>> c1b5cf10
 
             if (!ilStream.IsDefault)
             {
@@ -193,7 +164,7 @@
                 var current = builder.leaderBlock;
                 while (current != null)
                 {
-                    DumpBlockIL(current, sb, ilSymbolDisplayFormat);
+                    DumpBlockIL(current, sb);
                     current = current.NextBlock;
                 }
 
@@ -205,12 +176,7 @@
 
         internal static string LocalSignatureToString(
             ILBuilder builder,
-<<<<<<< HEAD
-            Func<Cci.ILocalDefinition, LocalInfo> mapLocal = null,
-            SymbolDisplayFormat ilVisualizationFormat = null)
-=======
             Func<Cci.ILocalDefinition, LocalInfo>? mapLocal = null)
->>>>>>> c1b5cf10
         {
             var sb = new StringBuilder();
 
@@ -220,31 +186,31 @@
             }
 
             var locals = builder.LocalSlotManager.LocalsInOrder().SelectAsArray(mapLocal);
-            var visualizer = new ILBuilderVisualizer(builder.module, ilVisualizationFormat ?? SymbolDisplayFormat.ILVisualizationFormat);
+            var visualizer = new ILBuilderVisualizer(builder.module);
 
             visualizer.VisualizeHeader(sb, -1, -1, locals);
             return sb.ToString();
         }
 
-        private static void DumpBlockIL(ILBuilder.BasicBlock block, StringBuilder sb, SymbolDisplayFormat ilSymbolDisplayFormat)
+        private static void DumpBlockIL(ILBuilder.BasicBlock block, StringBuilder sb)
         {
             if (block is ILBuilder.SwitchBlock switchBlock)
             {
-                DumpSwitchBlockIL(switchBlock, sb, ilSymbolDisplayFormat);
+                DumpSwitchBlockIL(switchBlock, sb);
             }
             else
             {
-                DumpBasicBlockIL(block, sb, ilSymbolDisplayFormat);
-            }
-        }
-
-        private static void DumpBasicBlockIL(ILBuilder.BasicBlock block, StringBuilder sb, SymbolDisplayFormat ilSymbolDisplayFormat)
+                DumpBasicBlockIL(block, sb);
+            }
+        }
+
+        private static void DumpBasicBlockIL(ILBuilder.BasicBlock block, StringBuilder sb)
         {
             var instrCnt = block.RegularInstructionsLength;
             if (instrCnt != 0)
             {
                 var il = block.RegularInstructions.ToImmutableArray();
-                new ILBuilderVisualizer(block.builder.module, ilSymbolDisplayFormat).DumpILBlock(il, instrCnt, sb, Array.Empty<ILVisualizer.HandlerSpan>(), block.Start);
+                new ILBuilderVisualizer(block.builder.module).DumpILBlock(il, instrCnt, sb, Array.Empty<ILVisualizer.HandlerSpan>(), block.Start);
             }
 
             if (block.BranchCode != ILOpCode.Nop)
@@ -270,10 +236,10 @@
             }
         }
 
-        private static void DumpSwitchBlockIL(ILBuilder.SwitchBlock block, StringBuilder sb, SymbolDisplayFormat ilSymbolDisplayFormat)
+        private static void DumpSwitchBlockIL(ILBuilder.SwitchBlock block, StringBuilder sb)
         {
             var il = block.RegularInstructions.ToImmutableArray();
-            new ILBuilderVisualizer(block.builder.module, ilSymbolDisplayFormat).DumpILBlock(il, il.Length, sb, Array.Empty<HandlerSpan>(), block.Start);
+            new ILBuilderVisualizer(block.builder.module).DumpILBlock(il, il.Length, sb, Array.Empty<HandlerSpan>(), block.Start);
 
             // switch (N, t1, t2... tN)
             //  IL ==> ILOpCode.Switch < unsigned int32 > < int32 >... < int32 >
