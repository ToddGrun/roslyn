--- conflicted
+++ resolved
@@ -326,8 +326,6 @@
             }
         }
 
-<<<<<<< HEAD
-=======
 
         [Fact]
         public void AssemblyLoading_MultipleVersions_MultipleVersionsOfSameAnalyzerItself()
@@ -359,7 +357,6 @@
 #endif
         }
 
->>>>>>> 67d940c4
         [Fact]
         public void AssemblyLoading_MultipleVersions_ExactAndGreaterMatch()
         {
@@ -411,11 +408,8 @@
             var delta1File = tempDir.CreateFile("Delta.dll").CopyContentFrom(_testFixture.Delta1.Path);
 
             // Epsilon wants Delta2, but since Delta1 is in the same directory, we prefer Delta1 over Delta2.
-<<<<<<< HEAD
-=======
             // This is because the CLR will see it first and load it, without giving us any chance to redirect
             // in the AssemblyResolve hook.
->>>>>>> 67d940c4
             var loader = new DefaultAnalyzerAssemblyLoader();
             loader.AddDependencyLocation(delta1File.Path);
             loader.AddDependencyLocation(_testFixture.Delta2.Path);
@@ -527,8 +521,6 @@
         }
 
         [Fact]
-<<<<<<< HEAD
-=======
         public void AssemblyLoading_UnifyToHighest()
         {
             var sb = new StringBuilder();
@@ -590,7 +582,6 @@
         }
 
         [Fact]
->>>>>>> 67d940c4
         public void AssemblyLoading_AnalyzerReferencesSystemCollectionsImmutable_01()
         {
             StringBuilder sb = new StringBuilder();
