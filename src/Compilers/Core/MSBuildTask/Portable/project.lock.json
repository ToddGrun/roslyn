{
  "locked": false,
  "version": 1,
  "targets": {
    ".NETPlatform,Version=v5.4": {
      "Microsoft.Build.Framework/0.1.0-preview-00003": {
        "dependencies": {
          "System.Collections": "4.0.10",
          "System.Diagnostics.Debug": "4.0.10",
          "System.Globalization": "4.0.10",
          "System.Runtime": "4.0.20",
          "System.Runtime.InteropServices": "4.0.20",
          "System.Threading": "4.0.10",
          "System.Threading.Thread": "4.0.0-beta-23109"
        },
        "compile": {
          "lib/dotnet/Microsoft.Build.Framework.dll": {}
        },
        "runtime": {
          "lib/dotnet/Microsoft.Build.Framework.dll": {}
        }
      },
      "Microsoft.Build.Tasks.Core/0.1.0-preview-00005": {
        "dependencies": {
          "Microsoft.Build.Framework": "(, )",
          "Microsoft.Win32.Primitives": "4.0.0",
          "Microsoft.Win32.Registry": "4.0.0-beta-23127",
          "System.Collections": "4.0.10",
          "System.Collections.Concurrent": "4.0.10",
          "System.Collections.NonGeneric": "4.0.0",
          "System.Console": "4.0.0-beta-23123",
          "System.Diagnostics.Debug": "4.0.10",
          "System.Diagnostics.Process": "4.0.0-beta-23123",
          "System.Diagnostics.TraceSource": "4.0.0-beta-23019",
          "System.Globalization": "4.0.10",
          "System.IO": "4.0.10",
          "System.IO.FileSystem": "4.0.0",
          "System.IO.FileSystem.DriveInfo": "4.0.0-beta-23302",
          "System.IO.FileSystem.Primitives": "4.0.0",
          "System.Linq": "4.0.0",
          "System.ObjectModel": "4.0.10",
          "System.Reflection": "4.0.10",
          "System.Reflection.Metadata": "1.1.0-alpha-00014",
          "System.Resources.ResourceManager": "4.0.0",
          "System.Runtime": "4.0.20",
          "System.Runtime.Extensions": "4.0.10",
          "System.Runtime.Handles": "4.0.0",
          "System.Runtime.InteropServices": "4.0.20",
          "System.Runtime.InteropServices.RuntimeInformation": "4.0.0-beta-23213",
          "System.Security.Cryptography.X509Certificates": "4.0.0-beta-23328",
          "System.Text.Encoding": "4.0.10",
          "System.Text.Encoding.Extensions": "4.0.10",
          "System.Text.RegularExpressions": "4.0.10",
          "System.Threading": "4.0.10",
          "System.Threading.Tasks": "4.0.10",
          "System.Threading.Tasks.Parallel": "4.0.0",
          "System.Threading.Thread": "4.0.0-beta-23123",
          "System.Xml.ReaderWriter": "4.0.10",
          "System.Xml.XDocument": "4.0.10"
        },
        "compile": {
          "lib/dotnet/Microsoft.Build.Tasks.Core.dll": {}
        },
        "runtime": {
          "lib/dotnet/Microsoft.Build.Tasks.Core.dll": {}
        }
      },
      "Microsoft.Build.Utilities.Core/0.1.0-preview-00005": {
        "dependencies": {
          "Microsoft.Build.Framework": "(, )",
          "Microsoft.Win32.Primitives": "4.0.0",
          "Microsoft.Win32.Registry": "4.0.0-beta-23123",
          "System.Collections": "4.0.10",
          "System.Collections.Concurrent": "4.0.10",
          "System.Collections.NonGeneric": "4.0.0",
          "System.Console": "4.0.0-beta-23123",
          "System.Diagnostics.Debug": "4.0.10",
          "System.Diagnostics.Process": "4.0.0-beta-23123",
          "System.Diagnostics.TraceSource": "4.0.0-beta-23019",
          "System.Globalization": "4.0.10",
          "System.IO": "4.0.10",
          "System.IO.FileSystem": "4.0.0",
          "System.IO.FileSystem.Primitives": "4.0.0",
          "System.Linq": "4.0.0",
          "System.ObjectModel": "4.0.10",
          "System.Reflection": "4.0.10",
          "System.Resources.ResourceManager": "4.0.0",
          "System.Runtime": "4.0.20",
          "System.Runtime.Extensions": "4.0.10",
          "System.Runtime.Handles": "4.0.0",
          "System.Runtime.InteropServices": "4.0.20",
          "System.Runtime.InteropServices.RuntimeInformation": "4.0.0-beta-23213",
          "System.Text.Encoding": "4.0.10",
          "System.Text.RegularExpressions": "4.0.10",
          "System.Threading": "4.0.10",
          "System.Threading.Tasks": "4.0.10",
          "System.Threading.Thread": "4.0.0-beta-23123",
          "System.Threading.Timer": "4.0.0",
          "System.Xml.ReaderWriter": "4.0.10",
          "System.Xml.XmlDocument": "4.0.0"
        },
        "compile": {
          "lib/dotnet/Microsoft.Build.Utilities.Core.dll": {}
        },
        "runtime": {
          "lib/dotnet/Microsoft.Build.Utilities.Core.dll": {}
        }
      },
      "Microsoft.NETCore.Platforms/1.0.0": {},
      "Microsoft.NETCore.Portable.Compatibility/1.0.1-beta-23504": {
        "compile": {
          "ref/dotnet/System.ComponentModel.DataAnnotations.dll": {},
          "ref/dotnet/System.Core.dll": {},
          "ref/dotnet/System.Net.dll": {},
          "ref/dotnet/System.Numerics.dll": {},
          "ref/dotnet/System.Runtime.Serialization.dll": {},
          "ref/dotnet/System.ServiceModel.Web.dll": {},
          "ref/dotnet/System.ServiceModel.dll": {},
          "ref/dotnet/System.Windows.dll": {},
          "ref/dotnet/System.Xml.Linq.dll": {},
          "ref/dotnet/System.Xml.Serialization.dll": {},
          "ref/dotnet/System.Xml.dll": {},
          "ref/dotnet/System.dll": {},
          "ref/dotnet/mscorlib.dll": {}
        }
      },
      "Microsoft.Win32.Primitives/4.0.1-beta-23504": {
        "dependencies": {
          "System.Runtime": "4.0.0"
        },
        "compile": {
          "ref/dotnet5.4/Microsoft.Win32.Primitives.dll": {}
        }
      },
      "Microsoft.Win32.Registry/4.0.0-beta-23127": {
        "dependencies": {
          "System.Runtime": "4.0.0-beta-23127",
          "System.Runtime.InteropServices": "4.0.0-beta-23127"
        },
        "compile": {
          "ref/dotnet/Microsoft.Win32.Registry.dll": {}
        }
      },
      "System.Collections/4.0.10": {
        "dependencies": {
          "System.Runtime": "4.0.0"
        },
        "compile": {
          "ref/dotnet/System.Collections.dll": {}
        }
      },
      "System.Collections.Concurrent/4.0.10": {
        "dependencies": {
          "System.Collections": "4.0.10",
          "System.Diagnostics.Debug": "4.0.10",
          "System.Diagnostics.Tracing": "4.0.20",
          "System.Globalization": "4.0.10",
          "System.Resources.ResourceManager": "4.0.0",
          "System.Runtime": "4.0.20",
          "System.Runtime.Extensions": "4.0.10",
          "System.Threading": "4.0.10",
          "System.Threading.Tasks": "4.0.10"
        },
        "compile": {
          "ref/dotnet/System.Collections.Concurrent.dll": {}
        },
        "runtime": {
          "lib/dotnet/System.Collections.Concurrent.dll": {}
        }
      },
      "System.Collections.Immutable/1.1.37": {
        "dependencies": {
          "System.Collections": "4.0.0",
          "System.Diagnostics.Debug": "4.0.0",
          "System.Globalization": "4.0.0",
          "System.Linq": "4.0.0",
          "System.Resources.ResourceManager": "4.0.0",
          "System.Runtime": "4.0.0",
          "System.Runtime.Extensions": "4.0.0",
          "System.Threading": "4.0.0"
        },
        "compile": {
          "lib/dotnet/System.Collections.Immutable.dll": {}
        },
        "runtime": {
          "lib/dotnet/System.Collections.Immutable.dll": {}
        }
      },
      "System.Collections.NonGeneric/4.0.0": {
        "dependencies": {
          "System.Diagnostics.Debug": "4.0.10",
          "System.Globalization": "4.0.10",
          "System.Resources.ResourceManager": "4.0.0",
          "System.Runtime": "4.0.20",
          "System.Runtime.Extensions": "4.0.10",
          "System.Threading": "4.0.10"
<<<<<<< HEAD
        },
        "compile": {
          "ref/dotnet/System.Collections.NonGeneric.dll": {}
        },
        "runtime": {
          "lib/dotnet/System.Collections.NonGeneric.dll": {}
        }
      },
      "System.Console/4.0.0-beta-23504": {
        "dependencies": {
          "System.IO": "4.0.0",
          "System.Runtime": "4.0.0"
        },
        "compile": {
          "ref/dotnet5.4/System.Console.dll": {}
        }
      },
      "System.Diagnostics.Debug/4.0.10": {
        "dependencies": {
          "System.Runtime": "4.0.0"
        },
        "compile": {
          "ref/dotnet/System.Diagnostics.Debug.dll": {}
        }
      },
      "System.Diagnostics.Process/4.1.0-beta-23504": {
        "dependencies": {
          "System.IO": "4.0.0",
          "System.Runtime": "4.0.0",
          "System.Runtime.Handles": "4.0.0",
          "System.Text.Encoding": "4.0.0"
        },
        "compile": {
          "ref/dotnet5.4/System.Diagnostics.Process.dll": {}
        }
      },
      "System.Diagnostics.Tools/4.0.1-beta-23504": {
        "dependencies": {
          "System.Runtime": "4.0.0"
        },
        "compile": {
          "ref/dotnet5.1/System.Diagnostics.Tools.dll": {}
        }
      },
      "System.Diagnostics.TraceSource/4.0.0-beta-23019": {
        "dependencies": {
          "System.Runtime": "4.0.0-beta-23019"
        },
        "compile": {
          "ref/dotnet/System.Diagnostics.TraceSource.dll": {}
        }
      },
      "System.Diagnostics.Tracing/4.0.20": {
        "dependencies": {
          "System.Runtime": "4.0.0"
        },
        "compile": {
          "ref/dotnet/System.Diagnostics.Tracing.dll": {}
        }
      },
      "System.Globalization/4.0.10": {
=======
        },
        "compile": {
          "ref/dotnet/System.Collections.NonGeneric.dll": {}
        },
        "runtime": {
          "lib/dotnet/System.Collections.NonGeneric.dll": {}
        }
      },
      "System.Console/4.0.0-beta-23504": {
        "dependencies": {
          "System.IO": "4.0.0",
          "System.Runtime": "4.0.0"
        },
        "compile": {
          "ref/dotnet5.4/System.Console.dll": {}
        }
      },
      "System.Diagnostics.Debug/4.0.10": {
        "dependencies": {
          "System.Runtime": "4.0.0"
        },
        "compile": {
          "ref/dotnet/System.Diagnostics.Debug.dll": {}
        }
      },
      "System.Diagnostics.Process/4.1.0-beta-23504": {
        "dependencies": {
          "System.IO": "4.0.0",
          "System.Runtime": "4.0.0",
          "System.Runtime.Handles": "4.0.0",
          "System.Text.Encoding": "4.0.0"
        },
        "compile": {
          "ref/dotnet5.4/System.Diagnostics.Process.dll": {}
        }
      },
      "System.Diagnostics.Tools/4.0.1-beta-23504": {
        "dependencies": {
          "System.Runtime": "4.0.0"
        },
        "compile": {
          "ref/dotnet5.1/System.Diagnostics.Tools.dll": {}
        }
      },
      "System.Diagnostics.TraceSource/4.0.0-beta-23019": {
        "dependencies": {
          "System.Runtime": "4.0.0-beta-23019"
        },
        "compile": {
          "ref/dotnet/System.Diagnostics.TraceSource.dll": {}
        }
      },
      "System.Diagnostics.Tracing/4.0.20": {
>>>>>>> f6d2d85d
        "dependencies": {
          "System.Runtime": "4.0.0"
        },
        "compile": {
<<<<<<< HEAD
          "ref/dotnet/System.Globalization.dll": {}
        }
      },
      "System.IO/4.0.10": {
        "dependencies": {
          "System.Runtime": "4.0.20",
          "System.Text.Encoding": "4.0.0",
          "System.Threading.Tasks": "4.0.0"
        },
        "compile": {
          "ref/dotnet/System.IO.dll": {}
        }
      },
      "System.IO.FileSystem/4.0.1-beta-23504": {
        "dependencies": {
          "System.IO": "4.0.0",
          "System.IO.FileSystem.Primitives": "4.0.0",
          "System.Runtime": "4.0.0",
          "System.Runtime.Handles": "4.0.0",
=======
          "ref/dotnet/System.Diagnostics.Tracing.dll": {}
        }
      },
      "System.Globalization/4.0.10": {
        "dependencies": {
          "System.Runtime": "4.0.0"
        },
        "compile": {
          "ref/dotnet/System.Globalization.dll": {}
        }
      },
      "System.IO/4.0.10": {
        "dependencies": {
          "System.Runtime": "4.0.20",
>>>>>>> f6d2d85d
          "System.Text.Encoding": "4.0.0",
          "System.Threading.Tasks": "4.0.0"
        },
        "compile": {
<<<<<<< HEAD
          "ref/dotnet5.4/System.IO.FileSystem.dll": {}
        }
      },
      "System.IO.FileSystem.DriveInfo/4.0.0-beta-23504": {
        "dependencies": {
          "System.IO": "4.0.0",
          "System.IO.FileSystem": "4.0.0",
          "System.Runtime": "4.0.0"
        },
        "compile": {
          "ref/dotnet5.4/System.IO.FileSystem.DriveInfo.dll": {}
        }
      },
      "System.IO.FileSystem.Primitives/4.0.0": {
        "dependencies": {
          "System.Runtime": "4.0.20"
        },
        "compile": {
          "ref/dotnet/System.IO.FileSystem.Primitives.dll": {}
        },
        "runtime": {
          "lib/dotnet/System.IO.FileSystem.Primitives.dll": {}
        }
      },
      "System.IO.Pipes/4.0.0-beta-23504": {
        "dependencies": {
          "System.IO": "4.0.0",
          "System.Runtime": "4.0.0",
          "System.Runtime.Handles": "4.0.0",
          "System.Security.Principal": "4.0.0",
          "System.Threading.Tasks": "4.0.0"
        },
        "compile": {
          "ref/dotnet5.4/System.IO.Pipes.dll": {}
        }
      },
      "System.Linq/4.0.0": {
        "dependencies": {
          "System.Collections": "4.0.10",
          "System.Diagnostics.Debug": "4.0.10",
          "System.Resources.ResourceManager": "4.0.0",
          "System.Runtime": "4.0.20",
          "System.Runtime.Extensions": "4.0.10"
        },
        "compile": {
          "ref/dotnet/System.Linq.dll": {}
        },
        "runtime": {
          "lib/dotnet/System.Linq.dll": {}
        }
      },
      "System.ObjectModel/4.0.10": {
        "dependencies": {
          "System.Collections": "4.0.10",
          "System.Diagnostics.Debug": "4.0.10",
          "System.Resources.ResourceManager": "4.0.0",
          "System.Runtime": "4.0.20",
          "System.Threading": "4.0.10"
        },
        "compile": {
          "ref/dotnet/System.ObjectModel.dll": {}
        },
        "runtime": {
          "lib/dotnet/System.ObjectModel.dll": {}
        }
      },
      "System.Reflection/4.0.10": {
        "dependencies": {
          "System.IO": "4.0.0",
          "System.Reflection.Primitives": "4.0.0",
          "System.Runtime": "4.0.20"
        },
        "compile": {
          "ref/dotnet/System.Reflection.dll": {}
        }
      },
      "System.Reflection.Extensions/4.0.0": {
        "dependencies": {
          "System.Reflection": "4.0.0",
          "System.Runtime": "4.0.0"
        },
        "compile": {
          "ref/dotnet/System.Reflection.Extensions.dll": {}
        }
      },
      "System.Reflection.Metadata/1.2.0-rc2-23826": {
        "dependencies": {
          "System.Collections": "4.0.0",
          "System.Collections.Immutable": "1.1.37",
          "System.Diagnostics.Debug": "4.0.0",
          "System.IO": "4.0.0",
          "System.Linq": "4.0.0",
          "System.Reflection": "4.0.0",
          "System.Reflection.Extensions": "4.0.0",
          "System.Reflection.Primitives": "4.0.0",
          "System.Resources.ResourceManager": "4.0.0",
          "System.Runtime": "4.0.0",
          "System.Runtime.Extensions": "4.0.0",
          "System.Runtime.InteropServices": "4.0.0",
          "System.Text.Encoding": "4.0.0",
          "System.Text.Encoding.Extensions": "4.0.0",
          "System.Threading": "4.0.0"
        },
        "compile": {
          "lib/dotnet5.2/System.Reflection.Metadata.dll": {}
        },
        "runtime": {
          "lib/dotnet5.2/System.Reflection.Metadata.dll": {}
        }
      },
      "System.Reflection.Primitives/4.0.0": {
        "dependencies": {
          "System.Runtime": "4.0.0"
        },
        "compile": {
          "ref/dotnet/System.Reflection.Primitives.dll": {}
        }
      },
      "System.Resources.ResourceManager/4.0.0": {
        "dependencies": {
          "System.Globalization": "4.0.0",
          "System.Reflection": "4.0.0",
          "System.Runtime": "4.0.0"
        },
        "compile": {
          "ref/dotnet/System.Resources.ResourceManager.dll": {}
        }
      },
      "System.Runtime/4.0.21-beta-23504": {
        "compile": {
          "ref/dotnet5.4/System.Runtime.dll": {}
        }
      },
      "System.Runtime.Extensions/4.0.10": {
        "dependencies": {
          "System.Runtime": "4.0.20"
        },
        "compile": {
          "ref/dotnet/System.Runtime.Extensions.dll": {}
        }
      },
      "System.Runtime.Handles/4.0.0": {
        "dependencies": {
          "System.Runtime": "4.0.0"
        },
        "compile": {
          "ref/dotnet/System.Runtime.Handles.dll": {}
        }
      },
      "System.Runtime.InteropServices/4.0.20": {
        "dependencies": {
          "System.Reflection": "4.0.0",
          "System.Reflection.Primitives": "4.0.0",
          "System.Runtime": "4.0.0",
          "System.Runtime.Handles": "4.0.0"
        },
        "compile": {
          "ref/dotnet/System.Runtime.InteropServices.dll": {}
        }
      },
      "System.Runtime.InteropServices.RuntimeInformation/4.0.0-beta-23504": {
        "dependencies": {
          "System.Runtime": "4.0.0"
        },
        "compile": {
          "ref/dotnet5.2/System.Runtime.InteropServices.RuntimeInformation.dll": {}
        }
      },
      "System.Security.Cryptography.Algorithms/4.0.0-beta-23328": {
        "dependencies": {
          "System.IO": "4.0.0",
          "System.Runtime": "4.0.0",
          "System.Security.Cryptography.Primitives": "4.0.0-beta-23328"
        },
        "compile": {
          "ref/dotnet/System.Security.Cryptography.Algorithms.dll": {}
        }
      },
      "System.Security.Cryptography.Encoding/4.0.0-beta-23328": {
=======
          "ref/dotnet/System.IO.dll": {}
        }
      },
      "System.IO.FileSystem/4.0.1-beta-23504": {
        "dependencies": {
          "System.IO": "4.0.0",
          "System.IO.FileSystem.Primitives": "4.0.0",
          "System.Runtime": "4.0.0",
          "System.Runtime.Handles": "4.0.0",
          "System.Text.Encoding": "4.0.0",
          "System.Threading.Tasks": "4.0.0"
        },
        "compile": {
          "ref/dotnet5.4/System.IO.FileSystem.dll": {}
        }
      },
      "System.IO.FileSystem.DriveInfo/4.0.0-beta-23504": {
        "dependencies": {
          "System.IO": "4.0.0",
          "System.IO.FileSystem": "4.0.0",
          "System.Runtime": "4.0.0"
        },
        "compile": {
          "ref/dotnet5.4/System.IO.FileSystem.DriveInfo.dll": {}
        }
      },
      "System.IO.FileSystem.Primitives/4.0.0": {
        "dependencies": {
          "System.Runtime": "4.0.20"
        },
        "compile": {
          "ref/dotnet/System.IO.FileSystem.Primitives.dll": {}
        },
        "runtime": {
          "lib/dotnet/System.IO.FileSystem.Primitives.dll": {}
        }
      },
      "System.IO.Pipes/4.0.0-beta-23504": {
        "dependencies": {
          "System.IO": "4.0.0",
          "System.Runtime": "4.0.0",
          "System.Runtime.Handles": "4.0.0",
          "System.Security.Principal": "4.0.0",
          "System.Threading.Tasks": "4.0.0"
        },
        "compile": {
          "ref/dotnet5.4/System.IO.Pipes.dll": {}
        }
      },
      "System.Linq/4.0.0": {
        "dependencies": {
          "System.Collections": "4.0.10",
          "System.Diagnostics.Debug": "4.0.10",
          "System.Resources.ResourceManager": "4.0.0",
          "System.Runtime": "4.0.20",
          "System.Runtime.Extensions": "4.0.10"
        },
        "compile": {
          "ref/dotnet/System.Linq.dll": {}
        },
        "runtime": {
          "lib/dotnet/System.Linq.dll": {}
        }
      },
      "System.ObjectModel/4.0.10": {
        "dependencies": {
          "System.Collections": "4.0.10",
          "System.Diagnostics.Debug": "4.0.10",
          "System.Resources.ResourceManager": "4.0.0",
          "System.Runtime": "4.0.20",
          "System.Threading": "4.0.10"
        },
        "compile": {
          "ref/dotnet/System.ObjectModel.dll": {}
        },
        "runtime": {
          "lib/dotnet/System.ObjectModel.dll": {}
        }
      },
      "System.Reflection/4.0.10": {
        "dependencies": {
          "System.IO": "4.0.0",
          "System.Reflection.Primitives": "4.0.0",
          "System.Runtime": "4.0.20"
        },
        "compile": {
          "ref/dotnet/System.Reflection.dll": {}
        }
      },
      "System.Reflection.Metadata/1.2.0": {
        "dependencies": {
          "System.Collections.Immutable": "1.1.37"
        },
        "compile": {
          "lib/portable-net45+win8/System.Reflection.Metadata.dll": {}
        },
        "runtime": {
          "lib/portable-net45+win8/System.Reflection.Metadata.dll": {}
        }
      },
      "System.Reflection.Primitives/4.0.0": {
        "dependencies": {
          "System.Runtime": "4.0.0"
        },
        "compile": {
          "ref/dotnet/System.Reflection.Primitives.dll": {}
        }
      },
      "System.Resources.ResourceManager/4.0.0": {
        "dependencies": {
          "System.Globalization": "4.0.0",
          "System.Reflection": "4.0.0",
          "System.Runtime": "4.0.0"
        },
        "compile": {
          "ref/dotnet/System.Resources.ResourceManager.dll": {}
        }
      },
      "System.Runtime/4.0.21-beta-23504": {
        "compile": {
          "ref/dotnet5.4/System.Runtime.dll": {}
        }
      },
      "System.Runtime.Extensions/4.0.10": {
        "dependencies": {
          "System.Runtime": "4.0.20"
        },
        "compile": {
          "ref/dotnet/System.Runtime.Extensions.dll": {}
        }
      },
      "System.Runtime.Handles/4.0.0": {
        "dependencies": {
          "System.Runtime": "4.0.0"
        },
        "compile": {
          "ref/dotnet/System.Runtime.Handles.dll": {}
        }
      },
      "System.Runtime.InteropServices/4.0.20": {
        "dependencies": {
          "System.Reflection": "4.0.0",
          "System.Reflection.Primitives": "4.0.0",
          "System.Runtime": "4.0.0",
          "System.Runtime.Handles": "4.0.0"
        },
        "compile": {
          "ref/dotnet/System.Runtime.InteropServices.dll": {}
        }
      },
      "System.Runtime.InteropServices.RuntimeInformation/4.0.0-beta-23504": {
>>>>>>> f6d2d85d
        "dependencies": {
          "System.Runtime": "4.0.0"
        },
        "compile": {
<<<<<<< HEAD
          "ref/dotnet/System.Security.Cryptography.Encoding.dll": {}
        }
      },
      "System.Security.Cryptography.Primitives/4.0.0-beta-23328": {
        "dependencies": {
          "System.Diagnostics.Debug": "4.0.0",
          "System.Globalization": "4.0.0",
          "System.IO": "4.0.10",
          "System.Resources.ResourceManager": "4.0.0",
          "System.Runtime": "4.0.20",
          "System.Threading": "4.0.0",
          "System.Threading.Tasks": "4.0.0"
        },
        "compile": {
          "ref/dotnet/System.Security.Cryptography.Primitives.dll": {}
        },
        "runtime": {
          "lib/dotnet/System.Security.Cryptography.Primitives.dll": {}
        }
      },
      "System.Security.Cryptography.X509Certificates/4.0.0-beta-23328": {
        "dependencies": {
          "System.Runtime": "4.0.0",
          "System.Runtime.Handles": "4.0.0",
          "System.Security.Cryptography.Algorithms": "4.0.0-beta-23328",
          "System.Security.Cryptography.Encoding": "4.0.0-beta-23328"
        },
        "compile": {
          "ref/dotnet/System.Security.Cryptography.X509Certificates.dll": {}
        }
      },
      "System.Security.Principal/4.0.0": {
        "dependencies": {
          "System.Runtime": "4.0.0"
        },
        "compile": {
          "ref/dotnet/System.Security.Principal.dll": {}
        },
        "runtime": {
          "lib/dotnet/System.Security.Principal.dll": {}
        }
      },
      "System.Text.Encoding/4.0.10": {
        "dependencies": {
          "System.Runtime": "4.0.0"
        },
        "compile": {
          "ref/dotnet/System.Text.Encoding.dll": {}
        }
      },
      "System.Text.Encoding.Extensions/4.0.10": {
        "dependencies": {
          "System.Runtime": "4.0.0",
          "System.Text.Encoding": "4.0.10"
        },
        "compile": {
          "ref/dotnet/System.Text.Encoding.Extensions.dll": {}
        }
      },
      "System.Text.RegularExpressions/4.0.10": {
        "dependencies": {
          "System.Collections": "4.0.10",
          "System.Globalization": "4.0.10",
          "System.Resources.ResourceManager": "4.0.0",
          "System.Runtime": "4.0.20",
          "System.Runtime.Extensions": "4.0.10",
          "System.Threading": "4.0.10"
        },
        "compile": {
          "ref/dotnet/System.Text.RegularExpressions.dll": {}
        },
        "runtime": {
          "lib/dotnet/System.Text.RegularExpressions.dll": {}
        }
      },
      "System.Threading/4.0.10": {
        "dependencies": {
          "System.Runtime": "4.0.0",
          "System.Threading.Tasks": "4.0.0"
        },
        "compile": {
          "ref/dotnet/System.Threading.dll": {}
        }
      },
      "System.Threading.Tasks/4.0.10": {
        "dependencies": {
          "System.Runtime": "4.0.0"
        },
        "compile": {
          "ref/dotnet/System.Threading.Tasks.dll": {}
        }
      },
      "System.Threading.Tasks.Parallel/4.0.0": {
        "dependencies": {
          "System.Collections.Concurrent": "4.0.10",
          "System.Diagnostics.Debug": "4.0.10",
          "System.Diagnostics.Tracing": "4.0.20",
          "System.Resources.ResourceManager": "4.0.0",
          "System.Runtime": "4.0.20",
          "System.Runtime.Extensions": "4.0.10",
          "System.Threading": "4.0.10",
          "System.Threading.Tasks": "4.0.10"
        },
        "compile": {
          "ref/dotnet/System.Threading.Tasks.Parallel.dll": {}
        },
        "runtime": {
          "lib/dotnet/System.Threading.Tasks.Parallel.dll": {}
        }
      },
      "System.Threading.Thread/4.0.0-beta-23123": {
=======
          "ref/dotnet5.2/System.Runtime.InteropServices.RuntimeInformation.dll": {}
        }
      },
      "System.Security.Cryptography.Algorithms/4.0.0-beta-23328": {
        "dependencies": {
          "System.IO": "4.0.0",
          "System.Runtime": "4.0.0",
          "System.Security.Cryptography.Primitives": "4.0.0-beta-23328"
        },
        "compile": {
          "ref/dotnet/System.Security.Cryptography.Algorithms.dll": {}
        }
      },
      "System.Security.Cryptography.Encoding/4.0.0-beta-23328": {
        "dependencies": {
          "System.Runtime": "4.0.0"
        },
        "compile": {
          "ref/dotnet/System.Security.Cryptography.Encoding.dll": {}
        }
      },
      "System.Security.Cryptography.Primitives/4.0.0-beta-23328": {
        "dependencies": {
          "System.Diagnostics.Debug": "4.0.0",
          "System.Globalization": "4.0.0",
          "System.IO": "4.0.10",
          "System.Resources.ResourceManager": "4.0.0",
          "System.Runtime": "4.0.20",
          "System.Threading": "4.0.0",
          "System.Threading.Tasks": "4.0.0"
        },
        "compile": {
          "ref/dotnet/System.Security.Cryptography.Primitives.dll": {}
        },
        "runtime": {
          "lib/dotnet/System.Security.Cryptography.Primitives.dll": {}
        }
      },
      "System.Security.Cryptography.X509Certificates/4.0.0-beta-23328": {
        "dependencies": {
          "System.Runtime": "4.0.0",
          "System.Runtime.Handles": "4.0.0",
          "System.Security.Cryptography.Algorithms": "4.0.0-beta-23328",
          "System.Security.Cryptography.Encoding": "4.0.0-beta-23328"
        },
        "compile": {
          "ref/dotnet/System.Security.Cryptography.X509Certificates.dll": {}
        }
      },
      "System.Security.Principal/4.0.0": {
        "dependencies": {
          "System.Runtime": "4.0.0"
        },
        "compile": {
          "ref/dotnet/System.Security.Principal.dll": {}
        },
        "runtime": {
          "lib/dotnet/System.Security.Principal.dll": {}
        }
      },
      "System.Text.Encoding/4.0.10": {
        "dependencies": {
          "System.Runtime": "4.0.0"
        },
        "compile": {
          "ref/dotnet/System.Text.Encoding.dll": {}
        }
      },
      "System.Text.Encoding.Extensions/4.0.10": {
        "dependencies": {
          "System.Runtime": "4.0.0",
          "System.Text.Encoding": "4.0.10"
        },
        "compile": {
          "ref/dotnet/System.Text.Encoding.Extensions.dll": {}
        }
      },
      "System.Text.RegularExpressions/4.0.10": {
        "dependencies": {
          "System.Collections": "4.0.10",
          "System.Globalization": "4.0.10",
          "System.Resources.ResourceManager": "4.0.0",
          "System.Runtime": "4.0.20",
          "System.Runtime.Extensions": "4.0.10",
          "System.Threading": "4.0.10"
        },
        "compile": {
          "ref/dotnet/System.Text.RegularExpressions.dll": {}
        },
        "runtime": {
          "lib/dotnet/System.Text.RegularExpressions.dll": {}
        }
      },
      "System.Threading/4.0.10": {
        "dependencies": {
          "System.Runtime": "4.0.0",
          "System.Threading.Tasks": "4.0.0"
        },
        "compile": {
          "ref/dotnet/System.Threading.dll": {}
        }
      },
      "System.Threading.Tasks/4.0.10": {
>>>>>>> f6d2d85d
        "dependencies": {
          "System.Runtime": "4.0.0"
        },
        "compile": {
<<<<<<< HEAD
          "ref/dotnet/System.Threading.Thread.dll": {}
        }
      },
      "System.Threading.Timer/4.0.0": {
        "dependencies": {
          "System.Runtime": "4.0.0"
        },
        "compile": {
          "ref/dotnet/System.Threading.Timer.dll": {}
        }
      },
      "System.Xml.ReaderWriter/4.0.10": {
        "dependencies": {
          "System.Collections": "4.0.10",
          "System.Diagnostics.Debug": "4.0.10",
          "System.Globalization": "4.0.10",
          "System.IO": "4.0.10",
          "System.IO.FileSystem": "4.0.0",
          "System.IO.FileSystem.Primitives": "4.0.0",
          "System.Resources.ResourceManager": "4.0.0",
          "System.Runtime": "4.0.20",
          "System.Runtime.Extensions": "4.0.10",
          "System.Runtime.InteropServices": "4.0.20",
          "System.Text.Encoding": "4.0.10",
          "System.Text.Encoding.Extensions": "4.0.10",
          "System.Text.RegularExpressions": "4.0.10",
          "System.Threading.Tasks": "4.0.10"
        },
        "compile": {
          "ref/dotnet/System.Xml.ReaderWriter.dll": {}
        },
        "runtime": {
          "lib/dotnet/System.Xml.ReaderWriter.dll": {}
        }
      },
      "System.Xml.XDocument/4.0.10": {
        "dependencies": {
          "System.Collections": "4.0.10",
          "System.Diagnostics.Debug": "4.0.10",
          "System.Globalization": "4.0.10",
          "System.IO": "4.0.10",
          "System.Reflection": "4.0.10",
          "System.Resources.ResourceManager": "4.0.0",
          "System.Runtime": "4.0.20",
          "System.Runtime.Extensions": "4.0.10",
          "System.Text.Encoding": "4.0.10",
          "System.Threading": "4.0.10",
          "System.Xml.ReaderWriter": "4.0.10"
        },
        "compile": {
          "ref/dotnet/System.Xml.XDocument.dll": {}
        },
        "runtime": {
          "lib/dotnet/System.Xml.XDocument.dll": {}
        }
      },
      "System.Xml.XmlDocument/4.0.0": {
        "dependencies": {
          "System.Collections": "4.0.10",
          "System.Diagnostics.Debug": "4.0.10",
          "System.Globalization": "4.0.10",
          "System.IO": "4.0.10",
          "System.Resources.ResourceManager": "4.0.0",
          "System.Runtime": "4.0.20",
          "System.Runtime.Extensions": "4.0.10",
          "System.Text.Encoding": "4.0.10",
          "System.Threading": "4.0.10",
          "System.Xml.ReaderWriter": "4.0.10"
        },
        "compile": {
          "ref/dotnet/System.Xml.XmlDocument.dll": {}
        },
        "runtime": {
=======
          "ref/dotnet/System.Threading.Tasks.dll": {}
        }
      },
      "System.Threading.Tasks.Parallel/4.0.0": {
        "dependencies": {
          "System.Collections.Concurrent": "4.0.10",
          "System.Diagnostics.Debug": "4.0.10",
          "System.Diagnostics.Tracing": "4.0.20",
          "System.Resources.ResourceManager": "4.0.0",
          "System.Runtime": "4.0.20",
          "System.Runtime.Extensions": "4.0.10",
          "System.Threading": "4.0.10",
          "System.Threading.Tasks": "4.0.10"
        },
        "compile": {
          "ref/dotnet/System.Threading.Tasks.Parallel.dll": {}
        },
        "runtime": {
          "lib/dotnet/System.Threading.Tasks.Parallel.dll": {}
        }
      },
      "System.Threading.Thread/4.0.0-beta-23123": {
        "dependencies": {
          "System.Runtime": "4.0.0"
        },
        "compile": {
          "ref/dotnet/System.Threading.Thread.dll": {}
        }
      },
      "System.Threading.Timer/4.0.0": {
        "dependencies": {
          "System.Runtime": "4.0.0"
        },
        "compile": {
          "ref/dotnet/System.Threading.Timer.dll": {}
        }
      },
      "System.Xml.ReaderWriter/4.0.10": {
        "dependencies": {
          "System.Collections": "4.0.10",
          "System.Diagnostics.Debug": "4.0.10",
          "System.Globalization": "4.0.10",
          "System.IO": "4.0.10",
          "System.IO.FileSystem": "4.0.0",
          "System.IO.FileSystem.Primitives": "4.0.0",
          "System.Resources.ResourceManager": "4.0.0",
          "System.Runtime": "4.0.20",
          "System.Runtime.Extensions": "4.0.10",
          "System.Runtime.InteropServices": "4.0.20",
          "System.Text.Encoding": "4.0.10",
          "System.Text.Encoding.Extensions": "4.0.10",
          "System.Text.RegularExpressions": "4.0.10",
          "System.Threading.Tasks": "4.0.10"
        },
        "compile": {
          "ref/dotnet/System.Xml.ReaderWriter.dll": {}
        },
        "runtime": {
          "lib/dotnet/System.Xml.ReaderWriter.dll": {}
        }
      },
      "System.Xml.XDocument/4.0.10": {
        "dependencies": {
          "System.Collections": "4.0.10",
          "System.Diagnostics.Debug": "4.0.10",
          "System.Globalization": "4.0.10",
          "System.IO": "4.0.10",
          "System.Reflection": "4.0.10",
          "System.Resources.ResourceManager": "4.0.0",
          "System.Runtime": "4.0.20",
          "System.Runtime.Extensions": "4.0.10",
          "System.Text.Encoding": "4.0.10",
          "System.Threading": "4.0.10",
          "System.Xml.ReaderWriter": "4.0.10"
        },
        "compile": {
          "ref/dotnet/System.Xml.XDocument.dll": {}
        },
        "runtime": {
          "lib/dotnet/System.Xml.XDocument.dll": {}
        }
      },
      "System.Xml.XmlDocument/4.0.0": {
        "dependencies": {
          "System.Collections": "4.0.10",
          "System.Diagnostics.Debug": "4.0.10",
          "System.Globalization": "4.0.10",
          "System.IO": "4.0.10",
          "System.Resources.ResourceManager": "4.0.0",
          "System.Runtime": "4.0.20",
          "System.Runtime.Extensions": "4.0.10",
          "System.Text.Encoding": "4.0.10",
          "System.Threading": "4.0.10",
          "System.Xml.ReaderWriter": "4.0.10"
        },
        "compile": {
          "ref/dotnet/System.Xml.XmlDocument.dll": {}
        },
        "runtime": {
>>>>>>> f6d2d85d
          "lib/dotnet/System.Xml.XmlDocument.dll": {}
        }
      }
    }
  },
  "libraries": {
    "Microsoft.Build.Framework/0.1.0-preview-00003": {
      "sha512": "Dl1aZ7whAZfqp6ka0891y0g70L5Tt7MfUonMKpOfZLrrUz6TT7VYV8nAYklp6a/I8O2JB5ds65kPH5mPjACU7A==",
      "type": "package",
      "files": [
        "Microsoft.Build.Framework.0.1.0-preview-00003.nupkg.sha512",
        "Microsoft.Build.Framework.nuspec",
        "lib/dotnet/Microsoft.Build.Framework.dll",
        "lib/net45/_._"
      ]
    },
    "Microsoft.Build.Tasks.Core/0.1.0-preview-00005": {
      "sha512": "KeECeq9RAKFPdAZAbTNmuIoVUlyJhPOF26E6mploQgMkslY0KO0hCeEnDPu8U0S7t4PZolE5b8NClzFRmSV5oA==",
      "type": "package",
      "files": [
        "Microsoft.Build.Tasks.Core.0.1.0-preview-00005.nupkg.sha512",
        "Microsoft.Build.Tasks.Core.nuspec",
        "lib/dotnet/Microsoft.Build.Tasks.Core.dll",
        "lib/net45/_._"
<<<<<<< HEAD
      ]
    },
    "Microsoft.Build.Utilities.Core/0.1.0-preview-00005": {
      "sha512": "EqJ0hjS1JlJdv0PzPzA6/f9wMRmNzVe8OR8IKiucOK6gmU9N+gYBXTL3IbnPZnv440Y5iqV2D66aQrA3ZScQRg==",
      "type": "package",
      "files": [
        "Microsoft.Build.Utilities.Core.0.1.0-preview-00005.nupkg.sha512",
        "Microsoft.Build.Utilities.Core.nuspec",
        "lib/dotnet/Microsoft.Build.Utilities.Core.dll",
        "lib/net45/_._"
      ]
    },
    "Microsoft.NETCore.Platforms/1.0.0": {
      "sha512": "0N77OwGZpXqUco2C/ynv1os7HqdFYifvNIbveLDKqL5PZaz05Rl9enCwVBjF61aumHKueLWIJ3prnmdAXxww4A==",
      "type": "package",
      "files": [
        "Microsoft.NETCore.Platforms.1.0.0.nupkg.sha512",
        "Microsoft.NETCore.Platforms.nuspec",
        "runtime.json"
      ]
    },
    "Microsoft.NETCore.Portable.Compatibility/1.0.1-beta-23504": {
      "sha512": "/12zABXWCTHNRBN6bNHxoqvmnJ1UKVaDSOR1BsAM+sv2aXjGMEM7bcDecvT/1zMKilWDmJpiPJJNCxjdZPQRTA==",
      "type": "package",
      "files": [
        "Microsoft.NETCore.Portable.Compatibility.1.0.1-beta-23504.nupkg.sha512",
        "Microsoft.NETCore.Portable.Compatibility.nuspec",
        "lib/dnxcore50/System.ComponentModel.DataAnnotations.dll",
        "lib/dnxcore50/System.Core.dll",
        "lib/dnxcore50/System.Net.dll",
        "lib/dnxcore50/System.Numerics.dll",
        "lib/dnxcore50/System.Runtime.Serialization.dll",
        "lib/dnxcore50/System.ServiceModel.Web.dll",
        "lib/dnxcore50/System.ServiceModel.dll",
        "lib/dnxcore50/System.Windows.dll",
        "lib/dnxcore50/System.Xml.Linq.dll",
        "lib/dnxcore50/System.Xml.Serialization.dll",
        "lib/dnxcore50/System.Xml.dll",
        "lib/dnxcore50/System.dll",
        "lib/net45/_._",
        "lib/netcore50/System.ComponentModel.DataAnnotations.dll",
        "lib/netcore50/System.Core.dll",
        "lib/netcore50/System.Net.dll",
        "lib/netcore50/System.Numerics.dll",
        "lib/netcore50/System.Runtime.Serialization.dll",
        "lib/netcore50/System.ServiceModel.Web.dll",
        "lib/netcore50/System.ServiceModel.dll",
        "lib/netcore50/System.Windows.dll",
        "lib/netcore50/System.Xml.Linq.dll",
        "lib/netcore50/System.Xml.Serialization.dll",
        "lib/netcore50/System.Xml.dll",
        "lib/netcore50/System.dll",
        "lib/win8/_._",
        "lib/wp80/_._",
        "lib/wpa81/_._",
        "ref/dotnet/System.ComponentModel.DataAnnotations.dll",
        "ref/dotnet/System.Core.dll",
        "ref/dotnet/System.Net.dll",
        "ref/dotnet/System.Numerics.dll",
        "ref/dotnet/System.Runtime.Serialization.dll",
        "ref/dotnet/System.ServiceModel.Web.dll",
        "ref/dotnet/System.ServiceModel.dll",
        "ref/dotnet/System.Windows.dll",
        "ref/dotnet/System.Xml.Linq.dll",
        "ref/dotnet/System.Xml.Serialization.dll",
        "ref/dotnet/System.Xml.dll",
        "ref/dotnet/System.dll",
        "ref/dotnet/mscorlib.dll",
        "ref/net45/_._",
        "ref/netcore50/System.ComponentModel.DataAnnotations.dll",
        "ref/netcore50/System.Core.dll",
        "ref/netcore50/System.Net.dll",
        "ref/netcore50/System.Numerics.dll",
        "ref/netcore50/System.Runtime.Serialization.dll",
        "ref/netcore50/System.ServiceModel.Web.dll",
        "ref/netcore50/System.ServiceModel.dll",
        "ref/netcore50/System.Windows.dll",
        "ref/netcore50/System.Xml.Linq.dll",
        "ref/netcore50/System.Xml.Serialization.dll",
        "ref/netcore50/System.Xml.dll",
        "ref/netcore50/System.dll",
        "ref/netcore50/mscorlib.dll",
        "ref/win8/_._",
        "ref/wp80/_._",
        "ref/wpa81/_._",
        "runtimes/aot/lib/netcore50/System.ComponentModel.DataAnnotations.dll",
        "runtimes/aot/lib/netcore50/System.Core.dll",
        "runtimes/aot/lib/netcore50/System.Net.dll",
        "runtimes/aot/lib/netcore50/System.Numerics.dll",
        "runtimes/aot/lib/netcore50/System.Runtime.Serialization.dll",
        "runtimes/aot/lib/netcore50/System.ServiceModel.Web.dll",
        "runtimes/aot/lib/netcore50/System.ServiceModel.dll",
        "runtimes/aot/lib/netcore50/System.Windows.dll",
        "runtimes/aot/lib/netcore50/System.Xml.Linq.dll",
        "runtimes/aot/lib/netcore50/System.Xml.Serialization.dll",
        "runtimes/aot/lib/netcore50/System.Xml.dll",
        "runtimes/aot/lib/netcore50/System.dll",
        "runtimes/aot/lib/netcore50/mscorlib.dll"
      ]
    },
    "Microsoft.Win32.Primitives/4.0.1-beta-23504": {
      "sha512": "35tjwrr0Q1xmXP4LqW+SlV8kdpVjnl8cC4G01uuKHL2vFc4EWJn689O6TfkYphbJ5TUu3n4tlfaspEp4YcPAcQ==",
      "type": "package",
      "files": [
        "Microsoft.Win32.Primitives.4.0.1-beta-23504.nupkg.sha512",
        "Microsoft.Win32.Primitives.nuspec",
        "lib/MonoAndroid10/_._",
        "lib/MonoTouch10/_._",
        "lib/net46/Microsoft.Win32.Primitives.dll",
=======
      ]
    },
    "Microsoft.Build.Utilities.Core/0.1.0-preview-00005": {
      "sha512": "EqJ0hjS1JlJdv0PzPzA6/f9wMRmNzVe8OR8IKiucOK6gmU9N+gYBXTL3IbnPZnv440Y5iqV2D66aQrA3ZScQRg==",
      "type": "package",
      "files": [
        "Microsoft.Build.Utilities.Core.0.1.0-preview-00005.nupkg.sha512",
        "Microsoft.Build.Utilities.Core.nuspec",
        "lib/dotnet/Microsoft.Build.Utilities.Core.dll",
        "lib/net45/_._"
      ]
    },
    "Microsoft.NETCore.Platforms/1.0.0": {
      "sha512": "0N77OwGZpXqUco2C/ynv1os7HqdFYifvNIbveLDKqL5PZaz05Rl9enCwVBjF61aumHKueLWIJ3prnmdAXxww4A==",
      "type": "package",
      "files": [
        "Microsoft.NETCore.Platforms.1.0.0.nupkg.sha512",
        "Microsoft.NETCore.Platforms.nuspec",
        "runtime.json"
      ]
    },
    "Microsoft.NETCore.Portable.Compatibility/1.0.1-beta-23504": {
      "sha512": "/12zABXWCTHNRBN6bNHxoqvmnJ1UKVaDSOR1BsAM+sv2aXjGMEM7bcDecvT/1zMKilWDmJpiPJJNCxjdZPQRTA==",
      "type": "package",
      "files": [
        "Microsoft.NETCore.Portable.Compatibility.1.0.1-beta-23504.nupkg.sha512",
        "Microsoft.NETCore.Portable.Compatibility.nuspec",
        "lib/dnxcore50/System.ComponentModel.DataAnnotations.dll",
        "lib/dnxcore50/System.Core.dll",
        "lib/dnxcore50/System.Net.dll",
        "lib/dnxcore50/System.Numerics.dll",
        "lib/dnxcore50/System.Runtime.Serialization.dll",
        "lib/dnxcore50/System.ServiceModel.Web.dll",
        "lib/dnxcore50/System.ServiceModel.dll",
        "lib/dnxcore50/System.Windows.dll",
        "lib/dnxcore50/System.Xml.Linq.dll",
        "lib/dnxcore50/System.Xml.Serialization.dll",
        "lib/dnxcore50/System.Xml.dll",
        "lib/dnxcore50/System.dll",
        "lib/net45/_._",
        "lib/netcore50/System.ComponentModel.DataAnnotations.dll",
        "lib/netcore50/System.Core.dll",
        "lib/netcore50/System.Net.dll",
        "lib/netcore50/System.Numerics.dll",
        "lib/netcore50/System.Runtime.Serialization.dll",
        "lib/netcore50/System.ServiceModel.Web.dll",
        "lib/netcore50/System.ServiceModel.dll",
        "lib/netcore50/System.Windows.dll",
        "lib/netcore50/System.Xml.Linq.dll",
        "lib/netcore50/System.Xml.Serialization.dll",
        "lib/netcore50/System.Xml.dll",
        "lib/netcore50/System.dll",
        "lib/win8/_._",
        "lib/wp80/_._",
        "lib/wpa81/_._",
        "ref/dotnet/System.ComponentModel.DataAnnotations.dll",
        "ref/dotnet/System.Core.dll",
        "ref/dotnet/System.Net.dll",
        "ref/dotnet/System.Numerics.dll",
        "ref/dotnet/System.Runtime.Serialization.dll",
        "ref/dotnet/System.ServiceModel.Web.dll",
        "ref/dotnet/System.ServiceModel.dll",
        "ref/dotnet/System.Windows.dll",
        "ref/dotnet/System.Xml.Linq.dll",
        "ref/dotnet/System.Xml.Serialization.dll",
        "ref/dotnet/System.Xml.dll",
        "ref/dotnet/System.dll",
        "ref/dotnet/mscorlib.dll",
        "ref/net45/_._",
        "ref/netcore50/System.ComponentModel.DataAnnotations.dll",
        "ref/netcore50/System.Core.dll",
        "ref/netcore50/System.Net.dll",
        "ref/netcore50/System.Numerics.dll",
        "ref/netcore50/System.Runtime.Serialization.dll",
        "ref/netcore50/System.ServiceModel.Web.dll",
        "ref/netcore50/System.ServiceModel.dll",
        "ref/netcore50/System.Windows.dll",
        "ref/netcore50/System.Xml.Linq.dll",
        "ref/netcore50/System.Xml.Serialization.dll",
        "ref/netcore50/System.Xml.dll",
        "ref/netcore50/System.dll",
        "ref/netcore50/mscorlib.dll",
        "ref/win8/_._",
        "ref/wp80/_._",
        "ref/wpa81/_._",
        "runtimes/aot/lib/netcore50/System.ComponentModel.DataAnnotations.dll",
        "runtimes/aot/lib/netcore50/System.Core.dll",
        "runtimes/aot/lib/netcore50/System.Net.dll",
        "runtimes/aot/lib/netcore50/System.Numerics.dll",
        "runtimes/aot/lib/netcore50/System.Runtime.Serialization.dll",
        "runtimes/aot/lib/netcore50/System.ServiceModel.Web.dll",
        "runtimes/aot/lib/netcore50/System.ServiceModel.dll",
        "runtimes/aot/lib/netcore50/System.Windows.dll",
        "runtimes/aot/lib/netcore50/System.Xml.Linq.dll",
        "runtimes/aot/lib/netcore50/System.Xml.Serialization.dll",
        "runtimes/aot/lib/netcore50/System.Xml.dll",
        "runtimes/aot/lib/netcore50/System.dll",
        "runtimes/aot/lib/netcore50/mscorlib.dll"
      ]
    },
    "Microsoft.Win32.Primitives/4.0.1-beta-23504": {
      "sha512": "35tjwrr0Q1xmXP4LqW+SlV8kdpVjnl8cC4G01uuKHL2vFc4EWJn689O6TfkYphbJ5TUu3n4tlfaspEp4YcPAcQ==",
      "type": "package",
      "files": [
        "Microsoft.Win32.Primitives.4.0.1-beta-23504.nupkg.sha512",
        "Microsoft.Win32.Primitives.nuspec",
        "lib/MonoAndroid10/_._",
        "lib/MonoTouch10/_._",
        "lib/net46/Microsoft.Win32.Primitives.dll",
        "lib/xamarinios10/_._",
        "lib/xamarinmac20/_._",
        "ref/MonoAndroid10/_._",
        "ref/MonoTouch10/_._",
        "ref/dotnet5.4/Microsoft.Win32.Primitives.dll",
        "ref/dotnet5.4/Microsoft.Win32.Primitives.xml",
        "ref/dotnet5.4/de/Microsoft.Win32.Primitives.xml",
        "ref/dotnet5.4/es/Microsoft.Win32.Primitives.xml",
        "ref/dotnet5.4/fr/Microsoft.Win32.Primitives.xml",
        "ref/dotnet5.4/it/Microsoft.Win32.Primitives.xml",
        "ref/dotnet5.4/ja/Microsoft.Win32.Primitives.xml",
        "ref/dotnet5.4/ko/Microsoft.Win32.Primitives.xml",
        "ref/dotnet5.4/ru/Microsoft.Win32.Primitives.xml",
        "ref/dotnet5.4/zh-hans/Microsoft.Win32.Primitives.xml",
        "ref/dotnet5.4/zh-hant/Microsoft.Win32.Primitives.xml",
        "ref/net46/Microsoft.Win32.Primitives.dll",
        "ref/xamarinios10/_._",
        "ref/xamarinmac20/_._",
        "runtime.json"
      ]
    },
    "Microsoft.Win32.Registry/4.0.0-beta-23127": {
      "sha512": "OLlm5CChfeoBvo2hkE9hYtXFm2bn61npTtBmTjc+hrYKltIy3W/yIpwBPNGmKR7/OG4C/senZrrVS5PgPIU5Lw==",
      "type": "package",
      "files": [
        "Microsoft.Win32.Registry.4.0.0-beta-23127.nupkg.sha512",
        "Microsoft.Win32.Registry.nuspec",
        "lib/DNXCore50/Microsoft.Win32.Registry.dll",
        "lib/net46/Microsoft.Win32.Registry.dll",
        "ref/dotnet/Microsoft.Win32.Registry.dll",
        "ref/dotnet/Microsoft.Win32.Registry.xml",
        "ref/dotnet/de/Microsoft.Win32.Registry.xml",
        "ref/dotnet/es/Microsoft.Win32.Registry.xml",
        "ref/dotnet/fr/Microsoft.Win32.Registry.xml",
        "ref/dotnet/it/Microsoft.Win32.Registry.xml",
        "ref/dotnet/ja/Microsoft.Win32.Registry.xml",
        "ref/dotnet/ko/Microsoft.Win32.Registry.xml",
        "ref/dotnet/ru/Microsoft.Win32.Registry.xml",
        "ref/dotnet/zh-hans/Microsoft.Win32.Registry.xml",
        "ref/dotnet/zh-hant/Microsoft.Win32.Registry.xml",
        "ref/net46/Microsoft.Win32.Registry.dll"
      ]
    },
    "System.Collections/4.0.10": {
      "sha512": "ux6ilcZZjV/Gp7JEZpe+2V1eTueq6NuoGRM3eZCFuPM25hLVVgCRuea6STW8hvqreIOE59irJk5/ovpA5xQipw==",
      "type": "package",
      "files": [
        "System.Collections.4.0.10.nupkg.sha512",
        "System.Collections.nuspec",
        "lib/DNXCore50/System.Collections.dll",
        "lib/MonoAndroid10/_._",
        "lib/MonoTouch10/_._",
        "lib/net46/_._",
        "lib/netcore50/System.Collections.dll",
        "lib/xamarinios10/_._",
        "lib/xamarinmac20/_._",
        "ref/MonoAndroid10/_._",
        "ref/MonoTouch10/_._",
        "ref/dotnet/System.Collections.dll",
        "ref/dotnet/System.Collections.xml",
        "ref/dotnet/de/System.Collections.xml",
        "ref/dotnet/es/System.Collections.xml",
        "ref/dotnet/fr/System.Collections.xml",
        "ref/dotnet/it/System.Collections.xml",
        "ref/dotnet/ja/System.Collections.xml",
        "ref/dotnet/ko/System.Collections.xml",
        "ref/dotnet/ru/System.Collections.xml",
        "ref/dotnet/zh-hans/System.Collections.xml",
        "ref/dotnet/zh-hant/System.Collections.xml",
        "ref/net46/_._",
        "ref/xamarinios10/_._",
        "ref/xamarinmac20/_._",
        "runtimes/win8-aot/lib/netcore50/System.Collections.dll"
      ]
    },
    "System.Collections.Concurrent/4.0.10": {
      "sha512": "ZtMEqOPAjAIqR8fqom9AOKRaB94a+emO2O8uOP6vyJoNswSPrbiwN7iH53rrVpvjMVx0wr4/OMpI7486uGZjbw==",
      "type": "package",
      "files": [
        "System.Collections.Concurrent.4.0.10.nupkg.sha512",
        "System.Collections.Concurrent.nuspec",
        "lib/MonoAndroid10/_._",
        "lib/MonoTouch10/_._",
        "lib/dotnet/System.Collections.Concurrent.dll",
        "lib/net46/_._",
        "lib/xamarinios10/_._",
        "lib/xamarinmac20/_._",
        "ref/MonoAndroid10/_._",
        "ref/MonoTouch10/_._",
        "ref/dotnet/System.Collections.Concurrent.dll",
        "ref/dotnet/System.Collections.Concurrent.xml",
        "ref/dotnet/de/System.Collections.Concurrent.xml",
        "ref/dotnet/es/System.Collections.Concurrent.xml",
        "ref/dotnet/fr/System.Collections.Concurrent.xml",
        "ref/dotnet/it/System.Collections.Concurrent.xml",
        "ref/dotnet/ja/System.Collections.Concurrent.xml",
        "ref/dotnet/ko/System.Collections.Concurrent.xml",
        "ref/dotnet/ru/System.Collections.Concurrent.xml",
        "ref/dotnet/zh-hans/System.Collections.Concurrent.xml",
        "ref/dotnet/zh-hant/System.Collections.Concurrent.xml",
        "ref/net46/_._",
        "ref/xamarinios10/_._",
        "ref/xamarinmac20/_._"
      ]
    },
    "System.Collections.Immutable/1.1.37": {
      "sha512": "fTpqwZYBzoklTT+XjTRK8KxvmrGkYHzBiylCcKyQcxiOM8k+QvhNBxRvFHDWzy4OEP5f8/9n+xQ9mEgEXY+muA==",
      "type": "package",
      "files": [
        "System.Collections.Immutable.1.1.37.nupkg.sha512",
        "System.Collections.Immutable.nuspec",
        "lib/dotnet/System.Collections.Immutable.dll",
        "lib/dotnet/System.Collections.Immutable.xml",
        "lib/portable-net45+win8+wp8+wpa81/System.Collections.Immutable.dll",
        "lib/portable-net45+win8+wp8+wpa81/System.Collections.Immutable.xml"
      ]
    },
    "System.Collections.NonGeneric/4.0.0": {
      "sha512": "rVgwrFBMkmp8LI6GhAYd6Bx+2uLIXjRfNg6Ie+ASfX8ESuh9e2HNxFy2yh1MPIXZq3OAYa+0mmULVwpnEC6UDA==",
      "type": "package",
      "files": [
        "System.Collections.NonGeneric.4.0.0.nupkg.sha512",
        "System.Collections.NonGeneric.nuspec",
        "lib/MonoAndroid10/_._",
        "lib/MonoTouch10/_._",
        "lib/dotnet/System.Collections.NonGeneric.dll",
        "lib/net46/System.Collections.NonGeneric.dll",
        "lib/xamarinios10/_._",
        "lib/xamarinmac20/_._",
        "ref/MonoAndroid10/_._",
        "ref/MonoTouch10/_._",
        "ref/dotnet/System.Collections.NonGeneric.dll",
        "ref/dotnet/System.Collections.NonGeneric.xml",
        "ref/dotnet/de/System.Collections.NonGeneric.xml",
        "ref/dotnet/es/System.Collections.NonGeneric.xml",
        "ref/dotnet/fr/System.Collections.NonGeneric.xml",
        "ref/dotnet/it/System.Collections.NonGeneric.xml",
        "ref/dotnet/ja/System.Collections.NonGeneric.xml",
        "ref/dotnet/ko/System.Collections.NonGeneric.xml",
        "ref/dotnet/ru/System.Collections.NonGeneric.xml",
        "ref/dotnet/zh-hans/System.Collections.NonGeneric.xml",
        "ref/dotnet/zh-hant/System.Collections.NonGeneric.xml",
        "ref/net46/System.Collections.NonGeneric.dll",
        "ref/xamarinios10/_._",
        "ref/xamarinmac20/_._"
      ]
    },
    "System.Console/4.0.0-beta-23504": {
      "sha512": "fuAquEM/2DrY8axtMIbEw1Qk8oX2WCPyd2ws2W0u7PDWlxtFMuFSI4rAOW2hs/S5aGsl5qcpJ2A8ELJW0c/JOw==",
      "type": "package",
      "files": [
        "System.Console.4.0.0-beta-23504.nupkg.sha512",
        "System.Console.nuspec",
        "lib/MonoAndroid10/_._",
        "lib/MonoTouch10/_._",
        "lib/net46/System.Console.dll",
>>>>>>> f6d2d85d
        "lib/xamarinios10/_._",
        "lib/xamarinmac20/_._",
        "ref/MonoAndroid10/_._",
        "ref/MonoTouch10/_._",
<<<<<<< HEAD
        "ref/dotnet5.4/Microsoft.Win32.Primitives.dll",
        "ref/dotnet5.4/Microsoft.Win32.Primitives.xml",
        "ref/dotnet5.4/de/Microsoft.Win32.Primitives.xml",
        "ref/dotnet5.4/es/Microsoft.Win32.Primitives.xml",
        "ref/dotnet5.4/fr/Microsoft.Win32.Primitives.xml",
        "ref/dotnet5.4/it/Microsoft.Win32.Primitives.xml",
        "ref/dotnet5.4/ja/Microsoft.Win32.Primitives.xml",
        "ref/dotnet5.4/ko/Microsoft.Win32.Primitives.xml",
        "ref/dotnet5.4/ru/Microsoft.Win32.Primitives.xml",
        "ref/dotnet5.4/zh-hans/Microsoft.Win32.Primitives.xml",
        "ref/dotnet5.4/zh-hant/Microsoft.Win32.Primitives.xml",
        "ref/net46/Microsoft.Win32.Primitives.dll",
        "ref/xamarinios10/_._",
        "ref/xamarinmac20/_._",
        "runtime.json"
      ]
    },
    "Microsoft.Win32.Registry/4.0.0-beta-23127": {
      "sha512": "OLlm5CChfeoBvo2hkE9hYtXFm2bn61npTtBmTjc+hrYKltIy3W/yIpwBPNGmKR7/OG4C/senZrrVS5PgPIU5Lw==",
      "type": "package",
      "files": [
        "Microsoft.Win32.Registry.4.0.0-beta-23127.nupkg.sha512",
        "Microsoft.Win32.Registry.nuspec",
        "lib/DNXCore50/Microsoft.Win32.Registry.dll",
        "lib/net46/Microsoft.Win32.Registry.dll",
        "ref/dotnet/Microsoft.Win32.Registry.dll",
        "ref/dotnet/Microsoft.Win32.Registry.xml",
        "ref/dotnet/de/Microsoft.Win32.Registry.xml",
        "ref/dotnet/es/Microsoft.Win32.Registry.xml",
        "ref/dotnet/fr/Microsoft.Win32.Registry.xml",
        "ref/dotnet/it/Microsoft.Win32.Registry.xml",
        "ref/dotnet/ja/Microsoft.Win32.Registry.xml",
        "ref/dotnet/ko/Microsoft.Win32.Registry.xml",
        "ref/dotnet/ru/Microsoft.Win32.Registry.xml",
        "ref/dotnet/zh-hans/Microsoft.Win32.Registry.xml",
        "ref/dotnet/zh-hant/Microsoft.Win32.Registry.xml",
        "ref/net46/Microsoft.Win32.Registry.dll"
      ]
    },
    "System.Collections/4.0.10": {
      "sha512": "ux6ilcZZjV/Gp7JEZpe+2V1eTueq6NuoGRM3eZCFuPM25hLVVgCRuea6STW8hvqreIOE59irJk5/ovpA5xQipw==",
      "type": "package",
      "files": [
        "System.Collections.4.0.10.nupkg.sha512",
        "System.Collections.nuspec",
        "lib/DNXCore50/System.Collections.dll",
        "lib/MonoAndroid10/_._",
        "lib/MonoTouch10/_._",
        "lib/net46/_._",
        "lib/netcore50/System.Collections.dll",
        "lib/xamarinios10/_._",
        "lib/xamarinmac20/_._",
        "ref/MonoAndroid10/_._",
        "ref/MonoTouch10/_._",
        "ref/dotnet/System.Collections.dll",
        "ref/dotnet/System.Collections.xml",
        "ref/dotnet/de/System.Collections.xml",
        "ref/dotnet/es/System.Collections.xml",
        "ref/dotnet/fr/System.Collections.xml",
        "ref/dotnet/it/System.Collections.xml",
        "ref/dotnet/ja/System.Collections.xml",
        "ref/dotnet/ko/System.Collections.xml",
        "ref/dotnet/ru/System.Collections.xml",
        "ref/dotnet/zh-hans/System.Collections.xml",
        "ref/dotnet/zh-hant/System.Collections.xml",
        "ref/net46/_._",
        "ref/xamarinios10/_._",
        "ref/xamarinmac20/_._",
        "runtimes/win8-aot/lib/netcore50/System.Collections.dll"
      ]
    },
    "System.Collections.Concurrent/4.0.10": {
      "sha512": "ZtMEqOPAjAIqR8fqom9AOKRaB94a+emO2O8uOP6vyJoNswSPrbiwN7iH53rrVpvjMVx0wr4/OMpI7486uGZjbw==",
      "type": "package",
      "files": [
        "System.Collections.Concurrent.4.0.10.nupkg.sha512",
        "System.Collections.Concurrent.nuspec",
        "lib/MonoAndroid10/_._",
        "lib/MonoTouch10/_._",
        "lib/dotnet/System.Collections.Concurrent.dll",
        "lib/net46/_._",
        "lib/xamarinios10/_._",
        "lib/xamarinmac20/_._",
        "ref/MonoAndroid10/_._",
        "ref/MonoTouch10/_._",
        "ref/dotnet/System.Collections.Concurrent.dll",
        "ref/dotnet/System.Collections.Concurrent.xml",
        "ref/dotnet/de/System.Collections.Concurrent.xml",
        "ref/dotnet/es/System.Collections.Concurrent.xml",
        "ref/dotnet/fr/System.Collections.Concurrent.xml",
        "ref/dotnet/it/System.Collections.Concurrent.xml",
        "ref/dotnet/ja/System.Collections.Concurrent.xml",
        "ref/dotnet/ko/System.Collections.Concurrent.xml",
        "ref/dotnet/ru/System.Collections.Concurrent.xml",
        "ref/dotnet/zh-hans/System.Collections.Concurrent.xml",
        "ref/dotnet/zh-hant/System.Collections.Concurrent.xml",
        "ref/net46/_._",
        "ref/xamarinios10/_._",
        "ref/xamarinmac20/_._"
      ]
    },
    "System.Collections.Immutable/1.1.37": {
      "sha512": "fTpqwZYBzoklTT+XjTRK8KxvmrGkYHzBiylCcKyQcxiOM8k+QvhNBxRvFHDWzy4OEP5f8/9n+xQ9mEgEXY+muA==",
      "type": "package",
      "files": [
        "System.Collections.Immutable.1.1.37.nupkg.sha512",
        "System.Collections.Immutable.nuspec",
        "lib/dotnet/System.Collections.Immutable.dll",
        "lib/dotnet/System.Collections.Immutable.xml",
        "lib/portable-net45+win8+wp8+wpa81/System.Collections.Immutable.dll",
        "lib/portable-net45+win8+wp8+wpa81/System.Collections.Immutable.xml"
      ]
    },
    "System.Collections.NonGeneric/4.0.0": {
      "sha512": "rVgwrFBMkmp8LI6GhAYd6Bx+2uLIXjRfNg6Ie+ASfX8ESuh9e2HNxFy2yh1MPIXZq3OAYa+0mmULVwpnEC6UDA==",
      "type": "package",
      "files": [
        "System.Collections.NonGeneric.4.0.0.nupkg.sha512",
        "System.Collections.NonGeneric.nuspec",
        "lib/MonoAndroid10/_._",
        "lib/MonoTouch10/_._",
        "lib/dotnet/System.Collections.NonGeneric.dll",
        "lib/net46/System.Collections.NonGeneric.dll",
        "lib/xamarinios10/_._",
        "lib/xamarinmac20/_._",
        "ref/MonoAndroid10/_._",
        "ref/MonoTouch10/_._",
        "ref/dotnet/System.Collections.NonGeneric.dll",
        "ref/dotnet/System.Collections.NonGeneric.xml",
        "ref/dotnet/de/System.Collections.NonGeneric.xml",
        "ref/dotnet/es/System.Collections.NonGeneric.xml",
        "ref/dotnet/fr/System.Collections.NonGeneric.xml",
        "ref/dotnet/it/System.Collections.NonGeneric.xml",
        "ref/dotnet/ja/System.Collections.NonGeneric.xml",
        "ref/dotnet/ko/System.Collections.NonGeneric.xml",
        "ref/dotnet/ru/System.Collections.NonGeneric.xml",
        "ref/dotnet/zh-hans/System.Collections.NonGeneric.xml",
        "ref/dotnet/zh-hant/System.Collections.NonGeneric.xml",
        "ref/net46/System.Collections.NonGeneric.dll",
        "ref/xamarinios10/_._",
        "ref/xamarinmac20/_._"
      ]
    },
    "System.Console/4.0.0-beta-23504": {
      "sha512": "fuAquEM/2DrY8axtMIbEw1Qk8oX2WCPyd2ws2W0u7PDWlxtFMuFSI4rAOW2hs/S5aGsl5qcpJ2A8ELJW0c/JOw==",
      "type": "package",
      "files": [
        "System.Console.4.0.0-beta-23504.nupkg.sha512",
        "System.Console.nuspec",
        "lib/MonoAndroid10/_._",
        "lib/MonoTouch10/_._",
        "lib/net46/System.Console.dll",
=======
        "ref/dotnet5.4/System.Console.dll",
        "ref/dotnet5.4/System.Console.xml",
        "ref/dotnet5.4/de/System.Console.xml",
        "ref/dotnet5.4/es/System.Console.xml",
        "ref/dotnet5.4/fr/System.Console.xml",
        "ref/dotnet5.4/it/System.Console.xml",
        "ref/dotnet5.4/ja/System.Console.xml",
        "ref/dotnet5.4/ko/System.Console.xml",
        "ref/dotnet5.4/ru/System.Console.xml",
        "ref/dotnet5.4/zh-hans/System.Console.xml",
        "ref/dotnet5.4/zh-hant/System.Console.xml",
        "ref/net46/System.Console.dll",
        "ref/xamarinios10/_._",
        "ref/xamarinmac20/_._",
        "runtime.json"
      ]
    },
    "System.Diagnostics.Debug/4.0.10": {
      "sha512": "pi2KthuvI2LWV2c2V+fwReDsDiKpNl040h6DcwFOb59SafsPT/V1fCy0z66OKwysurJkBMmp5j5CBe3Um+ub0g==",
      "type": "package",
      "files": [
        "System.Diagnostics.Debug.4.0.10.nupkg.sha512",
        "System.Diagnostics.Debug.nuspec",
        "lib/DNXCore50/System.Diagnostics.Debug.dll",
        "lib/MonoAndroid10/_._",
        "lib/MonoTouch10/_._",
        "lib/net46/_._",
        "lib/netcore50/System.Diagnostics.Debug.dll",
>>>>>>> f6d2d85d
        "lib/xamarinios10/_._",
        "lib/xamarinmac20/_._",
        "ref/MonoAndroid10/_._",
        "ref/MonoTouch10/_._",
<<<<<<< HEAD
        "ref/dotnet5.4/System.Console.dll",
        "ref/dotnet5.4/System.Console.xml",
        "ref/dotnet5.4/de/System.Console.xml",
        "ref/dotnet5.4/es/System.Console.xml",
        "ref/dotnet5.4/fr/System.Console.xml",
        "ref/dotnet5.4/it/System.Console.xml",
        "ref/dotnet5.4/ja/System.Console.xml",
        "ref/dotnet5.4/ko/System.Console.xml",
        "ref/dotnet5.4/ru/System.Console.xml",
        "ref/dotnet5.4/zh-hans/System.Console.xml",
        "ref/dotnet5.4/zh-hant/System.Console.xml",
        "ref/net46/System.Console.dll",
        "ref/xamarinios10/_._",
        "ref/xamarinmac20/_._",
        "runtime.json"
      ]
    },
    "System.Diagnostics.Debug/4.0.10": {
      "sha512": "pi2KthuvI2LWV2c2V+fwReDsDiKpNl040h6DcwFOb59SafsPT/V1fCy0z66OKwysurJkBMmp5j5CBe3Um+ub0g==",
      "type": "package",
      "files": [
        "System.Diagnostics.Debug.4.0.10.nupkg.sha512",
        "System.Diagnostics.Debug.nuspec",
        "lib/DNXCore50/System.Diagnostics.Debug.dll",
        "lib/MonoAndroid10/_._",
        "lib/MonoTouch10/_._",
        "lib/net46/_._",
        "lib/netcore50/System.Diagnostics.Debug.dll",
=======
        "ref/dotnet/System.Diagnostics.Debug.dll",
        "ref/dotnet/System.Diagnostics.Debug.xml",
        "ref/dotnet/de/System.Diagnostics.Debug.xml",
        "ref/dotnet/es/System.Diagnostics.Debug.xml",
        "ref/dotnet/fr/System.Diagnostics.Debug.xml",
        "ref/dotnet/it/System.Diagnostics.Debug.xml",
        "ref/dotnet/ja/System.Diagnostics.Debug.xml",
        "ref/dotnet/ko/System.Diagnostics.Debug.xml",
        "ref/dotnet/ru/System.Diagnostics.Debug.xml",
        "ref/dotnet/zh-hans/System.Diagnostics.Debug.xml",
        "ref/dotnet/zh-hant/System.Diagnostics.Debug.xml",
        "ref/net46/_._",
        "ref/xamarinios10/_._",
        "ref/xamarinmac20/_._",
        "runtimes/win8-aot/lib/netcore50/System.Diagnostics.Debug.dll"
      ]
    },
    "System.Diagnostics.Process/4.1.0-beta-23504": {
      "sha512": "x2J3Sww13e9um3rXRf+iBh06z3elsh2ihbKaJyn3rT97PMY/AJUpySARe9eqvs5SnzuI9FT+4++iSdWV5Ftmgg==",
      "type": "package",
      "files": [
        "System.Diagnostics.Process.4.1.0-beta-23504.nupkg.sha512",
        "System.Diagnostics.Process.nuspec",
        "lib/MonoAndroid10/_._",
        "lib/MonoTouch10/_._",
        "lib/net46/System.Diagnostics.Process.dll",
        "lib/net461/System.Diagnostics.Process.dll",
>>>>>>> f6d2d85d
        "lib/xamarinios10/_._",
        "lib/xamarinmac20/_._",
        "ref/MonoAndroid10/_._",
        "ref/MonoTouch10/_._",
<<<<<<< HEAD
        "ref/dotnet/System.Diagnostics.Debug.dll",
        "ref/dotnet/System.Diagnostics.Debug.xml",
        "ref/dotnet/de/System.Diagnostics.Debug.xml",
        "ref/dotnet/es/System.Diagnostics.Debug.xml",
        "ref/dotnet/fr/System.Diagnostics.Debug.xml",
        "ref/dotnet/it/System.Diagnostics.Debug.xml",
        "ref/dotnet/ja/System.Diagnostics.Debug.xml",
        "ref/dotnet/ko/System.Diagnostics.Debug.xml",
        "ref/dotnet/ru/System.Diagnostics.Debug.xml",
        "ref/dotnet/zh-hans/System.Diagnostics.Debug.xml",
        "ref/dotnet/zh-hant/System.Diagnostics.Debug.xml",
        "ref/net46/_._",
        "ref/xamarinios10/_._",
        "ref/xamarinmac20/_._",
        "runtimes/win8-aot/lib/netcore50/System.Diagnostics.Debug.dll"
      ]
    },
    "System.Diagnostics.Process/4.1.0-beta-23504": {
      "sha512": "x2J3Sww13e9um3rXRf+iBh06z3elsh2ihbKaJyn3rT97PMY/AJUpySARe9eqvs5SnzuI9FT+4++iSdWV5Ftmgg==",
      "type": "package",
      "files": [
        "System.Diagnostics.Process.4.1.0-beta-23504.nupkg.sha512",
        "System.Diagnostics.Process.nuspec",
        "lib/MonoAndroid10/_._",
        "lib/MonoTouch10/_._",
        "lib/net46/System.Diagnostics.Process.dll",
        "lib/net461/System.Diagnostics.Process.dll",
=======
        "ref/dotnet5.4/System.Diagnostics.Process.dll",
        "ref/dotnet5.4/System.Diagnostics.Process.xml",
        "ref/dotnet5.4/de/System.Diagnostics.Process.xml",
        "ref/dotnet5.4/es/System.Diagnostics.Process.xml",
        "ref/dotnet5.4/fr/System.Diagnostics.Process.xml",
        "ref/dotnet5.4/it/System.Diagnostics.Process.xml",
        "ref/dotnet5.4/ja/System.Diagnostics.Process.xml",
        "ref/dotnet5.4/ko/System.Diagnostics.Process.xml",
        "ref/dotnet5.4/ru/System.Diagnostics.Process.xml",
        "ref/dotnet5.4/zh-hans/System.Diagnostics.Process.xml",
        "ref/dotnet5.4/zh-hant/System.Diagnostics.Process.xml",
        "ref/dotnet5.5/System.Diagnostics.Process.dll",
        "ref/dotnet5.5/System.Diagnostics.Process.xml",
        "ref/dotnet5.5/de/System.Diagnostics.Process.xml",
        "ref/dotnet5.5/es/System.Diagnostics.Process.xml",
        "ref/dotnet5.5/fr/System.Diagnostics.Process.xml",
        "ref/dotnet5.5/it/System.Diagnostics.Process.xml",
        "ref/dotnet5.5/ja/System.Diagnostics.Process.xml",
        "ref/dotnet5.5/ko/System.Diagnostics.Process.xml",
        "ref/dotnet5.5/ru/System.Diagnostics.Process.xml",
        "ref/dotnet5.5/zh-hans/System.Diagnostics.Process.xml",
        "ref/dotnet5.5/zh-hant/System.Diagnostics.Process.xml",
        "ref/net46/System.Diagnostics.Process.dll",
        "ref/net461/System.Diagnostics.Process.dll",
        "ref/xamarinios10/_._",
        "ref/xamarinmac20/_._",
        "runtime.json"
      ]
    },
    "System.Diagnostics.Tools/4.0.1-beta-23504": {
      "sha512": "deblyOnmqyQFbZqv0o4rwvp0kySJYgOyQ3HVboYhhJrw88geug2ASMg46ZcieuMKfFavDufhNnlHsi97LV0uLw==",
      "type": "package",
      "files": [
        "System.Diagnostics.Tools.4.0.1-beta-23504.nupkg.sha512",
        "System.Diagnostics.Tools.nuspec",
        "lib/DNXCore50/System.Diagnostics.Tools.dll",
        "lib/net45/_._",
        "lib/netcore50/System.Diagnostics.Tools.dll",
        "lib/win8/_._",
        "lib/wp80/_._",
        "lib/wpa81/_._",
        "ref/dotnet5.1/System.Diagnostics.Tools.dll",
        "ref/dotnet5.1/System.Diagnostics.Tools.xml",
        "ref/dotnet5.1/de/System.Diagnostics.Tools.xml",
        "ref/dotnet5.1/es/System.Diagnostics.Tools.xml",
        "ref/dotnet5.1/fr/System.Diagnostics.Tools.xml",
        "ref/dotnet5.1/it/System.Diagnostics.Tools.xml",
        "ref/dotnet5.1/ja/System.Diagnostics.Tools.xml",
        "ref/dotnet5.1/ko/System.Diagnostics.Tools.xml",
        "ref/dotnet5.1/ru/System.Diagnostics.Tools.xml",
        "ref/dotnet5.1/zh-hans/System.Diagnostics.Tools.xml",
        "ref/dotnet5.1/zh-hant/System.Diagnostics.Tools.xml",
        "ref/net45/_._",
        "ref/netcore50/System.Diagnostics.Tools.dll",
        "ref/netcore50/System.Diagnostics.Tools.xml",
        "ref/netcore50/de/System.Diagnostics.Tools.xml",
        "ref/netcore50/es/System.Diagnostics.Tools.xml",
        "ref/netcore50/fr/System.Diagnostics.Tools.xml",
        "ref/netcore50/it/System.Diagnostics.Tools.xml",
        "ref/netcore50/ja/System.Diagnostics.Tools.xml",
        "ref/netcore50/ko/System.Diagnostics.Tools.xml",
        "ref/netcore50/ru/System.Diagnostics.Tools.xml",
        "ref/netcore50/zh-hans/System.Diagnostics.Tools.xml",
        "ref/netcore50/zh-hant/System.Diagnostics.Tools.xml",
        "ref/win8/_._",
        "ref/wp80/_._",
        "ref/wpa81/_._",
        "runtimes/win8-aot/lib/netcore50/System.Diagnostics.Tools.dll"
      ]
    },
    "System.Diagnostics.TraceSource/4.0.0-beta-23019": {
      "sha512": "MZxMo9Skg9oZrJYwGpRfeOfrTfHxmTPWhj8XIXdIryfArzwG1FjZgzOrkWWcON0PdV9OywZYGly09nUCs/JdhA==",
      "type": "package",
      "files": [
        "System.Diagnostics.TraceSource.4.0.0-beta-23019.nupkg.sha512",
        "System.Diagnostics.TraceSource.nuspec",
        "lib/DNXCore50/System.Diagnostics.TraceSource.dll",
        "lib/net46/System.Diagnostics.TraceSource.dll",
        "ref/dotnet/System.Diagnostics.TraceSource.dll",
        "ref/net46/System.Diagnostics.TraceSource.dll"
      ]
    },
    "System.Diagnostics.Tracing/4.0.20": {
      "sha512": "gn/wexGHc35Fv++5L1gYHMY5g25COfiZ0PGrL+3PfwzoJd4X2LbTAm/U8d385SI6BKQBI/z4dQfvneS9J27+Tw==",
      "type": "package",
      "files": [
        "System.Diagnostics.Tracing.4.0.20.nupkg.sha512",
        "System.Diagnostics.Tracing.nuspec",
        "lib/DNXCore50/System.Diagnostics.Tracing.dll",
        "lib/MonoAndroid10/_._",
        "lib/MonoTouch10/_._",
        "lib/net46/_._",
        "lib/netcore50/System.Diagnostics.Tracing.dll",
>>>>>>> f6d2d85d
        "lib/xamarinios10/_._",
        "lib/xamarinmac20/_._",
        "ref/MonoAndroid10/_._",
        "ref/MonoTouch10/_._",
<<<<<<< HEAD
        "ref/dotnet5.4/System.Diagnostics.Process.dll",
        "ref/dotnet5.4/System.Diagnostics.Process.xml",
        "ref/dotnet5.4/de/System.Diagnostics.Process.xml",
        "ref/dotnet5.4/es/System.Diagnostics.Process.xml",
        "ref/dotnet5.4/fr/System.Diagnostics.Process.xml",
        "ref/dotnet5.4/it/System.Diagnostics.Process.xml",
        "ref/dotnet5.4/ja/System.Diagnostics.Process.xml",
        "ref/dotnet5.4/ko/System.Diagnostics.Process.xml",
        "ref/dotnet5.4/ru/System.Diagnostics.Process.xml",
        "ref/dotnet5.4/zh-hans/System.Diagnostics.Process.xml",
        "ref/dotnet5.4/zh-hant/System.Diagnostics.Process.xml",
        "ref/dotnet5.5/System.Diagnostics.Process.dll",
        "ref/dotnet5.5/System.Diagnostics.Process.xml",
        "ref/dotnet5.5/de/System.Diagnostics.Process.xml",
        "ref/dotnet5.5/es/System.Diagnostics.Process.xml",
        "ref/dotnet5.5/fr/System.Diagnostics.Process.xml",
        "ref/dotnet5.5/it/System.Diagnostics.Process.xml",
        "ref/dotnet5.5/ja/System.Diagnostics.Process.xml",
        "ref/dotnet5.5/ko/System.Diagnostics.Process.xml",
        "ref/dotnet5.5/ru/System.Diagnostics.Process.xml",
        "ref/dotnet5.5/zh-hans/System.Diagnostics.Process.xml",
        "ref/dotnet5.5/zh-hant/System.Diagnostics.Process.xml",
        "ref/net46/System.Diagnostics.Process.dll",
        "ref/net461/System.Diagnostics.Process.dll",
        "ref/xamarinios10/_._",
        "ref/xamarinmac20/_._",
        "runtime.json"
      ]
    },
    "System.Diagnostics.Tools/4.0.1-beta-23504": {
      "sha512": "deblyOnmqyQFbZqv0o4rwvp0kySJYgOyQ3HVboYhhJrw88geug2ASMg46ZcieuMKfFavDufhNnlHsi97LV0uLw==",
      "type": "package",
      "files": [
        "System.Diagnostics.Tools.4.0.1-beta-23504.nupkg.sha512",
        "System.Diagnostics.Tools.nuspec",
        "lib/DNXCore50/System.Diagnostics.Tools.dll",
        "lib/net45/_._",
        "lib/netcore50/System.Diagnostics.Tools.dll",
        "lib/win8/_._",
        "lib/wp80/_._",
        "lib/wpa81/_._",
        "ref/dotnet5.1/System.Diagnostics.Tools.dll",
        "ref/dotnet5.1/System.Diagnostics.Tools.xml",
        "ref/dotnet5.1/de/System.Diagnostics.Tools.xml",
        "ref/dotnet5.1/es/System.Diagnostics.Tools.xml",
        "ref/dotnet5.1/fr/System.Diagnostics.Tools.xml",
        "ref/dotnet5.1/it/System.Diagnostics.Tools.xml",
        "ref/dotnet5.1/ja/System.Diagnostics.Tools.xml",
        "ref/dotnet5.1/ko/System.Diagnostics.Tools.xml",
        "ref/dotnet5.1/ru/System.Diagnostics.Tools.xml",
        "ref/dotnet5.1/zh-hans/System.Diagnostics.Tools.xml",
        "ref/dotnet5.1/zh-hant/System.Diagnostics.Tools.xml",
        "ref/net45/_._",
        "ref/netcore50/System.Diagnostics.Tools.dll",
        "ref/netcore50/System.Diagnostics.Tools.xml",
        "ref/netcore50/de/System.Diagnostics.Tools.xml",
        "ref/netcore50/es/System.Diagnostics.Tools.xml",
        "ref/netcore50/fr/System.Diagnostics.Tools.xml",
        "ref/netcore50/it/System.Diagnostics.Tools.xml",
        "ref/netcore50/ja/System.Diagnostics.Tools.xml",
        "ref/netcore50/ko/System.Diagnostics.Tools.xml",
        "ref/netcore50/ru/System.Diagnostics.Tools.xml",
        "ref/netcore50/zh-hans/System.Diagnostics.Tools.xml",
        "ref/netcore50/zh-hant/System.Diagnostics.Tools.xml",
        "ref/win8/_._",
        "ref/wp80/_._",
        "ref/wpa81/_._",
        "runtimes/win8-aot/lib/netcore50/System.Diagnostics.Tools.dll"
      ]
    },
    "System.Diagnostics.TraceSource/4.0.0-beta-23019": {
      "sha512": "MZxMo9Skg9oZrJYwGpRfeOfrTfHxmTPWhj8XIXdIryfArzwG1FjZgzOrkWWcON0PdV9OywZYGly09nUCs/JdhA==",
      "type": "package",
      "files": [
        "System.Diagnostics.TraceSource.4.0.0-beta-23019.nupkg.sha512",
        "System.Diagnostics.TraceSource.nuspec",
        "lib/DNXCore50/System.Diagnostics.TraceSource.dll",
        "lib/net46/System.Diagnostics.TraceSource.dll",
        "ref/dotnet/System.Diagnostics.TraceSource.dll",
        "ref/net46/System.Diagnostics.TraceSource.dll"
      ]
    },
    "System.Diagnostics.Tracing/4.0.20": {
      "sha512": "gn/wexGHc35Fv++5L1gYHMY5g25COfiZ0PGrL+3PfwzoJd4X2LbTAm/U8d385SI6BKQBI/z4dQfvneS9J27+Tw==",
      "type": "package",
      "files": [
        "System.Diagnostics.Tracing.4.0.20.nupkg.sha512",
        "System.Diagnostics.Tracing.nuspec",
        "lib/DNXCore50/System.Diagnostics.Tracing.dll",
        "lib/MonoAndroid10/_._",
        "lib/MonoTouch10/_._",
        "lib/net46/_._",
        "lib/netcore50/System.Diagnostics.Tracing.dll",
=======
        "ref/dotnet/System.Diagnostics.Tracing.dll",
        "ref/dotnet/System.Diagnostics.Tracing.xml",
        "ref/dotnet/de/System.Diagnostics.Tracing.xml",
        "ref/dotnet/es/System.Diagnostics.Tracing.xml",
        "ref/dotnet/fr/System.Diagnostics.Tracing.xml",
        "ref/dotnet/it/System.Diagnostics.Tracing.xml",
        "ref/dotnet/ja/System.Diagnostics.Tracing.xml",
        "ref/dotnet/ko/System.Diagnostics.Tracing.xml",
        "ref/dotnet/ru/System.Diagnostics.Tracing.xml",
        "ref/dotnet/zh-hans/System.Diagnostics.Tracing.xml",
        "ref/dotnet/zh-hant/System.Diagnostics.Tracing.xml",
        "ref/net46/_._",
        "ref/xamarinios10/_._",
        "ref/xamarinmac20/_._",
        "runtimes/win8-aot/lib/netcore50/System.Diagnostics.Tracing.dll"
      ]
    },
    "System.Globalization/4.0.10": {
      "sha512": "kzRtbbCNAxdafFBDogcM36ehA3th8c1PGiz8QRkZn8O5yMBorDHSK8/TGJPYOaCS5zdsGk0u9qXHnW91nqy7fw==",
      "type": "package",
      "files": [
        "System.Globalization.4.0.10.nupkg.sha512",
        "System.Globalization.nuspec",
        "lib/DNXCore50/System.Globalization.dll",
        "lib/MonoAndroid10/_._",
        "lib/MonoTouch10/_._",
        "lib/net46/_._",
        "lib/netcore50/System.Globalization.dll",
        "lib/xamarinios10/_._",
        "lib/xamarinmac20/_._",
        "ref/MonoAndroid10/_._",
        "ref/MonoTouch10/_._",
        "ref/dotnet/System.Globalization.dll",
        "ref/dotnet/System.Globalization.xml",
        "ref/dotnet/de/System.Globalization.xml",
        "ref/dotnet/es/System.Globalization.xml",
        "ref/dotnet/fr/System.Globalization.xml",
        "ref/dotnet/it/System.Globalization.xml",
        "ref/dotnet/ja/System.Globalization.xml",
        "ref/dotnet/ko/System.Globalization.xml",
        "ref/dotnet/ru/System.Globalization.xml",
        "ref/dotnet/zh-hans/System.Globalization.xml",
        "ref/dotnet/zh-hant/System.Globalization.xml",
        "ref/net46/_._",
        "ref/xamarinios10/_._",
        "ref/xamarinmac20/_._",
        "runtimes/win8-aot/lib/netcore50/System.Globalization.dll"
      ]
    },
    "System.IO/4.0.10": {
      "sha512": "kghf1CeYT+W2lw8a50/GxFz5HR9t6RkL4BvjxtTp1NxtEFWywnMA9W8FH/KYXiDNThcw9u/GOViDON4iJFGXIQ==",
      "type": "package",
      "files": [
        "System.IO.4.0.10.nupkg.sha512",
        "System.IO.nuspec",
        "lib/DNXCore50/System.IO.dll",
        "lib/MonoAndroid10/_._",
        "lib/MonoTouch10/_._",
        "lib/net46/_._",
        "lib/netcore50/System.IO.dll",
>>>>>>> f6d2d85d
        "lib/xamarinios10/_._",
        "lib/xamarinmac20/_._",
        "ref/MonoAndroid10/_._",
        "ref/MonoTouch10/_._",
<<<<<<< HEAD
        "ref/dotnet/System.Diagnostics.Tracing.dll",
        "ref/dotnet/System.Diagnostics.Tracing.xml",
        "ref/dotnet/de/System.Diagnostics.Tracing.xml",
        "ref/dotnet/es/System.Diagnostics.Tracing.xml",
        "ref/dotnet/fr/System.Diagnostics.Tracing.xml",
        "ref/dotnet/it/System.Diagnostics.Tracing.xml",
        "ref/dotnet/ja/System.Diagnostics.Tracing.xml",
        "ref/dotnet/ko/System.Diagnostics.Tracing.xml",
        "ref/dotnet/ru/System.Diagnostics.Tracing.xml",
        "ref/dotnet/zh-hans/System.Diagnostics.Tracing.xml",
        "ref/dotnet/zh-hant/System.Diagnostics.Tracing.xml",
        "ref/net46/_._",
        "ref/xamarinios10/_._",
        "ref/xamarinmac20/_._",
        "runtimes/win8-aot/lib/netcore50/System.Diagnostics.Tracing.dll"
      ]
    },
    "System.Globalization/4.0.10": {
      "sha512": "kzRtbbCNAxdafFBDogcM36ehA3th8c1PGiz8QRkZn8O5yMBorDHSK8/TGJPYOaCS5zdsGk0u9qXHnW91nqy7fw==",
      "type": "package",
      "files": [
        "System.Globalization.4.0.10.nupkg.sha512",
        "System.Globalization.nuspec",
        "lib/DNXCore50/System.Globalization.dll",
        "lib/MonoAndroid10/_._",
        "lib/MonoTouch10/_._",
        "lib/net46/_._",
        "lib/netcore50/System.Globalization.dll",
=======
        "ref/dotnet/System.IO.dll",
        "ref/dotnet/System.IO.xml",
        "ref/dotnet/de/System.IO.xml",
        "ref/dotnet/es/System.IO.xml",
        "ref/dotnet/fr/System.IO.xml",
        "ref/dotnet/it/System.IO.xml",
        "ref/dotnet/ja/System.IO.xml",
        "ref/dotnet/ko/System.IO.xml",
        "ref/dotnet/ru/System.IO.xml",
        "ref/dotnet/zh-hans/System.IO.xml",
        "ref/dotnet/zh-hant/System.IO.xml",
        "ref/net46/_._",
        "ref/xamarinios10/_._",
        "ref/xamarinmac20/_._",
        "runtimes/win8-aot/lib/netcore50/System.IO.dll"
      ]
    },
    "System.IO.FileSystem/4.0.1-beta-23504": {
      "sha512": "hU2pxN48TMnpxCcs7xV+kxJRCv95CWU+cY2CM3/QfPhOHWxI/XMJCCzp/itPHivAOKc3WWErTKh6flFL3zra8Q==",
      "type": "package",
      "files": [
        "System.IO.FileSystem.4.0.1-beta-23504.nupkg.sha512",
        "System.IO.FileSystem.nuspec",
        "lib/MonoAndroid10/_._",
        "lib/MonoTouch10/_._",
        "lib/net46/System.IO.FileSystem.dll",
>>>>>>> f6d2d85d
        "lib/xamarinios10/_._",
        "lib/xamarinmac20/_._",
        "ref/MonoAndroid10/_._",
        "ref/MonoTouch10/_._",
<<<<<<< HEAD
        "ref/dotnet/System.Globalization.dll",
        "ref/dotnet/System.Globalization.xml",
        "ref/dotnet/de/System.Globalization.xml",
        "ref/dotnet/es/System.Globalization.xml",
        "ref/dotnet/fr/System.Globalization.xml",
        "ref/dotnet/it/System.Globalization.xml",
        "ref/dotnet/ja/System.Globalization.xml",
        "ref/dotnet/ko/System.Globalization.xml",
        "ref/dotnet/ru/System.Globalization.xml",
        "ref/dotnet/zh-hans/System.Globalization.xml",
        "ref/dotnet/zh-hant/System.Globalization.xml",
        "ref/net46/_._",
        "ref/xamarinios10/_._",
        "ref/xamarinmac20/_._",
        "runtimes/win8-aot/lib/netcore50/System.Globalization.dll"
      ]
    },
    "System.IO/4.0.10": {
      "sha512": "kghf1CeYT+W2lw8a50/GxFz5HR9t6RkL4BvjxtTp1NxtEFWywnMA9W8FH/KYXiDNThcw9u/GOViDON4iJFGXIQ==",
      "type": "package",
      "files": [
        "System.IO.4.0.10.nupkg.sha512",
        "System.IO.nuspec",
        "lib/DNXCore50/System.IO.dll",
        "lib/MonoAndroid10/_._",
        "lib/MonoTouch10/_._",
        "lib/net46/_._",
        "lib/netcore50/System.IO.dll",
=======
        "ref/dotnet5.4/System.IO.FileSystem.dll",
        "ref/dotnet5.4/System.IO.FileSystem.xml",
        "ref/dotnet5.4/de/System.IO.FileSystem.xml",
        "ref/dotnet5.4/es/System.IO.FileSystem.xml",
        "ref/dotnet5.4/fr/System.IO.FileSystem.xml",
        "ref/dotnet5.4/it/System.IO.FileSystem.xml",
        "ref/dotnet5.4/ja/System.IO.FileSystem.xml",
        "ref/dotnet5.4/ko/System.IO.FileSystem.xml",
        "ref/dotnet5.4/ru/System.IO.FileSystem.xml",
        "ref/dotnet5.4/zh-hans/System.IO.FileSystem.xml",
        "ref/dotnet5.4/zh-hant/System.IO.FileSystem.xml",
        "ref/net46/System.IO.FileSystem.dll",
        "ref/xamarinios10/_._",
        "ref/xamarinmac20/_._",
        "runtime.json"
      ]
    },
    "System.IO.FileSystem.DriveInfo/4.0.0-beta-23504": {
      "sha512": "2D5f8Y6oCKUETbUX4Gbgq+fQ0C3yzKyLXkTfm3UeoZRgR7DXrUrSq7pL6RqDu9Ye926sWyjPjRCoMatlOmDQdg==",
      "type": "package",
      "files": [
        "System.IO.FileSystem.DriveInfo.4.0.0-beta-23504.nupkg.sha512",
        "System.IO.FileSystem.DriveInfo.nuspec",
        "lib/MonoAndroid10/_._",
        "lib/MonoTouch10/_._",
        "lib/net46/System.IO.FileSystem.DriveInfo.dll",
>>>>>>> f6d2d85d
        "lib/xamarinios10/_._",
        "lib/xamarinmac20/_._",
        "ref/MonoAndroid10/_._",
        "ref/MonoTouch10/_._",
<<<<<<< HEAD
        "ref/dotnet/System.IO.dll",
        "ref/dotnet/System.IO.xml",
        "ref/dotnet/de/System.IO.xml",
        "ref/dotnet/es/System.IO.xml",
        "ref/dotnet/fr/System.IO.xml",
        "ref/dotnet/it/System.IO.xml",
        "ref/dotnet/ja/System.IO.xml",
        "ref/dotnet/ko/System.IO.xml",
        "ref/dotnet/ru/System.IO.xml",
        "ref/dotnet/zh-hans/System.IO.xml",
        "ref/dotnet/zh-hant/System.IO.xml",
        "ref/net46/_._",
        "ref/xamarinios10/_._",
        "ref/xamarinmac20/_._",
        "runtimes/win8-aot/lib/netcore50/System.IO.dll"
      ]
    },
    "System.IO.FileSystem/4.0.1-beta-23504": {
      "sha512": "hU2pxN48TMnpxCcs7xV+kxJRCv95CWU+cY2CM3/QfPhOHWxI/XMJCCzp/itPHivAOKc3WWErTKh6flFL3zra8Q==",
      "type": "package",
      "files": [
        "System.IO.FileSystem.4.0.1-beta-23504.nupkg.sha512",
        "System.IO.FileSystem.nuspec",
        "lib/MonoAndroid10/_._",
        "lib/MonoTouch10/_._",
        "lib/net46/System.IO.FileSystem.dll",
=======
        "ref/dotnet5.4/System.IO.FileSystem.DriveInfo.dll",
        "ref/dotnet5.4/System.IO.FileSystem.DriveInfo.xml",
        "ref/dotnet5.4/de/System.IO.FileSystem.DriveInfo.xml",
        "ref/dotnet5.4/es/System.IO.FileSystem.DriveInfo.xml",
        "ref/dotnet5.4/fr/System.IO.FileSystem.DriveInfo.xml",
        "ref/dotnet5.4/it/System.IO.FileSystem.DriveInfo.xml",
        "ref/dotnet5.4/ja/System.IO.FileSystem.DriveInfo.xml",
        "ref/dotnet5.4/ko/System.IO.FileSystem.DriveInfo.xml",
        "ref/dotnet5.4/ru/System.IO.FileSystem.DriveInfo.xml",
        "ref/dotnet5.4/zh-hans/System.IO.FileSystem.DriveInfo.xml",
        "ref/dotnet5.4/zh-hant/System.IO.FileSystem.DriveInfo.xml",
        "ref/net46/System.IO.FileSystem.DriveInfo.dll",
        "ref/xamarinios10/_._",
        "ref/xamarinmac20/_._",
        "runtime.json"
      ]
    },
    "System.IO.FileSystem.Primitives/4.0.0": {
      "sha512": "7pJUvYi/Yq3A5nagqCCiOw3+aJp3xXc/Cjr8dnJDnER3/6kX3LEencfqmXUcPl9+7OvRNyPMNhqsLAcMK6K/KA==",
      "type": "package",
      "files": [
        "System.IO.FileSystem.Primitives.4.0.0.nupkg.sha512",
        "System.IO.FileSystem.Primitives.nuspec",
        "lib/MonoAndroid10/_._",
        "lib/MonoTouch10/_._",
        "lib/dotnet/System.IO.FileSystem.Primitives.dll",
        "lib/net46/System.IO.FileSystem.Primitives.dll",
>>>>>>> f6d2d85d
        "lib/xamarinios10/_._",
        "lib/xamarinmac20/_._",
        "ref/MonoAndroid10/_._",
        "ref/MonoTouch10/_._",
<<<<<<< HEAD
        "ref/dotnet5.4/System.IO.FileSystem.dll",
        "ref/dotnet5.4/System.IO.FileSystem.xml",
        "ref/dotnet5.4/de/System.IO.FileSystem.xml",
        "ref/dotnet5.4/es/System.IO.FileSystem.xml",
        "ref/dotnet5.4/fr/System.IO.FileSystem.xml",
        "ref/dotnet5.4/it/System.IO.FileSystem.xml",
        "ref/dotnet5.4/ja/System.IO.FileSystem.xml",
        "ref/dotnet5.4/ko/System.IO.FileSystem.xml",
        "ref/dotnet5.4/ru/System.IO.FileSystem.xml",
        "ref/dotnet5.4/zh-hans/System.IO.FileSystem.xml",
        "ref/dotnet5.4/zh-hant/System.IO.FileSystem.xml",
        "ref/net46/System.IO.FileSystem.dll",
        "ref/xamarinios10/_._",
        "ref/xamarinmac20/_._",
        "runtime.json"
      ]
    },
    "System.IO.FileSystem.DriveInfo/4.0.0-beta-23504": {
      "sha512": "2D5f8Y6oCKUETbUX4Gbgq+fQ0C3yzKyLXkTfm3UeoZRgR7DXrUrSq7pL6RqDu9Ye926sWyjPjRCoMatlOmDQdg==",
      "type": "package",
      "files": [
        "System.IO.FileSystem.DriveInfo.4.0.0-beta-23504.nupkg.sha512",
        "System.IO.FileSystem.DriveInfo.nuspec",
        "lib/MonoAndroid10/_._",
        "lib/MonoTouch10/_._",
        "lib/net46/System.IO.FileSystem.DriveInfo.dll",
        "lib/xamarinios10/_._",
        "lib/xamarinmac20/_._",
        "ref/MonoAndroid10/_._",
        "ref/MonoTouch10/_._",
        "ref/dotnet5.4/System.IO.FileSystem.DriveInfo.dll",
        "ref/dotnet5.4/System.IO.FileSystem.DriveInfo.xml",
        "ref/dotnet5.4/de/System.IO.FileSystem.DriveInfo.xml",
        "ref/dotnet5.4/es/System.IO.FileSystem.DriveInfo.xml",
        "ref/dotnet5.4/fr/System.IO.FileSystem.DriveInfo.xml",
        "ref/dotnet5.4/it/System.IO.FileSystem.DriveInfo.xml",
        "ref/dotnet5.4/ja/System.IO.FileSystem.DriveInfo.xml",
        "ref/dotnet5.4/ko/System.IO.FileSystem.DriveInfo.xml",
        "ref/dotnet5.4/ru/System.IO.FileSystem.DriveInfo.xml",
        "ref/dotnet5.4/zh-hans/System.IO.FileSystem.DriveInfo.xml",
        "ref/dotnet5.4/zh-hant/System.IO.FileSystem.DriveInfo.xml",
        "ref/net46/System.IO.FileSystem.DriveInfo.dll",
        "ref/xamarinios10/_._",
        "ref/xamarinmac20/_._",
        "runtime.json"
      ]
    },
    "System.IO.FileSystem.Primitives/4.0.0": {
      "sha512": "7pJUvYi/Yq3A5nagqCCiOw3+aJp3xXc/Cjr8dnJDnER3/6kX3LEencfqmXUcPl9+7OvRNyPMNhqsLAcMK6K/KA==",
      "type": "package",
      "files": [
        "System.IO.FileSystem.Primitives.4.0.0.nupkg.sha512",
        "System.IO.FileSystem.Primitives.nuspec",
        "lib/MonoAndroid10/_._",
        "lib/MonoTouch10/_._",
        "lib/dotnet/System.IO.FileSystem.Primitives.dll",
        "lib/net46/System.IO.FileSystem.Primitives.dll",
        "lib/xamarinios10/_._",
        "lib/xamarinmac20/_._",
        "ref/MonoAndroid10/_._",
        "ref/MonoTouch10/_._",
        "ref/dotnet/System.IO.FileSystem.Primitives.dll",
        "ref/dotnet/System.IO.FileSystem.Primitives.xml",
        "ref/dotnet/de/System.IO.FileSystem.Primitives.xml",
        "ref/dotnet/es/System.IO.FileSystem.Primitives.xml",
        "ref/dotnet/fr/System.IO.FileSystem.Primitives.xml",
        "ref/dotnet/it/System.IO.FileSystem.Primitives.xml",
        "ref/dotnet/ja/System.IO.FileSystem.Primitives.xml",
        "ref/dotnet/ko/System.IO.FileSystem.Primitives.xml",
        "ref/dotnet/ru/System.IO.FileSystem.Primitives.xml",
        "ref/dotnet/zh-hans/System.IO.FileSystem.Primitives.xml",
        "ref/dotnet/zh-hant/System.IO.FileSystem.Primitives.xml",
        "ref/net46/System.IO.FileSystem.Primitives.dll",
        "ref/xamarinios10/_._",
        "ref/xamarinmac20/_._"
      ]
    },
    "System.IO.Pipes/4.0.0-beta-23504": {
      "sha512": "XbIQixjoOg6wvxYfpmv2ydXMsTQ56nV6bb2Ajem9RnwXaPVhq/eXeGYMEMZiQ1HxmuwusgccLE6FtT3+Xf+new==",
      "type": "package",
      "files": [
=======
        "ref/dotnet/System.IO.FileSystem.Primitives.dll",
        "ref/dotnet/System.IO.FileSystem.Primitives.xml",
        "ref/dotnet/de/System.IO.FileSystem.Primitives.xml",
        "ref/dotnet/es/System.IO.FileSystem.Primitives.xml",
        "ref/dotnet/fr/System.IO.FileSystem.Primitives.xml",
        "ref/dotnet/it/System.IO.FileSystem.Primitives.xml",
        "ref/dotnet/ja/System.IO.FileSystem.Primitives.xml",
        "ref/dotnet/ko/System.IO.FileSystem.Primitives.xml",
        "ref/dotnet/ru/System.IO.FileSystem.Primitives.xml",
        "ref/dotnet/zh-hans/System.IO.FileSystem.Primitives.xml",
        "ref/dotnet/zh-hant/System.IO.FileSystem.Primitives.xml",
        "ref/net46/System.IO.FileSystem.Primitives.dll",
        "ref/xamarinios10/_._",
        "ref/xamarinmac20/_._"
      ]
    },
    "System.IO.Pipes/4.0.0-beta-23504": {
      "sha512": "XbIQixjoOg6wvxYfpmv2ydXMsTQ56nV6bb2Ajem9RnwXaPVhq/eXeGYMEMZiQ1HxmuwusgccLE6FtT3+Xf+new==",
      "type": "package",
      "files": [
>>>>>>> f6d2d85d
        "System.IO.Pipes.4.0.0-beta-23504.nupkg.sha512",
        "System.IO.Pipes.nuspec",
        "lib/net46/System.IO.Pipes.dll",
        "ref/dotnet5.4/System.IO.Pipes.dll",
        "ref/dotnet5.4/System.IO.Pipes.xml",
        "ref/dotnet5.4/de/System.IO.Pipes.xml",
        "ref/dotnet5.4/es/System.IO.Pipes.xml",
        "ref/dotnet5.4/fr/System.IO.Pipes.xml",
        "ref/dotnet5.4/it/System.IO.Pipes.xml",
        "ref/dotnet5.4/ja/System.IO.Pipes.xml",
        "ref/dotnet5.4/ko/System.IO.Pipes.xml",
        "ref/dotnet5.4/ru/System.IO.Pipes.xml",
        "ref/dotnet5.4/zh-hans/System.IO.Pipes.xml",
        "ref/dotnet5.4/zh-hant/System.IO.Pipes.xml",
        "ref/net46/System.IO.Pipes.dll",
        "runtime.json"
      ]
    },
    "System.Linq/4.0.0": {
      "sha512": "r6Hlc+ytE6m/9UBr+nNRRdoJEWjoeQiT3L3lXYFDHoXk3VYsRBCDNXrawcexw7KPLaH0zamQLiAb6avhZ50cGg==",
      "type": "package",
      "files": [
        "System.Linq.4.0.0.nupkg.sha512",
        "System.Linq.nuspec",
        "lib/dotnet/System.Linq.dll",
        "lib/net45/_._",
        "lib/netcore50/System.Linq.dll",
        "lib/win8/_._",
        "lib/wp80/_._",
        "lib/wpa81/_._",
        "ref/dotnet/System.Linq.dll",
        "ref/dotnet/System.Linq.xml",
        "ref/dotnet/de/System.Linq.xml",
        "ref/dotnet/es/System.Linq.xml",
        "ref/dotnet/fr/System.Linq.xml",
        "ref/dotnet/it/System.Linq.xml",
        "ref/dotnet/ja/System.Linq.xml",
        "ref/dotnet/ko/System.Linq.xml",
        "ref/dotnet/ru/System.Linq.xml",
        "ref/dotnet/zh-hans/System.Linq.xml",
        "ref/dotnet/zh-hant/System.Linq.xml",
        "ref/net45/_._",
        "ref/netcore50/System.Linq.dll",
        "ref/netcore50/System.Linq.xml",
        "ref/win8/_._",
        "ref/wp80/_._",
        "ref/wpa81/_._"
      ]
    },
    "System.ObjectModel/4.0.10": {
      "sha512": "Djn1wb0vP662zxbe+c3mOhvC4vkQGicsFs1Wi0/GJJpp3Eqp+oxbJ+p2Sx3O0efYueggAI5SW+BqEoczjfr1cA==",
      "type": "package",
      "files": [
        "System.ObjectModel.4.0.10.nupkg.sha512",
        "System.ObjectModel.nuspec",
        "lib/MonoAndroid10/_._",
        "lib/MonoTouch10/_._",
        "lib/dotnet/System.ObjectModel.dll",
        "lib/net46/_._",
        "lib/xamarinios10/_._",
        "lib/xamarinmac20/_._",
        "ref/MonoAndroid10/_._",
        "ref/MonoTouch10/_._",
        "ref/dotnet/System.ObjectModel.dll",
        "ref/dotnet/System.ObjectModel.xml",
        "ref/dotnet/de/System.ObjectModel.xml",
        "ref/dotnet/es/System.ObjectModel.xml",
        "ref/dotnet/fr/System.ObjectModel.xml",
        "ref/dotnet/it/System.ObjectModel.xml",
        "ref/dotnet/ja/System.ObjectModel.xml",
        "ref/dotnet/ko/System.ObjectModel.xml",
        "ref/dotnet/ru/System.ObjectModel.xml",
        "ref/dotnet/zh-hans/System.ObjectModel.xml",
        "ref/dotnet/zh-hant/System.ObjectModel.xml",
        "ref/net46/_._",
        "ref/xamarinios10/_._",
        "ref/xamarinmac20/_._"
      ]
    },
    "System.Reflection/4.0.10": {
      "sha512": "WZ+4lEE4gqGx6mrqLhSiW4oi6QLPWwdNjzhhTONmhELOrW8Cw9phlO9tltgvRUuQUqYtBiliFwhO5S5fCJElVw==",
      "type": "package",
      "files": [
        "System.Reflection.4.0.10.nupkg.sha512",
        "System.Reflection.nuspec",
        "lib/DNXCore50/System.Reflection.dll",
        "lib/MonoAndroid10/_._",
        "lib/MonoTouch10/_._",
        "lib/net46/_._",
        "lib/netcore50/System.Reflection.dll",
        "lib/xamarinios10/_._",
        "lib/xamarinmac20/_._",
        "ref/MonoAndroid10/_._",
        "ref/MonoTouch10/_._",
        "ref/dotnet/System.Reflection.dll",
        "ref/dotnet/System.Reflection.xml",
        "ref/dotnet/de/System.Reflection.xml",
        "ref/dotnet/es/System.Reflection.xml",
        "ref/dotnet/fr/System.Reflection.xml",
        "ref/dotnet/it/System.Reflection.xml",
        "ref/dotnet/ja/System.Reflection.xml",
        "ref/dotnet/ko/System.Reflection.xml",
        "ref/dotnet/ru/System.Reflection.xml",
        "ref/dotnet/zh-hans/System.Reflection.xml",
        "ref/dotnet/zh-hant/System.Reflection.xml",
        "ref/net46/_._",
        "ref/xamarinios10/_._",
        "ref/xamarinmac20/_._",
        "runtimes/win8-aot/lib/netcore50/System.Reflection.dll"
      ]
    },
<<<<<<< HEAD
    "System.Reflection.Extensions/4.0.0": {
      "sha512": "dbYaZWCyFAu1TGYUqR2n+Q+1casSHPR2vVW0WVNkXpZbrd2BXcZ7cpvpu9C98CTHtNmyfMWCLpCclDqly23t6A==",
      "type": "package",
      "files": [
        "System.Reflection.Extensions.4.0.0.nupkg.sha512",
        "System.Reflection.Extensions.nuspec",
        "lib/DNXCore50/System.Reflection.Extensions.dll",
        "lib/net45/_._",
        "lib/netcore50/System.Reflection.Extensions.dll",
        "lib/win8/_._",
        "lib/wp80/_._",
        "lib/wpa81/_._",
        "ref/dotnet/System.Reflection.Extensions.dll",
        "ref/dotnet/System.Reflection.Extensions.xml",
        "ref/dotnet/de/System.Reflection.Extensions.xml",
        "ref/dotnet/es/System.Reflection.Extensions.xml",
        "ref/dotnet/fr/System.Reflection.Extensions.xml",
        "ref/dotnet/it/System.Reflection.Extensions.xml",
        "ref/dotnet/ja/System.Reflection.Extensions.xml",
        "ref/dotnet/ko/System.Reflection.Extensions.xml",
        "ref/dotnet/ru/System.Reflection.Extensions.xml",
        "ref/dotnet/zh-hans/System.Reflection.Extensions.xml",
        "ref/dotnet/zh-hant/System.Reflection.Extensions.xml",
        "ref/net45/_._",
        "ref/netcore50/System.Reflection.Extensions.dll",
        "ref/netcore50/System.Reflection.Extensions.xml",
        "ref/win8/_._",
        "ref/wp80/_._",
        "ref/wpa81/_._",
        "runtimes/win8-aot/lib/netcore50/System.Reflection.Extensions.dll"
      ]
    },
    "System.Reflection.Metadata/1.2.0-rc2-23826": {
      "sha512": "iaq5zpluF7mUMd5hFyhmZGyCSzF6glZjvNI2VAhLFQEp8sGA/tROj6NoZL42q6HhoHxi1XyGeoIXPi5hyw0+5w==",
      "type": "package",
      "files": [
        "System.Reflection.Metadata.1.2.0-rc2-23826.nupkg.sha512",
        "System.Reflection.Metadata.nuspec",
        "ThirdPartyNotices.txt",
        "dotnet_library_license.txt",
        "lib/dotnet5.2/System.Reflection.Metadata.dll",
        "lib/dotnet5.2/System.Reflection.Metadata.xml",
        "lib/portable-net45+win8/System.Reflection.Metadata.dll",
        "lib/portable-net45+win8/System.Reflection.Metadata.xml"
      ]
    },
    "System.Reflection.Primitives/4.0.0": {
      "sha512": "n9S0XpKv2ruc17FSnaiX6nV47VfHTZ1wLjKZlAirUZCvDQCH71mVp+Ohabn0xXLh5pK2PKp45HCxkqu5Fxn/lA==",
      "type": "package",
      "files": [
        "System.Reflection.Primitives.4.0.0.nupkg.sha512",
        "System.Reflection.Primitives.nuspec",
        "lib/DNXCore50/System.Reflection.Primitives.dll",
        "lib/net45/_._",
        "lib/netcore50/System.Reflection.Primitives.dll",
        "lib/win8/_._",
        "lib/wp80/_._",
        "lib/wpa81/_._",
        "ref/dotnet/System.Reflection.Primitives.dll",
        "ref/dotnet/System.Reflection.Primitives.xml",
        "ref/dotnet/de/System.Reflection.Primitives.xml",
        "ref/dotnet/es/System.Reflection.Primitives.xml",
        "ref/dotnet/fr/System.Reflection.Primitives.xml",
        "ref/dotnet/it/System.Reflection.Primitives.xml",
        "ref/dotnet/ja/System.Reflection.Primitives.xml",
        "ref/dotnet/ko/System.Reflection.Primitives.xml",
        "ref/dotnet/ru/System.Reflection.Primitives.xml",
        "ref/dotnet/zh-hans/System.Reflection.Primitives.xml",
        "ref/dotnet/zh-hant/System.Reflection.Primitives.xml",
        "ref/net45/_._",
        "ref/netcore50/System.Reflection.Primitives.dll",
        "ref/netcore50/System.Reflection.Primitives.xml",
        "ref/win8/_._",
        "ref/wp80/_._",
        "ref/wpa81/_._",
        "runtimes/win8-aot/lib/netcore50/System.Reflection.Primitives.dll"
      ]
    },
    "System.Resources.ResourceManager/4.0.0": {
      "sha512": "qmqeZ4BJgjfU+G2JbrZt4Dk1LsMxO4t+f/9HarNY6w8pBgweO6jT+cknUH7c3qIrGvyUqraBhU45Eo6UtA0fAw==",
      "type": "package",
      "files": [
        "System.Resources.ResourceManager.4.0.0.nupkg.sha512",
        "System.Resources.ResourceManager.nuspec",
        "lib/DNXCore50/System.Resources.ResourceManager.dll",
        "lib/net45/_._",
        "lib/netcore50/System.Resources.ResourceManager.dll",
        "lib/win8/_._",
        "lib/wp80/_._",
        "lib/wpa81/_._",
        "ref/dotnet/System.Resources.ResourceManager.dll",
        "ref/dotnet/System.Resources.ResourceManager.xml",
        "ref/dotnet/de/System.Resources.ResourceManager.xml",
        "ref/dotnet/es/System.Resources.ResourceManager.xml",
        "ref/dotnet/fr/System.Resources.ResourceManager.xml",
        "ref/dotnet/it/System.Resources.ResourceManager.xml",
        "ref/dotnet/ja/System.Resources.ResourceManager.xml",
        "ref/dotnet/ko/System.Resources.ResourceManager.xml",
        "ref/dotnet/ru/System.Resources.ResourceManager.xml",
        "ref/dotnet/zh-hans/System.Resources.ResourceManager.xml",
        "ref/dotnet/zh-hant/System.Resources.ResourceManager.xml",
        "ref/net45/_._",
        "ref/netcore50/System.Resources.ResourceManager.dll",
        "ref/netcore50/System.Resources.ResourceManager.xml",
        "ref/win8/_._",
        "ref/wp80/_._",
        "ref/wpa81/_._",
        "runtimes/win8-aot/lib/netcore50/System.Resources.ResourceManager.dll"
      ]
    },
    "System.Runtime/4.0.21-beta-23504": {
      "sha512": "aCPLcyPqkUAPYyHh6JUn4Hlp2WvO9y6e+X11yzwXGN9NWzP6Za7PZy/bIBTkP1Lsey16WzP42N66A9X4G7DOzQ==",
      "type": "package",
      "files": [
=======
    "System.Reflection.Metadata/1.2.0": {
      "sha512": "3LjvW/Gr3f3+O8adWT04bV1nvbgQ3X1NYZHgRC76L/VdJ78nUCkwIcHguEH85fHIQ1TGldRpMJ3nqlMqaRwReA==",
      "type": "package",
      "files": [
        "System.Reflection.Metadata.1.2.0.nupkg.sha512",
        "System.Reflection.Metadata.nuspec",
        "ThirdPartyNotices.txt",
        "dotnet_library_license.txt",
        "lib/netstandard1.1/System.Reflection.Metadata.dll",
        "lib/netstandard1.1/System.Reflection.Metadata.xml",
        "lib/portable-net45+win8/System.Reflection.Metadata.dll",
        "lib/portable-net45+win8/System.Reflection.Metadata.xml"
      ]
    },
    "System.Reflection.Primitives/4.0.0": {
      "sha512": "n9S0XpKv2ruc17FSnaiX6nV47VfHTZ1wLjKZlAirUZCvDQCH71mVp+Ohabn0xXLh5pK2PKp45HCxkqu5Fxn/lA==",
      "type": "package",
      "files": [
        "System.Reflection.Primitives.4.0.0.nupkg.sha512",
        "System.Reflection.Primitives.nuspec",
        "lib/DNXCore50/System.Reflection.Primitives.dll",
        "lib/net45/_._",
        "lib/netcore50/System.Reflection.Primitives.dll",
        "lib/win8/_._",
        "lib/wp80/_._",
        "lib/wpa81/_._",
        "ref/dotnet/System.Reflection.Primitives.dll",
        "ref/dotnet/System.Reflection.Primitives.xml",
        "ref/dotnet/de/System.Reflection.Primitives.xml",
        "ref/dotnet/es/System.Reflection.Primitives.xml",
        "ref/dotnet/fr/System.Reflection.Primitives.xml",
        "ref/dotnet/it/System.Reflection.Primitives.xml",
        "ref/dotnet/ja/System.Reflection.Primitives.xml",
        "ref/dotnet/ko/System.Reflection.Primitives.xml",
        "ref/dotnet/ru/System.Reflection.Primitives.xml",
        "ref/dotnet/zh-hans/System.Reflection.Primitives.xml",
        "ref/dotnet/zh-hant/System.Reflection.Primitives.xml",
        "ref/net45/_._",
        "ref/netcore50/System.Reflection.Primitives.dll",
        "ref/netcore50/System.Reflection.Primitives.xml",
        "ref/win8/_._",
        "ref/wp80/_._",
        "ref/wpa81/_._",
        "runtimes/win8-aot/lib/netcore50/System.Reflection.Primitives.dll"
      ]
    },
    "System.Resources.ResourceManager/4.0.0": {
      "sha512": "qmqeZ4BJgjfU+G2JbrZt4Dk1LsMxO4t+f/9HarNY6w8pBgweO6jT+cknUH7c3qIrGvyUqraBhU45Eo6UtA0fAw==",
      "type": "package",
      "files": [
        "System.Resources.ResourceManager.4.0.0.nupkg.sha512",
        "System.Resources.ResourceManager.nuspec",
        "lib/DNXCore50/System.Resources.ResourceManager.dll",
        "lib/net45/_._",
        "lib/netcore50/System.Resources.ResourceManager.dll",
        "lib/win8/_._",
        "lib/wp80/_._",
        "lib/wpa81/_._",
        "ref/dotnet/System.Resources.ResourceManager.dll",
        "ref/dotnet/System.Resources.ResourceManager.xml",
        "ref/dotnet/de/System.Resources.ResourceManager.xml",
        "ref/dotnet/es/System.Resources.ResourceManager.xml",
        "ref/dotnet/fr/System.Resources.ResourceManager.xml",
        "ref/dotnet/it/System.Resources.ResourceManager.xml",
        "ref/dotnet/ja/System.Resources.ResourceManager.xml",
        "ref/dotnet/ko/System.Resources.ResourceManager.xml",
        "ref/dotnet/ru/System.Resources.ResourceManager.xml",
        "ref/dotnet/zh-hans/System.Resources.ResourceManager.xml",
        "ref/dotnet/zh-hant/System.Resources.ResourceManager.xml",
        "ref/net45/_._",
        "ref/netcore50/System.Resources.ResourceManager.dll",
        "ref/netcore50/System.Resources.ResourceManager.xml",
        "ref/win8/_._",
        "ref/wp80/_._",
        "ref/wpa81/_._",
        "runtimes/win8-aot/lib/netcore50/System.Resources.ResourceManager.dll"
      ]
    },
    "System.Runtime/4.0.21-beta-23504": {
      "sha512": "aCPLcyPqkUAPYyHh6JUn4Hlp2WvO9y6e+X11yzwXGN9NWzP6Za7PZy/bIBTkP1Lsey16WzP42N66A9X4G7DOzQ==",
      "type": "package",
      "files": [
>>>>>>> f6d2d85d
        "System.Runtime.4.0.21-beta-23504.nupkg.sha512",
        "System.Runtime.nuspec",
        "lib/DNXCore50/System.Runtime.dll",
        "lib/MonoAndroid10/_._",
        "lib/MonoTouch10/_._",
        "lib/net45/_._",
        "lib/netcore50/System.Runtime.dll",
        "lib/win8/_._",
        "lib/wp80/_._",
        "lib/wpa81/_._",
        "lib/xamarinios10/_._",
        "lib/xamarinmac20/_._",
        "ref/MonoAndroid10/_._",
        "ref/MonoTouch10/_._",
        "ref/dotnet5.1/System.Runtime.dll",
        "ref/dotnet5.1/System.Runtime.xml",
        "ref/dotnet5.1/de/System.Runtime.xml",
        "ref/dotnet5.1/es/System.Runtime.xml",
        "ref/dotnet5.1/fr/System.Runtime.xml",
        "ref/dotnet5.1/it/System.Runtime.xml",
        "ref/dotnet5.1/ja/System.Runtime.xml",
        "ref/dotnet5.1/ko/System.Runtime.xml",
        "ref/dotnet5.1/ru/System.Runtime.xml",
        "ref/dotnet5.1/zh-hans/System.Runtime.xml",
        "ref/dotnet5.1/zh-hant/System.Runtime.xml",
        "ref/dotnet5.3/System.Runtime.dll",
        "ref/dotnet5.3/System.Runtime.xml",
        "ref/dotnet5.3/de/System.Runtime.xml",
        "ref/dotnet5.3/es/System.Runtime.xml",
        "ref/dotnet5.3/fr/System.Runtime.xml",
        "ref/dotnet5.3/it/System.Runtime.xml",
        "ref/dotnet5.3/ja/System.Runtime.xml",
        "ref/dotnet5.3/ko/System.Runtime.xml",
        "ref/dotnet5.3/ru/System.Runtime.xml",
        "ref/dotnet5.3/zh-hans/System.Runtime.xml",
        "ref/dotnet5.3/zh-hant/System.Runtime.xml",
        "ref/dotnet5.4/System.Runtime.dll",
        "ref/dotnet5.4/System.Runtime.xml",
        "ref/dotnet5.4/de/System.Runtime.xml",
        "ref/dotnet5.4/es/System.Runtime.xml",
        "ref/dotnet5.4/fr/System.Runtime.xml",
        "ref/dotnet5.4/it/System.Runtime.xml",
        "ref/dotnet5.4/ja/System.Runtime.xml",
        "ref/dotnet5.4/ko/System.Runtime.xml",
        "ref/dotnet5.4/ru/System.Runtime.xml",
        "ref/dotnet5.4/zh-hans/System.Runtime.xml",
        "ref/dotnet5.4/zh-hant/System.Runtime.xml",
        "ref/net45/_._",
        "ref/netcore50/System.Runtime.dll",
        "ref/netcore50/System.Runtime.xml",
        "ref/netcore50/de/System.Runtime.xml",
        "ref/netcore50/es/System.Runtime.xml",
        "ref/netcore50/fr/System.Runtime.xml",
        "ref/netcore50/it/System.Runtime.xml",
        "ref/netcore50/ja/System.Runtime.xml",
        "ref/netcore50/ko/System.Runtime.xml",
        "ref/netcore50/ru/System.Runtime.xml",
        "ref/netcore50/zh-hans/System.Runtime.xml",
        "ref/netcore50/zh-hant/System.Runtime.xml",
        "ref/win8/_._",
        "ref/wp80/_._",
        "ref/wpa81/_._",
        "ref/xamarinios10/_._",
        "ref/xamarinmac20/_._",
        "runtimes/win8-aot/lib/netcore50/System.Runtime.dll"
      ]
    },
    "System.Runtime.Extensions/4.0.10": {
      "sha512": "5dsEwf3Iml7d5OZeT20iyOjT+r+okWpN7xI2v+R4cgd3WSj4DeRPTvPFjDpacbVW4skCAZ8B9hxXJYgkCFKJ1A==",
      "type": "package",
      "files": [
        "System.Runtime.Extensions.4.0.10.nupkg.sha512",
        "System.Runtime.Extensions.nuspec",
        "lib/DNXCore50/System.Runtime.Extensions.dll",
        "lib/MonoAndroid10/_._",
        "lib/MonoTouch10/_._",
        "lib/net46/_._",
        "lib/netcore50/System.Runtime.Extensions.dll",
        "lib/xamarinios10/_._",
        "lib/xamarinmac20/_._",
        "ref/MonoAndroid10/_._",
        "ref/MonoTouch10/_._",
        "ref/dotnet/System.Runtime.Extensions.dll",
        "ref/dotnet/System.Runtime.Extensions.xml",
        "ref/dotnet/de/System.Runtime.Extensions.xml",
        "ref/dotnet/es/System.Runtime.Extensions.xml",
        "ref/dotnet/fr/System.Runtime.Extensions.xml",
        "ref/dotnet/it/System.Runtime.Extensions.xml",
        "ref/dotnet/ja/System.Runtime.Extensions.xml",
        "ref/dotnet/ko/System.Runtime.Extensions.xml",
        "ref/dotnet/ru/System.Runtime.Extensions.xml",
        "ref/dotnet/zh-hans/System.Runtime.Extensions.xml",
        "ref/dotnet/zh-hant/System.Runtime.Extensions.xml",
        "ref/net46/_._",
        "ref/xamarinios10/_._",
        "ref/xamarinmac20/_._",
        "runtimes/win8-aot/lib/netcore50/System.Runtime.Extensions.dll"
      ]
    },
    "System.Runtime.Handles/4.0.0": {
      "sha512": "638VhpRq63tVcQ6HDb3um3R/J2BtR1Sa96toHo6PcJGPXEPEsleCuqhBgX2gFCz0y0qkutANwW6VPPY5wQu1XQ==",
      "type": "package",
      "files": [
        "System.Runtime.Handles.4.0.0.nupkg.sha512",
        "System.Runtime.Handles.nuspec",
        "lib/DNXCore50/System.Runtime.Handles.dll",
        "lib/MonoAndroid10/_._",
        "lib/MonoTouch10/_._",
        "lib/net46/_._",
        "lib/netcore50/System.Runtime.Handles.dll",
        "lib/xamarinios10/_._",
        "lib/xamarinmac20/_._",
        "ref/MonoAndroid10/_._",
        "ref/MonoTouch10/_._",
        "ref/dotnet/System.Runtime.Handles.dll",
        "ref/dotnet/System.Runtime.Handles.xml",
        "ref/dotnet/de/System.Runtime.Handles.xml",
        "ref/dotnet/es/System.Runtime.Handles.xml",
        "ref/dotnet/fr/System.Runtime.Handles.xml",
        "ref/dotnet/it/System.Runtime.Handles.xml",
        "ref/dotnet/ja/System.Runtime.Handles.xml",
        "ref/dotnet/ko/System.Runtime.Handles.xml",
        "ref/dotnet/ru/System.Runtime.Handles.xml",
        "ref/dotnet/zh-hans/System.Runtime.Handles.xml",
        "ref/dotnet/zh-hant/System.Runtime.Handles.xml",
        "ref/net46/_._",
        "ref/xamarinios10/_._",
        "ref/xamarinmac20/_._",
        "runtimes/win8-aot/lib/netcore50/System.Runtime.Handles.dll"
      ]
    },
    "System.Runtime.InteropServices/4.0.20": {
      "sha512": "ZgDyBYfEnjWoz/viS6VOswA6XOkDSH2DzgbpczbW50RywhnCgTl+w3JEvtAiOGyIh8cyx1NJq80jsNBSUr8Pig==",
      "type": "package",
      "files": [
        "System.Runtime.InteropServices.4.0.20.nupkg.sha512",
        "System.Runtime.InteropServices.nuspec",
        "lib/DNXCore50/System.Runtime.InteropServices.dll",
        "lib/MonoAndroid10/_._",
        "lib/MonoTouch10/_._",
        "lib/net46/_._",
        "lib/netcore50/System.Runtime.InteropServices.dll",
        "lib/xamarinios10/_._",
        "lib/xamarinmac20/_._",
        "ref/MonoAndroid10/_._",
        "ref/MonoTouch10/_._",
        "ref/dotnet/System.Runtime.InteropServices.dll",
        "ref/dotnet/System.Runtime.InteropServices.xml",
        "ref/dotnet/de/System.Runtime.InteropServices.xml",
        "ref/dotnet/es/System.Runtime.InteropServices.xml",
        "ref/dotnet/fr/System.Runtime.InteropServices.xml",
        "ref/dotnet/it/System.Runtime.InteropServices.xml",
        "ref/dotnet/ja/System.Runtime.InteropServices.xml",
        "ref/dotnet/ko/System.Runtime.InteropServices.xml",
        "ref/dotnet/ru/System.Runtime.InteropServices.xml",
        "ref/dotnet/zh-hans/System.Runtime.InteropServices.xml",
        "ref/dotnet/zh-hant/System.Runtime.InteropServices.xml",
        "ref/net46/_._",
        "ref/xamarinios10/_._",
        "ref/xamarinmac20/_._",
        "runtimes/win8-aot/lib/netcore50/System.Runtime.InteropServices.dll"
      ]
    },
    "System.Runtime.InteropServices.RuntimeInformation/4.0.0-beta-23504": {
      "sha512": "ZcaL+qYYk0+iXCpBMM2yl8b8wAKSrAzz/3oe2iV0cAuUkLsFb5QYJcXjkLkTiGNb6DR3p8AJhyLpzt2Y/h4B1Q==",
      "type": "package",
      "files": [
        "System.Runtime.InteropServices.RuntimeInformation.4.0.0-beta-23504.nupkg.sha512",
        "System.Runtime.InteropServices.RuntimeInformation.nuspec",
        "lib/MonoAndroid10/_._",
        "lib/MonoTouch10/_._",
        "lib/xamarinios10/_._",
        "lib/xamarinmac20/_._",
        "ref/MonoAndroid10/_._",
        "ref/MonoTouch10/_._",
        "ref/dotnet5.2/System.Runtime.InteropServices.RuntimeInformation.dll",
        "ref/xamarinios10/_._",
        "ref/xamarinmac20/_._",
        "runtime.json"
      ]
    },
    "System.Security.Cryptography.Algorithms/4.0.0-beta-23328": {
      "sha512": "25LZE9MSAs9/S2JxL3r0B7NmeGitGN++zCUvW/TAqsO5CMl/Ysse/q6F2783EHczGdCo+RJSkLgcxOJ6KGj1Qg==",
      "type": "package",
      "files": [
        "System.Security.Cryptography.Algorithms.4.0.0-beta-23328.nupkg.sha512",
        "System.Security.Cryptography.Algorithms.nuspec",
        "lib/MonoAndroid10/_._",
        "lib/MonoTouch10/_._",
        "lib/net46/System.Security.Cryptography.Algorithms.dll",
        "lib/xamarinios10/_._",
        "lib/xamarinmac20/_._",
        "ref/MonoAndroid10/_._",
        "ref/MonoTouch10/_._",
        "ref/dotnet/System.Security.Cryptography.Algorithms.dll",
        "ref/net46/System.Security.Cryptography.Algorithms.dll",
        "ref/xamarinios10/_._",
        "ref/xamarinmac20/_._",
        "runtime.json"
      ]
    },
    "System.Security.Cryptography.Encoding/4.0.0-beta-23328": {
      "sha512": "ko7c7fMmiWAk5/jBPxu/ne79AHCgEj7mVTKr9nT7tdyIF/XBEdFhBO4MnBOMdRMmKlGU5r8JIXSVTWogl52KUA==",
      "type": "package",
      "files": [
        "System.Security.Cryptography.Encoding.4.0.0-beta-23328.nupkg.sha512",
        "System.Security.Cryptography.Encoding.nuspec",
        "lib/MonoAndroid10/_._",
        "lib/MonoTouch10/_._",
        "lib/net46/System.Security.Cryptography.Encoding.dll",
        "lib/xamarinios10/_._",
        "lib/xamarinmac20/_._",
        "ref/MonoAndroid10/_._",
        "ref/MonoTouch10/_._",
        "ref/dotnet/System.Security.Cryptography.Encoding.dll",
        "ref/net46/System.Security.Cryptography.Encoding.dll",
        "ref/xamarinios10/_._",
        "ref/xamarinmac20/_._",
        "runtime.json"
      ]
    },
    "System.Security.Cryptography.Primitives/4.0.0-beta-23328": {
      "sha512": "qfy2ZTRu7Xd0zlh/4dnpbPm38zZLcE8e1/e+Go3P9L9iPZARSOJWEja60ceIIrfSOS9wUGQwbdHetIjIq0rjkw==",
      "type": "package",
      "files": [
        "System.Security.Cryptography.Primitives.4.0.0-beta-23328.nupkg.sha512",
        "System.Security.Cryptography.Primitives.nuspec",
        "lib/MonoAndroid10/_._",
        "lib/MonoTouch10/_._",
        "lib/dotnet/System.Security.Cryptography.Primitives.dll",
        "lib/net46/System.Security.Cryptography.Primitives.dll",
        "lib/xamarinios10/_._",
        "lib/xamarinmac20/_._",
        "ref/MonoAndroid10/_._",
        "ref/MonoTouch10/_._",
        "ref/dotnet/System.Security.Cryptography.Primitives.dll",
        "ref/net46/System.Security.Cryptography.Primitives.dll",
        "ref/xamarinios10/_._",
        "ref/xamarinmac20/_._"
      ]
    },
    "System.Security.Cryptography.X509Certificates/4.0.0-beta-23328": {
      "sha512": "yes70JDjOIw9uDifXfXIq7RrnaPlnom1XcEjmeTN8TRdnIeckFUlYlvSkH2tztVYw8CY/Sy7/qlqIOIzBlpDag==",
      "type": "package",
      "files": [
        "System.Security.Cryptography.X509Certificates.4.0.0-beta-23328.nupkg.sha512",
        "System.Security.Cryptography.X509Certificates.nuspec",
        "lib/MonoAndroid10/_._",
        "lib/MonoTouch10/_._",
        "lib/net46/System.Security.Cryptography.X509Certificates.dll",
        "lib/xamarinios10/_._",
        "lib/xamarinmac20/_._",
        "ref/MonoAndroid10/_._",
        "ref/MonoTouch10/_._",
        "ref/dotnet/System.Security.Cryptography.X509Certificates.dll",
        "ref/net46/System.Security.Cryptography.X509Certificates.dll",
        "ref/xamarinios10/_._",
        "ref/xamarinmac20/_._",
        "runtime.json"
      ]
    },
    "System.Security.Principal/4.0.0": {
      "sha512": "FOhq3jUOONi6fp5j3nPYJMrKtSJlqAURpjiO3FaDIV4DJNEYymWW5uh1pfxySEB8dtAW+I66IypzNge/w9OzZQ==",
      "type": "package",
      "files": [
        "System.Security.Principal.4.0.0.nupkg.sha512",
        "System.Security.Principal.nuspec",
        "lib/dotnet/System.Security.Principal.dll",
        "lib/net45/_._",
        "lib/netcore50/System.Security.Principal.dll",
        "lib/win8/_._",
        "lib/wp80/_._",
        "lib/wpa81/_._",
        "ref/dotnet/System.Security.Principal.dll",
        "ref/dotnet/System.Security.Principal.xml",
        "ref/dotnet/de/System.Security.Principal.xml",
        "ref/dotnet/es/System.Security.Principal.xml",
        "ref/dotnet/fr/System.Security.Principal.xml",
        "ref/dotnet/it/System.Security.Principal.xml",
        "ref/dotnet/ja/System.Security.Principal.xml",
        "ref/dotnet/ko/System.Security.Principal.xml",
        "ref/dotnet/ru/System.Security.Principal.xml",
        "ref/dotnet/zh-hans/System.Security.Principal.xml",
        "ref/dotnet/zh-hant/System.Security.Principal.xml",
        "ref/net45/_._",
        "ref/netcore50/System.Security.Principal.dll",
        "ref/netcore50/System.Security.Principal.xml",
        "ref/win8/_._",
        "ref/wp80/_._",
        "ref/wpa81/_._"
      ]
    },
    "System.Text.Encoding/4.0.10": {
      "sha512": "fNlSFgy4OuDlJrP9SFFxMlaLazq6ipv15sU5TiEgg9UCVnA/OgoVUfymFp4AOk1jOkW5SVxWbeeIUptcM+m/Vw==",
      "type": "package",
      "files": [
        "System.Text.Encoding.4.0.10.nupkg.sha512",
        "System.Text.Encoding.nuspec",
        "lib/DNXCore50/System.Text.Encoding.dll",
        "lib/MonoAndroid10/_._",
        "lib/MonoTouch10/_._",
        "lib/net46/_._",
        "lib/netcore50/System.Text.Encoding.dll",
        "lib/xamarinios10/_._",
        "lib/xamarinmac20/_._",
        "ref/MonoAndroid10/_._",
        "ref/MonoTouch10/_._",
        "ref/dotnet/System.Text.Encoding.dll",
        "ref/dotnet/System.Text.Encoding.xml",
        "ref/dotnet/de/System.Text.Encoding.xml",
        "ref/dotnet/es/System.Text.Encoding.xml",
        "ref/dotnet/fr/System.Text.Encoding.xml",
        "ref/dotnet/it/System.Text.Encoding.xml",
        "ref/dotnet/ja/System.Text.Encoding.xml",
        "ref/dotnet/ko/System.Text.Encoding.xml",
        "ref/dotnet/ru/System.Text.Encoding.xml",
        "ref/dotnet/zh-hans/System.Text.Encoding.xml",
        "ref/dotnet/zh-hant/System.Text.Encoding.xml",
        "ref/net46/_._",
        "ref/xamarinios10/_._",
        "ref/xamarinmac20/_._",
        "runtimes/win8-aot/lib/netcore50/System.Text.Encoding.dll"
      ]
    },
    "System.Text.Encoding.Extensions/4.0.10": {
      "sha512": "TZvlwXMxKo3bSRIcsWZLCIzIhLbvlz+mGeKYRZv/zUiSoQzGOwkYeBu6hOw2XPQgKqT0F4Rv8zqKdvmp2fWKYg==",
      "type": "package",
      "files": [
        "System.Text.Encoding.Extensions.4.0.10.nupkg.sha512",
        "System.Text.Encoding.Extensions.nuspec",
        "lib/DNXCore50/System.Text.Encoding.Extensions.dll",
        "lib/MonoAndroid10/_._",
        "lib/MonoTouch10/_._",
        "lib/net46/_._",
        "lib/netcore50/System.Text.Encoding.Extensions.dll",
        "lib/xamarinios10/_._",
        "lib/xamarinmac20/_._",
        "ref/MonoAndroid10/_._",
        "ref/MonoTouch10/_._",
        "ref/dotnet/System.Text.Encoding.Extensions.dll",
        "ref/dotnet/System.Text.Encoding.Extensions.xml",
        "ref/dotnet/de/System.Text.Encoding.Extensions.xml",
        "ref/dotnet/es/System.Text.Encoding.Extensions.xml",
        "ref/dotnet/fr/System.Text.Encoding.Extensions.xml",
        "ref/dotnet/it/System.Text.Encoding.Extensions.xml",
        "ref/dotnet/ja/System.Text.Encoding.Extensions.xml",
        "ref/dotnet/ko/System.Text.Encoding.Extensions.xml",
        "ref/dotnet/ru/System.Text.Encoding.Extensions.xml",
        "ref/dotnet/zh-hans/System.Text.Encoding.Extensions.xml",
        "ref/dotnet/zh-hant/System.Text.Encoding.Extensions.xml",
        "ref/net46/_._",
        "ref/xamarinios10/_._",
        "ref/xamarinmac20/_._",
        "runtimes/win8-aot/lib/netcore50/System.Text.Encoding.Extensions.dll"
      ]
    },
    "System.Text.RegularExpressions/4.0.10": {
      "sha512": "0vDuHXJePpfMCecWBNOabOKCvzfTbFMNcGgklt3l5+RqHV5SzmF7RUVpuet8V0rJX30ROlL66xdehw2Rdsn2DA==",
      "type": "package",
      "files": [
        "System.Text.RegularExpressions.4.0.10.nupkg.sha512",
        "System.Text.RegularExpressions.nuspec",
        "lib/MonoAndroid10/_._",
        "lib/MonoTouch10/_._",
        "lib/dotnet/System.Text.RegularExpressions.dll",
        "lib/net46/_._",
        "lib/xamarinios10/_._",
        "lib/xamarinmac20/_._",
        "ref/MonoAndroid10/_._",
        "ref/MonoTouch10/_._",
        "ref/dotnet/System.Text.RegularExpressions.dll",
        "ref/dotnet/System.Text.RegularExpressions.xml",
        "ref/dotnet/de/System.Text.RegularExpressions.xml",
        "ref/dotnet/es/System.Text.RegularExpressions.xml",
        "ref/dotnet/fr/System.Text.RegularExpressions.xml",
        "ref/dotnet/it/System.Text.RegularExpressions.xml",
        "ref/dotnet/ja/System.Text.RegularExpressions.xml",
        "ref/dotnet/ko/System.Text.RegularExpressions.xml",
        "ref/dotnet/ru/System.Text.RegularExpressions.xml",
        "ref/dotnet/zh-hans/System.Text.RegularExpressions.xml",
        "ref/dotnet/zh-hant/System.Text.RegularExpressions.xml",
        "ref/net46/_._",
        "ref/xamarinios10/_._",
        "ref/xamarinmac20/_._"
      ]
    },
    "System.Threading/4.0.10": {
      "sha512": "0w6pRxIEE7wuiOJeKabkDgeIKmqf4ER1VNrs6qFwHnooEE78yHwi/bKkg5Jo8/pzGLm0xQJw0nEmPXt1QBAIUA==",
      "type": "package",
      "files": [
        "System.Threading.4.0.10.nupkg.sha512",
        "System.Threading.nuspec",
        "lib/DNXCore50/System.Threading.dll",
        "lib/MonoAndroid10/_._",
        "lib/MonoTouch10/_._",
        "lib/net46/_._",
        "lib/netcore50/System.Threading.dll",
        "lib/xamarinios10/_._",
        "lib/xamarinmac20/_._",
        "ref/MonoAndroid10/_._",
        "ref/MonoTouch10/_._",
        "ref/dotnet/System.Threading.dll",
        "ref/dotnet/System.Threading.xml",
        "ref/dotnet/de/System.Threading.xml",
        "ref/dotnet/es/System.Threading.xml",
        "ref/dotnet/fr/System.Threading.xml",
        "ref/dotnet/it/System.Threading.xml",
        "ref/dotnet/ja/System.Threading.xml",
        "ref/dotnet/ko/System.Threading.xml",
        "ref/dotnet/ru/System.Threading.xml",
        "ref/dotnet/zh-hans/System.Threading.xml",
        "ref/dotnet/zh-hant/System.Threading.xml",
        "ref/net46/_._",
        "ref/xamarinios10/_._",
        "ref/xamarinmac20/_._",
        "runtimes/win8-aot/lib/netcore50/System.Threading.dll"
      ]
    },
    "System.Threading.Tasks/4.0.10": {
      "sha512": "NOwJGDfk79jR0bnzosbXLVD/PdI8KzBeESoa3CofEM5v9R5EBfcI0Jyf18stx+0IYV9okmDIDxVtxq9TbnR9bQ==",
      "type": "package",
      "files": [
        "System.Threading.Tasks.4.0.10.nupkg.sha512",
        "System.Threading.Tasks.nuspec",
        "lib/DNXCore50/System.Threading.Tasks.dll",
        "lib/MonoAndroid10/_._",
        "lib/MonoTouch10/_._",
        "lib/net46/_._",
        "lib/netcore50/System.Threading.Tasks.dll",
        "lib/xamarinios10/_._",
        "lib/xamarinmac20/_._",
        "ref/MonoAndroid10/_._",
        "ref/MonoTouch10/_._",
        "ref/dotnet/System.Threading.Tasks.dll",
        "ref/dotnet/System.Threading.Tasks.xml",
        "ref/dotnet/de/System.Threading.Tasks.xml",
        "ref/dotnet/es/System.Threading.Tasks.xml",
        "ref/dotnet/fr/System.Threading.Tasks.xml",
        "ref/dotnet/it/System.Threading.Tasks.xml",
        "ref/dotnet/ja/System.Threading.Tasks.xml",
        "ref/dotnet/ko/System.Threading.Tasks.xml",
        "ref/dotnet/ru/System.Threading.Tasks.xml",
        "ref/dotnet/zh-hans/System.Threading.Tasks.xml",
        "ref/dotnet/zh-hant/System.Threading.Tasks.xml",
        "ref/net46/_._",
        "ref/xamarinios10/_._",
        "ref/xamarinmac20/_._",
        "runtimes/win8-aot/lib/netcore50/System.Threading.Tasks.dll"
      ]
    },
    "System.Threading.Tasks.Parallel/4.0.0": {
      "sha512": "GXDhjPhF3nE4RtDia0W6JR4UMdmhOyt9ibHmsNV6GLRT4HAGqU636Teo4tqvVQOFp2R6b1ffxPXiRaoqtzGxuA==",
      "type": "package",
      "files": [
        "System.Threading.Tasks.Parallel.4.0.0.nupkg.sha512",
        "System.Threading.Tasks.Parallel.nuspec",
        "lib/dotnet/System.Threading.Tasks.Parallel.dll",
        "lib/net45/_._",
        "lib/netcore50/System.Threading.Tasks.Parallel.dll",
        "lib/win8/_._",
        "lib/wpa81/_._",
        "ref/dotnet/System.Threading.Tasks.Parallel.dll",
        "ref/dotnet/System.Threading.Tasks.Parallel.xml",
        "ref/dotnet/de/System.Threading.Tasks.Parallel.xml",
        "ref/dotnet/es/System.Threading.Tasks.Parallel.xml",
        "ref/dotnet/fr/System.Threading.Tasks.Parallel.xml",
        "ref/dotnet/it/System.Threading.Tasks.Parallel.xml",
        "ref/dotnet/ja/System.Threading.Tasks.Parallel.xml",
        "ref/dotnet/ko/System.Threading.Tasks.Parallel.xml",
        "ref/dotnet/ru/System.Threading.Tasks.Parallel.xml",
        "ref/dotnet/zh-hans/System.Threading.Tasks.Parallel.xml",
        "ref/dotnet/zh-hant/System.Threading.Tasks.Parallel.xml",
        "ref/net45/_._",
        "ref/netcore50/System.Threading.Tasks.Parallel.dll",
        "ref/netcore50/System.Threading.Tasks.Parallel.xml",
        "ref/win8/_._",
        "ref/wpa81/_._"
      ]
    },
    "System.Threading.Thread/4.0.0-beta-23123": {
      "sha512": "qu18HhV/xvNSqh3KjY5olJnVN4dJI2FoPB/BQ7vyDbvSJUEhemUmwuNGAx4TpyO4aBdbGCcLxVkWQIo30yxbeQ==",
      "type": "package",
      "files": [
        "System.Threading.Thread.4.0.0-beta-23123.nupkg.sha512",
        "System.Threading.Thread.nuspec",
        "lib/DNXCore50/System.Threading.Thread.dll",
        "lib/MonoAndroid10/_._",
        "lib/MonoTouch10/_._",
        "lib/net46/System.Threading.Thread.dll",
        "lib/xamarinios10/_._",
        "lib/xamarinmac20/_._",
        "ref/MonoAndroid10/_._",
        "ref/MonoTouch10/_._",
        "ref/dotnet/System.Threading.Thread.dll",
        "ref/dotnet/System.Threading.Thread.xml",
        "ref/dotnet/de/System.Threading.Thread.xml",
        "ref/dotnet/es/System.Threading.Thread.xml",
        "ref/dotnet/fr/System.Threading.Thread.xml",
        "ref/dotnet/it/System.Threading.Thread.xml",
        "ref/dotnet/ja/System.Threading.Thread.xml",
        "ref/dotnet/ko/System.Threading.Thread.xml",
        "ref/dotnet/ru/System.Threading.Thread.xml",
        "ref/dotnet/zh-hans/System.Threading.Thread.xml",
        "ref/dotnet/zh-hant/System.Threading.Thread.xml",
        "ref/net46/System.Threading.Thread.dll",
        "ref/xamarinios10/_._",
        "ref/xamarinmac20/_._"
      ]
    },
    "System.Threading.Timer/4.0.0": {
      "sha512": "BIdJH5/e4FnVl7TkRUiE3pWytp7OYiRUGtwUbyLewS/PhKiLepFetdtlW+FvDYOVn60Q2NMTrhHhJ51q+sVW5g==",
      "type": "package",
      "files": [
        "System.Threading.Timer.4.0.0.nupkg.sha512",
        "System.Threading.Timer.nuspec",
        "lib/DNXCore50/System.Threading.Timer.dll",
        "lib/net451/_._",
        "lib/netcore50/System.Threading.Timer.dll",
        "lib/win81/_._",
        "lib/wpa81/_._",
        "ref/dotnet/System.Threading.Timer.dll",
        "ref/dotnet/System.Threading.Timer.xml",
        "ref/dotnet/de/System.Threading.Timer.xml",
        "ref/dotnet/es/System.Threading.Timer.xml",
        "ref/dotnet/fr/System.Threading.Timer.xml",
        "ref/dotnet/it/System.Threading.Timer.xml",
        "ref/dotnet/ja/System.Threading.Timer.xml",
        "ref/dotnet/ko/System.Threading.Timer.xml",
        "ref/dotnet/ru/System.Threading.Timer.xml",
        "ref/dotnet/zh-hans/System.Threading.Timer.xml",
        "ref/dotnet/zh-hant/System.Threading.Timer.xml",
        "ref/net451/_._",
        "ref/netcore50/System.Threading.Timer.dll",
        "ref/netcore50/System.Threading.Timer.xml",
        "ref/win81/_._",
        "ref/wpa81/_._",
        "runtimes/win8-aot/lib/netcore50/System.Threading.Timer.dll"
      ]
    },
    "System.Xml.ReaderWriter/4.0.10": {
      "sha512": "VdmWWMH7otrYV7D+cviUo7XjX0jzDnD/lTGSZTlZqfIQ5PhXk85j+6P0TK9od3PnOd5ZIM+pOk01G/J+3nh9/w==",
      "type": "package",
      "files": [
        "System.Xml.ReaderWriter.4.0.10.nupkg.sha512",
        "System.Xml.ReaderWriter.nuspec",
        "lib/MonoAndroid10/_._",
        "lib/MonoTouch10/_._",
        "lib/dotnet/System.Xml.ReaderWriter.dll",
        "lib/net46/_._",
        "lib/xamarinios10/_._",
        "lib/xamarinmac20/_._",
        "ref/MonoAndroid10/_._",
        "ref/MonoTouch10/_._",
        "ref/dotnet/System.Xml.ReaderWriter.dll",
        "ref/dotnet/System.Xml.ReaderWriter.xml",
        "ref/dotnet/de/System.Xml.ReaderWriter.xml",
        "ref/dotnet/es/System.Xml.ReaderWriter.xml",
        "ref/dotnet/fr/System.Xml.ReaderWriter.xml",
        "ref/dotnet/it/System.Xml.ReaderWriter.xml",
        "ref/dotnet/ja/System.Xml.ReaderWriter.xml",
        "ref/dotnet/ko/System.Xml.ReaderWriter.xml",
        "ref/dotnet/ru/System.Xml.ReaderWriter.xml",
        "ref/dotnet/zh-hans/System.Xml.ReaderWriter.xml",
        "ref/dotnet/zh-hant/System.Xml.ReaderWriter.xml",
        "ref/net46/_._",
        "ref/xamarinios10/_._",
        "ref/xamarinmac20/_._"
      ]
    },
    "System.Xml.XDocument/4.0.10": {
      "sha512": "+ej0g0INnXDjpS2tDJsLO7/BjyBzC+TeBXLeoGnvRrm4AuBH9PhBjjZ1IuKWOhCkxPkFognUOKhZHS2glIOlng==",
      "type": "package",
      "files": [
        "System.Xml.XDocument.4.0.10.nupkg.sha512",
        "System.Xml.XDocument.nuspec",
        "lib/MonoAndroid10/_._",
        "lib/MonoTouch10/_._",
        "lib/dotnet/System.Xml.XDocument.dll",
        "lib/net46/_._",
        "lib/xamarinios10/_._",
        "lib/xamarinmac20/_._",
        "ref/MonoAndroid10/_._",
        "ref/MonoTouch10/_._",
        "ref/dotnet/System.Xml.XDocument.dll",
        "ref/dotnet/System.Xml.XDocument.xml",
        "ref/dotnet/de/System.Xml.XDocument.xml",
        "ref/dotnet/es/System.Xml.XDocument.xml",
        "ref/dotnet/fr/System.Xml.XDocument.xml",
        "ref/dotnet/it/System.Xml.XDocument.xml",
        "ref/dotnet/ja/System.Xml.XDocument.xml",
        "ref/dotnet/ko/System.Xml.XDocument.xml",
        "ref/dotnet/ru/System.Xml.XDocument.xml",
        "ref/dotnet/zh-hans/System.Xml.XDocument.xml",
        "ref/dotnet/zh-hant/System.Xml.XDocument.xml",
        "ref/net46/_._",
        "ref/xamarinios10/_._",
        "ref/xamarinmac20/_._"
      ]
    },
    "System.Xml.XmlDocument/4.0.0": {
      "sha512": "H5qTx2+AXgaKE5wehU1ZYeYPFpp/rfFh69/937NvwCrDqbIkvJRmIFyKKpkoMI6gl9hGfuVizfIudVTMyowCXw==",
      "type": "package",
      "files": [
        "System.Xml.XmlDocument.4.0.0.nupkg.sha512",
        "System.Xml.XmlDocument.nuspec",
        "lib/MonoAndroid10/_._",
        "lib/MonoTouch10/_._",
        "lib/dotnet/System.Xml.XmlDocument.dll",
        "lib/net46/System.Xml.XmlDocument.dll",
        "lib/xamarinios10/_._",
        "lib/xamarinmac20/_._",
        "ref/MonoAndroid10/_._",
        "ref/MonoTouch10/_._",
        "ref/dotnet/System.Xml.XmlDocument.dll",
        "ref/dotnet/System.Xml.XmlDocument.xml",
        "ref/dotnet/de/System.Xml.XmlDocument.xml",
        "ref/dotnet/es/System.Xml.XmlDocument.xml",
        "ref/dotnet/fr/System.Xml.XmlDocument.xml",
        "ref/dotnet/it/System.Xml.XmlDocument.xml",
        "ref/dotnet/ja/System.Xml.XmlDocument.xml",
        "ref/dotnet/ko/System.Xml.XmlDocument.xml",
        "ref/dotnet/ru/System.Xml.XmlDocument.xml",
        "ref/dotnet/zh-hans/System.Xml.XmlDocument.xml",
        "ref/dotnet/zh-hant/System.Xml.XmlDocument.xml",
        "ref/net46/System.Xml.XmlDocument.dll",
        "ref/xamarinios10/_._",
        "ref/xamarinmac20/_._"
      ]
    }
  },
  "projectFileDependencyGroups": {
    "": [
      "Microsoft.Build.Tasks.Core >= 0.1.0-preview-00005",
      "Microsoft.Build.Utilities.Core >= 0.1.0-preview-00005",
      "Microsoft.NETCore.Platforms >= 1.0.0",
      "Microsoft.NETCore.Portable.Compatibility >= 1.0.1-beta-23504",
      "Microsoft.Win32.Primitives >= 4.0.1-beta-23504",
      "System.Console >= 4.0.0-beta-23504",
      "System.Diagnostics.Process >= 4.1.0-beta-23504",
      "System.Diagnostics.Tools >= 4.0.1-beta-23504",
      "System.IO.FileSystem >= 4.0.1-beta-23504",
      "System.IO.FileSystem.DriveInfo >= 4.0.0-beta-23504",
      "System.IO.Pipes >= 4.0.0-beta-23504",
      "System.Runtime >= 4.0.21-beta-23504",
      "System.Runtime.InteropServices.RuntimeInformation >= 4.0.0-beta-23504"
    ],
    ".NETPlatform,Version=v5.4": []
  }
}<|MERGE_RESOLUTION|>--- conflicted
+++ resolved
@@ -194,7 +194,6 @@
           "System.Runtime": "4.0.20",
           "System.Runtime.Extensions": "4.0.10",
           "System.Threading": "4.0.10"
-<<<<<<< HEAD
         },
         "compile": {
           "ref/dotnet/System.Collections.NonGeneric.dll": {}
@@ -256,66 +255,10 @@
         }
       },
       "System.Globalization/4.0.10": {
-=======
-        },
-        "compile": {
-          "ref/dotnet/System.Collections.NonGeneric.dll": {}
-        },
-        "runtime": {
-          "lib/dotnet/System.Collections.NonGeneric.dll": {}
-        }
-      },
-      "System.Console/4.0.0-beta-23504": {
-        "dependencies": {
-          "System.IO": "4.0.0",
+        "dependencies": {
           "System.Runtime": "4.0.0"
         },
         "compile": {
-          "ref/dotnet5.4/System.Console.dll": {}
-        }
-      },
-      "System.Diagnostics.Debug/4.0.10": {
-        "dependencies": {
-          "System.Runtime": "4.0.0"
-        },
-        "compile": {
-          "ref/dotnet/System.Diagnostics.Debug.dll": {}
-        }
-      },
-      "System.Diagnostics.Process/4.1.0-beta-23504": {
-        "dependencies": {
-          "System.IO": "4.0.0",
-          "System.Runtime": "4.0.0",
-          "System.Runtime.Handles": "4.0.0",
-          "System.Text.Encoding": "4.0.0"
-        },
-        "compile": {
-          "ref/dotnet5.4/System.Diagnostics.Process.dll": {}
-        }
-      },
-      "System.Diagnostics.Tools/4.0.1-beta-23504": {
-        "dependencies": {
-          "System.Runtime": "4.0.0"
-        },
-        "compile": {
-          "ref/dotnet5.1/System.Diagnostics.Tools.dll": {}
-        }
-      },
-      "System.Diagnostics.TraceSource/4.0.0-beta-23019": {
-        "dependencies": {
-          "System.Runtime": "4.0.0-beta-23019"
-        },
-        "compile": {
-          "ref/dotnet/System.Diagnostics.TraceSource.dll": {}
-        }
-      },
-      "System.Diagnostics.Tracing/4.0.20": {
->>>>>>> f6d2d85d
-        "dependencies": {
-          "System.Runtime": "4.0.0"
-        },
-        "compile": {
-<<<<<<< HEAD
           "ref/dotnet/System.Globalization.dll": {}
         }
       },
@@ -326,216 +269,6 @@
           "System.Threading.Tasks": "4.0.0"
         },
         "compile": {
-          "ref/dotnet/System.IO.dll": {}
-        }
-      },
-      "System.IO.FileSystem/4.0.1-beta-23504": {
-        "dependencies": {
-          "System.IO": "4.0.0",
-          "System.IO.FileSystem.Primitives": "4.0.0",
-          "System.Runtime": "4.0.0",
-          "System.Runtime.Handles": "4.0.0",
-=======
-          "ref/dotnet/System.Diagnostics.Tracing.dll": {}
-        }
-      },
-      "System.Globalization/4.0.10": {
-        "dependencies": {
-          "System.Runtime": "4.0.0"
-        },
-        "compile": {
-          "ref/dotnet/System.Globalization.dll": {}
-        }
-      },
-      "System.IO/4.0.10": {
-        "dependencies": {
-          "System.Runtime": "4.0.20",
->>>>>>> f6d2d85d
-          "System.Text.Encoding": "4.0.0",
-          "System.Threading.Tasks": "4.0.0"
-        },
-        "compile": {
-<<<<<<< HEAD
-          "ref/dotnet5.4/System.IO.FileSystem.dll": {}
-        }
-      },
-      "System.IO.FileSystem.DriveInfo/4.0.0-beta-23504": {
-        "dependencies": {
-          "System.IO": "4.0.0",
-          "System.IO.FileSystem": "4.0.0",
-          "System.Runtime": "4.0.0"
-        },
-        "compile": {
-          "ref/dotnet5.4/System.IO.FileSystem.DriveInfo.dll": {}
-        }
-      },
-      "System.IO.FileSystem.Primitives/4.0.0": {
-        "dependencies": {
-          "System.Runtime": "4.0.20"
-        },
-        "compile": {
-          "ref/dotnet/System.IO.FileSystem.Primitives.dll": {}
-        },
-        "runtime": {
-          "lib/dotnet/System.IO.FileSystem.Primitives.dll": {}
-        }
-      },
-      "System.IO.Pipes/4.0.0-beta-23504": {
-        "dependencies": {
-          "System.IO": "4.0.0",
-          "System.Runtime": "4.0.0",
-          "System.Runtime.Handles": "4.0.0",
-          "System.Security.Principal": "4.0.0",
-          "System.Threading.Tasks": "4.0.0"
-        },
-        "compile": {
-          "ref/dotnet5.4/System.IO.Pipes.dll": {}
-        }
-      },
-      "System.Linq/4.0.0": {
-        "dependencies": {
-          "System.Collections": "4.0.10",
-          "System.Diagnostics.Debug": "4.0.10",
-          "System.Resources.ResourceManager": "4.0.0",
-          "System.Runtime": "4.0.20",
-          "System.Runtime.Extensions": "4.0.10"
-        },
-        "compile": {
-          "ref/dotnet/System.Linq.dll": {}
-        },
-        "runtime": {
-          "lib/dotnet/System.Linq.dll": {}
-        }
-      },
-      "System.ObjectModel/4.0.10": {
-        "dependencies": {
-          "System.Collections": "4.0.10",
-          "System.Diagnostics.Debug": "4.0.10",
-          "System.Resources.ResourceManager": "4.0.0",
-          "System.Runtime": "4.0.20",
-          "System.Threading": "4.0.10"
-        },
-        "compile": {
-          "ref/dotnet/System.ObjectModel.dll": {}
-        },
-        "runtime": {
-          "lib/dotnet/System.ObjectModel.dll": {}
-        }
-      },
-      "System.Reflection/4.0.10": {
-        "dependencies": {
-          "System.IO": "4.0.0",
-          "System.Reflection.Primitives": "4.0.0",
-          "System.Runtime": "4.0.20"
-        },
-        "compile": {
-          "ref/dotnet/System.Reflection.dll": {}
-        }
-      },
-      "System.Reflection.Extensions/4.0.0": {
-        "dependencies": {
-          "System.Reflection": "4.0.0",
-          "System.Runtime": "4.0.0"
-        },
-        "compile": {
-          "ref/dotnet/System.Reflection.Extensions.dll": {}
-        }
-      },
-      "System.Reflection.Metadata/1.2.0-rc2-23826": {
-        "dependencies": {
-          "System.Collections": "4.0.0",
-          "System.Collections.Immutable": "1.1.37",
-          "System.Diagnostics.Debug": "4.0.0",
-          "System.IO": "4.0.0",
-          "System.Linq": "4.0.0",
-          "System.Reflection": "4.0.0",
-          "System.Reflection.Extensions": "4.0.0",
-          "System.Reflection.Primitives": "4.0.0",
-          "System.Resources.ResourceManager": "4.0.0",
-          "System.Runtime": "4.0.0",
-          "System.Runtime.Extensions": "4.0.0",
-          "System.Runtime.InteropServices": "4.0.0",
-          "System.Text.Encoding": "4.0.0",
-          "System.Text.Encoding.Extensions": "4.0.0",
-          "System.Threading": "4.0.0"
-        },
-        "compile": {
-          "lib/dotnet5.2/System.Reflection.Metadata.dll": {}
-        },
-        "runtime": {
-          "lib/dotnet5.2/System.Reflection.Metadata.dll": {}
-        }
-      },
-      "System.Reflection.Primitives/4.0.0": {
-        "dependencies": {
-          "System.Runtime": "4.0.0"
-        },
-        "compile": {
-          "ref/dotnet/System.Reflection.Primitives.dll": {}
-        }
-      },
-      "System.Resources.ResourceManager/4.0.0": {
-        "dependencies": {
-          "System.Globalization": "4.0.0",
-          "System.Reflection": "4.0.0",
-          "System.Runtime": "4.0.0"
-        },
-        "compile": {
-          "ref/dotnet/System.Resources.ResourceManager.dll": {}
-        }
-      },
-      "System.Runtime/4.0.21-beta-23504": {
-        "compile": {
-          "ref/dotnet5.4/System.Runtime.dll": {}
-        }
-      },
-      "System.Runtime.Extensions/4.0.10": {
-        "dependencies": {
-          "System.Runtime": "4.0.20"
-        },
-        "compile": {
-          "ref/dotnet/System.Runtime.Extensions.dll": {}
-        }
-      },
-      "System.Runtime.Handles/4.0.0": {
-        "dependencies": {
-          "System.Runtime": "4.0.0"
-        },
-        "compile": {
-          "ref/dotnet/System.Runtime.Handles.dll": {}
-        }
-      },
-      "System.Runtime.InteropServices/4.0.20": {
-        "dependencies": {
-          "System.Reflection": "4.0.0",
-          "System.Reflection.Primitives": "4.0.0",
-          "System.Runtime": "4.0.0",
-          "System.Runtime.Handles": "4.0.0"
-        },
-        "compile": {
-          "ref/dotnet/System.Runtime.InteropServices.dll": {}
-        }
-      },
-      "System.Runtime.InteropServices.RuntimeInformation/4.0.0-beta-23504": {
-        "dependencies": {
-          "System.Runtime": "4.0.0"
-        },
-        "compile": {
-          "ref/dotnet5.2/System.Runtime.InteropServices.RuntimeInformation.dll": {}
-        }
-      },
-      "System.Security.Cryptography.Algorithms/4.0.0-beta-23328": {
-        "dependencies": {
-          "System.IO": "4.0.0",
-          "System.Runtime": "4.0.0",
-          "System.Security.Cryptography.Primitives": "4.0.0-beta-23328"
-        },
-        "compile": {
-          "ref/dotnet/System.Security.Cryptography.Algorithms.dll": {}
-        }
-      },
-      "System.Security.Cryptography.Encoding/4.0.0-beta-23328": {
-=======
           "ref/dotnet/System.IO.dll": {}
         }
       },
@@ -687,12 +420,28 @@
         }
       },
       "System.Runtime.InteropServices.RuntimeInformation/4.0.0-beta-23504": {
->>>>>>> f6d2d85d
         "dependencies": {
           "System.Runtime": "4.0.0"
         },
         "compile": {
-<<<<<<< HEAD
+          "ref/dotnet5.2/System.Runtime.InteropServices.RuntimeInformation.dll": {}
+        }
+      },
+      "System.Security.Cryptography.Algorithms/4.0.0-beta-23328": {
+        "dependencies": {
+          "System.IO": "4.0.0",
+          "System.Runtime": "4.0.0",
+          "System.Security.Cryptography.Primitives": "4.0.0-beta-23328"
+        },
+        "compile": {
+          "ref/dotnet/System.Security.Cryptography.Algorithms.dll": {}
+        }
+      },
+      "System.Security.Cryptography.Encoding/4.0.0-beta-23328": {
+        "dependencies": {
+          "System.Runtime": "4.0.0"
+        },
+        "compile": {
           "ref/dotnet/System.Security.Cryptography.Encoding.dll": {}
         }
       },
@@ -804,116 +553,10 @@
         }
       },
       "System.Threading.Thread/4.0.0-beta-23123": {
-=======
-          "ref/dotnet5.2/System.Runtime.InteropServices.RuntimeInformation.dll": {}
-        }
-      },
-      "System.Security.Cryptography.Algorithms/4.0.0-beta-23328": {
-        "dependencies": {
-          "System.IO": "4.0.0",
-          "System.Runtime": "4.0.0",
-          "System.Security.Cryptography.Primitives": "4.0.0-beta-23328"
-        },
-        "compile": {
-          "ref/dotnet/System.Security.Cryptography.Algorithms.dll": {}
-        }
-      },
-      "System.Security.Cryptography.Encoding/4.0.0-beta-23328": {
         "dependencies": {
           "System.Runtime": "4.0.0"
         },
         "compile": {
-          "ref/dotnet/System.Security.Cryptography.Encoding.dll": {}
-        }
-      },
-      "System.Security.Cryptography.Primitives/4.0.0-beta-23328": {
-        "dependencies": {
-          "System.Diagnostics.Debug": "4.0.0",
-          "System.Globalization": "4.0.0",
-          "System.IO": "4.0.10",
-          "System.Resources.ResourceManager": "4.0.0",
-          "System.Runtime": "4.0.20",
-          "System.Threading": "4.0.0",
-          "System.Threading.Tasks": "4.0.0"
-        },
-        "compile": {
-          "ref/dotnet/System.Security.Cryptography.Primitives.dll": {}
-        },
-        "runtime": {
-          "lib/dotnet/System.Security.Cryptography.Primitives.dll": {}
-        }
-      },
-      "System.Security.Cryptography.X509Certificates/4.0.0-beta-23328": {
-        "dependencies": {
-          "System.Runtime": "4.0.0",
-          "System.Runtime.Handles": "4.0.0",
-          "System.Security.Cryptography.Algorithms": "4.0.0-beta-23328",
-          "System.Security.Cryptography.Encoding": "4.0.0-beta-23328"
-        },
-        "compile": {
-          "ref/dotnet/System.Security.Cryptography.X509Certificates.dll": {}
-        }
-      },
-      "System.Security.Principal/4.0.0": {
-        "dependencies": {
-          "System.Runtime": "4.0.0"
-        },
-        "compile": {
-          "ref/dotnet/System.Security.Principal.dll": {}
-        },
-        "runtime": {
-          "lib/dotnet/System.Security.Principal.dll": {}
-        }
-      },
-      "System.Text.Encoding/4.0.10": {
-        "dependencies": {
-          "System.Runtime": "4.0.0"
-        },
-        "compile": {
-          "ref/dotnet/System.Text.Encoding.dll": {}
-        }
-      },
-      "System.Text.Encoding.Extensions/4.0.10": {
-        "dependencies": {
-          "System.Runtime": "4.0.0",
-          "System.Text.Encoding": "4.0.10"
-        },
-        "compile": {
-          "ref/dotnet/System.Text.Encoding.Extensions.dll": {}
-        }
-      },
-      "System.Text.RegularExpressions/4.0.10": {
-        "dependencies": {
-          "System.Collections": "4.0.10",
-          "System.Globalization": "4.0.10",
-          "System.Resources.ResourceManager": "4.0.0",
-          "System.Runtime": "4.0.20",
-          "System.Runtime.Extensions": "4.0.10",
-          "System.Threading": "4.0.10"
-        },
-        "compile": {
-          "ref/dotnet/System.Text.RegularExpressions.dll": {}
-        },
-        "runtime": {
-          "lib/dotnet/System.Text.RegularExpressions.dll": {}
-        }
-      },
-      "System.Threading/4.0.10": {
-        "dependencies": {
-          "System.Runtime": "4.0.0",
-          "System.Threading.Tasks": "4.0.0"
-        },
-        "compile": {
-          "ref/dotnet/System.Threading.dll": {}
-        }
-      },
-      "System.Threading.Tasks/4.0.10": {
->>>>>>> f6d2d85d
-        "dependencies": {
-          "System.Runtime": "4.0.0"
-        },
-        "compile": {
-<<<<<<< HEAD
           "ref/dotnet/System.Threading.Thread.dll": {}
         }
       },
@@ -987,107 +630,6 @@
           "ref/dotnet/System.Xml.XmlDocument.dll": {}
         },
         "runtime": {
-=======
-          "ref/dotnet/System.Threading.Tasks.dll": {}
-        }
-      },
-      "System.Threading.Tasks.Parallel/4.0.0": {
-        "dependencies": {
-          "System.Collections.Concurrent": "4.0.10",
-          "System.Diagnostics.Debug": "4.0.10",
-          "System.Diagnostics.Tracing": "4.0.20",
-          "System.Resources.ResourceManager": "4.0.0",
-          "System.Runtime": "4.0.20",
-          "System.Runtime.Extensions": "4.0.10",
-          "System.Threading": "4.0.10",
-          "System.Threading.Tasks": "4.0.10"
-        },
-        "compile": {
-          "ref/dotnet/System.Threading.Tasks.Parallel.dll": {}
-        },
-        "runtime": {
-          "lib/dotnet/System.Threading.Tasks.Parallel.dll": {}
-        }
-      },
-      "System.Threading.Thread/4.0.0-beta-23123": {
-        "dependencies": {
-          "System.Runtime": "4.0.0"
-        },
-        "compile": {
-          "ref/dotnet/System.Threading.Thread.dll": {}
-        }
-      },
-      "System.Threading.Timer/4.0.0": {
-        "dependencies": {
-          "System.Runtime": "4.0.0"
-        },
-        "compile": {
-          "ref/dotnet/System.Threading.Timer.dll": {}
-        }
-      },
-      "System.Xml.ReaderWriter/4.0.10": {
-        "dependencies": {
-          "System.Collections": "4.0.10",
-          "System.Diagnostics.Debug": "4.0.10",
-          "System.Globalization": "4.0.10",
-          "System.IO": "4.0.10",
-          "System.IO.FileSystem": "4.0.0",
-          "System.IO.FileSystem.Primitives": "4.0.0",
-          "System.Resources.ResourceManager": "4.0.0",
-          "System.Runtime": "4.0.20",
-          "System.Runtime.Extensions": "4.0.10",
-          "System.Runtime.InteropServices": "4.0.20",
-          "System.Text.Encoding": "4.0.10",
-          "System.Text.Encoding.Extensions": "4.0.10",
-          "System.Text.RegularExpressions": "4.0.10",
-          "System.Threading.Tasks": "4.0.10"
-        },
-        "compile": {
-          "ref/dotnet/System.Xml.ReaderWriter.dll": {}
-        },
-        "runtime": {
-          "lib/dotnet/System.Xml.ReaderWriter.dll": {}
-        }
-      },
-      "System.Xml.XDocument/4.0.10": {
-        "dependencies": {
-          "System.Collections": "4.0.10",
-          "System.Diagnostics.Debug": "4.0.10",
-          "System.Globalization": "4.0.10",
-          "System.IO": "4.0.10",
-          "System.Reflection": "4.0.10",
-          "System.Resources.ResourceManager": "4.0.0",
-          "System.Runtime": "4.0.20",
-          "System.Runtime.Extensions": "4.0.10",
-          "System.Text.Encoding": "4.0.10",
-          "System.Threading": "4.0.10",
-          "System.Xml.ReaderWriter": "4.0.10"
-        },
-        "compile": {
-          "ref/dotnet/System.Xml.XDocument.dll": {}
-        },
-        "runtime": {
-          "lib/dotnet/System.Xml.XDocument.dll": {}
-        }
-      },
-      "System.Xml.XmlDocument/4.0.0": {
-        "dependencies": {
-          "System.Collections": "4.0.10",
-          "System.Diagnostics.Debug": "4.0.10",
-          "System.Globalization": "4.0.10",
-          "System.IO": "4.0.10",
-          "System.Resources.ResourceManager": "4.0.0",
-          "System.Runtime": "4.0.20",
-          "System.Runtime.Extensions": "4.0.10",
-          "System.Text.Encoding": "4.0.10",
-          "System.Threading": "4.0.10",
-          "System.Xml.ReaderWriter": "4.0.10"
-        },
-        "compile": {
-          "ref/dotnet/System.Xml.XmlDocument.dll": {}
-        },
-        "runtime": {
->>>>>>> f6d2d85d
           "lib/dotnet/System.Xml.XmlDocument.dll": {}
         }
       }
@@ -1112,7 +654,6 @@
         "Microsoft.Build.Tasks.Core.nuspec",
         "lib/dotnet/Microsoft.Build.Tasks.Core.dll",
         "lib/net45/_._"
-<<<<<<< HEAD
       ]
     },
     "Microsoft.Build.Utilities.Core/0.1.0-preview-00005": {
@@ -1222,116 +763,6 @@
         "lib/MonoAndroid10/_._",
         "lib/MonoTouch10/_._",
         "lib/net46/Microsoft.Win32.Primitives.dll",
-=======
-      ]
-    },
-    "Microsoft.Build.Utilities.Core/0.1.0-preview-00005": {
-      "sha512": "EqJ0hjS1JlJdv0PzPzA6/f9wMRmNzVe8OR8IKiucOK6gmU9N+gYBXTL3IbnPZnv440Y5iqV2D66aQrA3ZScQRg==",
-      "type": "package",
-      "files": [
-        "Microsoft.Build.Utilities.Core.0.1.0-preview-00005.nupkg.sha512",
-        "Microsoft.Build.Utilities.Core.nuspec",
-        "lib/dotnet/Microsoft.Build.Utilities.Core.dll",
-        "lib/net45/_._"
-      ]
-    },
-    "Microsoft.NETCore.Platforms/1.0.0": {
-      "sha512": "0N77OwGZpXqUco2C/ynv1os7HqdFYifvNIbveLDKqL5PZaz05Rl9enCwVBjF61aumHKueLWIJ3prnmdAXxww4A==",
-      "type": "package",
-      "files": [
-        "Microsoft.NETCore.Platforms.1.0.0.nupkg.sha512",
-        "Microsoft.NETCore.Platforms.nuspec",
-        "runtime.json"
-      ]
-    },
-    "Microsoft.NETCore.Portable.Compatibility/1.0.1-beta-23504": {
-      "sha512": "/12zABXWCTHNRBN6bNHxoqvmnJ1UKVaDSOR1BsAM+sv2aXjGMEM7bcDecvT/1zMKilWDmJpiPJJNCxjdZPQRTA==",
-      "type": "package",
-      "files": [
-        "Microsoft.NETCore.Portable.Compatibility.1.0.1-beta-23504.nupkg.sha512",
-        "Microsoft.NETCore.Portable.Compatibility.nuspec",
-        "lib/dnxcore50/System.ComponentModel.DataAnnotations.dll",
-        "lib/dnxcore50/System.Core.dll",
-        "lib/dnxcore50/System.Net.dll",
-        "lib/dnxcore50/System.Numerics.dll",
-        "lib/dnxcore50/System.Runtime.Serialization.dll",
-        "lib/dnxcore50/System.ServiceModel.Web.dll",
-        "lib/dnxcore50/System.ServiceModel.dll",
-        "lib/dnxcore50/System.Windows.dll",
-        "lib/dnxcore50/System.Xml.Linq.dll",
-        "lib/dnxcore50/System.Xml.Serialization.dll",
-        "lib/dnxcore50/System.Xml.dll",
-        "lib/dnxcore50/System.dll",
-        "lib/net45/_._",
-        "lib/netcore50/System.ComponentModel.DataAnnotations.dll",
-        "lib/netcore50/System.Core.dll",
-        "lib/netcore50/System.Net.dll",
-        "lib/netcore50/System.Numerics.dll",
-        "lib/netcore50/System.Runtime.Serialization.dll",
-        "lib/netcore50/System.ServiceModel.Web.dll",
-        "lib/netcore50/System.ServiceModel.dll",
-        "lib/netcore50/System.Windows.dll",
-        "lib/netcore50/System.Xml.Linq.dll",
-        "lib/netcore50/System.Xml.Serialization.dll",
-        "lib/netcore50/System.Xml.dll",
-        "lib/netcore50/System.dll",
-        "lib/win8/_._",
-        "lib/wp80/_._",
-        "lib/wpa81/_._",
-        "ref/dotnet/System.ComponentModel.DataAnnotations.dll",
-        "ref/dotnet/System.Core.dll",
-        "ref/dotnet/System.Net.dll",
-        "ref/dotnet/System.Numerics.dll",
-        "ref/dotnet/System.Runtime.Serialization.dll",
-        "ref/dotnet/System.ServiceModel.Web.dll",
-        "ref/dotnet/System.ServiceModel.dll",
-        "ref/dotnet/System.Windows.dll",
-        "ref/dotnet/System.Xml.Linq.dll",
-        "ref/dotnet/System.Xml.Serialization.dll",
-        "ref/dotnet/System.Xml.dll",
-        "ref/dotnet/System.dll",
-        "ref/dotnet/mscorlib.dll",
-        "ref/net45/_._",
-        "ref/netcore50/System.ComponentModel.DataAnnotations.dll",
-        "ref/netcore50/System.Core.dll",
-        "ref/netcore50/System.Net.dll",
-        "ref/netcore50/System.Numerics.dll",
-        "ref/netcore50/System.Runtime.Serialization.dll",
-        "ref/netcore50/System.ServiceModel.Web.dll",
-        "ref/netcore50/System.ServiceModel.dll",
-        "ref/netcore50/System.Windows.dll",
-        "ref/netcore50/System.Xml.Linq.dll",
-        "ref/netcore50/System.Xml.Serialization.dll",
-        "ref/netcore50/System.Xml.dll",
-        "ref/netcore50/System.dll",
-        "ref/netcore50/mscorlib.dll",
-        "ref/win8/_._",
-        "ref/wp80/_._",
-        "ref/wpa81/_._",
-        "runtimes/aot/lib/netcore50/System.ComponentModel.DataAnnotations.dll",
-        "runtimes/aot/lib/netcore50/System.Core.dll",
-        "runtimes/aot/lib/netcore50/System.Net.dll",
-        "runtimes/aot/lib/netcore50/System.Numerics.dll",
-        "runtimes/aot/lib/netcore50/System.Runtime.Serialization.dll",
-        "runtimes/aot/lib/netcore50/System.ServiceModel.Web.dll",
-        "runtimes/aot/lib/netcore50/System.ServiceModel.dll",
-        "runtimes/aot/lib/netcore50/System.Windows.dll",
-        "runtimes/aot/lib/netcore50/System.Xml.Linq.dll",
-        "runtimes/aot/lib/netcore50/System.Xml.Serialization.dll",
-        "runtimes/aot/lib/netcore50/System.Xml.dll",
-        "runtimes/aot/lib/netcore50/System.dll",
-        "runtimes/aot/lib/netcore50/mscorlib.dll"
-      ]
-    },
-    "Microsoft.Win32.Primitives/4.0.1-beta-23504": {
-      "sha512": "35tjwrr0Q1xmXP4LqW+SlV8kdpVjnl8cC4G01uuKHL2vFc4EWJn689O6TfkYphbJ5TUu3n4tlfaspEp4YcPAcQ==",
-      "type": "package",
-      "files": [
-        "Microsoft.Win32.Primitives.4.0.1-beta-23504.nupkg.sha512",
-        "Microsoft.Win32.Primitives.nuspec",
-        "lib/MonoAndroid10/_._",
-        "lib/MonoTouch10/_._",
-        "lib/net46/Microsoft.Win32.Primitives.dll",
         "lib/xamarinios10/_._",
         "lib/xamarinmac20/_._",
         "ref/MonoAndroid10/_._",
@@ -1488,165 +919,10 @@
         "lib/MonoAndroid10/_._",
         "lib/MonoTouch10/_._",
         "lib/net46/System.Console.dll",
->>>>>>> f6d2d85d
-        "lib/xamarinios10/_._",
-        "lib/xamarinmac20/_._",
-        "ref/MonoAndroid10/_._",
-        "ref/MonoTouch10/_._",
-<<<<<<< HEAD
-        "ref/dotnet5.4/Microsoft.Win32.Primitives.dll",
-        "ref/dotnet5.4/Microsoft.Win32.Primitives.xml",
-        "ref/dotnet5.4/de/Microsoft.Win32.Primitives.xml",
-        "ref/dotnet5.4/es/Microsoft.Win32.Primitives.xml",
-        "ref/dotnet5.4/fr/Microsoft.Win32.Primitives.xml",
-        "ref/dotnet5.4/it/Microsoft.Win32.Primitives.xml",
-        "ref/dotnet5.4/ja/Microsoft.Win32.Primitives.xml",
-        "ref/dotnet5.4/ko/Microsoft.Win32.Primitives.xml",
-        "ref/dotnet5.4/ru/Microsoft.Win32.Primitives.xml",
-        "ref/dotnet5.4/zh-hans/Microsoft.Win32.Primitives.xml",
-        "ref/dotnet5.4/zh-hant/Microsoft.Win32.Primitives.xml",
-        "ref/net46/Microsoft.Win32.Primitives.dll",
-        "ref/xamarinios10/_._",
-        "ref/xamarinmac20/_._",
-        "runtime.json"
-      ]
-    },
-    "Microsoft.Win32.Registry/4.0.0-beta-23127": {
-      "sha512": "OLlm5CChfeoBvo2hkE9hYtXFm2bn61npTtBmTjc+hrYKltIy3W/yIpwBPNGmKR7/OG4C/senZrrVS5PgPIU5Lw==",
-      "type": "package",
-      "files": [
-        "Microsoft.Win32.Registry.4.0.0-beta-23127.nupkg.sha512",
-        "Microsoft.Win32.Registry.nuspec",
-        "lib/DNXCore50/Microsoft.Win32.Registry.dll",
-        "lib/net46/Microsoft.Win32.Registry.dll",
-        "ref/dotnet/Microsoft.Win32.Registry.dll",
-        "ref/dotnet/Microsoft.Win32.Registry.xml",
-        "ref/dotnet/de/Microsoft.Win32.Registry.xml",
-        "ref/dotnet/es/Microsoft.Win32.Registry.xml",
-        "ref/dotnet/fr/Microsoft.Win32.Registry.xml",
-        "ref/dotnet/it/Microsoft.Win32.Registry.xml",
-        "ref/dotnet/ja/Microsoft.Win32.Registry.xml",
-        "ref/dotnet/ko/Microsoft.Win32.Registry.xml",
-        "ref/dotnet/ru/Microsoft.Win32.Registry.xml",
-        "ref/dotnet/zh-hans/Microsoft.Win32.Registry.xml",
-        "ref/dotnet/zh-hant/Microsoft.Win32.Registry.xml",
-        "ref/net46/Microsoft.Win32.Registry.dll"
-      ]
-    },
-    "System.Collections/4.0.10": {
-      "sha512": "ux6ilcZZjV/Gp7JEZpe+2V1eTueq6NuoGRM3eZCFuPM25hLVVgCRuea6STW8hvqreIOE59irJk5/ovpA5xQipw==",
-      "type": "package",
-      "files": [
-        "System.Collections.4.0.10.nupkg.sha512",
-        "System.Collections.nuspec",
-        "lib/DNXCore50/System.Collections.dll",
-        "lib/MonoAndroid10/_._",
-        "lib/MonoTouch10/_._",
-        "lib/net46/_._",
-        "lib/netcore50/System.Collections.dll",
-        "lib/xamarinios10/_._",
-        "lib/xamarinmac20/_._",
-        "ref/MonoAndroid10/_._",
-        "ref/MonoTouch10/_._",
-        "ref/dotnet/System.Collections.dll",
-        "ref/dotnet/System.Collections.xml",
-        "ref/dotnet/de/System.Collections.xml",
-        "ref/dotnet/es/System.Collections.xml",
-        "ref/dotnet/fr/System.Collections.xml",
-        "ref/dotnet/it/System.Collections.xml",
-        "ref/dotnet/ja/System.Collections.xml",
-        "ref/dotnet/ko/System.Collections.xml",
-        "ref/dotnet/ru/System.Collections.xml",
-        "ref/dotnet/zh-hans/System.Collections.xml",
-        "ref/dotnet/zh-hant/System.Collections.xml",
-        "ref/net46/_._",
-        "ref/xamarinios10/_._",
-        "ref/xamarinmac20/_._",
-        "runtimes/win8-aot/lib/netcore50/System.Collections.dll"
-      ]
-    },
-    "System.Collections.Concurrent/4.0.10": {
-      "sha512": "ZtMEqOPAjAIqR8fqom9AOKRaB94a+emO2O8uOP6vyJoNswSPrbiwN7iH53rrVpvjMVx0wr4/OMpI7486uGZjbw==",
-      "type": "package",
-      "files": [
-        "System.Collections.Concurrent.4.0.10.nupkg.sha512",
-        "System.Collections.Concurrent.nuspec",
-        "lib/MonoAndroid10/_._",
-        "lib/MonoTouch10/_._",
-        "lib/dotnet/System.Collections.Concurrent.dll",
-        "lib/net46/_._",
-        "lib/xamarinios10/_._",
-        "lib/xamarinmac20/_._",
-        "ref/MonoAndroid10/_._",
-        "ref/MonoTouch10/_._",
-        "ref/dotnet/System.Collections.Concurrent.dll",
-        "ref/dotnet/System.Collections.Concurrent.xml",
-        "ref/dotnet/de/System.Collections.Concurrent.xml",
-        "ref/dotnet/es/System.Collections.Concurrent.xml",
-        "ref/dotnet/fr/System.Collections.Concurrent.xml",
-        "ref/dotnet/it/System.Collections.Concurrent.xml",
-        "ref/dotnet/ja/System.Collections.Concurrent.xml",
-        "ref/dotnet/ko/System.Collections.Concurrent.xml",
-        "ref/dotnet/ru/System.Collections.Concurrent.xml",
-        "ref/dotnet/zh-hans/System.Collections.Concurrent.xml",
-        "ref/dotnet/zh-hant/System.Collections.Concurrent.xml",
-        "ref/net46/_._",
-        "ref/xamarinios10/_._",
-        "ref/xamarinmac20/_._"
-      ]
-    },
-    "System.Collections.Immutable/1.1.37": {
-      "sha512": "fTpqwZYBzoklTT+XjTRK8KxvmrGkYHzBiylCcKyQcxiOM8k+QvhNBxRvFHDWzy4OEP5f8/9n+xQ9mEgEXY+muA==",
-      "type": "package",
-      "files": [
-        "System.Collections.Immutable.1.1.37.nupkg.sha512",
-        "System.Collections.Immutable.nuspec",
-        "lib/dotnet/System.Collections.Immutable.dll",
-        "lib/dotnet/System.Collections.Immutable.xml",
-        "lib/portable-net45+win8+wp8+wpa81/System.Collections.Immutable.dll",
-        "lib/portable-net45+win8+wp8+wpa81/System.Collections.Immutable.xml"
-      ]
-    },
-    "System.Collections.NonGeneric/4.0.0": {
-      "sha512": "rVgwrFBMkmp8LI6GhAYd6Bx+2uLIXjRfNg6Ie+ASfX8ESuh9e2HNxFy2yh1MPIXZq3OAYa+0mmULVwpnEC6UDA==",
-      "type": "package",
-      "files": [
-        "System.Collections.NonGeneric.4.0.0.nupkg.sha512",
-        "System.Collections.NonGeneric.nuspec",
-        "lib/MonoAndroid10/_._",
-        "lib/MonoTouch10/_._",
-        "lib/dotnet/System.Collections.NonGeneric.dll",
-        "lib/net46/System.Collections.NonGeneric.dll",
-        "lib/xamarinios10/_._",
-        "lib/xamarinmac20/_._",
-        "ref/MonoAndroid10/_._",
-        "ref/MonoTouch10/_._",
-        "ref/dotnet/System.Collections.NonGeneric.dll",
-        "ref/dotnet/System.Collections.NonGeneric.xml",
-        "ref/dotnet/de/System.Collections.NonGeneric.xml",
-        "ref/dotnet/es/System.Collections.NonGeneric.xml",
-        "ref/dotnet/fr/System.Collections.NonGeneric.xml",
-        "ref/dotnet/it/System.Collections.NonGeneric.xml",
-        "ref/dotnet/ja/System.Collections.NonGeneric.xml",
-        "ref/dotnet/ko/System.Collections.NonGeneric.xml",
-        "ref/dotnet/ru/System.Collections.NonGeneric.xml",
-        "ref/dotnet/zh-hans/System.Collections.NonGeneric.xml",
-        "ref/dotnet/zh-hant/System.Collections.NonGeneric.xml",
-        "ref/net46/System.Collections.NonGeneric.dll",
-        "ref/xamarinios10/_._",
-        "ref/xamarinmac20/_._"
-      ]
-    },
-    "System.Console/4.0.0-beta-23504": {
-      "sha512": "fuAquEM/2DrY8axtMIbEw1Qk8oX2WCPyd2ws2W0u7PDWlxtFMuFSI4rAOW2hs/S5aGsl5qcpJ2A8ELJW0c/JOw==",
-      "type": "package",
-      "files": [
-        "System.Console.4.0.0-beta-23504.nupkg.sha512",
-        "System.Console.nuspec",
-        "lib/MonoAndroid10/_._",
-        "lib/MonoTouch10/_._",
-        "lib/net46/System.Console.dll",
-=======
+        "lib/xamarinios10/_._",
+        "lib/xamarinmac20/_._",
+        "ref/MonoAndroid10/_._",
+        "ref/MonoTouch10/_._",
         "ref/dotnet5.4/System.Console.dll",
         "ref/dotnet5.4/System.Console.xml",
         "ref/dotnet5.4/de/System.Console.xml",
@@ -1675,41 +951,10 @@
         "lib/MonoTouch10/_._",
         "lib/net46/_._",
         "lib/netcore50/System.Diagnostics.Debug.dll",
->>>>>>> f6d2d85d
-        "lib/xamarinios10/_._",
-        "lib/xamarinmac20/_._",
-        "ref/MonoAndroid10/_._",
-        "ref/MonoTouch10/_._",
-<<<<<<< HEAD
-        "ref/dotnet5.4/System.Console.dll",
-        "ref/dotnet5.4/System.Console.xml",
-        "ref/dotnet5.4/de/System.Console.xml",
-        "ref/dotnet5.4/es/System.Console.xml",
-        "ref/dotnet5.4/fr/System.Console.xml",
-        "ref/dotnet5.4/it/System.Console.xml",
-        "ref/dotnet5.4/ja/System.Console.xml",
-        "ref/dotnet5.4/ko/System.Console.xml",
-        "ref/dotnet5.4/ru/System.Console.xml",
-        "ref/dotnet5.4/zh-hans/System.Console.xml",
-        "ref/dotnet5.4/zh-hant/System.Console.xml",
-        "ref/net46/System.Console.dll",
-        "ref/xamarinios10/_._",
-        "ref/xamarinmac20/_._",
-        "runtime.json"
-      ]
-    },
-    "System.Diagnostics.Debug/4.0.10": {
-      "sha512": "pi2KthuvI2LWV2c2V+fwReDsDiKpNl040h6DcwFOb59SafsPT/V1fCy0z66OKwysurJkBMmp5j5CBe3Um+ub0g==",
-      "type": "package",
-      "files": [
-        "System.Diagnostics.Debug.4.0.10.nupkg.sha512",
-        "System.Diagnostics.Debug.nuspec",
-        "lib/DNXCore50/System.Diagnostics.Debug.dll",
-        "lib/MonoAndroid10/_._",
-        "lib/MonoTouch10/_._",
-        "lib/net46/_._",
-        "lib/netcore50/System.Diagnostics.Debug.dll",
-=======
+        "lib/xamarinios10/_._",
+        "lib/xamarinmac20/_._",
+        "ref/MonoAndroid10/_._",
+        "ref/MonoTouch10/_._",
         "ref/dotnet/System.Diagnostics.Debug.dll",
         "ref/dotnet/System.Diagnostics.Debug.xml",
         "ref/dotnet/de/System.Diagnostics.Debug.xml",
@@ -1737,40 +982,10 @@
         "lib/MonoTouch10/_._",
         "lib/net46/System.Diagnostics.Process.dll",
         "lib/net461/System.Diagnostics.Process.dll",
->>>>>>> f6d2d85d
-        "lib/xamarinios10/_._",
-        "lib/xamarinmac20/_._",
-        "ref/MonoAndroid10/_._",
-        "ref/MonoTouch10/_._",
-<<<<<<< HEAD
-        "ref/dotnet/System.Diagnostics.Debug.dll",
-        "ref/dotnet/System.Diagnostics.Debug.xml",
-        "ref/dotnet/de/System.Diagnostics.Debug.xml",
-        "ref/dotnet/es/System.Diagnostics.Debug.xml",
-        "ref/dotnet/fr/System.Diagnostics.Debug.xml",
-        "ref/dotnet/it/System.Diagnostics.Debug.xml",
-        "ref/dotnet/ja/System.Diagnostics.Debug.xml",
-        "ref/dotnet/ko/System.Diagnostics.Debug.xml",
-        "ref/dotnet/ru/System.Diagnostics.Debug.xml",
-        "ref/dotnet/zh-hans/System.Diagnostics.Debug.xml",
-        "ref/dotnet/zh-hant/System.Diagnostics.Debug.xml",
-        "ref/net46/_._",
-        "ref/xamarinios10/_._",
-        "ref/xamarinmac20/_._",
-        "runtimes/win8-aot/lib/netcore50/System.Diagnostics.Debug.dll"
-      ]
-    },
-    "System.Diagnostics.Process/4.1.0-beta-23504": {
-      "sha512": "x2J3Sww13e9um3rXRf+iBh06z3elsh2ihbKaJyn3rT97PMY/AJUpySARe9eqvs5SnzuI9FT+4++iSdWV5Ftmgg==",
-      "type": "package",
-      "files": [
-        "System.Diagnostics.Process.4.1.0-beta-23504.nupkg.sha512",
-        "System.Diagnostics.Process.nuspec",
-        "lib/MonoAndroid10/_._",
-        "lib/MonoTouch10/_._",
-        "lib/net46/System.Diagnostics.Process.dll",
-        "lib/net461/System.Diagnostics.Process.dll",
-=======
+        "lib/xamarinios10/_._",
+        "lib/xamarinmac20/_._",
+        "ref/MonoAndroid10/_._",
+        "ref/MonoTouch10/_._",
         "ref/dotnet5.4/System.Diagnostics.Process.dll",
         "ref/dotnet5.4/System.Diagnostics.Process.xml",
         "ref/dotnet5.4/de/System.Diagnostics.Process.xml",
@@ -1864,106 +1079,10 @@
         "lib/MonoTouch10/_._",
         "lib/net46/_._",
         "lib/netcore50/System.Diagnostics.Tracing.dll",
->>>>>>> f6d2d85d
-        "lib/xamarinios10/_._",
-        "lib/xamarinmac20/_._",
-        "ref/MonoAndroid10/_._",
-        "ref/MonoTouch10/_._",
-<<<<<<< HEAD
-        "ref/dotnet5.4/System.Diagnostics.Process.dll",
-        "ref/dotnet5.4/System.Diagnostics.Process.xml",
-        "ref/dotnet5.4/de/System.Diagnostics.Process.xml",
-        "ref/dotnet5.4/es/System.Diagnostics.Process.xml",
-        "ref/dotnet5.4/fr/System.Diagnostics.Process.xml",
-        "ref/dotnet5.4/it/System.Diagnostics.Process.xml",
-        "ref/dotnet5.4/ja/System.Diagnostics.Process.xml",
-        "ref/dotnet5.4/ko/System.Diagnostics.Process.xml",
-        "ref/dotnet5.4/ru/System.Diagnostics.Process.xml",
-        "ref/dotnet5.4/zh-hans/System.Diagnostics.Process.xml",
-        "ref/dotnet5.4/zh-hant/System.Diagnostics.Process.xml",
-        "ref/dotnet5.5/System.Diagnostics.Process.dll",
-        "ref/dotnet5.5/System.Diagnostics.Process.xml",
-        "ref/dotnet5.5/de/System.Diagnostics.Process.xml",
-        "ref/dotnet5.5/es/System.Diagnostics.Process.xml",
-        "ref/dotnet5.5/fr/System.Diagnostics.Process.xml",
-        "ref/dotnet5.5/it/System.Diagnostics.Process.xml",
-        "ref/dotnet5.5/ja/System.Diagnostics.Process.xml",
-        "ref/dotnet5.5/ko/System.Diagnostics.Process.xml",
-        "ref/dotnet5.5/ru/System.Diagnostics.Process.xml",
-        "ref/dotnet5.5/zh-hans/System.Diagnostics.Process.xml",
-        "ref/dotnet5.5/zh-hant/System.Diagnostics.Process.xml",
-        "ref/net46/System.Diagnostics.Process.dll",
-        "ref/net461/System.Diagnostics.Process.dll",
-        "ref/xamarinios10/_._",
-        "ref/xamarinmac20/_._",
-        "runtime.json"
-      ]
-    },
-    "System.Diagnostics.Tools/4.0.1-beta-23504": {
-      "sha512": "deblyOnmqyQFbZqv0o4rwvp0kySJYgOyQ3HVboYhhJrw88geug2ASMg46ZcieuMKfFavDufhNnlHsi97LV0uLw==",
-      "type": "package",
-      "files": [
-        "System.Diagnostics.Tools.4.0.1-beta-23504.nupkg.sha512",
-        "System.Diagnostics.Tools.nuspec",
-        "lib/DNXCore50/System.Diagnostics.Tools.dll",
-        "lib/net45/_._",
-        "lib/netcore50/System.Diagnostics.Tools.dll",
-        "lib/win8/_._",
-        "lib/wp80/_._",
-        "lib/wpa81/_._",
-        "ref/dotnet5.1/System.Diagnostics.Tools.dll",
-        "ref/dotnet5.1/System.Diagnostics.Tools.xml",
-        "ref/dotnet5.1/de/System.Diagnostics.Tools.xml",
-        "ref/dotnet5.1/es/System.Diagnostics.Tools.xml",
-        "ref/dotnet5.1/fr/System.Diagnostics.Tools.xml",
-        "ref/dotnet5.1/it/System.Diagnostics.Tools.xml",
-        "ref/dotnet5.1/ja/System.Diagnostics.Tools.xml",
-        "ref/dotnet5.1/ko/System.Diagnostics.Tools.xml",
-        "ref/dotnet5.1/ru/System.Diagnostics.Tools.xml",
-        "ref/dotnet5.1/zh-hans/System.Diagnostics.Tools.xml",
-        "ref/dotnet5.1/zh-hant/System.Diagnostics.Tools.xml",
-        "ref/net45/_._",
-        "ref/netcore50/System.Diagnostics.Tools.dll",
-        "ref/netcore50/System.Diagnostics.Tools.xml",
-        "ref/netcore50/de/System.Diagnostics.Tools.xml",
-        "ref/netcore50/es/System.Diagnostics.Tools.xml",
-        "ref/netcore50/fr/System.Diagnostics.Tools.xml",
-        "ref/netcore50/it/System.Diagnostics.Tools.xml",
-        "ref/netcore50/ja/System.Diagnostics.Tools.xml",
-        "ref/netcore50/ko/System.Diagnostics.Tools.xml",
-        "ref/netcore50/ru/System.Diagnostics.Tools.xml",
-        "ref/netcore50/zh-hans/System.Diagnostics.Tools.xml",
-        "ref/netcore50/zh-hant/System.Diagnostics.Tools.xml",
-        "ref/win8/_._",
-        "ref/wp80/_._",
-        "ref/wpa81/_._",
-        "runtimes/win8-aot/lib/netcore50/System.Diagnostics.Tools.dll"
-      ]
-    },
-    "System.Diagnostics.TraceSource/4.0.0-beta-23019": {
-      "sha512": "MZxMo9Skg9oZrJYwGpRfeOfrTfHxmTPWhj8XIXdIryfArzwG1FjZgzOrkWWcON0PdV9OywZYGly09nUCs/JdhA==",
-      "type": "package",
-      "files": [
-        "System.Diagnostics.TraceSource.4.0.0-beta-23019.nupkg.sha512",
-        "System.Diagnostics.TraceSource.nuspec",
-        "lib/DNXCore50/System.Diagnostics.TraceSource.dll",
-        "lib/net46/System.Diagnostics.TraceSource.dll",
-        "ref/dotnet/System.Diagnostics.TraceSource.dll",
-        "ref/net46/System.Diagnostics.TraceSource.dll"
-      ]
-    },
-    "System.Diagnostics.Tracing/4.0.20": {
-      "sha512": "gn/wexGHc35Fv++5L1gYHMY5g25COfiZ0PGrL+3PfwzoJd4X2LbTAm/U8d385SI6BKQBI/z4dQfvneS9J27+Tw==",
-      "type": "package",
-      "files": [
-        "System.Diagnostics.Tracing.4.0.20.nupkg.sha512",
-        "System.Diagnostics.Tracing.nuspec",
-        "lib/DNXCore50/System.Diagnostics.Tracing.dll",
-        "lib/MonoAndroid10/_._",
-        "lib/MonoTouch10/_._",
-        "lib/net46/_._",
-        "lib/netcore50/System.Diagnostics.Tracing.dll",
-=======
+        "lib/xamarinios10/_._",
+        "lib/xamarinmac20/_._",
+        "ref/MonoAndroid10/_._",
+        "ref/MonoTouch10/_._",
         "ref/dotnet/System.Diagnostics.Tracing.dll",
         "ref/dotnet/System.Diagnostics.Tracing.xml",
         "ref/dotnet/de/System.Diagnostics.Tracing.xml",
@@ -2024,41 +1143,10 @@
         "lib/MonoTouch10/_._",
         "lib/net46/_._",
         "lib/netcore50/System.IO.dll",
->>>>>>> f6d2d85d
-        "lib/xamarinios10/_._",
-        "lib/xamarinmac20/_._",
-        "ref/MonoAndroid10/_._",
-        "ref/MonoTouch10/_._",
-<<<<<<< HEAD
-        "ref/dotnet/System.Diagnostics.Tracing.dll",
-        "ref/dotnet/System.Diagnostics.Tracing.xml",
-        "ref/dotnet/de/System.Diagnostics.Tracing.xml",
-        "ref/dotnet/es/System.Diagnostics.Tracing.xml",
-        "ref/dotnet/fr/System.Diagnostics.Tracing.xml",
-        "ref/dotnet/it/System.Diagnostics.Tracing.xml",
-        "ref/dotnet/ja/System.Diagnostics.Tracing.xml",
-        "ref/dotnet/ko/System.Diagnostics.Tracing.xml",
-        "ref/dotnet/ru/System.Diagnostics.Tracing.xml",
-        "ref/dotnet/zh-hans/System.Diagnostics.Tracing.xml",
-        "ref/dotnet/zh-hant/System.Diagnostics.Tracing.xml",
-        "ref/net46/_._",
-        "ref/xamarinios10/_._",
-        "ref/xamarinmac20/_._",
-        "runtimes/win8-aot/lib/netcore50/System.Diagnostics.Tracing.dll"
-      ]
-    },
-    "System.Globalization/4.0.10": {
-      "sha512": "kzRtbbCNAxdafFBDogcM36ehA3th8c1PGiz8QRkZn8O5yMBorDHSK8/TGJPYOaCS5zdsGk0u9qXHnW91nqy7fw==",
-      "type": "package",
-      "files": [
-        "System.Globalization.4.0.10.nupkg.sha512",
-        "System.Globalization.nuspec",
-        "lib/DNXCore50/System.Globalization.dll",
-        "lib/MonoAndroid10/_._",
-        "lib/MonoTouch10/_._",
-        "lib/net46/_._",
-        "lib/netcore50/System.Globalization.dll",
-=======
+        "lib/xamarinios10/_._",
+        "lib/xamarinmac20/_._",
+        "ref/MonoAndroid10/_._",
+        "ref/MonoTouch10/_._",
         "ref/dotnet/System.IO.dll",
         "ref/dotnet/System.IO.xml",
         "ref/dotnet/de/System.IO.xml",
@@ -2085,41 +1173,10 @@
         "lib/MonoAndroid10/_._",
         "lib/MonoTouch10/_._",
         "lib/net46/System.IO.FileSystem.dll",
->>>>>>> f6d2d85d
-        "lib/xamarinios10/_._",
-        "lib/xamarinmac20/_._",
-        "ref/MonoAndroid10/_._",
-        "ref/MonoTouch10/_._",
-<<<<<<< HEAD
-        "ref/dotnet/System.Globalization.dll",
-        "ref/dotnet/System.Globalization.xml",
-        "ref/dotnet/de/System.Globalization.xml",
-        "ref/dotnet/es/System.Globalization.xml",
-        "ref/dotnet/fr/System.Globalization.xml",
-        "ref/dotnet/it/System.Globalization.xml",
-        "ref/dotnet/ja/System.Globalization.xml",
-        "ref/dotnet/ko/System.Globalization.xml",
-        "ref/dotnet/ru/System.Globalization.xml",
-        "ref/dotnet/zh-hans/System.Globalization.xml",
-        "ref/dotnet/zh-hant/System.Globalization.xml",
-        "ref/net46/_._",
-        "ref/xamarinios10/_._",
-        "ref/xamarinmac20/_._",
-        "runtimes/win8-aot/lib/netcore50/System.Globalization.dll"
-      ]
-    },
-    "System.IO/4.0.10": {
-      "sha512": "kghf1CeYT+W2lw8a50/GxFz5HR9t6RkL4BvjxtTp1NxtEFWywnMA9W8FH/KYXiDNThcw9u/GOViDON4iJFGXIQ==",
-      "type": "package",
-      "files": [
-        "System.IO.4.0.10.nupkg.sha512",
-        "System.IO.nuspec",
-        "lib/DNXCore50/System.IO.dll",
-        "lib/MonoAndroid10/_._",
-        "lib/MonoTouch10/_._",
-        "lib/net46/_._",
-        "lib/netcore50/System.IO.dll",
-=======
+        "lib/xamarinios10/_._",
+        "lib/xamarinmac20/_._",
+        "ref/MonoAndroid10/_._",
+        "ref/MonoTouch10/_._",
         "ref/dotnet5.4/System.IO.FileSystem.dll",
         "ref/dotnet5.4/System.IO.FileSystem.xml",
         "ref/dotnet5.4/de/System.IO.FileSystem.xml",
@@ -2146,39 +1203,10 @@
         "lib/MonoAndroid10/_._",
         "lib/MonoTouch10/_._",
         "lib/net46/System.IO.FileSystem.DriveInfo.dll",
->>>>>>> f6d2d85d
-        "lib/xamarinios10/_._",
-        "lib/xamarinmac20/_._",
-        "ref/MonoAndroid10/_._",
-        "ref/MonoTouch10/_._",
-<<<<<<< HEAD
-        "ref/dotnet/System.IO.dll",
-        "ref/dotnet/System.IO.xml",
-        "ref/dotnet/de/System.IO.xml",
-        "ref/dotnet/es/System.IO.xml",
-        "ref/dotnet/fr/System.IO.xml",
-        "ref/dotnet/it/System.IO.xml",
-        "ref/dotnet/ja/System.IO.xml",
-        "ref/dotnet/ko/System.IO.xml",
-        "ref/dotnet/ru/System.IO.xml",
-        "ref/dotnet/zh-hans/System.IO.xml",
-        "ref/dotnet/zh-hant/System.IO.xml",
-        "ref/net46/_._",
-        "ref/xamarinios10/_._",
-        "ref/xamarinmac20/_._",
-        "runtimes/win8-aot/lib/netcore50/System.IO.dll"
-      ]
-    },
-    "System.IO.FileSystem/4.0.1-beta-23504": {
-      "sha512": "hU2pxN48TMnpxCcs7xV+kxJRCv95CWU+cY2CM3/QfPhOHWxI/XMJCCzp/itPHivAOKc3WWErTKh6flFL3zra8Q==",
-      "type": "package",
-      "files": [
-        "System.IO.FileSystem.4.0.1-beta-23504.nupkg.sha512",
-        "System.IO.FileSystem.nuspec",
-        "lib/MonoAndroid10/_._",
-        "lib/MonoTouch10/_._",
-        "lib/net46/System.IO.FileSystem.dll",
-=======
+        "lib/xamarinios10/_._",
+        "lib/xamarinmac20/_._",
+        "ref/MonoAndroid10/_._",
+        "ref/MonoTouch10/_._",
         "ref/dotnet5.4/System.IO.FileSystem.DriveInfo.dll",
         "ref/dotnet5.4/System.IO.FileSystem.DriveInfo.xml",
         "ref/dotnet5.4/de/System.IO.FileSystem.DriveInfo.xml",
@@ -2206,69 +1234,6 @@
         "lib/MonoTouch10/_._",
         "lib/dotnet/System.IO.FileSystem.Primitives.dll",
         "lib/net46/System.IO.FileSystem.Primitives.dll",
->>>>>>> f6d2d85d
-        "lib/xamarinios10/_._",
-        "lib/xamarinmac20/_._",
-        "ref/MonoAndroid10/_._",
-        "ref/MonoTouch10/_._",
-<<<<<<< HEAD
-        "ref/dotnet5.4/System.IO.FileSystem.dll",
-        "ref/dotnet5.4/System.IO.FileSystem.xml",
-        "ref/dotnet5.4/de/System.IO.FileSystem.xml",
-        "ref/dotnet5.4/es/System.IO.FileSystem.xml",
-        "ref/dotnet5.4/fr/System.IO.FileSystem.xml",
-        "ref/dotnet5.4/it/System.IO.FileSystem.xml",
-        "ref/dotnet5.4/ja/System.IO.FileSystem.xml",
-        "ref/dotnet5.4/ko/System.IO.FileSystem.xml",
-        "ref/dotnet5.4/ru/System.IO.FileSystem.xml",
-        "ref/dotnet5.4/zh-hans/System.IO.FileSystem.xml",
-        "ref/dotnet5.4/zh-hant/System.IO.FileSystem.xml",
-        "ref/net46/System.IO.FileSystem.dll",
-        "ref/xamarinios10/_._",
-        "ref/xamarinmac20/_._",
-        "runtime.json"
-      ]
-    },
-    "System.IO.FileSystem.DriveInfo/4.0.0-beta-23504": {
-      "sha512": "2D5f8Y6oCKUETbUX4Gbgq+fQ0C3yzKyLXkTfm3UeoZRgR7DXrUrSq7pL6RqDu9Ye926sWyjPjRCoMatlOmDQdg==",
-      "type": "package",
-      "files": [
-        "System.IO.FileSystem.DriveInfo.4.0.0-beta-23504.nupkg.sha512",
-        "System.IO.FileSystem.DriveInfo.nuspec",
-        "lib/MonoAndroid10/_._",
-        "lib/MonoTouch10/_._",
-        "lib/net46/System.IO.FileSystem.DriveInfo.dll",
-        "lib/xamarinios10/_._",
-        "lib/xamarinmac20/_._",
-        "ref/MonoAndroid10/_._",
-        "ref/MonoTouch10/_._",
-        "ref/dotnet5.4/System.IO.FileSystem.DriveInfo.dll",
-        "ref/dotnet5.4/System.IO.FileSystem.DriveInfo.xml",
-        "ref/dotnet5.4/de/System.IO.FileSystem.DriveInfo.xml",
-        "ref/dotnet5.4/es/System.IO.FileSystem.DriveInfo.xml",
-        "ref/dotnet5.4/fr/System.IO.FileSystem.DriveInfo.xml",
-        "ref/dotnet5.4/it/System.IO.FileSystem.DriveInfo.xml",
-        "ref/dotnet5.4/ja/System.IO.FileSystem.DriveInfo.xml",
-        "ref/dotnet5.4/ko/System.IO.FileSystem.DriveInfo.xml",
-        "ref/dotnet5.4/ru/System.IO.FileSystem.DriveInfo.xml",
-        "ref/dotnet5.4/zh-hans/System.IO.FileSystem.DriveInfo.xml",
-        "ref/dotnet5.4/zh-hant/System.IO.FileSystem.DriveInfo.xml",
-        "ref/net46/System.IO.FileSystem.DriveInfo.dll",
-        "ref/xamarinios10/_._",
-        "ref/xamarinmac20/_._",
-        "runtime.json"
-      ]
-    },
-    "System.IO.FileSystem.Primitives/4.0.0": {
-      "sha512": "7pJUvYi/Yq3A5nagqCCiOw3+aJp3xXc/Cjr8dnJDnER3/6kX3LEencfqmXUcPl9+7OvRNyPMNhqsLAcMK6K/KA==",
-      "type": "package",
-      "files": [
-        "System.IO.FileSystem.Primitives.4.0.0.nupkg.sha512",
-        "System.IO.FileSystem.Primitives.nuspec",
-        "lib/MonoAndroid10/_._",
-        "lib/MonoTouch10/_._",
-        "lib/dotnet/System.IO.FileSystem.Primitives.dll",
-        "lib/net46/System.IO.FileSystem.Primitives.dll",
         "lib/xamarinios10/_._",
         "lib/xamarinmac20/_._",
         "ref/MonoAndroid10/_._",
@@ -2293,28 +1258,6 @@
       "sha512": "XbIQixjoOg6wvxYfpmv2ydXMsTQ56nV6bb2Ajem9RnwXaPVhq/eXeGYMEMZiQ1HxmuwusgccLE6FtT3+Xf+new==",
       "type": "package",
       "files": [
-=======
-        "ref/dotnet/System.IO.FileSystem.Primitives.dll",
-        "ref/dotnet/System.IO.FileSystem.Primitives.xml",
-        "ref/dotnet/de/System.IO.FileSystem.Primitives.xml",
-        "ref/dotnet/es/System.IO.FileSystem.Primitives.xml",
-        "ref/dotnet/fr/System.IO.FileSystem.Primitives.xml",
-        "ref/dotnet/it/System.IO.FileSystem.Primitives.xml",
-        "ref/dotnet/ja/System.IO.FileSystem.Primitives.xml",
-        "ref/dotnet/ko/System.IO.FileSystem.Primitives.xml",
-        "ref/dotnet/ru/System.IO.FileSystem.Primitives.xml",
-        "ref/dotnet/zh-hans/System.IO.FileSystem.Primitives.xml",
-        "ref/dotnet/zh-hant/System.IO.FileSystem.Primitives.xml",
-        "ref/net46/System.IO.FileSystem.Primitives.dll",
-        "ref/xamarinios10/_._",
-        "ref/xamarinmac20/_._"
-      ]
-    },
-    "System.IO.Pipes/4.0.0-beta-23504": {
-      "sha512": "XbIQixjoOg6wvxYfpmv2ydXMsTQ56nV6bb2Ajem9RnwXaPVhq/eXeGYMEMZiQ1HxmuwusgccLE6FtT3+Xf+new==",
-      "type": "package",
-      "files": [
->>>>>>> f6d2d85d
         "System.IO.Pipes.4.0.0-beta-23504.nupkg.sha512",
         "System.IO.Pipes.nuspec",
         "lib/net46/System.IO.Pipes.dll",
@@ -2426,49 +1369,16 @@
         "runtimes/win8-aot/lib/netcore50/System.Reflection.dll"
       ]
     },
-<<<<<<< HEAD
-    "System.Reflection.Extensions/4.0.0": {
-      "sha512": "dbYaZWCyFAu1TGYUqR2n+Q+1casSHPR2vVW0WVNkXpZbrd2BXcZ7cpvpu9C98CTHtNmyfMWCLpCclDqly23t6A==",
-      "type": "package",
-      "files": [
-        "System.Reflection.Extensions.4.0.0.nupkg.sha512",
-        "System.Reflection.Extensions.nuspec",
-        "lib/DNXCore50/System.Reflection.Extensions.dll",
-        "lib/net45/_._",
-        "lib/netcore50/System.Reflection.Extensions.dll",
-        "lib/win8/_._",
-        "lib/wp80/_._",
-        "lib/wpa81/_._",
-        "ref/dotnet/System.Reflection.Extensions.dll",
-        "ref/dotnet/System.Reflection.Extensions.xml",
-        "ref/dotnet/de/System.Reflection.Extensions.xml",
-        "ref/dotnet/es/System.Reflection.Extensions.xml",
-        "ref/dotnet/fr/System.Reflection.Extensions.xml",
-        "ref/dotnet/it/System.Reflection.Extensions.xml",
-        "ref/dotnet/ja/System.Reflection.Extensions.xml",
-        "ref/dotnet/ko/System.Reflection.Extensions.xml",
-        "ref/dotnet/ru/System.Reflection.Extensions.xml",
-        "ref/dotnet/zh-hans/System.Reflection.Extensions.xml",
-        "ref/dotnet/zh-hant/System.Reflection.Extensions.xml",
-        "ref/net45/_._",
-        "ref/netcore50/System.Reflection.Extensions.dll",
-        "ref/netcore50/System.Reflection.Extensions.xml",
-        "ref/win8/_._",
-        "ref/wp80/_._",
-        "ref/wpa81/_._",
-        "runtimes/win8-aot/lib/netcore50/System.Reflection.Extensions.dll"
-      ]
-    },
-    "System.Reflection.Metadata/1.2.0-rc2-23826": {
-      "sha512": "iaq5zpluF7mUMd5hFyhmZGyCSzF6glZjvNI2VAhLFQEp8sGA/tROj6NoZL42q6HhoHxi1XyGeoIXPi5hyw0+5w==",
-      "type": "package",
-      "files": [
-        "System.Reflection.Metadata.1.2.0-rc2-23826.nupkg.sha512",
+    "System.Reflection.Metadata/1.2.0": {
+      "sha512": "ubQKFCNYPwhqPXPLjRKCvTDR2UvL5L5+Tm181D/5kl/df7264AuXDi2j2Bf5DxplBxevq8eUH9LRomcFCXTQKw==",
+      "type": "package",
+      "files": [
+        "System.Reflection.Metadata.1.2.0.nupkg.sha512",
         "System.Reflection.Metadata.nuspec",
         "ThirdPartyNotices.txt",
         "dotnet_library_license.txt",
-        "lib/dotnet5.2/System.Reflection.Metadata.dll",
-        "lib/dotnet5.2/System.Reflection.Metadata.xml",
+        "lib/netstandard1.1/System.Reflection.Metadata.dll",
+        "lib/netstandard1.1/System.Reflection.Metadata.xml",
         "lib/portable-net45+win8/System.Reflection.Metadata.dll",
         "lib/portable-net45+win8/System.Reflection.Metadata.xml"
       ]
@@ -2541,90 +1451,6 @@
       "sha512": "aCPLcyPqkUAPYyHh6JUn4Hlp2WvO9y6e+X11yzwXGN9NWzP6Za7PZy/bIBTkP1Lsey16WzP42N66A9X4G7DOzQ==",
       "type": "package",
       "files": [
-=======
-    "System.Reflection.Metadata/1.2.0": {
-      "sha512": "3LjvW/Gr3f3+O8adWT04bV1nvbgQ3X1NYZHgRC76L/VdJ78nUCkwIcHguEH85fHIQ1TGldRpMJ3nqlMqaRwReA==",
-      "type": "package",
-      "files": [
-        "System.Reflection.Metadata.1.2.0.nupkg.sha512",
-        "System.Reflection.Metadata.nuspec",
-        "ThirdPartyNotices.txt",
-        "dotnet_library_license.txt",
-        "lib/netstandard1.1/System.Reflection.Metadata.dll",
-        "lib/netstandard1.1/System.Reflection.Metadata.xml",
-        "lib/portable-net45+win8/System.Reflection.Metadata.dll",
-        "lib/portable-net45+win8/System.Reflection.Metadata.xml"
-      ]
-    },
-    "System.Reflection.Primitives/4.0.0": {
-      "sha512": "n9S0XpKv2ruc17FSnaiX6nV47VfHTZ1wLjKZlAirUZCvDQCH71mVp+Ohabn0xXLh5pK2PKp45HCxkqu5Fxn/lA==",
-      "type": "package",
-      "files": [
-        "System.Reflection.Primitives.4.0.0.nupkg.sha512",
-        "System.Reflection.Primitives.nuspec",
-        "lib/DNXCore50/System.Reflection.Primitives.dll",
-        "lib/net45/_._",
-        "lib/netcore50/System.Reflection.Primitives.dll",
-        "lib/win8/_._",
-        "lib/wp80/_._",
-        "lib/wpa81/_._",
-        "ref/dotnet/System.Reflection.Primitives.dll",
-        "ref/dotnet/System.Reflection.Primitives.xml",
-        "ref/dotnet/de/System.Reflection.Primitives.xml",
-        "ref/dotnet/es/System.Reflection.Primitives.xml",
-        "ref/dotnet/fr/System.Reflection.Primitives.xml",
-        "ref/dotnet/it/System.Reflection.Primitives.xml",
-        "ref/dotnet/ja/System.Reflection.Primitives.xml",
-        "ref/dotnet/ko/System.Reflection.Primitives.xml",
-        "ref/dotnet/ru/System.Reflection.Primitives.xml",
-        "ref/dotnet/zh-hans/System.Reflection.Primitives.xml",
-        "ref/dotnet/zh-hant/System.Reflection.Primitives.xml",
-        "ref/net45/_._",
-        "ref/netcore50/System.Reflection.Primitives.dll",
-        "ref/netcore50/System.Reflection.Primitives.xml",
-        "ref/win8/_._",
-        "ref/wp80/_._",
-        "ref/wpa81/_._",
-        "runtimes/win8-aot/lib/netcore50/System.Reflection.Primitives.dll"
-      ]
-    },
-    "System.Resources.ResourceManager/4.0.0": {
-      "sha512": "qmqeZ4BJgjfU+G2JbrZt4Dk1LsMxO4t+f/9HarNY6w8pBgweO6jT+cknUH7c3qIrGvyUqraBhU45Eo6UtA0fAw==",
-      "type": "package",
-      "files": [
-        "System.Resources.ResourceManager.4.0.0.nupkg.sha512",
-        "System.Resources.ResourceManager.nuspec",
-        "lib/DNXCore50/System.Resources.ResourceManager.dll",
-        "lib/net45/_._",
-        "lib/netcore50/System.Resources.ResourceManager.dll",
-        "lib/win8/_._",
-        "lib/wp80/_._",
-        "lib/wpa81/_._",
-        "ref/dotnet/System.Resources.ResourceManager.dll",
-        "ref/dotnet/System.Resources.ResourceManager.xml",
-        "ref/dotnet/de/System.Resources.ResourceManager.xml",
-        "ref/dotnet/es/System.Resources.ResourceManager.xml",
-        "ref/dotnet/fr/System.Resources.ResourceManager.xml",
-        "ref/dotnet/it/System.Resources.ResourceManager.xml",
-        "ref/dotnet/ja/System.Resources.ResourceManager.xml",
-        "ref/dotnet/ko/System.Resources.ResourceManager.xml",
-        "ref/dotnet/ru/System.Resources.ResourceManager.xml",
-        "ref/dotnet/zh-hans/System.Resources.ResourceManager.xml",
-        "ref/dotnet/zh-hant/System.Resources.ResourceManager.xml",
-        "ref/net45/_._",
-        "ref/netcore50/System.Resources.ResourceManager.dll",
-        "ref/netcore50/System.Resources.ResourceManager.xml",
-        "ref/win8/_._",
-        "ref/wp80/_._",
-        "ref/wpa81/_._",
-        "runtimes/win8-aot/lib/netcore50/System.Resources.ResourceManager.dll"
-      ]
-    },
-    "System.Runtime/4.0.21-beta-23504": {
-      "sha512": "aCPLcyPqkUAPYyHh6JUn4Hlp2WvO9y6e+X11yzwXGN9NWzP6Za7PZy/bIBTkP1Lsey16WzP42N66A9X4G7DOzQ==",
-      "type": "package",
-      "files": [
->>>>>>> f6d2d85d
         "System.Runtime.4.0.21-beta-23504.nupkg.sha512",
         "System.Runtime.nuspec",
         "lib/DNXCore50/System.Runtime.dll",
