--- conflicted
+++ resolved
@@ -1,10 +1,7 @@
 ﻿// Copyright (c) Microsoft.  All Rights Reserved.  Licensed under the Apache License, Version 2.0.  See License.txt in the project root for license information.
 
-<<<<<<< HEAD
-=======
 #nullable enable
 
->>>>>>> 1de29ff0
 using Microsoft.CodeAnalysis.Debugging;
 using Microsoft.CodeAnalysis.Text;
 using System;
