--- conflicted
+++ resolved
@@ -11,13 +11,8 @@
     internal sealed class GeneratorSyntaxWalker : SyntaxWalker
     {
         private readonly ISyntaxContextReceiver _syntaxReceiver;
-<<<<<<< HEAD
         private readonly ISyntaxHelper _syntaxHelper;
-        private SemanticModel? _semanticModel;
-=======
-
         private Lazy<SemanticModel>? _semanticModel;
->>>>>>> 36248bbe
 
         internal GeneratorSyntaxWalker(
             ISyntaxContextReceiver syntaxReceiver,
@@ -40,13 +35,8 @@
 
         public override void Visit(SyntaxNode node)
         {
-<<<<<<< HEAD
-            Debug.Assert(_semanticModel is object && _semanticModel.SyntaxTree == node.SyntaxTree);
+            Debug.Assert(_semanticModel is object && _semanticModel.Value.SyntaxTree == node.SyntaxTree);
             _syntaxReceiver.OnVisitSyntaxNode(new GeneratorSyntaxContext(node, _semanticModel, _syntaxHelper));
-=======
-            Debug.Assert(_semanticModel is object && _semanticModel.Value.SyntaxTree == node.SyntaxTree);
-            _syntaxReceiver.OnVisitSyntaxNode(new GeneratorSyntaxContext(node, _semanticModel));
->>>>>>> 36248bbe
             base.Visit(node);
         }
     }
