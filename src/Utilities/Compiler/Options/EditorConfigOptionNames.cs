--- conflicted
+++ resolved
@@ -157,15 +157,9 @@
         public const string AdditionalInheritanceExcludedSymbolNames = "additional_inheritance_excluded_symbol_names";
 
         /// <summary>
-<<<<<<< HEAD
-        /// Boolean option to configure if the naming heuristic should be used for CA1303 (https://docs.microsoft.com/en-us/visualstudio/code-quality/ca1303).
-        /// </summary>
-        public const string UseNamingHeuristic = "use_naming_heuristic";
-=======
         /// Option to configure analyzed symbol kinds, i.e. <see cref="Microsoft.CodeAnalysis.SymbolKind"/>.
         /// Allowed option values: One or more fields of <see cref="Microsoft.CodeAnalysis.SymbolKind"/> as a comma separated list.
         /// </summary>
         public const string AnalyzedSymbolKinds = "analyzed_symbol_kinds";
->>>>>>> 89eba58e
     }
 }