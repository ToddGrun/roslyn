--- conflicted
+++ resolved
@@ -34,13 +34,8 @@
                 ImmutableArray<SyntaxReference> declarations = field.DeclaringSyntaxReferences;
                 long linesOfCode = await MetricsHelper.GetLinesOfCodeAsync(declarations, field, context).ConfigureAwait(false);
                 (int cyclomaticComplexity, ComputationalComplexityMetrics computationalComplexityMetrics) =
-<<<<<<< HEAD
                     await MetricsHelper.ComputeCoupledTypesAndComplexityExcludingMemberDeclsAsync(declarations, field, coupledTypesBuilder, context).ConfigureAwait(false);
-                MetricsHelper.AddCoupledNamedTypes(coupledTypesBuilder, field.Type);
-=======
-                    await MetricsHelper.ComputeCoupledTypesAndComplexityExcludingMemberDeclsAsync(declarations, field, coupledTypesBuilder, semanticModelProvider, cancellationToken).ConfigureAwait(false);
                 MetricsHelper.AddCoupledNamedTypes(coupledTypesBuilder, wellKnownTypeProvider, field.Type);
->>>>>>> 1f0c8627
                 int? depthOfInheritance = null;
                 int maintainabilityIndex = CalculateMaintainabilityIndex(computationalComplexityMetrics, cyclomaticComplexity);
                 MetricsHelper.RemoveContainingTypes(field, coupledTypesBuilder);
