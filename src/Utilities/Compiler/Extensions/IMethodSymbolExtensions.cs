--- conflicted
+++ resolved
@@ -246,19 +246,6 @@
         /// <summary>
         /// Gets the <see cref="DisposeMethodKind"/> for the given method.
         /// </summary>
-<<<<<<< HEAD
-=======
-        public static DisposeMethodKind GetDisposeMethodKind(this IMethodSymbol method, Compilation compilation)
-        {
-            INamedTypeSymbol? iDisposable = compilation.GetOrCreateTypeByMetadataName(WellKnownTypeNames.SystemIDisposable);
-            INamedTypeSymbol? task = compilation.GetOrCreateTypeByMetadataName(WellKnownTypeNames.SystemThreadingTasksTask);
-            return method.GetDisposeMethodKind(iDisposable, task);
-        }
-
-        /// <summary>
-        /// Gets the <see cref="DisposeMethodKind"/> for the given method.
-        /// </summary>
->>>>>>> c582c97c
         public static DisposeMethodKind GetDisposeMethodKind(
             this IMethodSymbol method,
             INamedTypeSymbol? iDisposable,
