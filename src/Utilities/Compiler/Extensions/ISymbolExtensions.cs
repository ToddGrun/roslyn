﻿// Copyright (c) Microsoft.  All Rights Reserved.  Licensed under the Apache License, Version 2.0.  See License.txt in the project root for license information.

using System;
using System.Collections.Generic;
using System.Collections.Immutable;
using System.Diagnostics;
using System.Diagnostics.CodeAnalysis;
using System.Linq;
using System.Threading;
using Microsoft.CodeAnalysis;
using Microsoft.CodeAnalysis.Diagnostics;

namespace Analyzer.Utilities.Extensions
{
    internal static class ISymbolExtensions
    {
        public static bool IsType([NotNullWhen(returnValue: true)] this ISymbol? symbol)
        {
            return symbol is ITypeSymbol typeSymbol && typeSymbol.IsType;
        }

        public static bool IsAccessorMethod([NotNullWhen(returnValue: true)] this ISymbol? symbol)
        {
            return symbol is IMethodSymbol accessorSymbol &&
                (accessorSymbol.IsPropertyAccessor() || accessorSymbol.IsEventAccessor());
        }

        public static IEnumerable<IMethodSymbol> GetAccessors(this ISymbol symbol)
        {
            switch (symbol.Kind)
            {
                case SymbolKind.Property:
                    var property = (IPropertySymbol)symbol;
                    if (property.GetMethod != null)
                    {
                        yield return property.GetMethod;
                    }

                    if (property.SetMethod != null)
                    {
                        yield return property.SetMethod;
                    }

                    break;

                case SymbolKind.Event:
                    var eventSymbol = (IEventSymbol)symbol;
                    if (eventSymbol.AddMethod != null)
                    {
                        yield return eventSymbol.AddMethod;
                    }

                    if (eventSymbol.RemoveMethod != null)
                    {
                        yield return eventSymbol.RemoveMethod;
                    }

                    if (eventSymbol.RaiseMethod != null)
                    {
                        yield return eventSymbol.RaiseMethod;
                    }

                    break;
            }
        }

        public static bool IsDefaultConstructor([NotNullWhen(returnValue: true)] this ISymbol? symbol)
        {
            return symbol.IsConstructor() && symbol.GetParameters().Length == 0;
        }

        public static bool IsPublic(this ISymbol symbol)
        {
            return symbol.DeclaredAccessibility == Accessibility.Public;
        }

        public static bool IsProtected(this ISymbol symbol)
        {
            return symbol.DeclaredAccessibility == Accessibility.Protected;
        }

        public static bool IsPrivate(this ISymbol symbol)
        {
            return symbol.DeclaredAccessibility == Accessibility.Private;
        }

        public static bool IsErrorType([NotNullWhen(returnValue: true)] this ISymbol? symbol)
        {
            return
                symbol is ITypeSymbol typeSymbol &&
                typeSymbol.TypeKind == TypeKind.Error;
        }

        public static bool IsConstructor([NotNullWhen(returnValue: true)] this ISymbol? symbol)
        {
            return (symbol as IMethodSymbol)?.MethodKind == MethodKind.Constructor;
        }

        public static bool IsDestructor([NotNullWhen(returnValue: true)] this ISymbol? symbol)
        {
            return (symbol as IMethodSymbol)?.IsFinalizer() ?? false;
        }

        public static bool IsIndexer([NotNullWhen(returnValue: true)] this ISymbol? symbol)
        {
            return (symbol as IPropertySymbol)?.IsIndexer == true;
        }

        public static bool IsPropertyWithBackingField([NotNullWhen(returnValue: true)] this ISymbol? symbol)
        {
            return symbol is IPropertySymbol propertySymbol &&
                propertySymbol.ContainingType.GetMembers().OfType<IFieldSymbol>().Any(f => f.IsImplicitlyDeclared && Equals(f.AssociatedSymbol, symbol));
        }

        public static bool IsUserDefinedOperator([NotNullWhen(returnValue: true)] this ISymbol? symbol)
        {
            return (symbol as IMethodSymbol)?.MethodKind == MethodKind.UserDefinedOperator;
        }

        public static bool IsConversionOperator([NotNullWhen(returnValue: true)] this ISymbol? symbol)
        {
            return (symbol as IMethodSymbol)?.MethodKind == MethodKind.Conversion;
        }

        public static ImmutableArray<IParameterSymbol> GetParameters(this ISymbol? symbol)
        {
            return symbol switch
            {
                IMethodSymbol m => m.Parameters,
                IPropertySymbol p => p.Parameters,
                _ => ImmutableArray.Create<IParameterSymbol>()
            };
        }

        /// <summary>
        /// Returns true if the given symbol has required visibility based on options:
        ///   1. If user has explicitly configured candidate <see cref="SymbolVisibilityGroup"/> in editor config options and
        ///      given symbol's visibility is one of the candidate visibilites.
        ///   2. Otherwise, if user has not configured visibility, and given symbol's visibility
        ///      matches the given default symbol visibility.
        /// </summary>
        public static bool MatchesConfiguredVisibility(
            this ISymbol symbol,
            AnalyzerOptions options,
            DiagnosticDescriptor rule,
            CancellationToken cancellationToken,
            SymbolVisibilityGroup defaultRequiredVisibility = SymbolVisibilityGroup.Public)
        {
            var allowedVisibilities = options.GetSymbolVisibilityGroupOption(rule, defaultRequiredVisibility, cancellationToken);
            return allowedVisibilities == SymbolVisibilityGroup.All ||
                allowedVisibilities.Contains(symbol.GetResultantVisibility());
        }

        /// <summary>
        /// Returns true if the given symbol has been configured to be excluded from analysis by options.
        /// </summary>
        public static bool IsConfiguredToSkipAnalysis(
            this ISymbol symbol,
            AnalyzerOptions options,
            DiagnosticDescriptor rule,
            Compilation compilation,
            CancellationToken cancellationToken)
        {
            var excludedSymbols = options.GetExcludedSymbolNamesOption(rule, compilation, cancellationToken);
            var excludedTypeNamesWithDerivedTypes = options.GetExcludedTypeNamesWithDerivedTypesOption(rule, compilation, cancellationToken);
            if (excludedSymbols.IsEmpty && excludedTypeNamesWithDerivedTypes.IsEmpty)
            {
                return false;
            }

            while (symbol != null)
            {
                if (excludedSymbols.Contains(symbol))
                {
                    return true;
                }

                if (symbol is INamedTypeSymbol namedType && !excludedTypeNamesWithDerivedTypes.IsEmpty)
                {
                    foreach (var type in namedType.GetBaseTypesAndThis())
                    {
                        if (excludedTypeNamesWithDerivedTypes.Contains(type))
                        {
                            return true;
                        }
                    }
                }

                symbol = symbol.ContainingSymbol;
            }

            return false;
        }

        /// <summary>
        /// Returns true if the given symbol has required symbol modifiers based on options:
        ///   1. If user has explicitly configured candidate <see cref="SymbolModifiers"/> in editor config options and
        ///      given symbol has all the required modifiers.
        ///   2. Otherwise, if user has not configured modifiers.
        /// </summary>
        public static bool MatchesConfiguredModifiers(
            this ISymbol symbol,
            AnalyzerOptions options,
            DiagnosticDescriptor rule,
            CancellationToken cancellationToken,
            SymbolModifiers defaultRequiredModifiers = SymbolModifiers.None)
        {
            var requiredModifiers = options.GetRequiredModifiersOption(rule, defaultRequiredModifiers, cancellationToken);
            return symbol.GetSymbolModifiers().Contains(requiredModifiers);
        }

        /// <summary>
        /// True if the symbol is externally visible outside this assembly.
        /// </summary>
        public static bool IsExternallyVisible(this ISymbol symbol) =>
            symbol.GetResultantVisibility() == SymbolVisibility.Public;

        public static SymbolVisibility GetResultantVisibility(this ISymbol symbol)
        {
            // Start by assuming it's visible.
            SymbolVisibility visibility = SymbolVisibility.Public;

            switch (symbol.Kind)
            {
                case SymbolKind.Alias:
                    // Aliases are uber private.  They're only visible in the same file that they
                    // were declared in.
                    return SymbolVisibility.Private;

                case SymbolKind.Parameter:
                    // Parameters are only as visible as their containing symbol
                    return GetResultantVisibility(symbol.ContainingSymbol);

                case SymbolKind.TypeParameter:
                    // Type Parameters are private.
                    return SymbolVisibility.Private;
            }

            while (symbol != null && symbol.Kind != SymbolKind.Namespace)
            {
                switch (symbol.DeclaredAccessibility)
                {
                    // If we see anything private, then the symbol is private.
                    case Accessibility.NotApplicable:
                    case Accessibility.Private:
                        return SymbolVisibility.Private;

                    // If we see anything internal, then knock it down from public to
                    // internal.
                    case Accessibility.Internal:
                    case Accessibility.ProtectedAndInternal:
                        visibility = SymbolVisibility.Internal;
                        break;

                        // For anything else (Public, Protected, ProtectedOrInternal), the
                        // symbol stays at the level we've gotten so far.
                }

                symbol = symbol.ContainingSymbol;
            }

            return visibility;
        }

        public static bool MatchMemberDerivedByName([NotNullWhen(returnValue: true)] this ISymbol? member, INamedTypeSymbol type, string name)
        {
            return member != null && member.MetadataName == name && member.ContainingType.DerivesFrom(type);
        }

        public static bool MatchMethodDerivedByName([NotNullWhen(returnValue: true)] this IMethodSymbol? method, INamedTypeSymbol type, string name)
        {
            return method != null && method.MatchMemberDerivedByName(type, name);
        }

        public static bool MatchMethodByName([NotNullWhen(returnValue: true)] this ISymbol? member, INamedTypeSymbol type, string name)
        {
            return member != null && member.Kind == SymbolKind.Method && member.MatchMemberByName(type, name);
        }

        public static bool MatchPropertyDerivedByName([NotNullWhen(returnValue: true)] this ISymbol? member, INamedTypeSymbol type, string name)
        {
            return member != null && member.Kind == SymbolKind.Property && member.MatchMemberDerivedByName(type, name);
        }

<<<<<<< HEAD
        public static bool MatchMemberByName(this ISymbol member, INamedTypeSymbol type, string name)
=======
        public static bool MatchFieldDerivedByName([NotNullWhen(returnValue: true)] this ISymbol? member, INamedTypeSymbol type, string name)
        {
            return member != null && member.Kind == SymbolKind.Field && member.MatchMemberDerivedByName(type, name);
        }

        public static bool MatchMemberByName([NotNullWhen(returnValue: true)] this ISymbol? member, INamedTypeSymbol type, string name)
>>>>>>> c582c97c
        {
            return member != null && Equals(member.ContainingType, type) && member.MetadataName == name;
        }

        public static bool MatchPropertyByName([NotNullWhen(returnValue: true)] this ISymbol? member, INamedTypeSymbol type, string name)
        {
            return member != null && member.Kind == SymbolKind.Property && member.MatchMemberByName(type, name);
        }

        public static bool MatchFieldByName([NotNullWhen(returnValue: true)] this ISymbol? member, INamedTypeSymbol type, string name)
        {
            return member != null && member.Kind == SymbolKind.Field && member.MatchMemberByName(type, name);
        }

        // Define the format in for displaying member names. The format is chosen to be consistent
        // consistent with FxCop's display format.
        private static readonly SymbolDisplayFormat s_memberDisplayFormat =
            // This format omits the namespace.
            SymbolDisplayFormat.CSharpShortErrorMessageFormat
                // Turn off the EscapeKeywordIdentifiers flag (which is on by default), so that
                // a method named "@for" is displayed as "for".
                // Turn on the UseSpecialTypes flat (which is off by default), so that parameter
                // names of "special" types such as Int32 are displayed as their language alias,
                // such as int for C# and Integer for VB.
                .WithMiscellaneousOptions(SymbolDisplayMiscellaneousOptions.UseSpecialTypes);

        /// <summary>
        /// Format member names in a way consistent with FxCop's display format.
        /// </summary>
        /// <param name="member"></param>
        /// <returns>
        /// A string representing the name of the member in a format consistent with FxCop.
        /// </returns>
        public static string FormatMemberName(this ISymbol member)
        {
            return member.ToDisplayString(s_memberDisplayFormat);
        }

        /// <summary>
        /// Check whether given parameters contains any parameter with given type.
        /// </summary>
        public static bool ContainsParameterOfType(this IEnumerable<IParameterSymbol> parameters, INamedTypeSymbol type)
        {
            var parametersOfType = GetParametersOfType(parameters, type);
            return parametersOfType.Any();
        }

        /// <summary>
        /// Get parameters which type is the given type
        /// </summary>
        public static IEnumerable<IParameterSymbol> GetParametersOfType(this IEnumerable<IParameterSymbol> parameters, INamedTypeSymbol type)
        {
            return parameters.Where(p => p.Type.Equals(type) == true);
        }

        /// <summary>
        /// Check whether given overloads has any overload whose parameters has the given type as its parameter type.
        /// </summary>
        public static bool HasOverloadWithParameterOfType(this IEnumerable<IMethodSymbol> overloads, IMethodSymbol self, INamedTypeSymbol type, CancellationToken cancellationToken)
        {
            foreach (var overload in overloads)
            {
                cancellationToken.ThrowIfCancellationRequested();

                if (self?.Equals(overload) == true)
                {
                    continue;
                }

                if (overload.Parameters.ContainsParameterOfType(type))
                {
                    return true;
                }
            }

            return false;
        }

        /// <summary>
        /// Convert given parameters to the indices to the given method's parameter list.
        /// </summary>
        public static IEnumerable<int> GetParameterIndices(this IMethodSymbol method, IEnumerable<IParameterSymbol> parameters, CancellationToken cancellationToken)
        {
            var set = new HashSet<IParameterSymbol>(parameters);
            for (var i = 0; i < method.Parameters.Length; i++)
            {
                cancellationToken.ThrowIfCancellationRequested();

                if (set.Contains(method.Parameters[i]))
                {
                    yield return i;
                }
            }
        }

        /// <summary>
        /// Check whether parameter count and parameter types of the given methods are same.
        /// </summary>
        public static bool ParametersAreSame(this IMethodSymbol method1, IMethodSymbol method2)
        {
            if (method1.Parameters.Length != method2.Parameters.Length)
            {
                return false;
            }

            for (int index = 0; index < method1.Parameters.Length; index++)
            {
                if (!ParameterTypesAreSame(method1.Parameters[index], method2.Parameters[index]))
                {
                    return false;
                }
            }

            return true;
        }

        /// <summary>
        /// Check whether parameter types of the given methods are same for given parameter indices.
        /// </summary>
        public static bool ParameterTypesAreSame(this IMethodSymbol method1, IMethodSymbol method2, IEnumerable<int> parameterIndices, CancellationToken cancellationToken)
        {
            foreach (int index in parameterIndices)
            {
                cancellationToken.ThrowIfCancellationRequested();

                if (!ParameterTypesAreSame(method1.Parameters[index], method2.Parameters[index]))
                {
                    return false;
                }
            }

            return true;
        }

        private static bool ParameterTypesAreSame(this IParameterSymbol parameter1, IParameterSymbol parameter2)
        {
            var type1 = parameter1.Type.OriginalDefinition;
            var type2 = parameter2.Type.OriginalDefinition;

            if (type1.TypeKind == TypeKind.TypeParameter &&
                type2.TypeKind == TypeKind.TypeParameter &&
                ((ITypeParameterSymbol)type1).Ordinal == ((ITypeParameterSymbol)type2).Ordinal)
            {
                return true;
            }

            // this doesnt account for type conversion but FxCop implementation seems doesnt either
            // so this should match FxCop implementation.
            return type2.Equals(type1);
        }

        /// <summary>
        /// Check whether return type, parameters count and parameter types are same for the given methods.
        /// </summary>
        public static bool ReturnTypeAndParametersAreSame(this IMethodSymbol method, IMethodSymbol otherMethod)
            => method.ReturnType.Equals(otherMethod.ReturnType) &&
               method.ParametersAreSame(otherMethod);

        /// <summary>
        /// Check whether given symbol is from mscorlib
        /// </summary>
        public static bool IsFromMscorlib(this ISymbol symbol, Compilation compilation)
        {
            var @object = compilation.GetSpecialType(SpecialType.System_Object);
            return symbol.ContainingAssembly?.Equals(@object.ContainingAssembly) == true;
        }

        /// <summary>
        /// Get overload from the given overloads that matches given method signature + given parameter
        /// </summary>
        public static IMethodSymbol? GetMatchingOverload(this IMethodSymbol method, IEnumerable<IMethodSymbol> overloads, int parameterIndex, INamedTypeSymbol type, CancellationToken cancellationToken)
        {
            foreach (IMethodSymbol overload in overloads)
            {
                cancellationToken.ThrowIfCancellationRequested();

                // does not account for method with optional parameters
                if (method.Equals(overload) || overload.Parameters.Length != method.Parameters.Length)
                {
                    // either itself, or signature is not same
                    continue;
                }

                if (!method.ParameterTypesAreSame(overload, Enumerable.Range(0, method.Parameters.Length).Where(i => i != parameterIndex), cancellationToken))
                {
                    // check whether remaining parameters match existing types, otherwise, we are not interested
                    continue;
                }

                if (overload.Parameters[parameterIndex].Type.Equals(type) == true)
                {
                    // we no longer interested in this overload. there can be only 1 match
                    return overload;
                }
            }

            return null;
        }

        /// <summary>
        /// Checks if a given symbol implements an interface member implicitly or explicitly
        /// </summary>
        public static bool IsImplementationOfAnyInterfaceMember(this ISymbol symbol)
        {
            return symbol.IsImplementationOfAnyExplicitInterfaceMember() || symbol.IsImplementationOfAnyImplicitInterfaceMember();
        }

        public static bool IsImplementationOfAnyImplicitInterfaceMember(this ISymbol symbol)
        {
            return IsImplementationOfAnyImplicitInterfaceMember<ISymbol>(symbol);
        }

        /// <summary>
        /// Checks if a given symbol implements an interface member implicitly
        /// </summary>
        public static bool IsImplementationOfAnyImplicitInterfaceMember<TSymbol>(this ISymbol symbol)
            where TSymbol : ISymbol
        {
            if (symbol.ContainingType != null)
            {
                foreach (INamedTypeSymbol interfaceSymbol in symbol.ContainingType.AllInterfaces)
                {
                    foreach (var interfaceMember in interfaceSymbol.GetMembers().OfType<TSymbol>())
                    {
                        if (IsImplementationOfInterfaceMember(symbol, interfaceMember))
                        {
                            return true;
                        }
                    }
                }
            }

            return false;
        }

        public static bool IsImplementationOfInterfaceMember(this ISymbol symbol, [NotNullWhen(returnValue: true)] ISymbol? interfaceMember)
        {
            return interfaceMember != null &&
                   symbol.Equals(symbol.ContainingType.FindImplementationForInterfaceMember(interfaceMember));
        }

        /// <summary>
        /// Checks if a given symbol implements an interface member or overrides an implementation of an interface member.
        /// </summary>
        public static bool IsOverrideOrImplementationOfInterfaceMember(this ISymbol symbol, [NotNullWhen(returnValue: true)] ISymbol? interfaceMember)
        {
            if (interfaceMember == null)
            {
                return false;
            }

            if (symbol.IsImplementationOfInterfaceMember(interfaceMember))
            {
                return true;
            }

            return symbol.IsOverride &&
                symbol.GetOverriddenMember()?.IsOverrideOrImplementationOfInterfaceMember(interfaceMember) == true;
        }

        /// <summary>
        /// Gets the symbol overridden by the given <paramref name="symbol"/>.
        /// </summary>
        /// <remarks>Requires that <see cref="ISymbol.IsOverride"/> is true for the given <paramref name="symbol"/>.</remarks>
        public static ISymbol GetOverriddenMember(this ISymbol symbol)
        {
            Debug.Assert(symbol.IsOverride);

            return symbol switch
            {
                IMethodSymbol methodSymbol => methodSymbol.OverriddenMethod,

                IPropertySymbol propertySymbol => propertySymbol.OverriddenProperty,

                IEventSymbol eventSymbol => eventSymbol.OverriddenEvent,

                _ => throw new NotImplementedException(),
            };
        }

        /// <summary>
        /// Checks if a given symbol implements an interface member explicitly
        /// </summary>
        public static bool IsImplementationOfAnyExplicitInterfaceMember([NotNullWhen(returnValue: true)] this ISymbol? symbol)
        {
            if (symbol is IMethodSymbol methodSymbol && methodSymbol.ExplicitInterfaceImplementations.Any())
            {
                return true;
            }

            if (symbol is IPropertySymbol propertySymbol && propertySymbol.ExplicitInterfaceImplementations.Any())
            {
                return true;
            }

            if (symbol is IEventSymbol eventSymbol && eventSymbol.ExplicitInterfaceImplementations.Any())
            {
                return true;
            }

            return false;
        }

        public static ITypeSymbol? GetMemberOrLocalOrParameterType(this ISymbol symbol)
        {
            return symbol.Kind switch
            {
                SymbolKind.Local => ((ILocalSymbol)symbol).Type,

                SymbolKind.Parameter => ((IParameterSymbol)symbol).Type,

                _ => GetMemberType(symbol),
            };
        }

        public static ITypeSymbol? GetMemberType(this ISymbol? symbol)
        {
            return symbol switch
            {
                IEventSymbol eventSymbol => eventSymbol.Type,

                IFieldSymbol fieldSymbol => fieldSymbol.Type,

                IMethodSymbol methodSymbol => methodSymbol.ReturnType,

                IPropertySymbol propertySymbol => propertySymbol.Type,

                _ => null,
            };
        }

        public static bool IsReadOnlyFieldOrProperty([NotNullWhen(returnValue: true)] this ISymbol? symbol)
        {
            return symbol switch
            {
                IFieldSymbol field => field.IsReadOnly,

                IPropertySymbol property => property.IsReadOnly,

                _ => false,
            };
        }

        /// <summary>
        /// Returns a value indicating whether the specified symbol has the specified
        /// attribute.
        /// </summary>
        /// <param name="symbol">
        /// The symbol being examined.
        /// </param>
        /// <param name="attribute">
        /// The attribute in question.
        /// </param>
        /// <returns>
        /// <see langword="true"/> if <paramref name="symbol"/> has an attribute of type
        /// <paramref name="attribute"/>; otherwise <see langword="false"/>.
        /// </returns>
        /// <remarks>
        /// If <paramref name="symbol"/> is a type, this method does not find attributes
        /// on its base types.
        /// </remarks>
        public static bool HasAttribute(this ISymbol symbol, [NotNullWhen(returnValue: true)] INamedTypeSymbol? attribute)
        {
            return attribute != null && symbol.GetAttributes().Any(attr => attr.AttributeClass.Equals(attribute));
        }

        /// <summary>
        /// Indicates if a symbol has at least one location in source.
        /// </summary>
        public static bool IsInSource(this ISymbol symbol)
        {
            return symbol.Locations.Any(l => l.IsInSource);
        }

        public static bool IsLambdaOrLocalFunction([NotNullWhen(returnValue: true)] this ISymbol? symbol)
            => (symbol as IMethodSymbol)?.IsLambdaOrLocalFunction() == true;

        /// <summary>
        /// Returns true for symbols whose name starts with an underscore and
        /// are optionally followed by an integer, such as '_', '_1', '_2', etc.
        /// These symbols can be treated as special discard symbol names.
        /// </summary>
        public static bool IsSymbolWithSpecialDiscardName([NotNullWhen(returnValue: true)] this ISymbol? symbol)
            => symbol?.Name.StartsWith("_", StringComparison.Ordinal) == true &&
               (symbol.Name.Length == 1 || uint.TryParse(symbol.Name.Substring(1), out _));

        public static bool IsConst([NotNullWhen(returnValue: true)] this ISymbol? symbol)
        {
            return symbol switch
            {
                IFieldSymbol field => field.IsConst,

                ILocalSymbol local => local.IsConst,

                _ => false,
            };
        }

        public static bool IsReadOnly([NotNullWhen(returnValue: true)] this ISymbol? symbol)
        {
            return symbol switch
            {
                IFieldSymbol field => field.IsReadOnly,

                IPropertySymbol property => property.IsReadOnly,

                // TODO: IMethodSymbol and ITypeSymbol also have IsReadOnly in Microsoft.CodeAnalysis 3.x
                //       Add these cases once we move to the required Microsoft.CodeAnalysis.nupkg.

                _ => false,
            };
        }
    }
}<|MERGE_RESOLUTION|>--- conflicted
+++ resolved
@@ -282,16 +282,7 @@
             return member != null && member.Kind == SymbolKind.Property && member.MatchMemberDerivedByName(type, name);
         }
 
-<<<<<<< HEAD
-        public static bool MatchMemberByName(this ISymbol member, INamedTypeSymbol type, string name)
-=======
-        public static bool MatchFieldDerivedByName([NotNullWhen(returnValue: true)] this ISymbol? member, INamedTypeSymbol type, string name)
-        {
-            return member != null && member.Kind == SymbolKind.Field && member.MatchMemberDerivedByName(type, name);
-        }
-
         public static bool MatchMemberByName([NotNullWhen(returnValue: true)] this ISymbol? member, INamedTypeSymbol type, string name)
->>>>>>> c582c97c
         {
             return member != null && Equals(member.ContainingType, type) && member.MetadataName == name;
         }
