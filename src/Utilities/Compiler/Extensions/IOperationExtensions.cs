﻿// Copyright (c) Microsoft.  All Rights Reserved.  Licensed under the Apache License, Version 2.0.  See License.txt in the project root for license information.

#if HAS_IOPERATION

using System;
using System.Collections.Concurrent;
using System.Collections.Generic;
using System.Collections.Immutable;
using System.Diagnostics;
using System.Diagnostics.CodeAnalysis;
using System.Linq;
using System.Threading;
using Analyzer.Utilities.PooledObjects;
using Microsoft.CodeAnalysis;
using Microsoft.CodeAnalysis.FlowAnalysis;
using Microsoft.CodeAnalysis.Operations;

namespace Analyzer.Utilities.Extensions
{
    internal static partial class IOperationExtensions
    {
        /// <summary>
        /// Gets the receiver type for an invocation expression (i.e. type of 'A' in invocation 'A.B()')
        /// If the invocation actually involves a conversion from A to some other type, say 'C', on which B is invoked,
        /// then this method returns type A if <paramref name="beforeConversion"/> is true, and C if false.
        /// </summary>
        public static INamedTypeSymbol? GetReceiverType(this IInvocationOperation invocation, Compilation compilation, bool beforeConversion, CancellationToken cancellationToken)
        {
            if (invocation.Instance != null)
            {
                return beforeConversion ?
                    GetReceiverType(invocation.Instance.Syntax, compilation, cancellationToken) :
                    invocation.Instance.Type as INamedTypeSymbol;
            }
            else if (invocation.TargetMethod.IsExtensionMethod && !invocation.TargetMethod.Parameters.IsEmpty)
            {
                var firstArg = invocation.Arguments.FirstOrDefault();
                if (firstArg != null)
                {
                    return beforeConversion ?
                        GetReceiverType(firstArg.Value.Syntax, compilation, cancellationToken) :
                        firstArg.Type as INamedTypeSymbol;
                }
                else if (invocation.TargetMethod.Parameters[0].IsParams)
                {
                    return invocation.TargetMethod.Parameters[0].Type as INamedTypeSymbol;
                }
            }

            return null;
        }

        private static INamedTypeSymbol? GetReceiverType(SyntaxNode receiverSyntax, Compilation compilation, CancellationToken cancellationToken)
        {
            var model = compilation.GetSemanticModel(receiverSyntax.SyntaxTree);
            var typeInfo = model.GetTypeInfo(receiverSyntax, cancellationToken);
            return typeInfo.Type as INamedTypeSymbol;
        }

        public static bool HasNullConstantValue(this IOperation operation)
        {
            return operation.ConstantValue.HasValue && operation.ConstantValue.Value == null;
        }

        public static bool TryGetBoolConstantValue(this IOperation operation, out bool constantValue)
        {
            if (operation.ConstantValue.HasValue && operation.ConstantValue.Value is bool value)
            {
                constantValue = value;
                return true;
            }

            constantValue = false;
            return false;
        }

        public static bool HasConstantValue(this IOperation operation, long comparand)
        {
            return operation.HasConstantValue(unchecked((ulong)comparand));
        }

        public static bool HasConstantValue(this IOperation operation, ulong comparand)
        {
            var constantValue = operation.ConstantValue;
            if (!constantValue.HasValue)
            {
                return false;
            }

            if (operation.Type == null || operation.Type.IsErrorType())
            {
                return false;
            }

            if (operation.Type.IsPrimitiveType())
            {
                return HasConstantValue(constantValue, operation.Type, comparand);
            }

            if (operation.Type.TypeKind == TypeKind.Enum)
            {
                var enumUnderlyingType = ((INamedTypeSymbol)operation.Type).EnumUnderlyingType;
                return enumUnderlyingType != null &&
                    enumUnderlyingType.IsPrimitiveType() &&
                    HasConstantValue(constantValue, enumUnderlyingType, comparand);
            }

            return false;
        }

        private static bool HasConstantValue(Optional<object> constantValue, ITypeSymbol constantValueType, ulong comparand)
        {
            if (constantValueType.SpecialType == SpecialType.System_Double || constantValueType.SpecialType == SpecialType.System_Single)
            {
                return (double)constantValue.Value == comparand;
            }

            return DiagnosticHelpers.TryConvertToUInt64(constantValue.Value, constantValueType.SpecialType, out ulong convertedValue) && convertedValue == comparand;
        }

        public static ITypeSymbol? GetElementType(this IArrayCreationOperation? arrayCreation)
        {
            return (arrayCreation?.Type as IArrayTypeSymbol)?.ElementType;
        }

        /// <summary>
        /// Filters out operations that are implicit and have no explicit descendant with a constant value or a non-null type.
        /// </summary>
        public static ImmutableArray<IOperation> WithoutFullyImplicitOperations(this ImmutableArray<IOperation> operations)
        {
            ImmutableArray<IOperation>.Builder? builder = null;
            for (int i = 0; i < operations.Length; i++)
            {
                var operation = operations[i];

                // Check if all descendants are either implicit or are explicit with no constant value or type, indicating it is not user written code.
                if (operation.DescendantsAndSelf().All(o => o.IsImplicit || (!o.ConstantValue.HasValue && o.Type == null)))
                {
                    if (builder == null)
                    {
                        builder = ImmutableArray.CreateBuilder<IOperation>();
                        builder.AddRange(operations, i);
                    }
                }
                else if (builder != null)
                {
                    builder.Add(operation);
                }
            }

            return builder != null ? builder.ToImmutable() : operations;
        }

        /// <summary>
        /// Gets explicit descendants or self of the given <paramref name="operation"/> that have no explicit ancestor in
        /// the operation tree rooted at <paramref name="operation"/>.
        /// </summary>
        /// <param name="operation">Operation</param>
        public static ImmutableArray<IOperation> GetTopmostExplicitDescendants(this IOperation operation)
        {
            if (!operation.IsImplicit)
            {
                return ImmutableArray.Create(operation);
            }

            var builder = ImmutableArray.CreateBuilder<IOperation>();
            var operationsToProcess = new Queue<IOperation>();
            operationsToProcess.Enqueue(operation);

            while (operationsToProcess.Count > 0)
            {
                operation = operationsToProcess.Dequeue();
                if (!operation.IsImplicit)
                {
                    builder.Add(operation);
                }
                else
                {
                    foreach (var child in operation.Children)
                    {
                        operationsToProcess.Enqueue(child);
                    }
                }
            }

            return builder.ToImmutable();
        }

        /// <summary>
        /// True if this operation has no IOperation API support, i.e. <see cref="OperationKind.None"/> and
        /// is the root operation, i.e. <see cref="Operation.Parent"/> is null.
        /// For example, this returns true for attribute operations.
        /// </summary>
        public static bool IsOperationNoneRoot(this IOperation operation)
        {
            return operation.Kind == OperationKind.None && operation.Parent == null;
        }

        /// <summary>
        /// Returns the topmost <see cref="IBlockOperation"/> containing the given <paramref name="operation"/>.
        /// </summary>
        public static IBlockOperation? GetTopmostParentBlock(this IOperation? operation)
        {
            IOperation? currentOperation = operation;
            IBlockOperation? topmostBlockOperation = null;
            while (currentOperation != null)
            {
                if (currentOperation is IBlockOperation blockOperation)
                {
                    topmostBlockOperation = blockOperation;
                }

                currentOperation = currentOperation.Parent;
            }

            return topmostBlockOperation;
        }

        /// <summary>
        /// Gets the first ancestor of this operation with:
        ///  1. Specified OperationKind
        ///  2. If <paramref name="predicateOpt"/> is non-null, it succeeds for the ancestor.
        /// Returns null if there is no such ancestor.
        /// </summary>
        public static TOperation? GetAncestor<TOperation>(this IOperation root, OperationKind ancestorKind, Func<TOperation, bool>? predicateOpt = null)
            where TOperation : class, IOperation
        {
            if (root == null)
            {
                throw new ArgumentNullException(nameof(root));
            }

            var ancestor = root;
            do
            {
                ancestor = ancestor.Parent;
            } while (ancestor != null && ancestor.Kind != ancestorKind);

            if (ancestor != null)
            {
                if (predicateOpt != null && !predicateOpt((TOperation)ancestor))
                {
                    return GetAncestor(ancestor, ancestorKind, predicateOpt);
                }
                return (TOperation)ancestor;
            }
            else
            {
                return default;
            }
        }

        public static IConditionalAccessOperation? GetConditionalAccess(this IConditionalAccessInstanceOperation operation)
        {
            return operation.GetAncestor(OperationKind.ConditionalAccess, (IConditionalAccessOperation c) => c.Operation.Syntax == operation.Syntax);
        }

        /// <summary>
        /// Gets the operation for the object being created that is being referenced by <paramref name="operation"/>.
        /// If the operation is referencing an implicit or an explicit this/base/Me/MyBase/MyClass instance, then we return "null".
        /// </summary>
        /// <param name="operation"></param>
        /// <param name="isInsideAnonymousObjectInitializer">Flag to indicate if the operation is a descendant of an <see cref="IAnonymousObjectCreationOperation"/>.</param>
        /// <remarks>
        /// PERF: Note that the parameter <paramref name="isInsideAnonymousObjectInitializer"/> is to improve performance by avoiding walking the entire IOperation parent for non-initializer cases.
        /// </remarks>
        public static IOperation? GetInstance(this IInstanceReferenceOperation operation, bool isInsideAnonymousObjectInitializer)
        {
            Debug.Assert(isInsideAnonymousObjectInitializer ==
                (operation.GetAncestor<IAnonymousObjectCreationOperation>(OperationKind.AnonymousObjectCreation) != null));

            if (isInsideAnonymousObjectInitializer)
            {
                for (IOperation current = operation; current != null && current.Kind != OperationKind.Block; current = current.Parent)
                {
                    switch (current.Kind)
                    {
                        // VB object initializer allows accessing the members of the object being created with "." operator.
                        // The syntax of such an IInstanceReferenceOperation points to the object being created.
                        // Check for such an IAnonymousObjectCreationOperation with matching syntax.
                        // For example, instance reference for members ".Field1" and ".Field2" in "New C() With { .Field1 = 0, .Field2 = .Field1 }".
                        case OperationKind.AnonymousObjectCreation:
                            if (current.Syntax == operation.Syntax)
                            {
                                return current;
                            }

                            break;
                    }
                }
            }

            // For all other cases, IInstanceReferenceOperation refers to the implicit or explicit this/base/Me/MyBase/MyClass reference.
            // We return null for such cases.
            return null;
        }

        /// <summary>
        /// Workaround for https://github.com/dotnet/roslyn/issues/22736 (IPropertyReferenceExpressions in IAnonymousObjectCreationExpression are missing a receiver).
        /// Gets the instance for the anonymous object being created that is being referenced by <paramref name="operation"/>.
        /// Otherwise, returns null
        /// </summary>
        public static IAnonymousObjectCreationOperation? GetAnonymousObjectCreation(this IPropertyReferenceOperation operation)
        {
            if (operation.Instance == null &&
                operation.Property.ContainingType.IsAnonymousType)
            {
                var declarationSyntax = operation.Property.ContainingType.DeclaringSyntaxReferences[0].GetSyntax();
                return operation.GetAncestor(OperationKind.AnonymousObjectCreation, (IAnonymousObjectCreationOperation a) => a.Syntax == declarationSyntax);
            }

            return null;
        }

        public static bool IsInsideAnonymousFunction(this IOperation operation)
            => operation.GetAncestor<IAnonymousFunctionOperation>(OperationKind.AnonymousFunction) != null;

        public static bool HasAnyOperationDescendant(this ImmutableArray<IOperation> operationBlocks, Func<IOperation, bool> predicate)
        {
            foreach (var operationBlock in operationBlocks)
            {
                if (operationBlock.HasAnyOperationDescendant(predicate))
                {
                    return true;
                }
            }

            return false;
        }

        public static bool HasAnyOperationDescendant(this IOperation operationBlock, Func<IOperation, bool> predicate)
        {
            return operationBlock.HasAnyOperationDescendant(predicate, out _);
        }

        public static bool HasAnyOperationDescendant(this IOperation operationBlock, Func<IOperation, bool> predicate, [NotNullWhen(returnValue: true)] out IOperation? foundOperation)
        {
            foreach (var descendant in operationBlock.DescendantsAndSelf())
            {
                if (predicate(descendant))
                {
                    foundOperation = descendant;
                    return true;
                }
            }

            foundOperation = null;
            return false;
        }

        public static bool HasAnyOperationDescendant(this ImmutableArray<IOperation> operationBlocks, OperationKind kind)
        {
            return operationBlocks.HasAnyOperationDescendant(predicate: operation => operation.Kind == kind);
        }

        /// <summary>
        /// Indicates if the given <paramref name="binaryOperation"/> is a predicate operation used in a condition.
        /// </summary>
        /// <param name="binaryOperation"></param>
        /// <returns></returns>
        public static bool IsComparisonOperator(this IBinaryOperation binaryOperation)
        {
            switch (binaryOperation.OperatorKind)
            {
                case BinaryOperatorKind.Equals:
                case BinaryOperatorKind.NotEquals:
                case BinaryOperatorKind.ObjectValueEquals:
                case BinaryOperatorKind.ObjectValueNotEquals:
                case BinaryOperatorKind.LessThan:
                case BinaryOperatorKind.LessThanOrEqual:
                case BinaryOperatorKind.GreaterThan:
                case BinaryOperatorKind.GreaterThanOrEqual:
                    return true;

                default:
                    return false;
            }
        }

        public static IOperation GetRoot(this IOperation operation)
        {
            while (operation.Parent != null)
            {
                operation = operation.Parent;
            }

            return operation;
        }

        /// <summary>
        /// PERF: Cache from operation roots to their corresponding <see cref="ControlFlowGraph"/> to enable interprocedural flow analysis
        /// across analyzers and analyzer callbacks to re-use the control flow graph.
        /// </summary>
        /// <remarks>Also see <see cref="IMethodSymbolExtensions.s_methodToTopmostOperationBlockCache"/></remarks>
        private static readonly BoundedCache<Compilation, ConcurrentDictionary<IOperation, ControlFlowGraph?>> s_operationToCfgCache
            = new BoundedCache<Compilation, ConcurrentDictionary<IOperation, ControlFlowGraph?>>();

        public static bool TryGetEnclosingControlFlowGraph(this IOperation operation, [NotNullWhen(returnValue: true)] out ControlFlowGraph? cfg)
        {
            operation = operation.GetRoot();
            var operationToCfgMap = s_operationToCfgCache.GetOrCreateValue(operation.SemanticModel.Compilation);
            cfg = operationToCfgMap.GetOrAdd(operation, CreateControlFlowGraph);
            return cfg != null;
        }

        public static ControlFlowGraph? GetEnclosingControlFlowGraph(this IBlockOperation blockOperation)
        {
            var success = blockOperation.TryGetEnclosingControlFlowGraph(out var cfg);
            Debug.Assert(success);
            Debug.Assert(cfg != null);
            return cfg;
        }

        private static ControlFlowGraph? CreateControlFlowGraph(IOperation operation)
        {
            switch (operation)
            {
                case IBlockOperation blockOperation:
                    return ControlFlowGraph.Create(blockOperation);

                case IMethodBodyOperation methodBodyOperation:
                    return ControlFlowGraph.Create(methodBodyOperation);

                case IConstructorBodyOperation constructorBodyOperation:
                    return ControlFlowGraph.Create(constructorBodyOperation);

                case IFieldInitializerOperation fieldInitializerOperation:
                    return ControlFlowGraph.Create(fieldInitializerOperation);

                case IPropertyInitializerOperation propertyInitializerOperation:
                    return ControlFlowGraph.Create(propertyInitializerOperation);

                case IParameterInitializerOperation parameterInitializerOperation:
                    return ControlFlowGraph.Create(parameterInitializerOperation);

                default:
                    // Attribute blocks have OperationKind.None, but ControlFlowGraph.Create does not
                    // have an overload for such operation roots.
                    // Gracefully return null for this case and fire an assert for any other OperationKind.
                    Debug.Assert(operation.Kind == OperationKind.None, $"Unexpected root operation kind: {operation.Kind}");
                    return null;
            }
        }

        /// <summary>
        /// Gets the symbols captured from the enclosing function(s) by the given lambda or local function.
        /// </summary>
        /// <param name="operation">Operation representing the lambda or local function.</param>
        /// <param name="lambdaOrLocalFunction">Method symbol for the lambda or local function.</param>
        public static PooledHashSet<ISymbol> GetCaptures(this IOperation operation, IMethodSymbol lambdaOrLocalFunction)
        {
            Debug.Assert(operation is IAnonymousFunctionOperation anonymousFunction && anonymousFunction.Symbol.OriginalDefinition.ReturnTypeAndParametersAreSame(lambdaOrLocalFunction.OriginalDefinition) ||
                         operation is ILocalFunctionOperation localFunction && localFunction.Symbol.OriginalDefinition.Equals(lambdaOrLocalFunction.OriginalDefinition));

            lambdaOrLocalFunction = lambdaOrLocalFunction.OriginalDefinition;

            var builder = PooledHashSet<ISymbol>.GetInstance();
            var nestedLambdasAndLocalFunctions = PooledHashSet<IMethodSymbol>.GetInstance();
            nestedLambdasAndLocalFunctions.Add(lambdaOrLocalFunction);

            try
            {
                foreach (var child in operation.Descendants())
                {
                    switch (child.Kind)
                    {
                        case OperationKind.LocalReference:
                            ProcessLocalOrParameter(((ILocalReferenceOperation)child).Local);
                            break;

                        case OperationKind.ParameterReference:
                            ProcessLocalOrParameter(((IParameterReferenceOperation)child).Parameter);
                            break;

                        case OperationKind.InstanceReference:
                            builder.Add(lambdaOrLocalFunction.ContainingType);
                            break;

                        case OperationKind.AnonymousFunction:
                            nestedLambdasAndLocalFunctions.Add(((IAnonymousFunctionOperation)child).Symbol);
                            break;

                        case OperationKind.LocalFunction:
                            nestedLambdasAndLocalFunctions.Add(((ILocalFunctionOperation)child).Symbol);
                            break;
                    }
                }

                return builder;
            }
            finally
            {
                nestedLambdasAndLocalFunctions.Free();
            }

            // Local functions.
            void ProcessLocalOrParameter(ISymbol symbol)
            {
                if (symbol.ContainingSymbol?.Kind == SymbolKind.Method &&
                    !nestedLambdasAndLocalFunctions.Contains(symbol.ContainingSymbol.OriginalDefinition))
                {
                    builder.Add(symbol);
                }
            }
        }

        public static bool IsWithinLambdaOrLocalFunction(this IOperation operation)
            => operation.GetAncestor<IAnonymousFunctionOperation>(OperationKind.AnonymousFunction) != null ||
               operation.GetAncestor<ILocalFunctionOperation>(OperationKind.LocalFunction) != null;

        public static ITypeSymbol? GetPatternType(this IPatternOperation pattern)
        {
            return pattern switch
            {
#if CODEANALYSIS_V3_OR_BETTER
                IDeclarationPatternOperation declarationPattern => declarationPattern.MatchedType,
                IRecursivePatternOperation recursivePattern => recursivePattern.MatchedType,
                IDiscardPatternOperation discardPattern => discardPattern.InputType,
#else
                IDeclarationPatternOperation declarationPattern => declarationPattern.DeclaredSymbol switch
                {
                    ILocalSymbol local => local.Type,

                    IDiscardSymbol discard => discard.Type,

                    _ => null,
                },
#endif
                IConstantPatternOperation constantPattern => constantPattern.Value.Type,

                _ => null,
            };
        }

        /// <summary>
        /// If the given <paramref name="tupleOperation"/> is a nested tuple,
        /// gets the parenting tuple operation and the tuple element of that parenting tuple
        /// which contains the given tupleOperation as a descendant operation.
        /// </summary>
        public static bool TryGetParentTupleOperation(this ITupleOperation tupleOperation,
            [NotNullWhen(returnValue: true)] out ITupleOperation? parentTupleOperation,
            [NotNullWhen(returnValue: true)] out IOperation? elementOfParentTupleContainingTuple)
        {
            parentTupleOperation = null;
            elementOfParentTupleContainingTuple = null;

            IOperation previousOperation = tupleOperation;
            var currentOperation = tupleOperation.Parent;
            while (currentOperation != null)
            {
                switch (currentOperation.Kind)
                {
                    case OperationKind.Parenthesized:
                    case OperationKind.Conversion:
                    case OperationKind.DeclarationExpression:
                        previousOperation = currentOperation;
                        currentOperation = currentOperation.Parent;
                        continue;

                    case OperationKind.Tuple:
                        parentTupleOperation = (ITupleOperation)currentOperation;
                        elementOfParentTupleContainingTuple = previousOperation;
                        return true;

                    default:
                        return false;
                }
            }

            return false;
        }

        public static bool IsExtensionMethodAndHasNoInstance(this IInvocationOperation invocationOperation)
        {
            // This method exists to abstract away the language specific differences between IInvocationOperation implementations
            // See https://github.com/dotnet/roslyn/issues/23625 for more details
            return invocationOperation.TargetMethod.IsExtensionMethod && (invocationOperation.Language != LanguageNames.VisualBasic || invocationOperation.Instance == null);
        }

        public static IOperation? GetInstance(this IInvocationOperation invocationOperation)
            => invocationOperation.IsExtensionMethodAndHasNoInstance() ? invocationOperation.Arguments[0].Value : invocationOperation.Instance;

        public static SyntaxNode? GetInstanceSyntax(this IInvocationOperation invocationOperation)
            => invocationOperation.GetInstance()?.Syntax;

        public static ITypeSymbol? GetInstanceType(this IOperation operation)
        {
            IOperation? instance = operation switch
            {
                IInvocationOperation invocation => invocation.GetInstance(),

                IPropertyReferenceOperation propertyReference => propertyReference.Instance,

                _ => throw new NotImplementedException()
            };

            return instance?.WalkDownConversion().Type;
        }

        public static ISymbol? GetReferencedMemberOrLocalOrParameter(this IOperation operation)
        {
            return operation switch
            {
                IMemberReferenceOperation memberReference => memberReference.Member,

                IParameterReferenceOperation parameterReference => parameterReference.Parameter,

                ILocalReferenceOperation localReference => localReference.Local,

                IParenthesizedOperation parenthesized => parenthesized.Operand.GetReferencedMemberOrLocalOrParameter(),

                IConversionOperation conversion => conversion.Operand.GetReferencedMemberOrLocalOrParameter(),

                _ => null,
            };
        }

        /// <summary>
        /// Walks down consequtive parenthesized operations until an operand is reached that isn't a parenthesized operation.
        /// </summary>
        /// <param name="operation">The starting operation.</param>
        /// <returns>The inner non parenthesized operation or the starting operation if it wasn't a parenthesized operation.</returns>
        public static IOperation WalkDownParentheses(this IOperation operation)
        {
            while (operation is IParenthesizedOperation parenthesizedOperation)
            {
                operation = parenthesizedOperation.Operand;
            }

            return operation;
        }

        public static IOperation WalkUpParentheses(this IOperation operation)
        {
            while (operation is IParenthesizedOperation parenthesizedOperation)
            {
                operation = parenthesizedOperation.Parent;
            }

            return operation;
        }

        /// <summary>
        /// Walks down consequtive conversion operations until an operand is reached that isn't a conversion operation.
        /// </summary>
        /// <param name="operation">The starting operation.</param>
        /// <returns>The inner non conversion operation or the starting operation if it wasn't a conversion operation.</returns>
        public static IOperation WalkDownConversion(this IOperation operation)
        {
            while (operation is IConversionOperation conversionOperation)
            {
                operation = conversionOperation.Operand;
            }

            return operation;
        }

        public static IOperation WalkUpConversion(this IOperation operation)
        {
            while (operation is IConversionOperation conversionOperation)
            {
                operation = conversionOperation.Parent;
            }

            return operation;
        }

        public static ITypeSymbol? GetThrownExceptionType(this IThrowOperation operation)
        {
            var thrownObject = operation.Exception;

            // Starting C# 8.0, C# compiler wraps the thrown operation within an implicit conversion to System.Exception type.
            if (thrownObject is IConversionOperation conversion &&
                conversion.IsImplicit)
            {
                thrownObject = conversion.Operand;
            }

            return thrownObject?.Type;
        }

<<<<<<< HEAD
        public static bool HasAnyExplicitDescendant(this IOperation operation, Func<IOperation, bool>? descendIntoOperation = null)
        {
            var stack = ArrayBuilder<IEnumerator<IOperation>>.GetInstance();
            stack.Add(operation.Children.GetEnumerator());

            while (stack.Any())
            {
                var enumerator = stack.Last();
                stack.RemoveLast();
                if (enumerator.MoveNext())
                {
                    var current = enumerator.Current;
                    stack.Add(enumerator);

                    if (current != null &&
                        (descendIntoOperation == null || descendIntoOperation(current)))
                    {
                        if (!current.IsImplicit &&
                            // This prevents non explicit operations like expression to be considered as ok
                            (current.ConstantValue.HasValue || current.Type != null))
                        {
                            return true;
                        }
                        stack.Add(current.Children.GetEnumerator());
                    }
                }
            }

            stack.Free();
            return false;
        }

        public static bool IsSetMethodInvocation(this IPropertyReferenceOperation operation)
        {
            if (operation.Property.SetMethod is null)
            {
                // This is either invalid code, or an assignment through a ref-returning getter
                return false;
            }

            IOperation potentialLeftSide = operation;
            while (potentialLeftSide.Parent is IParenthesizedOperation
                || potentialLeftSide.Parent is ITupleOperation)
            {
                potentialLeftSide = potentialLeftSide.Parent;
            }

            return potentialLeftSide.Parent switch
            {
                IAssignmentOperation { Target: var target } when target == potentialLeftSide => true,
                _ => false,
            };
=======
        /// <summary>
        /// Determines if the one of the invocation's arguments' values is an argument of the specified type, and if so, find
        /// the first one.
        /// </summary>
        /// <param name="invocationOperation">Invocation operation whose arguments to look through.</param>
        /// <param name="firstFoundArgument">First found IArgumentOperation.Value of the specified type, order by the method's
        /// signature's parameters (as opposed to how arguments are specified when invoked).</param>
        /// <returns>True if one is found, false otherwise.</returns>
        /// <remarks>
        /// IInvocationOperation.Arguments are ordered by how they are specified, which may differ from the order in the method
        /// signature if the caller specifies arguments by name. This will find the first typeof operation ordered by the
        /// method signature's parameters.
        /// </remarks>
        public static bool HasArgument<TOperation>(
            this IInvocationOperation invocationOperation,
            [NotNullWhen(returnValue: true)] out TOperation? firstFoundArgument)
            where TOperation : class, IOperation
        {
            firstFoundArgument = null;
            int minOrdinal = int.MaxValue;
            foreach (IArgumentOperation argumentOperation in invocationOperation.Arguments)
            {
                if (argumentOperation.Parameter.Ordinal < minOrdinal && argumentOperation.Value is TOperation to)
                {
                    minOrdinal = argumentOperation.Parameter.Ordinal;
                    firstFoundArgument = to;
                }
            }

            return firstFoundArgument != null;
>>>>>>> 79f3aac7
        }
    }
}

#endif<|MERGE_RESOLUTION|>--- conflicted
+++ resolved
@@ -679,60 +679,6 @@
             return thrownObject?.Type;
         }
 
-<<<<<<< HEAD
-        public static bool HasAnyExplicitDescendant(this IOperation operation, Func<IOperation, bool>? descendIntoOperation = null)
-        {
-            var stack = ArrayBuilder<IEnumerator<IOperation>>.GetInstance();
-            stack.Add(operation.Children.GetEnumerator());
-
-            while (stack.Any())
-            {
-                var enumerator = stack.Last();
-                stack.RemoveLast();
-                if (enumerator.MoveNext())
-                {
-                    var current = enumerator.Current;
-                    stack.Add(enumerator);
-
-                    if (current != null &&
-                        (descendIntoOperation == null || descendIntoOperation(current)))
-                    {
-                        if (!current.IsImplicit &&
-                            // This prevents non explicit operations like expression to be considered as ok
-                            (current.ConstantValue.HasValue || current.Type != null))
-                        {
-                            return true;
-                        }
-                        stack.Add(current.Children.GetEnumerator());
-                    }
-                }
-            }
-
-            stack.Free();
-            return false;
-        }
-
-        public static bool IsSetMethodInvocation(this IPropertyReferenceOperation operation)
-        {
-            if (operation.Property.SetMethod is null)
-            {
-                // This is either invalid code, or an assignment through a ref-returning getter
-                return false;
-            }
-
-            IOperation potentialLeftSide = operation;
-            while (potentialLeftSide.Parent is IParenthesizedOperation
-                || potentialLeftSide.Parent is ITupleOperation)
-            {
-                potentialLeftSide = potentialLeftSide.Parent;
-            }
-
-            return potentialLeftSide.Parent switch
-            {
-                IAssignmentOperation { Target: var target } when target == potentialLeftSide => true,
-                _ => false,
-            };
-=======
         /// <summary>
         /// Determines if the one of the invocation's arguments' values is an argument of the specified type, and if so, find
         /// the first one.
@@ -763,7 +709,60 @@
             }
 
             return firstFoundArgument != null;
->>>>>>> 79f3aac7
+        }
+
+        public static bool HasAnyExplicitDescendant(this IOperation operation, Func<IOperation, bool>? descendIntoOperation = null)
+        {
+            var stack = ArrayBuilder<IEnumerator<IOperation>>.GetInstance();
+            stack.Add(operation.Children.GetEnumerator());
+
+            while (stack.Any())
+            {
+                var enumerator = stack.Last();
+                stack.RemoveLast();
+                if (enumerator.MoveNext())
+                {
+                    var current = enumerator.Current;
+                    stack.Add(enumerator);
+
+                    if (current != null &&
+                        (descendIntoOperation == null || descendIntoOperation(current)))
+                    {
+                        if (!current.IsImplicit &&
+                            // This prevents non explicit operations like expression to be considered as ok
+                            (current.ConstantValue.HasValue || current.Type != null))
+                        {
+                            return true;
+                        }
+                        stack.Add(current.Children.GetEnumerator());
+                    }
+                }
+            }
+
+            stack.Free();
+            return false;
+        }
+
+        public static bool IsSetMethodInvocation(this IPropertyReferenceOperation operation)
+        {
+            if (operation.Property.SetMethod is null)
+            {
+                // This is either invalid code, or an assignment through a ref-returning getter
+                return false;
+            }
+
+            IOperation potentialLeftSide = operation;
+            while (potentialLeftSide.Parent is IParenthesizedOperation
+                || potentialLeftSide.Parent is ITupleOperation)
+            {
+                potentialLeftSide = potentialLeftSide.Parent;
+            }
+
+            return potentialLeftSide.Parent switch
+            {
+                IAssignmentOperation { Target: var target } when target == potentialLeftSide => true,
+                _ => false,
+            };
         }
     }
 }
