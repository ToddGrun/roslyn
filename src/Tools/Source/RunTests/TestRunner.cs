﻿// Licensed to the .NET Foundation under one or more agreements.
// The .NET Foundation licenses this file to you under the MIT license.
// See the LICENSE file in the project root for more information.

using System;
using System.Collections.Generic;
using System.Collections.Immutable;
using System.Collections.ObjectModel;
using System.Diagnostics;
using System.IO;
using System.Linq;
using System.Runtime.InteropServices;
using System.Security;
using System.Text;
using System.Threading;
using System.Threading.Tasks;
using Newtonsoft.Json;

namespace RunTests
{
    internal struct RunAllResult
    {
        internal bool Succeeded { get; }
        internal ImmutableArray<TestResult> TestResults { get; }
        internal ImmutableArray<ProcessResult> ProcessResults { get; }

        internal RunAllResult(bool succeeded, ImmutableArray<TestResult> testResults, ImmutableArray<ProcessResult> processResults)
        {
            Succeeded = succeeded;
            TestResults = testResults;
            ProcessResults = processResults;
        }
    }

    internal sealed class TestRunner
    {
        private readonly ProcessTestExecutor _testExecutor;
        private readonly Options _options;

        internal TestRunner(Options options, ProcessTestExecutor testExecutor)
        {
            _testExecutor = testExecutor;
            _options = options;
        }

        internal async Task<RunAllResult> RunAllOnHelixAsync(IEnumerable<AssemblyInfo> assemblyInfoList, CancellationToken cancellationToken)
        {
            var sourceBranch = Environment.GetEnvironmentVariable("BUILD_SOURCEBRANCH");
            if (sourceBranch is null)
            {
                sourceBranch = "local";
                ConsoleUtil.WriteLine($@"BUILD_SOURCEBRANCH environment variable was not set. Using source branch ""{sourceBranch}"" instead");
                Environment.SetEnvironmentVariable("BUILD_SOURCEBRANCH", sourceBranch);
            }

            var msbuildTestPayloadRoot = Path.GetDirectoryName(_options.ArtifactsDirectory);
            if (msbuildTestPayloadRoot is null)
            {
                throw new IOException($@"Malformed ArtifactsDirectory in options: ""{_options.ArtifactsDirectory}""");
            }

            var isAzureDevOpsRun = Environment.GetEnvironmentVariable("SYSTEM_ACCESSTOKEN") is not null;
            if (!isAzureDevOpsRun)
            {
                ConsoleUtil.WriteLine("SYSTEM_ACCESSTOKEN environment variable was not set, so test results will not be published.");
                // in a local run we assume the user runs using the root test.sh and that the test payload is nested in the artifacts directory.
                msbuildTestPayloadRoot = Path.Combine(msbuildTestPayloadRoot, "artifacts/testPayload");
            }
            var duplicateDir = Path.Combine(msbuildTestPayloadRoot, ".duplicate");
            var correlationPayload = $@"<HelixCorrelationPayload Include=""{duplicateDir}"" />";

            // https://github.com/dotnet/roslyn/issues/50661
            // it's possible we should be using the BUILD_SOURCEVERSIONAUTHOR instead here a la https://github.com/dotnet/arcade/blob/main/src/Microsoft.DotNet.Helix/Sdk/tools/xharness-runner/Readme.md#how-to-use
            // however that variable isn't documented at https://docs.microsoft.com/en-us/azure/devops/pipelines/build/variables?view=azure-devops&tabs=yaml
            var queuedBy = Environment.GetEnvironmentVariable("BUILD_QUEUEDBY");
            if (queuedBy is null)
            {
                queuedBy = "roslyn";
                ConsoleUtil.WriteLine($@"BUILD_QUEUEDBY environment variable was not set. Using value ""{queuedBy}"" instead");
            }

            var jobName = Environment.GetEnvironmentVariable("SYSTEM_JOBDISPLAYNAME");
            if (jobName is null)
            {
                ConsoleUtil.WriteLine($"SYSTEM_JOBDISPLAYNAME environment variable was not set. Using a blank TestRunNamePrefix for Helix job.");
            }

            if (Environment.GetEnvironmentVariable("BUILD_REPOSITORY_NAME") is null)
                Environment.SetEnvironmentVariable("BUILD_REPOSITORY_NAME", "dotnet/roslyn");

            if (Environment.GetEnvironmentVariable("SYSTEM_TEAMPROJECT") is null)
                Environment.SetEnvironmentVariable("SYSTEM_TEAMPROJECT", "dnceng");

            if (Environment.GetEnvironmentVariable("BUILD_REASON") is null)
                Environment.SetEnvironmentVariable("BUILD_REASON", "pr");

            var buildNumber = Environment.GetEnvironmentVariable("BUILD_BUILDNUMBER") ?? "0";
            var workItems = assemblyInfoList.Select(ai => makeHelixWorkItemProject(ai));

            var globalJson = JsonConvert.DeserializeAnonymousType(File.ReadAllText(getGlobalJsonPath()), new { sdk = new { version = "" } })
                ?? throw new InvalidOperationException("Failed to deserialize global.json.");

            var project = @"
<Project Sdk=""Microsoft.DotNet.Helix.Sdk"" DefaultTargets=""Test"">
    <PropertyGroup>
        <TestRunNamePrefix>" + jobName + @"_</TestRunNamePrefix>
        <HelixSource>pr/" + sourceBranch + @"</HelixSource>
        <HelixType>test</HelixType>
        <HelixBuild>" + buildNumber + @"</HelixBuild>
        <HelixTargetQueues>" + _options.HelixQueueName + @"</HelixTargetQueues>
        <Creator>" + queuedBy + @"</Creator>
        <IncludeDotNetCli>true</IncludeDotNetCli>
        <DotNetCliVersion>" + globalJson.sdk.version + @"</DotNetCliVersion>
        <DotNetCliPackageType>sdk</DotNetCliPackageType>
        <EnableAzurePipelinesReporter>" + (isAzureDevOpsRun ? "true" : "false") + @"</EnableAzurePipelinesReporter>
    </PropertyGroup>

    <ItemGroup>
        " + correlationPayload + string.Join("", workItems) + @"
    </ItemGroup>
</Project>
";

            File.WriteAllText("helix-tmp.csproj", project);

            var process = ProcessRunner.CreateProcess(
                executable: _options.DotnetFilePath,
                arguments: "build helix-tmp.csproj",
                captureOutput: true,
                onOutputDataReceived: (e) => ConsoleUtil.WriteLine(e.Data),
                cancellationToken: cancellationToken);
            var result = await process.Result;

            return new RunAllResult(result.ExitCode == 0, ImmutableArray<TestResult>.Empty, ImmutableArray.Create(result));

            static string getGlobalJsonPath()
            {
                var path = AppContext.BaseDirectory;
                while (path is object)
                {
                    var globalJsonPath = Path.Join(path, "global.json");
                    if (File.Exists(globalJsonPath))
                    {
                        return globalJsonPath;
                    }
                    path = Path.GetDirectoryName(path);
                }
                throw new IOException($@"Could not find global.json by walking up from ""{AppContext.BaseDirectory}"".");
            }

            string makeHelixWorkItemProject(AssemblyInfo assemblyInfo)
            {
                // Currently, it's required for the client machine to use the same OS family as the target Helix queue.
                // We could relax this and allow for example Linux clients to kick off Windows jobs, but we'd have to
                // figure out solutions for issues such as creating file paths in the correct format for the target machine.
                var isUnix = !RuntimeInformation.IsOSPlatform(OSPlatform.Windows);

                var commandLineArguments = _testExecutor.GetCommandLineArguments(assemblyInfo, useSingleQuotes: isUnix);
                commandLineArguments = SecurityElement.Escape(commandLineArguments);
                var setEnvironmentVariable = isUnix ? "export" : "set";

                var command = new StringBuilder();
                command.AppendLine(isUnix ? "ls -l" : "dir");
                command.AppendLine(isUnix ? $"./rehydrate.sh" : $@"call .\rehydrate.cmd");
                command.AppendLine(isUnix ? "ls -l" : "dir");
                command.AppendLine($"{setEnvironmentVariable} DOTNET_ROLL_FORWARD=LatestMajor");
                command.AppendLine($"{setEnvironmentVariable} DOTNET_ROLL_FORWARD_TO_PRERELEASE=1");
                command.AppendLine("dotnet --info");

                if (Environment.GetEnvironmentVariable("ROSLYN_TEST_IOPERATION") is string iop)
                    command.AppendLine($"{setEnvironmentVariable} ROSLYN_TEST_IOPERATION={iop}");

                command.AppendLine($"dotnet {commandLineArguments}");

                // We want to collect any dumps during the post command step here; these commands are ran after the
                // return value of the main command is captured; a Helix Job is considered to fail if the main command returns a
                // non-zero error code, and we don't want the cleanup steps to interefere with that. PostCommands exist
                // precisely to address this problem.
                var postCommands = new StringBuilder();

                var payloadDirectory = Path.Combine(msbuildTestPayloadRoot, Path.GetDirectoryName(assemblyInfo.AssemblyPath)!);

                if (isUnix)
                {
                    // Write out this command into a separate file; unfortunately the use of single quotes and ; that is required
                    // for the command to work causes too much escaping issues in MSBuild.
                    File.WriteAllText(Path.Combine(payloadDirectory, "copy-dumps.sh"), "find . -name '*.dmp' -exec cp {} $HELIX_DUMP_FOLDER \\;");
                    postCommands.AppendLine("./copy-dumps.sh");
                }
                else
                {
                    postCommands.AppendLine("for /r %%f in (*.dmp) do copy %%f %HELIX_DUMP_FOLDER%");
                }

<<<<<<< HEAD
                var rehydrateFilename = isUnix ? "rehydrate.sh" : "rehydrate.cmd";
                var lsCommand = isUnix ? "ls" : "dir";
                var rehydrateCommand = isUnix ? $"./{rehydrateFilename}" : $@"call .\{rehydrateFilename}";
                var setRollforward = $"{(isUnix ? "export" : "set")} DOTNET_ROLL_FORWARD=LatestMajor";
                var setPrereleaseRollforward = $"{(isUnix ? "export" : "set")} DOTNET_ROLL_FORWARD_TO_PRERELEASE=1";
                var setTestIOperation = Environment.GetEnvironmentVariable("ROSLYN_TEST_IOPERATION") is { } iop
                    ? $"{(isUnix ? "export" : "set")} ROSLYN_TEST_IOPERATION={iop}"
                    : "";
                var workItem = $@"
        <HelixWorkItem Include=""{assemblyInfo.DisplayName}"">
            <PayloadDirectory>{Path.Combine(msbuildTestPayloadRoot, Path.GetDirectoryName(assemblyInfo.AssemblyPath)!)}</PayloadDirectory>
            <Command>
                {lsCommand}
                {rehydrateCommand}
                {lsCommand}
                {setRollforward}
                {setPrereleaseRollforward}
                dotnet --info
                {setTestIOperation}
                dotnet {commandLineArguments}
=======
                var workItem = $@"
        <HelixWorkItem Include=""{assemblyInfo.DisplayName}"">
            <PayloadDirectory>{payloadDirectory}</PayloadDirectory>
            <Command>
                {command}
>>>>>>> 67d940c4
            </Command>
            <PostCommands>
                {postCommands}
            </PostCommands>
            <Timeout>00:30:00</Timeout>
        </HelixWorkItem>
";
                return workItem;
            }
        }

        internal async Task<RunAllResult> RunAllAsync(IEnumerable<AssemblyInfo> assemblyInfoList, CancellationToken cancellationToken)
        {
            // Use 1.5 times the number of processors for unit tests, but only 1 processor for the open integration tests
            // since they perform actual UI operations (such as mouse clicks and sending keystrokes) and we don't want two
            // tests to conflict with one-another.
            var max = _options.Sequential ? 1 : (int)(Environment.ProcessorCount * 1.5);
            var waiting = new Stack<AssemblyInfo>(assemblyInfoList);
            var running = new List<Task<TestResult>>();
            var completed = new List<TestResult>();
            var failures = 0;

            do
            {
                cancellationToken.ThrowIfCancellationRequested();

                var i = 0;
                while (i < running.Count)
                {
                    var task = running[i];
                    if (task.IsCompleted)
                    {
                        try
                        {
                            var testResult = await task.ConfigureAwait(false);
                            if (!testResult.Succeeded)
                            {
                                failures++;
                                if (testResult.ResultsDisplayFilePath is string resultsPath)
                                {
                                    ConsoleUtil.WriteLine(ConsoleColor.Red, resultsPath);
                                }
                                else
                                {
                                    foreach (var result in testResult.ProcessResults)
                                    {
                                        foreach (var line in result.ErrorLines)
                                        {
                                            ConsoleUtil.WriteLine(ConsoleColor.Red, line);
                                        }
                                    }
                                }
                            }

                            completed.Add(testResult);
                        }
                        catch (Exception ex)
                        {
                            ConsoleUtil.WriteLine(ConsoleColor.Red, $"Error: {ex.Message}");
                            failures++;
                        }

                        running.RemoveAt(i);
                    }
                    else
                    {
                        i++;
                    }
                }

                while (running.Count < max && waiting.Count > 0)
                {
                    var task = _testExecutor.RunTestAsync(waiting.Pop(), cancellationToken);
                    running.Add(task);
                }

                // Display the current status of the TestRunner.
                // Note: The { ... , 2 } is to right align the values, thus aligns sections into columns.
                ConsoleUtil.Write($"  {running.Count,2} running, {waiting.Count,2} queued, {completed.Count,2} completed");
                if (failures > 0)
                {
                    ConsoleUtil.Write($", {failures,2} failures");
                }
                ConsoleUtil.WriteLine();

                if (running.Count > 0)
                {
                    await Task.WhenAny(running.ToArray());
                }
            } while (running.Count > 0);

            Print(completed);

            var processResults = ImmutableArray.CreateBuilder<ProcessResult>();
            foreach (var c in completed)
            {
                processResults.AddRange(c.ProcessResults);
            }

            return new RunAllResult((failures == 0), completed.ToImmutableArray(), processResults.ToImmutable());
        }

        private void Print(List<TestResult> testResults)
        {
            testResults.Sort((x, y) => x.Elapsed.CompareTo(y.Elapsed));

            foreach (var testResult in testResults.Where(x => !x.Succeeded))
            {
                PrintFailedTestResult(testResult);
            }

            ConsoleUtil.WriteLine("================");
            var line = new StringBuilder();
            foreach (var testResult in testResults)
            {
                line.Length = 0;
                var color = testResult.Succeeded ? Console.ForegroundColor : ConsoleColor.Red;
                line.Append($"{testResult.DisplayName,-75}");
                line.Append($" {(testResult.Succeeded ? "PASSED" : "FAILED")}");
                line.Append($" {testResult.Elapsed}");
                line.Append($" {(!string.IsNullOrEmpty(testResult.Diagnostics) ? "?" : "")}");

                var message = line.ToString();
                ConsoleUtil.WriteLine(color, message);
            }
            ConsoleUtil.WriteLine("================");

            // Print diagnostics out last so they are cleanly visible at the end of the test summary
            ConsoleUtil.WriteLine("Extra run diagnostics for logging, did not impact run results");
            foreach (var testResult in testResults.Where(x => !string.IsNullOrEmpty(x.Diagnostics)))
            {
                ConsoleUtil.WriteLine(testResult.Diagnostics!);
            }
        }

        private void PrintFailedTestResult(TestResult testResult)
        {
            // Save out the error output for easy artifact inspecting
            var outputLogPath = Path.Combine(_options.LogFilesDirectory, $"xUnitFailure-{testResult.DisplayName}.log");

            ConsoleUtil.WriteLine($"Errors {testResult.AssemblyName}");
            ConsoleUtil.WriteLine(testResult.ErrorOutput);

            // TODO: Put this in the log and take it off the ConsoleUtil output to keep it simple?
            ConsoleUtil.WriteLine($"Command: {testResult.CommandLine}");
            ConsoleUtil.WriteLine($"xUnit output log: {outputLogPath}");

            File.WriteAllText(outputLogPath, testResult.StandardOutput ?? "");

            if (!string.IsNullOrEmpty(testResult.ErrorOutput))
            {
                ConsoleUtil.WriteLine(testResult.ErrorOutput);
            }
            else
            {
                ConsoleUtil.WriteLine($"xunit produced no error output but had exit code {testResult.ExitCode}. Writing standard output:");
                ConsoleUtil.WriteLine(testResult.StandardOutput ?? "(no standard output)");
            }

            // If the results are html, use Process.Start to open in the browser.
            var htmlResultsFilePath = testResult.TestResultInfo.HtmlResultsFilePath;
            if (!string.IsNullOrEmpty(htmlResultsFilePath))
            {
                var startInfo = new ProcessStartInfo() { FileName = htmlResultsFilePath, UseShellExecute = true };
                Process.Start(startInfo);
            }
        }
    }
}<|MERGE_RESOLUTION|>--- conflicted
+++ resolved
@@ -192,34 +192,11 @@
                     postCommands.AppendLine("for /r %%f in (*.dmp) do copy %%f %HELIX_DUMP_FOLDER%");
                 }
 
-<<<<<<< HEAD
-                var rehydrateFilename = isUnix ? "rehydrate.sh" : "rehydrate.cmd";
-                var lsCommand = isUnix ? "ls" : "dir";
-                var rehydrateCommand = isUnix ? $"./{rehydrateFilename}" : $@"call .\{rehydrateFilename}";
-                var setRollforward = $"{(isUnix ? "export" : "set")} DOTNET_ROLL_FORWARD=LatestMajor";
-                var setPrereleaseRollforward = $"{(isUnix ? "export" : "set")} DOTNET_ROLL_FORWARD_TO_PRERELEASE=1";
-                var setTestIOperation = Environment.GetEnvironmentVariable("ROSLYN_TEST_IOPERATION") is { } iop
-                    ? $"{(isUnix ? "export" : "set")} ROSLYN_TEST_IOPERATION={iop}"
-                    : "";
-                var workItem = $@"
-        <HelixWorkItem Include=""{assemblyInfo.DisplayName}"">
-            <PayloadDirectory>{Path.Combine(msbuildTestPayloadRoot, Path.GetDirectoryName(assemblyInfo.AssemblyPath)!)}</PayloadDirectory>
-            <Command>
-                {lsCommand}
-                {rehydrateCommand}
-                {lsCommand}
-                {setRollforward}
-                {setPrereleaseRollforward}
-                dotnet --info
-                {setTestIOperation}
-                dotnet {commandLineArguments}
-=======
                 var workItem = $@"
         <HelixWorkItem Include=""{assemblyInfo.DisplayName}"">
             <PayloadDirectory>{payloadDirectory}</PayloadDirectory>
             <Command>
                 {command}
->>>>>>> 67d940c4
             </Command>
             <PostCommands>
                 {postCommands}
