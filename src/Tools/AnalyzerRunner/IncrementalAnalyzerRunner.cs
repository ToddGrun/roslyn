--- conflicted
+++ resolved
@@ -55,11 +55,7 @@
             if (usePersistentStorage)
             {
                 var persistentStorageService = _workspace.Services.GetRequiredService<IPersistentStorageService>();
-<<<<<<< HEAD
-                using var persistentStorage = await persistentStorageService.GetStorageAsync(_workspace.CurrentSolution, cancellationToken).ConfigureAwait(false);
-=======
                 await using var persistentStorage = await persistentStorageService.GetStorageAsync(_workspace.CurrentSolution, cancellationToken).ConfigureAwait(false);
->>>>>>> beffac2b
                 if (persistentStorage is NoOpPersistentStorage)
                 {
                     throw new InvalidOperationException("Benchmark is not configured to use persistent storage.");
