﻿// Licensed to the .NET Foundation under one or more agreements.
// The .NET Foundation licenses this file to you under the MIT license.
// See the LICENSE file in the project root for more information.

using System.Collections.Generic;
using System.Threading.Tasks;
using Microsoft.CodeAnalysis.CSharp;
using Microsoft.CodeAnalysis.CSharp.CodeStyle;
using Microsoft.CodeAnalysis.CSharp.ImplementInterface;
using Microsoft.CodeAnalysis.CSharp.Shared.Extensions;
using Microsoft.CodeAnalysis.Editor.UnitTests.CodeActions;
using Microsoft.CodeAnalysis.Editor.UnitTests.Diagnostics.NamingStyles;
using Microsoft.CodeAnalysis.ImplementType;
using Microsoft.CodeAnalysis.Test.Utilities;
using Microsoft.CodeAnalysis.Testing;
using Roslyn.Test.Utilities;
using Xunit;

namespace Microsoft.CodeAnalysis.Editor.CSharp.UnitTests.ImplementInterface
{
    using VerifyCS = CSharpCodeFixVerifier<
        EmptyDiagnosticAnalyzer,
        CSharpImplementInterfaceCodeFixProvider>;

    [Trait(Traits.Feature, Traits.Features.CodeActionsImplementInterface)]
    public class ImplementInterfaceTests
    {
        private readonly NamingStylesTestOptionSets _options = new NamingStylesTestOptionSets(LanguageNames.CSharp);

        private static OptionsCollection AllOptionsOff
            => new OptionsCollection(LanguageNames.CSharp)
            {
                 { CSharpCodeStyleOptions.PreferExpressionBodiedMethods, CSharpCodeStyleOptions.NeverWithSilentEnforcement },
                 { CSharpCodeStyleOptions.PreferExpressionBodiedConstructors, CSharpCodeStyleOptions.NeverWithSilentEnforcement },
                 { CSharpCodeStyleOptions.PreferExpressionBodiedOperators, CSharpCodeStyleOptions.NeverWithSilentEnforcement },
                 { CSharpCodeStyleOptions.PreferExpressionBodiedAccessors, CSharpCodeStyleOptions.NeverWithSilentEnforcement },
                 { CSharpCodeStyleOptions.PreferExpressionBodiedProperties, CSharpCodeStyleOptions.NeverWithSilentEnforcement },
                 { CSharpCodeStyleOptions.PreferExpressionBodiedIndexers, CSharpCodeStyleOptions.NeverWithSilentEnforcement },
            };

        private static OptionsCollection AllOptionsOn
            => new OptionsCollection(LanguageNames.CSharp)
            {
                 { CSharpCodeStyleOptions.PreferExpressionBodiedMethods, CSharpCodeStyleOptions.WhenPossibleWithSilentEnforcement },
                 { CSharpCodeStyleOptions.PreferExpressionBodiedConstructors, CSharpCodeStyleOptions.WhenPossibleWithSilentEnforcement },
                 { CSharpCodeStyleOptions.PreferExpressionBodiedOperators, CSharpCodeStyleOptions.WhenPossibleWithSilentEnforcement },
                 { CSharpCodeStyleOptions.PreferExpressionBodiedAccessors, CSharpCodeStyleOptions.WhenPossibleWithSilentEnforcement },
                 { CSharpCodeStyleOptions.PreferExpressionBodiedProperties, CSharpCodeStyleOptions.WhenPossibleWithSilentEnforcement },
                 { CSharpCodeStyleOptions.PreferExpressionBodiedIndexers, CSharpCodeStyleOptions.WhenPossibleWithSilentEnforcement },
            };

        private static OptionsCollection AccessorOptionsOn
            => new OptionsCollection(LanguageNames.CSharp)
            {
                 { CSharpCodeStyleOptions.PreferExpressionBodiedMethods, CSharpCodeStyleOptions.NeverWithSilentEnforcement },
                 { CSharpCodeStyleOptions.PreferExpressionBodiedConstructors, CSharpCodeStyleOptions.NeverWithSilentEnforcement },
                 { CSharpCodeStyleOptions.PreferExpressionBodiedOperators, CSharpCodeStyleOptions.NeverWithSilentEnforcement },
                 { CSharpCodeStyleOptions.PreferExpressionBodiedAccessors, CSharpCodeStyleOptions.WhenPossibleWithSilentEnforcement },
                 { CSharpCodeStyleOptions.PreferExpressionBodiedProperties, CSharpCodeStyleOptions.NeverWithSilentEnforcement },
                 { CSharpCodeStyleOptions.PreferExpressionBodiedIndexers, CSharpCodeStyleOptions.NeverWithSilentEnforcement },
            };

        internal static async Task TestWithAllCodeStyleOptionsOffAsync(
            string initialMarkup, string expectedMarkup,
            (string equivalenceKey, int index)? codeAction = null)
        {
            await new VerifyCS.Test
            {
                TestCode = initialMarkup,
                FixedCode = expectedMarkup,
                Options = { AllOptionsOff },
                CodeActionEquivalenceKey = codeAction?.equivalenceKey,
                CodeActionIndex = codeAction?.index,
<<<<<<< HEAD
                LanguageVersion = LanguageVersionExtensions.CSharpNext,
=======
                LanguageVersion = LanguageVersion.Preview,
>>>>>>> d0c8767e
            }.RunAsync();
        }

        internal static async Task TestWithAllCodeStyleOptionsOnAsync(string initialMarkup, string expectedMarkup)
        {
            await new VerifyCS.Test
            {
                TestCode = initialMarkup,
                FixedCode = expectedMarkup,
                Options = { AllOptionsOn },
            }.RunAsync();
        }

        internal static async Task TestWithAccessorCodeStyleOptionsOnAsync(string initialMarkup, string expectedMarkup)
        {
            await new VerifyCS.Test
            {
                TestCode = initialMarkup,
                FixedCode = expectedMarkup,
                Options = { AccessorOptionsOn },
            }.RunAsync();
        }

        private static async Task TestInRegularAndScriptAsync(
            string initialMarkup,
            string expectedMarkup,
            (string equivalenceKey, int index)? codeAction = null)
        {
            await new VerifyCS.Test
            {
                TestCode = initialMarkup,
                FixedCode = expectedMarkup,
                CodeActionEquivalenceKey = codeAction?.equivalenceKey,
                CodeActionIndex = codeAction?.index,
                LanguageVersion = LanguageVersionExtensions.CSharpNext,
            }.RunAsync();
        }

        [Fact]
        public async Task TestMethod()
        {
            await TestWithAllCodeStyleOptionsOffAsync(
                """
                interface IInterface
                {
                    void Method1();
                }

                class Class : {|CS0535:IInterface|}
                {
                }
                """,
                """
                interface IInterface
                {
                    void Method1();
                }

                class Class : IInterface
                {
                    public void Method1()
                    {
                        throw new System.NotImplementedException();
                    }
                }
                """);
        }

        [Fact]
        public async Task TestMethodInRecord()
        {
            await new VerifyCS.Test
            {
                LanguageVersion = LanguageVersion.Preview,
                TestCode = """
                interface IInterface
                {
                    void Method1();
                }

                record Record : {|CS0535:IInterface|}
                {
                }
                """,
                FixedCode = """
                interface IInterface
                {
                    void Method1();
                }

                record Record : IInterface
                {
                    public void Method1()
                    {
                        throw new System.NotImplementedException();
                    }
                }
                """,
            }.RunAsync();
        }

        [Fact, WorkItem("https://github.com/dotnet/roslyn/issues/42986")]
        public async Task TestMethodWithNativeIntegers()
        {
            var nativeIntegerAttributeDefinition = """
                namespace System.Runtime.CompilerServices
                {
                    [System.AttributeUsage(AttributeTargets.All)]
                    public sealed class NativeIntegerAttribute : System.Attribute
                    {
                        public NativeIntegerAttribute()
                        {
                        }
                        public NativeIntegerAttribute(bool[] flags)
                        {
                        }
                    }
                }
                """;

            // Note: we're putting the attribute by hand to simulate metadata
            await new VerifyCS.Test
            {
                LanguageVersion = LanguageVersion.CSharp9,
                TestCode = """
                interface IInterface
                {
                    [return: {|CS8335:System.Runtime.CompilerServices.NativeInteger(new[] { true, true })|}]
                    (nint, nuint) Method(nint x, nuint x2);
                }

                class Class : {|CS0535:IInterface|}
                {
                }

                """ + nativeIntegerAttributeDefinition,
                FixedCode = """
                interface IInterface
                {
                    [return: {|CS8335:System.Runtime.CompilerServices.NativeInteger(new[] { true, true })|}]
                    (nint, nuint) Method(nint x, nuint x2);
                }

                class Class : IInterface
                {
                    public (nint, nuint) Method(nint x, nuint x2)
                    {
                        throw new System.NotImplementedException();
                    }
                }

                """ + nativeIntegerAttributeDefinition,
                Options = { AllOptionsOff },
            }.RunAsync();
        }

        [Fact]
        public async Task TestMethodWithTuple()
        {
            await TestWithAllCodeStyleOptionsOffAsync(
                """
                interface IInterface
                {
                    (int, int) Method((string, string) x);
                }

                class Class : {|CS0535:IInterface|}
                {
                }
                """,
                """
                interface IInterface
                {
                    (int, int) Method((string, string) x);
                }

                class Class : IInterface
                {
                    public (int, int) Method((string, string) x)
                    {
                        throw new System.NotImplementedException();
                    }
                }
                """);
        }

        [Fact, WorkItem("https://github.com/dotnet/roslyn/issues/16793")]
        public async Task TestMethodWithValueTupleArity1()
        {
            await TestWithAllCodeStyleOptionsOffAsync(
                """
                using System;
                interface I
                {
                    ValueTuple<object> F();
                }
                class C : {|CS0535:I|}
                {
                }
                """,
                """
                using System;
                interface I
                {
                    ValueTuple<object> F();
                }
                class C : I
                {
                    public ValueTuple<object> F()
                    {
                        throw new NotImplementedException();
                    }
                }
                """);
        }

        [Fact]
        public async Task TestExpressionBodiedMethod1()
        {
            await TestWithAllCodeStyleOptionsOnAsync(
                """
                interface IInterface
                {
                    void Method1();
                }

                class Class : {|CS0535:IInterface|}
                {
                }
                """,
                """
                interface IInterface
                {
                    void Method1();
                }

                class Class : IInterface
                {
                    public void Method1() => throw new System.NotImplementedException();
                }
                """);
        }

        [Fact, CompilerTrait(CompilerFeature.Tuples)]
        public async Task TupleWithNamesInMethod()
        {
            // Note: we're putting the attribute by hand to simulate metadata
            await TestWithAllCodeStyleOptionsOffAsync(
                """
                interface IInterface
                {
                    [return: {|CS8138:System.Runtime.CompilerServices.TupleElementNames(new[] { "a", "b" })|}]
                    (int a, int b)[] Method1((int c, string) x);
                }

                class Class : {|CS0535:IInterface|}
                {
                }
                """,
                """
                interface IInterface
                {
                    [return: {|CS8138:System.Runtime.CompilerServices.TupleElementNames(new[] { "a", "b" })|}]
                    (int a, int b)[] Method1((int c, string) x);
                }

                class Class : IInterface
                {
                    public (int a, int b)[] Method1((int c, string) x)
                    {
                        throw new System.NotImplementedException();
                    }
                }
                """);
        }

        [Fact, CompilerTrait(CompilerFeature.Tuples)]
        public async Task TupleWithNamesInMethod_Explicitly()
        {
            await TestWithAllCodeStyleOptionsOffAsync(
                """
                interface IInterface
                {
                    [return: {|CS8138:System.Runtime.CompilerServices.TupleElementNames(new[] { "a", "b" })|}]
                    (int a, int b)[] Method1((int c, string) x);
                }

                class Class : {|CS0535:IInterface|}
                {
                }
                """,
                """
                interface IInterface
                {
                    [return: {|CS8138:System.Runtime.CompilerServices.TupleElementNames(new[] { "a", "b" })|}]
                    (int a, int b)[] Method1((int c, string) x);
                }

                class Class : IInterface
                {
                    (int a, int b)[] IInterface.Method1((int c, string) x)
                    {
                        throw new System.NotImplementedException();
                    }
                }
                """,
codeAction: ("True;False;False:global::IInterface;TestProject;Microsoft.CodeAnalysis.ImplementInterface.AbstractImplementInterfaceService+ImplementInterfaceCodeAction;", 1));
        }

        [Fact, CompilerTrait(CompilerFeature.Tuples)]
        public async Task TupleWithNamesInProperty()
        {
            await TestWithAllCodeStyleOptionsOffAsync(
                """
                interface IInterface
                {
                    [{|CS8138:System.Runtime.CompilerServices.TupleElementNames(new[] { "a", "b" })|}]
                    (int a, int b)[] Property1 { [return: {|CS8138:System.Runtime.CompilerServices.TupleElementNames(new[] { "a", "b" })|}] get; [param: {|CS8138:System.Runtime.CompilerServices.TupleElementNames(new[] { "a", "b" })|}] set; }
                }

                class Class : {|CS0535:IInterface|}
                {
                }
                """,
                """
                interface IInterface
                {
                    [{|CS8138:System.Runtime.CompilerServices.TupleElementNames(new[] { "a", "b" })|}]
                    (int a, int b)[] Property1 { [return: {|CS8138:System.Runtime.CompilerServices.TupleElementNames(new[] { "a", "b" })|}] get; [param: {|CS8138:System.Runtime.CompilerServices.TupleElementNames(new[] { "a", "b" })|}] set; }
                }

                class Class : IInterface
                {
                    public (int a, int b)[] Property1
                    {
                        get
                        {
                            throw new System.NotImplementedException();
                        }

                        set
                        {
                            throw new System.NotImplementedException();
                        }
                    }
                }
                """);
        }

        [Fact, CompilerTrait(CompilerFeature.Tuples)]
        public async Task TupleWithNamesInEvent()
        {
            await new VerifyCS.Test
            {
                TestCode = """
                interface IInterface
                {
                    [{|CS8138:System.Runtime.CompilerServices.TupleElementNames(new[] { "a", "b" })|}]
                    event System.Func<(int a, int b)> Event1;
                }

                class Class : {|CS0535:IInterface|}
                {
                }
                """,
                FixedCode = """
                using System;

                interface IInterface
                {
                    [{|CS8138:System.Runtime.CompilerServices.TupleElementNames(new[] { "a", "b" })|}]
                    event System.Func<(int a, int b)> Event1;
                }

                class Class : IInterface
                {
                    public event Func<(int a, int b)> Event1;
                }
                """,
                Options = { AllOptionsOff },
            }.RunAsync();
        }

        [Fact]
        public async Task NoDynamicAttributeInMethod()
        {
            await TestWithAllCodeStyleOptionsOffAsync(
                """
                interface IInterface
                {
                    [return: {|CS1970:System.Runtime.CompilerServices.DynamicAttribute()|}]
                    object Method1();
                }

                class Class : {|CS0535:IInterface|}
                {
                }
                """,
                """
                interface IInterface
                {
                    [return: {|CS1970:System.Runtime.CompilerServices.DynamicAttribute()|}]
                    object Method1();
                }

                class Class : IInterface
                {
                    public object Method1()
                    {
                        throw new System.NotImplementedException();
                    }
                }
                """);
        }

        [Fact]
        public async Task NoNullableAttributesInMethodFromMetadata()
        {
            var test = new VerifyCS.Test
            {
                TestState =
                {
                    Sources =
                    {
                        """
                        #nullable enable

                        using System;

                        class C : {|CS0535:{|CS0535:IInterface|}|}
                        {
                        }
                        """,
                    },
                    AdditionalProjects =
                    {
                        ["Assembly1"] =
                        {
                            Sources =
                            {
                                """
                                #nullable enable

                                public interface IInterface
                                {
                                    void M(string? s1, string s2);
                                    string this[string? s1, string s2] { get; set; }
                                }
                                """
                            },
                        },
                    },
                    AdditionalProjectReferences =
                    {
                        "Assembly1",
                    },
                },
                FixedState =
                {
                    Sources =
                    {
                        """
                        #nullable enable

                        using System;

                        class C : IInterface
                        {
                            public string this[string? s1, string s2]
                            {
                                get
                                {
                                    throw new NotImplementedException();
                                }

                                set
                                {
                                    throw new NotImplementedException();
                                }
                            }

                            public void M(string? s1, string s2)
                            {
                                throw new NotImplementedException();
                            }
                        }
                        """,
                    },
                },
                CodeActionEquivalenceKey = "False;False;True:global::IInterface;Assembly1;Microsoft.CodeAnalysis.ImplementInterface.AbstractImplementInterfaceService+ImplementInterfaceCodeAction;",
                CodeActionIndex = 0,
            };

            test.Options.AddRange(AllOptionsOff);
            await test.RunAsync();
        }

        [Fact]
        public async Task TestMethodWhenClassBracesAreMissing()
        {
            await TestWithAllCodeStyleOptionsOffAsync(
                """
                interface IInterface
                {
                    void Method1();
                }

                class Class : {|CS0535:IInterface|}{|CS1513:|}{|CS1514:|}
                """,
                """
                interface IInterface
                {
                    void Method1();
                }

                class Class : IInterface
                {
                    public void Method1()
                    {
                        throw new System.NotImplementedException();
                    }
                }

                """);
        }

        [Fact]
        public async Task TestInheritance1()
        {
            await TestWithAllCodeStyleOptionsOffAsync(
                """
                interface IInterface1
                {
                    void Method1();
                }

                interface IInterface2 : IInterface1
                {
                }

                class Class : {|CS0535:IInterface2|}
                {
                }
                """,
                """
                interface IInterface1
                {
                    void Method1();
                }

                interface IInterface2 : IInterface1
                {
                }

                class Class : IInterface2
                {
                    public void Method1()
                    {
                        throw new System.NotImplementedException();
                    }
                }
                """);
        }

        [Fact]
        public async Task TestInheritance2()
        {
            await TestWithAllCodeStyleOptionsOffAsync(
                """
                interface IInterface1
                {
                }

                interface IInterface2 : IInterface1
                {
                    void Method1();
                }

                class Class : {|CS0535:IInterface2|}
                {
                }
                """,
                """
                interface IInterface1
                {
                }

                interface IInterface2 : IInterface1
                {
                    void Method1();
                }

                class Class : IInterface2
                {
                    public void Method1()
                    {
                        throw new System.NotImplementedException();
                    }
                }
                """);
        }

        [Fact]
        public async Task TestInheritance3()
        {
            await TestWithAllCodeStyleOptionsOffAsync(
                """
                interface IInterface1
                {
                    void Method1();
                }

                interface IInterface2 : IInterface1
                {
                    void Method2();
                }

                class Class : {|CS0535:{|CS0535:IInterface2|}|}
                {
                }
                """,
                """
                interface IInterface1
                {
                    void Method1();
                }

                interface IInterface2 : IInterface1
                {
                    void Method2();
                }

                class Class : IInterface2
                {
                    public void Method1()
                    {
                        throw new System.NotImplementedException();
                    }

                    public void Method2()
                    {
                        throw new System.NotImplementedException();
                    }
                }
                """);
        }

        [Fact]
        public async Task TestInheritanceMatchingMethod()
        {
            await TestWithAllCodeStyleOptionsOffAsync(
                """
                interface IInterface1
                {
                    void Method1();
                }

                interface IInterface2 : IInterface1
                {
                    void Method1();
                }

                class Class : {|CS0535:{|CS0535:IInterface2|}|}
                {
                }
                """,
                """
                interface IInterface1
                {
                    void Method1();
                }

                interface IInterface2 : IInterface1
                {
                    void Method1();
                }

                class Class : IInterface2
                {
                    public void Method1()
                    {
                        throw new System.NotImplementedException();
                    }
                }
                """);
        }

        [Fact]
        public async Task TestExistingConflictingMethodReturnType()
        {
            await TestWithAllCodeStyleOptionsOffAsync(
                """
                interface IInterface1
                {
                    void Method1();
                }

                class Class : {|CS0738:IInterface1|}
                {
                    public int Method1()
                    {
                        return 0;
                    }
                }
                """,
                """
                interface IInterface1
                {
                    void Method1();
                }

                class Class : IInterface1
                {
                    public int Method1()
                    {
                        return 0;
                    }

                    void IInterface1.Method1()
                    {
                        throw new System.NotImplementedException();
                    }
                }
                """);
        }

        [Fact]
        public async Task TestExistingConflictingMethodParameters()
        {
            await TestWithAllCodeStyleOptionsOffAsync(
                """
                interface IInterface1
                {
                    void Method1(int i);
                }

                class Class : {|CS0535:IInterface1|}
                {
                    public void Method1(string i)
                    {
                    }
                }
                """,
                """
                interface IInterface1
                {
                    void Method1(int i);
                }

                class Class : IInterface1
                {
                    public void Method1(string i)
                    {
                    }

                    public void Method1(int i)
                    {
                        throw new System.NotImplementedException();
                    }
                }
                """);
        }

        [Fact]
        public async Task TestImplementGenericType()
        {
            await TestWithAllCodeStyleOptionsOffAsync(
                """
                interface IInterface1<T>
                {
                    void Method1(T t);
                }

                class Class : {|CS0535:IInterface1<int>|}
                {
                }
                """,
                """
                interface IInterface1<T>
                {
                    void Method1(T t);
                }

                class Class : IInterface1<int>
                {
                    public void Method1(int t)
                    {
                        throw new System.NotImplementedException();
                    }
                }
                """);
        }

        [Fact]
        public async Task TestImplementGenericTypeWithGenericMethod()
        {
            await TestWithAllCodeStyleOptionsOffAsync(
                """
                interface IInterface1<T>
                {
                    void Method1<U>(T t, U u);
                }

                class Class : {|CS0535:IInterface1<int>|}
                {
                }
                """,
                """
                interface IInterface1<T>
                {
                    void Method1<U>(T t, U u);
                }

                class Class : IInterface1<int>
                {
                    public void Method1<U>(int t, U u)
                    {
                        throw new System.NotImplementedException();
                    }
                }
                """);
        }

        [Fact]
        public async Task TestImplementGenericTypeWithGenericMethodWithNaturalConstraint()
        {
            await TestWithAllCodeStyleOptionsOffAsync(
                """
                using System.Collections.Generic;
                interface IInterface1<T>
                {
                    void Method1<U>(T t, U u) where U : IList<T>;
                }

                class Class : {|CS0535:IInterface1<int>|}
                {
                }
                """,
                """
                using System.Collections.Generic;
                interface IInterface1<T>
                {
                    void Method1<U>(T t, U u) where U : IList<T>;
                }

                class Class : IInterface1<int>
                {
                    public void Method1<U>(int t, U u) where U : IList<int>
                    {
                        throw new System.NotImplementedException();
                    }
                }
                """);
        }

        [Fact]
        public async Task TestImplementGenericTypeWithGenericMethodWithUnexpressibleConstraint()
        {
            await TestWithAllCodeStyleOptionsOffAsync(
                """
                interface IInterface1<T>
                {
                    void Method1<U>(T t, U u) where U : T;
                }

                class Class : {|CS0535:IInterface1<int>|}
                {
                }
                """,
                """
                interface IInterface1<T>
                {
                    void Method1<U>(T t, U u) where U : T;
                }

                class Class : IInterface1<int>
                {
                    void IInterface1<int>.Method1<U>(int t, U u)
                    {
                        throw new System.NotImplementedException();
                    }
                }
                """);
        }

        [Fact]
        public async Task TestArrayType()
        {
            await TestWithAllCodeStyleOptionsOffAsync(
                """
                interface I
                {
                    string[] M();
                }

                class C : {|CS0535:I|}
                {
                }
                """,
                """
                interface I
                {
                    string[] M();
                }

                class C : I
                {
                    public string[] M()
                    {
                        throw new System.NotImplementedException();
                    }
                }
                """);
        }

        [Fact]
        public async Task TestImplementThroughFieldMember()
        {
            await TestWithAllCodeStyleOptionsOffAsync(
                """
                interface I
                {
                    void Method1();
                }

                class C : {|CS0535:I|}
                {
                    I i;
                }
                """,
                """
                interface I
                {
                    void Method1();
                }

                class C : I
                {
                    I i;

                    public void Method1()
                    {
                        i.Method1();
                    }
                }
                """,
codeAction: ("False;False;False:global::I;TestProject;Microsoft.CodeAnalysis.ImplementInterface.AbstractImplementInterfaceService+ImplementInterfaceCodeAction;i", 1));
        }

        [Fact, WorkItem("https://github.com/dotnet/roslyn/issues/69177")]
        public async Task TestImplementThroughPrimaryConstructorParameter1()
        {
            await TestWithAllCodeStyleOptionsOffAsync(
                """
                interface I
                {
                    void Method1();
                }

                class C(I i) : {|CS0535:I|}
                {
                }
                """,
                """
                interface I
                {
                    void Method1();
                }

                class C(I i) : I
                {
                    public void Method1()
                    {
                        i.Method1();
                    }
                }
                """,
codeAction: ("False;False;False:global::I;TestProject;Microsoft.CodeAnalysis.ImplementInterface.AbstractImplementInterfaceService+ImplementInterfaceCodeAction;i", 1));
        }

        [Fact]
        public async Task TestImplementThroughFieldMember_FixAll_SameMemberInDifferentType()
        {
            await TestWithAllCodeStyleOptionsOffAsync(
                """
                interface I
                {
                    void Method1();
                }

                class C : {|CS0535:I|}
                {
                    I i;
                }

                class D : {|CS0535:I|}
                {
                    I i;
                }
                """,
                """
                interface I
                {
                    void Method1();
                }

                class C : I
                {
                    I i;

                    public void Method1()
                    {
                        i.Method1();
                    }
                }

                class D : I
                {
                    I i;

                    public void Method1()
                    {
                        i.Method1();
                    }
                }
                """,
codeAction: ("False;False;False:global::I;TestProject;Microsoft.CodeAnalysis.ImplementInterface.AbstractImplementInterfaceService+ImplementInterfaceCodeAction;i", 1));
        }

        [Fact]
        public async Task TestImplementThroughFieldMember_FixAll_FieldInOnePropInAnother()
        {
            await TestWithAllCodeStyleOptionsOffAsync(
                """
                interface I
                {
                    void Method1();
                }

                class C : {|CS0535:I|}
                {
                    I i;
                }

                class D : {|CS0535:I|}
                {
                    I i { get; }
                }
                """,
                """
                interface I
                {
                    void Method1();
                }

                class C : I
                {
                    I i;

                    public void Method1()
                    {
                        i.Method1();
                    }
                }

                class D : I
                {
                    I i { get; }

                    public void Method1()
                    {
                        i.Method1();
                    }
                }
                """,
codeAction: ("False;False;False:global::I;TestProject;Microsoft.CodeAnalysis.ImplementInterface.AbstractImplementInterfaceService+ImplementInterfaceCodeAction;i", 1));
        }

        [Fact]
        public async Task TestImplementThroughFieldMember_FixAll_FieldInOneNonViableInAnother()
        {
            var test = new VerifyCS.Test
            {
                TestCode = """
                interface I
                {
                    void Method1();
                }

                class C : {|CS0535:I|}
                {
                    I i;
                }

                class D : {|CS0535:I|}
                {
                    int i;
                }
                """,
                FixedState =
                {
                    Sources =
                    {
                        """
                        interface I
                        {
                            void Method1();
                        }

                        class C : I
                        {
                            I i;

                            public void Method1()
                            {
                                i.Method1();
                            }
                        }

                        class D : {|CS0535:I|}
                        {
                            int i;
                        }
                        """,
                    },
                    MarkupHandling = MarkupMode.Allow,
                },
                CodeFixTestBehaviors = CodeFixTestBehaviors.FixOne,
                CodeActionEquivalenceKey = "False;False;False:global::I;TestProject;Microsoft.CodeAnalysis.ImplementInterface.AbstractImplementInterfaceService+ImplementInterfaceCodeAction;i",
                CodeActionIndex = 1,
            };

            test.Options.AddRange(AllOptionsOff);
            await test.RunAsync();
        }

        [Fact]
        public async Task TestImplementThroughFieldMemberInterfaceWithIndexer()
        {
            await TestWithAllCodeStyleOptionsOffAsync(
                """
                interface IGoo
                {
                    int this[int x] { get; set; }
                }

                class Goo : {|CS0535:IGoo|}
                {
                    IGoo f;
                }
                """,
                """
                interface IGoo
                {
                    int this[int x] { get; set; }
                }

                class Goo : IGoo
                {
                    IGoo f;

                    public int this[int x]
                    {
                        get
                        {
                            return f[x];
                        }

                        set
                        {
                            f[x] = value;
                        }
                    }
                }
                """,
codeAction: ("False;False;False:global::IGoo;TestProject;Microsoft.CodeAnalysis.ImplementInterface.AbstractImplementInterfaceService+ImplementInterfaceCodeAction;f", 1));
        }

        [Fact, WorkItem("https://github.com/dotnet/roslyn/issues/472")]
        public async Task TestImplementThroughFieldMemberRemoveUnnecessaryCast()
        {
            await TestWithAllCodeStyleOptionsOffAsync(
                """
                using System.Collections;

                sealed class X : {|CS0535:IComparer|}
                {
                    X x;
                }
                """,
                """
                using System.Collections;

                sealed class X : IComparer
                {
                    X x;

                    public int Compare(object x, object y)
                    {
                        return this.x.Compare(x, y);
                    }
                }
                """,
codeAction: ("False;False;False:global::System.Collections.IComparer;mscorlib;Microsoft.CodeAnalysis.ImplementInterface.AbstractImplementInterfaceService+ImplementInterfaceCodeAction;x", 1));
        }

        [Fact, WorkItem("https://github.com/dotnet/roslyn/issues/472")]
        public async Task TestImplementThroughFieldMemberRemoveUnnecessaryCastAndThis()
        {
            await TestWithAllCodeStyleOptionsOffAsync(
                """
                using System.Collections;

                sealed class X : {|CS0535:IComparer|}
                {
                    X a;
                }
                """,
                """
                using System.Collections;

                sealed class X : IComparer
                {
                    X a;

                    public int Compare(object x, object y)
                    {
                        return a.Compare(x, y);
                    }
                }
                """,
codeAction: ("False;False;False:global::System.Collections.IComparer;mscorlib;Microsoft.CodeAnalysis.ImplementInterface.AbstractImplementInterfaceService+ImplementInterfaceCodeAction;a", 1));
        }

        [Fact]
        public async Task TestImplementAbstract()
        {
            await TestWithAllCodeStyleOptionsOffAsync(
                """
                interface I
                {
                    void Method1();
                }

                abstract class C : {|CS0535:I|}
                {
                }
                """,
                """
                interface I
                {
                    void Method1();
                }

                abstract class C : I
                {
                    public abstract void Method1();
                }
                """,
codeAction: ("False;True;True:global::I;TestProject;Microsoft.CodeAnalysis.ImplementInterface.AbstractImplementInterfaceService+ImplementInterfaceCodeAction;", 1));
        }

        [Fact]
        public async Task TestImplementInterfaceWithRefOutParameters()
        {
            await TestWithAllCodeStyleOptionsOffAsync(
                """
                class C : {|CS0535:{|CS0535:I|}|}
                {
                    I goo;
                }

                interface I
                {
                    void Method1(ref int x, out int y, ref readonly int w, int z);
                    int Method2();
                }
                """,
                """
                class C : I
                {
                    I goo;

                    public void Method1(ref int x, out int y, ref readonly int w, int z)
                    {
                        goo.Method1(ref x, out y, in w, z);
                    }

                    public int Method2()
                    {
                        return goo.Method2();
                    }
                }

                interface I
                {
                    void Method1(ref int x, out int y, ref readonly int w, int z);
                    int Method2();
                }
                """,
codeAction: ("False;False;False:global::I;TestProject;Microsoft.CodeAnalysis.ImplementInterface.AbstractImplementInterfaceService+ImplementInterfaceCodeAction;goo", 1));
        }

        [Fact]
        public async Task TestConflictingMethods1()
        {
            await TestWithAllCodeStyleOptionsOffAsync(
                """
                class B
                {
                    public int Method1()
                    {
                        return 0;
                    }
                }

                class C : B, {|CS0738:I|}
                {
                }

                interface I
                {
                    void Method1();
                }
                """,
                """
                class B
                {
                    public int Method1()
                    {
                        return 0;
                    }
                }

                class C : B, I
                {
                    void I.Method1()
                    {
                        throw new System.NotImplementedException();
                    }
                }

                interface I
                {
                    void Method1();
                }
                """);
        }

        [Fact]
        public async Task TestConflictingProperties()
        {
            await TestWithAllCodeStyleOptionsOffAsync(
                """
                class Test : {|CS0737:I1|}
                {
                    int Prop { get; set; }
                }

                interface I1
                {
                    int Prop { get; set; }
                }
                """,
                """
                class Test : I1
                {
                    int Prop { get; set; }

                    int I1.Prop
                    {
                        get
                        {
                            throw new System.NotImplementedException();
                        }

                        set
                        {
                            throw new System.NotImplementedException();
                        }
                    }
                }

                interface I1
                {
                    int Prop { get; set; }
                }
                """);
        }

        [Fact, WorkItem("http://vstfdevdiv:8080/DevDiv2/DevDiv/_workitems/edit/539043")]
        public async Task TestExplicitProperties()
        {
            var code =
                """
                interface I2
                {
                    decimal Calc { get; }
                }

                class C : I2
                {
                    protected decimal pay;

                    decimal I2.Calc
                    {
                        get
                        {
                            return pay;
                        }
                    }
                }
                """;

            await VerifyCS.VerifyCodeFixAsync(code, code);
        }

        [Fact, WorkItem("http://vstfdevdiv:8080/DevDiv2/DevDiv/_workitems/edit/539489")]
        public async Task TestEscapedMethodName()
        {
            await TestWithAllCodeStyleOptionsOffAsync(
                """
                interface IInterface
                {
                    void @M();
                }

                class Class : {|CS0535:IInterface|}
                {
                }
                """,
                """
                interface IInterface
                {
                    void @M();
                }

                class Class : IInterface
                {
                    public void M()
                    {
                        throw new System.NotImplementedException();
                    }
                }
                """);
        }

        [Fact, WorkItem("http://vstfdevdiv:8080/DevDiv2/DevDiv/_workitems/edit/539489")]
        public async Task TestEscapedMethodKeyword()
        {
            await TestWithAllCodeStyleOptionsOffAsync(
                """
                interface IInterface
                {
                    void @int();
                }

                class Class : {|CS0535:IInterface|}
                {
                }
                """,
                """
                interface IInterface
                {
                    void @int();
                }

                class Class : IInterface
                {
                    public void @int()
                    {
                        throw new System.NotImplementedException();
                    }
                }
                """);
        }

        [Fact, WorkItem("http://vstfdevdiv:8080/DevDiv2/DevDiv/_workitems/edit/539489")]
        public async Task TestEscapedInterfaceName1()
        {
            await TestWithAllCodeStyleOptionsOffAsync(
                """
                interface @IInterface
                {
                    void M();
                }

                class Class : {|CS0737:@IInterface|}
                {
                    string M() => "";
                }
                """,
                """
                interface @IInterface
                {
                    void M();
                }

                class Class : @IInterface
                {
                    string M() => "";

                    void IInterface.M()
                    {
                        throw new System.NotImplementedException();
                    }
                }
                """);
        }

        [Fact, WorkItem("http://vstfdevdiv:8080/DevDiv2/DevDiv/_workitems/edit/539489")]
        public async Task TestEscapedInterfaceName2()
        {
            await TestWithAllCodeStyleOptionsOffAsync(
                """
                interface @IInterface
                {
                    void @M();
                }

                class Class : {|CS0737:@IInterface|}
                {
                    string M() => "";
                }
                """,
                """
                interface @IInterface
                {
                    void @M();
                }

                class Class : @IInterface
                {
                    string M() => "";

                    void IInterface.M()
                    {
                        throw new System.NotImplementedException();
                    }
                }
                """);
        }

        [Fact, WorkItem("http://vstfdevdiv:8080/DevDiv2/DevDiv/_workitems/edit/539489")]
        public async Task TestEscapedInterfaceKeyword1()
        {
            await TestWithAllCodeStyleOptionsOffAsync(
                """
                interface @int
                {
                    void M();
                }

                class Class : {|CS0737:@int|}
                {
                    string M() => "";
                }
                """,
                """
                interface @int
                {
                    void M();
                }

                class Class : @int
                {
                    string M() => "";

                    void @int.M()
                    {
                        throw new System.NotImplementedException();
                    }
                }
                """);
        }

        [Fact, WorkItem("http://vstfdevdiv:8080/DevDiv2/DevDiv/_workitems/edit/539489")]
        public async Task TestEscapedInterfaceKeyword2()
        {
            await TestWithAllCodeStyleOptionsOffAsync(
                """
                interface @int
                {
                    void @bool();
                }

                class Class : {|CS0737:@int|}
                {
                    string @bool() => "";
                }
                """,
                """
                interface @int
                {
                    void @bool();
                }

                class Class : @int
                {
                    string @bool() => "";

                    void @int.@bool()
                    {
                        throw new System.NotImplementedException();
                    }
                }
                """);
        }

        [Fact, WorkItem("http://vstfdevdiv:8080/DevDiv2/DevDiv/_workitems/edit/539522")]
        public async Task TestPropertyFormatting()
        {
            await TestWithAllCodeStyleOptionsOffAsync(
                """
                public interface DD
                {
                    int Prop { get; set; }
                }
                public class A : {|CS0535:DD|}
                {
                }
                """,
                """
                public interface DD
                {
                    int Prop { get; set; }
                }
                public class A : DD
                {
                    public int Prop
                    {
                        get
                        {
                            throw new System.NotImplementedException();
                        }

                        set
                        {
                            throw new System.NotImplementedException();
                        }
                    }
                }
                """);
        }

        [Fact]
        public async Task TestProperty_PropertyCodeStyleOn1()
        {
            await TestWithAllCodeStyleOptionsOnAsync(
                """
                public interface DD
                {
                    int Prop { get; }
                }

                public class A : {|CS0535:DD|}
                {
                }
                """,
                """
                public interface DD
                {
                    int Prop { get; }
                }

                public class A : DD
                {
                    public int Prop => throw new System.NotImplementedException();
                }
                """);
        }

        [Fact]
        public async Task TestProperty_AccessorCodeStyleOn1()
        {
            await TestWithAccessorCodeStyleOptionsOnAsync(
                """
                public interface DD
                {
                    int Prop { get; }
                }

                public class A : {|CS0535:DD|}
                {
                }
                """,
                """
                public interface DD
                {
                    int Prop { get; }
                }

                public class A : DD
                {
                    public int Prop { get => throw new System.NotImplementedException(); }
                }
                """);
        }

        [Fact]
        public async Task TestIndexer_IndexerCodeStyleOn1()
        {
            await TestWithAllCodeStyleOptionsOnAsync(
                """
                public interface DD
                {
                    int this[int i] { get; }
                }

                public class A : {|CS0535:DD|}
                {
                }
                """,
                """
                public interface DD
                {
                    int this[int i] { get; }
                }

                public class A : DD
                {
                    public int this[int i] => throw new System.NotImplementedException();
                }
                """);
        }

        [Fact]
        public async Task TestIndexer_AccessorCodeStyleOn1()
        {
            await TestWithAccessorCodeStyleOptionsOnAsync(
                """
                public interface DD
                {
                    int this[int i] { get; }
                }

                public class A : {|CS0535:DD|}
                {
                }
                """,
                """
                public interface DD
                {
                    int this[int i] { get; }
                }

                public class A : DD
                {
                    public int this[int i] { get => throw new System.NotImplementedException(); }
                }
                """);
        }

        [Fact]
        public async Task TestMethod_AllCodeStyleOn1()
        {
            await TestWithAllCodeStyleOptionsOnAsync(
                """
                public interface DD
                {
                    int M();
                }

                public class A : {|CS0535:DD|}
                {
                }
                """,
                """
                public interface DD
                {
                    int M();
                }

                public class A : DD
                {
                    public int M() => throw new System.NotImplementedException();
                }
                """);
        }

        [Fact, WorkItem("http://vstfdevdiv:8080/DevDiv2/DevDiv/_workitems/edit/539522")]
        public async Task TestReadonlyPropertyExpressionBodyYes1()
        {
            await TestWithAllCodeStyleOptionsOnAsync(
                """
                public interface DD
                {
                    int Prop { get; }
                }
                public class A : {|CS0535:DD|}
                {
                }
                """,
                """
                public interface DD
                {
                    int Prop { get; }
                }
                public class A : DD
                {
                    public int Prop => throw new System.NotImplementedException();
                }
                """);
        }

        [Fact, WorkItem("http://vstfdevdiv:8080/DevDiv2/DevDiv/_workitems/edit/539522")]
        public async Task TestReadonlyPropertyAccessorBodyYes1()
        {
            await TestWithAccessorCodeStyleOptionsOnAsync(
                """
                public interface DD
                {
                    int Prop { get; }
                }

                public class A : {|CS0535:DD|}
                {
                }
                """,
                """
                public interface DD
                {
                    int Prop { get; }
                }

                public class A : DD
                {
                    public int Prop { get => throw new System.NotImplementedException(); }
                }
                """);
        }

        [Fact, WorkItem("http://vstfdevdiv:8080/DevDiv2/DevDiv/_workitems/edit/539522")]
        public async Task TestReadonlyPropertyAccessorBodyYes2()
        {
            await TestWithAccessorCodeStyleOptionsOnAsync(
                """
                public interface DD
                {
                    int Prop { get; set; }
                }

                public class A : {|CS0535:DD|}
                {
                }
                """,
                """
                public interface DD
                {
                    int Prop { get; set; }
                }

                public class A : DD
                {
                    public int Prop { get => throw new System.NotImplementedException(); set => throw new System.NotImplementedException(); }
                }
                """);
        }

        [Fact, WorkItem("http://vstfdevdiv:8080/DevDiv2/DevDiv/_workitems/edit/539522")]
        public async Task TestReadonlyPropertyExpressionBodyNo1()
        {
            await TestWithAllCodeStyleOptionsOffAsync(
                """
                public interface DD
                {
                    int Prop { get; }
                }

                public class A : {|CS0535:DD|}
                {
                }
                """,
                """
                public interface DD
                {
                    int Prop { get; }
                }

                public class A : DD
                {
                    public int Prop
                    {
                        get
                        {
                            throw new System.NotImplementedException();
                        }
                    }
                }
                """);
        }

        [Fact]
        public async Task TestIndexerExpressionBodyYes1()
        {
            await TestWithAllCodeStyleOptionsOnAsync(
                """
                public interface DD
                {
                    int this[int i] { get; }
                }

                public class A : {|CS0535:DD|}
                {
                }
                """,
                """
                public interface DD
                {
                    int this[int i] { get; }
                }

                public class A : DD
                {
                    public int this[int i] => throw new System.NotImplementedException();
                }
                """);
        }

        [Fact]
        public async Task TestIndexerExpressionBodyNo1()
        {
            await TestWithAllCodeStyleOptionsOnAsync(
                """
                public interface DD
                {
                    int this[int i] { get; set; }
                }

                public class A : {|CS0535:DD|}
                {
                }
                """,
                """
                public interface DD
                {
                    int this[int i] { get; set; }
                }

                public class A : DD
                {
                    public int this[int i] { get => throw new System.NotImplementedException(); set => throw new System.NotImplementedException(); }
                }
                """);
        }

        [Fact]
        public async Task TestIndexerAccessorExpressionBodyYes1()
        {
            await TestWithAccessorCodeStyleOptionsOnAsync(
                """
                public interface DD
                {
                    int this[int i] { get; }
                }

                public class A : {|CS0535:DD|}
                {
                }
                """,
                """
                public interface DD
                {
                    int this[int i] { get; }
                }

                public class A : DD
                {
                    public int this[int i] { get => throw new System.NotImplementedException(); }
                }
                """);
        }

        [Fact]
        public async Task TestIndexerAccessorExpressionBodyYes2()
        {
            await TestWithAllCodeStyleOptionsOnAsync(
                """
                public interface DD
                {
                    int this[int i] { get; set; }
                }

                public class A : {|CS0535:DD|}
                {
                }
                """,
                """
                public interface DD
                {
                    int this[int i] { get; set; }
                }

                public class A : DD
                {
                    public int this[int i] { get => throw new System.NotImplementedException(); set => throw new System.NotImplementedException(); }
                }
                """);
        }

        [Fact]
        public async Task TestCommentPlacement()
        {
            await TestWithAllCodeStyleOptionsOffAsync(
                """
                public interface DD
                {
                    void Goo();
                }
                public class A : {|CS0535:DD|}
                {
                    //comments
                }
                """,
                """
                public interface DD
                {
                    void Goo();
                }
                public class A : DD
                {
                    //comments
                    public void Goo()
                    {
                        throw new System.NotImplementedException();
                    }
                }
                """);
        }

        [Fact, WorkItem("http://vstfdevdiv:8080/DevDiv2/DevDiv/_workitems/edit/539991")]
        public async Task TestBracePlacement()
        {
            await TestWithAllCodeStyleOptionsOffAsync(
                """
                using System;
                class C : {|CS0535:IServiceProvider|}{|CS1513:|}{|CS1514:|}
                """,
                """
                using System;
                class C : IServiceProvider
                {
                    public object GetService(Type serviceType)
                    {
                        throw new NotImplementedException();
                    }
                }

                """);
        }

        [Fact, WorkItem("http://vstfdevdiv:8080/DevDiv2/DevDiv/_workitems/edit/540318")]
        public async Task TestMissingWithIncompleteMember()
        {
            var code =
                """
                interface ITest
                {
                    void Method();
                }

                class Test : ITest
                {
                    p {|CS1585:public|} void Method()
                    {
                        throw new System.NotImplementedException();
                    }
                }
                """;

            await VerifyCS.VerifyCodeFixAsync(code, code);
        }

        [Fact, WorkItem("http://vstfdevdiv:8080/DevDiv2/DevDiv/_workitems/edit/541380")]
        public async Task TestExplicitProperty()
        {
            await TestWithAllCodeStyleOptionsOffAsync(
                """
                interface i1
                {
                    int p { get; set; }
                }

                class c1 : {|CS0535:i1|}
                {
                }
                """,
                """
                interface i1
                {
                    int p { get; set; }
                }

                class c1 : i1
                {
                    int i1.p
                    {
                        get
                        {
                            throw new System.NotImplementedException();
                        }

                        set
                        {
                            throw new System.NotImplementedException();
                        }
                    }
                }
                """,
codeAction: ("True;False;False:global::i1;TestProject;Microsoft.CodeAnalysis.ImplementInterface.AbstractImplementInterfaceService+ImplementInterfaceCodeAction;", 1));
        }

        [Fact, WorkItem("http://vstfdevdiv:8080/DevDiv2/DevDiv/_workitems/edit/541981")]
        public async Task TestNoDelegateThroughField1()
        {
            var code =
                """
                interface I
                {
                    void Method1();
                }

                class C : {|CS0535:I|}
                {
                    I i { get; set; }
                }
                """;

            await new VerifyCS.Test
            {
                TestCode = code,
                FixedCode = """
                interface I
                {
                    void Method1();
                }

                class C : I
                {
                    I i { get; set; }

                    public void Method1()
                    {
                        throw new System.NotImplementedException();
                    }
                }
                """,
                Options = { AllOptionsOff },
                CodeActionsVerifier = codeActions => Assert.Equal(3, codeActions.Length),
                CodeActionEquivalenceKey = "False;False;True:global::I;TestProject;Microsoft.CodeAnalysis.ImplementInterface.AbstractImplementInterfaceService+ImplementInterfaceCodeAction;",
                CodeActionIndex = 0,
            }.RunAsync();

            await new VerifyCS.Test
            {
                TestCode = code,
                FixedCode = """
                interface I
                {
                    void Method1();
                }

                class C : I
                {
                    I i { get; set; }

                    public void Method1()
                    {
                        i.Method1();
                    }
                }
                """,
                Options = { AllOptionsOff },
                CodeActionsVerifier = codeActions => Assert.Equal(3, codeActions.Length),
                CodeActionEquivalenceKey = "False;False;False:global::I;TestProject;Microsoft.CodeAnalysis.ImplementInterface.AbstractImplementInterfaceService+ImplementInterfaceCodeAction;i",
                CodeActionIndex = 1,
            }.RunAsync();

            await new VerifyCS.Test
            {
                TestCode = code,
                FixedCode = """
                interface I
                {
                    void Method1();
                }

                class C : I
                {
                    I i { get; set; }

                    void I.Method1()
                    {
                        throw new System.NotImplementedException();
                    }
                }
                """,
                Options = { AllOptionsOff },
                CodeActionsVerifier = codeActions => Assert.Equal(3, codeActions.Length),
                CodeActionEquivalenceKey = "True;False;False:global::I;TestProject;Microsoft.CodeAnalysis.ImplementInterface.AbstractImplementInterfaceService+ImplementInterfaceCodeAction;",
                CodeActionIndex = 2,
            }.RunAsync();
        }

        [Fact, WorkItem("http://vstfdevdiv:8080/DevDiv2/DevDiv/_workitems/edit/768799")]
        public async Task TestImplementIReadOnlyListThroughField()
        {
            await TestWithAllCodeStyleOptionsOffAsync(
                """
                using System.Collections.Generic;

                class A : {|CS0535:{|CS0535:{|CS0535:{|CS0535:IReadOnlyList<int>|}|}|}|}
                {
                    int[] field;
                }
                """,
                """
                using System.Collections;
                using System.Collections.Generic;

                class A : IReadOnlyList<int>
                {
                    int[] field;

                    public int this[int index]
                    {
                        get
                        {
                            return ((IReadOnlyList<int>)field)[index];
                        }
                    }

                    public int Count
                    {
                        get
                        {
                            return ((IReadOnlyCollection<int>)field).Count;
                        }
                    }

                    public IEnumerator<int> GetEnumerator()
                    {
                        return ((IEnumerable<int>)field).GetEnumerator();
                    }

                    IEnumerator IEnumerable.GetEnumerator()
                    {
                        return field.GetEnumerator();
                    }
                }
                """,
codeAction: ("False;False;False:global::System.Collections.Generic.IReadOnlyList<int>;mscorlib;Microsoft.CodeAnalysis.ImplementInterface.AbstractImplementInterfaceService+ImplementInterfaceCodeAction;field", 1));
        }

        [Fact, WorkItem("http://vstfdevdiv:8080/DevDiv2/DevDiv/_workitems/edit/768799")]
        public async Task TestImplementIReadOnlyListThroughProperty()
        {
            await TestWithAllCodeStyleOptionsOffAsync(
                """
                using System.Collections.Generic;

                class A : {|CS0535:{|CS0535:{|CS0535:{|CS0535:IReadOnlyList<int>|}|}|}|}
                {
                    int[] field { get; set; }
                }
                """,
                """
                using System.Collections;
                using System.Collections.Generic;

                class A : IReadOnlyList<int>
                {
                    public int this[int index]
                    {
                        get
                        {
                            return ((IReadOnlyList<int>)field)[index];
                        }
                    }

                    public int Count
                    {
                        get
                        {
                            return ((IReadOnlyCollection<int>)field).Count;
                        }
                    }

                    int[] field { get; set; }

                    public IEnumerator<int> GetEnumerator()
                    {
                        return ((IEnumerable<int>)field).GetEnumerator();
                    }

                    IEnumerator IEnumerable.GetEnumerator()
                    {
                        return field.GetEnumerator();
                    }
                }
                """,
codeAction: ("False;False;False:global::System.Collections.Generic.IReadOnlyList<int>;mscorlib;Microsoft.CodeAnalysis.ImplementInterface.AbstractImplementInterfaceService+ImplementInterfaceCodeAction;field", 1));
        }

        [Fact, WorkItem("http://vstfdevdiv:8080/DevDiv2/DevDiv/_workitems/edit/768799")]
        public async Task TestImplementInterfaceThroughField()
        {
            await TestWithAllCodeStyleOptionsOffAsync(
                """
                interface I
                {
                    int M();
                }

                class A : I
                {
                    int I.M()
                    {
                        return 0;
                    }
                }

                class B : {|CS0535:I|}
                {
                    A a;
                }
                """,
                """
                interface I
                {
                    int M();
                }

                class A : I
                {
                    int I.M()
                    {
                        return 0;
                    }
                }

                class B : I
                {
                    A a;

                    public int M()
                    {
                        return ((I)a).M();
                    }
                }
                """,
codeAction: ("False;False;False:global::I;TestProject;Microsoft.CodeAnalysis.ImplementInterface.AbstractImplementInterfaceService+ImplementInterfaceCodeAction;a", 1));
        }

        [Fact, WorkItem("http://vstfdevdiv:8080/DevDiv2/DevDiv/_workitems/edit/768799")]
        public async Task TestImplementInterfaceThroughField_FieldImplementsMultipleInterfaces()
        {
            await new VerifyCS.Test
            {
                TestCode = """
                interface I
                {
                    int M();
                }

                interface I2
                {
                    int M2();
                }

                class A : I, I2
                {
                    int I.M()
                    {
                        return 0;
                    }

                    int I2.M2()
                    {
                        return 0;
                    }
                }

                class B : {|CS0535:I|}, {|CS0535:I2|}
                {
                    A a;
                }
                """,
                FixedState =
                {
                    Sources =
                    {
                        """
                        interface I
                        {
                            int M();
                        }

                        interface I2
                        {
                            int M2();
                        }

                        class A : I, I2
                        {
                            int I.M()
                            {
                                return 0;
                            }

                            int I2.M2()
                            {
                                return 0;
                            }
                        }

                        class B : I, {|CS0535:I2|}
                        {
                            A a;

                            public int M()
                            {
                                return ((I)a).M();
                            }
                        }
                        """,
                    },
                    MarkupHandling = MarkupMode.Allow,
                },
                Options = { AllOptionsOff },
                CodeActionsVerifier = codeActions => Assert.Equal(3, codeActions.Length),
                DiagnosticSelector = diagnostics => diagnostics[0],
                CodeFixTestBehaviors = CodeFixTestBehaviors.FixOne,
                CodeActionEquivalenceKey = "False;False;False:global::I;TestProject;Microsoft.CodeAnalysis.ImplementInterface.AbstractImplementInterfaceService+ImplementInterfaceCodeAction;a",
                CodeActionIndex = 1,
            }.RunAsync();

            await new VerifyCS.Test
            {
                TestCode = """
                interface I
                {
                    int M();
                }

                interface I2
                {
                    int M2();
                }

                class A : I, I2
                {
                    int I.M()
                    {
                        return 0;
                    }

                    int I2.M2()
                    {
                        return 0;
                    }
                }

                class B : {|CS0535:I|}, {|CS0535:I2|}
                {
                    A a;
                }
                """,
                FixedState =
                {
                    Sources =
                    {
                        """
                        interface I
                        {
                            int M();
                        }

                        interface I2
                        {
                            int M2();
                        }

                        class A : I, I2
                        {
                            int I.M()
                            {
                                return 0;
                            }

                            int I2.M2()
                            {
                                return 0;
                            }
                        }

                        class B : {|CS0535:I|}, I2
                        {
                            A a;

                            public int M2()
                            {
                                return ((I2)a).M2();
                            }
                        }
                        """,
                    },
                    MarkupHandling = MarkupMode.Allow,
                },
                Options = { AllOptionsOff },
                CodeActionsVerifier = codeActions => Assert.Equal(3, codeActions.Length),
                DiagnosticSelector = diagnostics => diagnostics[1],
                CodeFixTestBehaviors = CodeFixTestBehaviors.FixOne,
                CodeActionEquivalenceKey = "False;False;False:global::I2;TestProject;Microsoft.CodeAnalysis.ImplementInterface.AbstractImplementInterfaceService+ImplementInterfaceCodeAction;a",
                CodeActionIndex = 1,
            }.RunAsync();
        }

        [Fact, WorkItem("http://vstfdevdiv:8080/DevDiv2/DevDiv/_workitems/edit/768799")]
        public async Task TestImplementInterfaceThroughField_MultipleFieldsCanImplementInterface()
        {
            await new VerifyCS.Test
            {
                TestCode = """
                interface I
                {
                    int M();
                }

                class A : I
                {
                    int I.M()
                    {
                        return 0;
                    }
                }

                class B : {|CS0535:I|}
                {
                    A a;
                    A aa;
                }
                """,
                FixedState =
                {
                    Sources =
                    {
                        """
                        interface I
                        {
                            int M();
                        }

                        class A : I
                        {
                            int I.M()
                            {
                                return 0;
                            }
                        }

                        class B : I
                        {
                            A a;
                            A aa;

                            public int M()
                            {
                                return ((I)a).M();
                            }
                        }
                        """,
                    },
                    MarkupHandling = MarkupMode.Allow,
                },
                Options = { AllOptionsOff },
                CodeActionsVerifier = codeActions => Assert.Equal(4, codeActions.Length),
                CodeActionEquivalenceKey = "False;False;False:global::I;TestProject;Microsoft.CodeAnalysis.ImplementInterface.AbstractImplementInterfaceService+ImplementInterfaceCodeAction;a",
                CodeActionIndex = 1,
            }.RunAsync();

            await new VerifyCS.Test
            {
                TestCode = """
                interface I
                {
                    int M();
                }

                class A : I
                {
                    int I.M()
                    {
                        return 0;
                    }
                }

                class B : {|CS0535:I|}
                {
                    A a;
                    A aa;
                }
                """,
                FixedState =
                {
                    Sources =
                    {
                        """
                        interface I
                        {
                            int M();
                        }

                        class A : I
                        {
                            int I.M()
                            {
                                return 0;
                            }
                        }

                        class B : I
                        {
                            A a;
                            A aa;

                            public int M()
                            {
                                return ((I)aa).M();
                            }
                        }
                        """,
                    },
                    MarkupHandling = MarkupMode.Allow,
                },
                Options = { AllOptionsOff },
                CodeActionsVerifier = codeActions => Assert.Equal(4, codeActions.Length),
                CodeActionEquivalenceKey = "False;False;False:global::I;TestProject;Microsoft.CodeAnalysis.ImplementInterface.AbstractImplementInterfaceService+ImplementInterfaceCodeAction;aa",
                CodeActionIndex = 2,
            }.RunAsync();
        }

        [Fact, WorkItem("http://vstfdevdiv:8080/DevDiv2/DevDiv/_workitems/edit/768799")]
        public async Task TestImplementInterfaceThroughField_MultipleFieldsForMultipleInterfaces()
        {
            await new VerifyCS.Test
            {
                TestCode = """
                interface I
                {
                    int M();
                }

                interface I2
                {
                    int M2();
                }

                class A : I
                {
                    int I.M()
                    {
                        return 0;
                    }
                }

                class B : I2
                {
                    int I2.M2()
                    {
                        return 0;
                    }
                }

                class C : {|CS0535:I|}, {|CS0535:I2|}
                {
                    A a;
                    B b;
                }
                """,
                FixedState =
                {
                    Sources =
                    {
                        """
                        interface I
                        {
                            int M();
                        }

                        interface I2
                        {
                            int M2();
                        }

                        class A : I
                        {
                            int I.M()
                            {
                                return 0;
                            }
                        }

                        class B : I2
                        {
                            int I2.M2()
                            {
                                return 0;
                            }
                        }

                        class C : I, {|CS0535:I2|}
                        {
                            A a;
                            B b;

                            public int M()
                            {
                                return ((I)a).M();
                            }
                        }
                        """,
                    },
                    MarkupHandling = MarkupMode.Allow,
                },
                Options = { AllOptionsOff },
                CodeActionsVerifier = codeActions => Assert.Equal(3, codeActions.Length),
                DiagnosticSelector = diagnostics => diagnostics[0],
                CodeFixTestBehaviors = CodeFixTestBehaviors.FixOne,
                CodeActionEquivalenceKey = "False;False;False:global::I;TestProject;Microsoft.CodeAnalysis.ImplementInterface.AbstractImplementInterfaceService+ImplementInterfaceCodeAction;a",
                CodeActionIndex = 1,
            }.RunAsync();

            await new VerifyCS.Test
            {
                TestCode = """
                interface I
                {
                    int M();
                }

                interface I2
                {
                    int M2();
                }

                class A : I
                {
                    int I.M()
                    {
                        return 0;
                    }
                }

                class B : I2
                {
                    int I2.M2()
                    {
                        return 0;
                    }
                }

                class C : {|CS0535:I|}, {|CS0535:I2|}
                {
                    A a;
                    B b;
                }
                """,
                FixedState =
                {
                    Sources =
                    {
                        """
                        interface I
                        {
                            int M();
                        }

                        interface I2
                        {
                            int M2();
                        }

                        class A : I
                        {
                            int I.M()
                            {
                                return 0;
                            }
                        }

                        class B : I2
                        {
                            int I2.M2()
                            {
                                return 0;
                            }
                        }

                        class C : {|CS0535:I|}, I2
                        {
                            A a;
                            B b;

                            public int M2()
                            {
                                return ((I2)b).M2();
                            }
                        }
                        """,
                    },
                    MarkupHandling = MarkupMode.Allow,
                },
                Options = { AllOptionsOff },
                CodeActionsVerifier = codeActions => Assert.Equal(3, codeActions.Length),
                DiagnosticSelector = diagnostics => diagnostics[1],
                CodeFixTestBehaviors = CodeFixTestBehaviors.FixOne,
                CodeActionEquivalenceKey = "False;False;False:global::I2;TestProject;Microsoft.CodeAnalysis.ImplementInterface.AbstractImplementInterfaceService+ImplementInterfaceCodeAction;b",
                CodeActionIndex = 1,
            }.RunAsync();
        }

        [Fact, WorkItem("https://github.com/dotnet/roslyn/issues/18556")]
        public async Task TestImplementInterfaceThroughExplicitProperty()
        {
            await new VerifyCS.Test
            {
                TestCode = """
                interface IA
                {
                    IB B { get; }
                }
                interface IB
                {
                    int M();
                }
                class AB : IA, {|CS0535:IB|}
                {
                    IB IA.B => null;
                }
                """,
                FixedCode = """
                interface IA
                {
                    IB B { get; }
                }
                interface IB
                {
                    int M();
                }
                class AB : IA, IB
                {
                    IB IA.B => null;

                    public int M()
                    {
                        return ((IA)this).B.M();
                    }
                }
                """,
                Options = { AllOptionsOff },
                CodeActionsVerifier = codeActions => Assert.Equal(3, codeActions.Length),
                CodeActionEquivalenceKey = "False;False;False:global::IB;TestProject;Microsoft.CodeAnalysis.ImplementInterface.AbstractImplementInterfaceService+ImplementInterfaceCodeAction;IA.B",
                CodeActionIndex = 1,
            }.RunAsync();
        }

        [Fact, WorkItem("http://vstfdevdiv:8080/DevDiv2/DevDiv/_workitems/edit/768799")]
        public async Task TestNoImplementThroughIndexer()
        {
            await new VerifyCS.Test
            {
                TestCode = """
                interface I
                {
                    int M();
                }

                class A : I
                {
                    int I.M()
                    {
                        return 0;
                    }
                }

                class B : {|CS0535:I|}
                {
                    A this[int index]
                    {
                        get
                        {
                            return null;
                        }
                    }
                }
                """,
                FixedCode = """
                interface I
                {
                    int M();
                }

                class A : I
                {
                    int I.M()
                    {
                        return 0;
                    }
                }

                class B : I
                {
                    A this[int index]
                    {
                        get
                        {
                            return null;
                        }
                    }

                    public int M()
                    {
                        throw new System.NotImplementedException();
                    }
                }
                """,
                CodeActionsVerifier = codeActions => Assert.Equal(2, codeActions.Length),
            }.RunAsync();
        }

        [Fact, WorkItem("http://vstfdevdiv:8080/DevDiv2/DevDiv/_workitems/edit/768799")]
        public async Task TestNoImplementThroughWriteOnlyProperty()
        {
            await new VerifyCS.Test
            {
                TestCode = """
                interface I
                {
                    int M();
                }

                class A : I
                {
                    int I.M()
                    {
                        return 0;
                    }
                }

                class B : {|CS0535:I|}
                {
                    A a
                    {
                        set
                        {
                        }
                    }
                }
                """,
                FixedCode = """
                interface I
                {
                    int M();
                }

                class A : I
                {
                    int I.M()
                    {
                        return 0;
                    }
                }

                class B : {|CS0535:I|}
                {
                    A a
                    {
                        set
                        {
                        }
                    }

                    public int M()
                    {
                        throw new System.NotImplementedException();
                    }
                }
                """,
                CodeActionsVerifier = codeActions => Assert.Equal(2, codeActions.Length),
            }.RunAsync();
        }

        [Fact]
        public async Task TestImplementEventThroughMember()
        {
            await TestInRegularAndScriptAsync("""
                interface IGoo
                {
                    event System.EventHandler E;
                }

                class CanGoo : IGoo
                {
                    public event System.EventHandler E;
                }

                class HasCanGoo : {|CS0535:IGoo|}
                {
                    CanGoo canGoo;
                }
                """,
                """
                using System;

                interface IGoo
                {
                    event System.EventHandler E;
                }

                class CanGoo : IGoo
                {
                    public event System.EventHandler E;
                }

                class HasCanGoo : IGoo
                {
                    CanGoo canGoo;

                    public event EventHandler E
                    {
                        add
                        {
                            ((IGoo)canGoo).E += value;
                        }

                        remove
                        {
                            ((IGoo)canGoo).E -= value;
                        }
                    }
                }
                """, codeAction: ("False;False;False:global::IGoo;TestProject;Microsoft.CodeAnalysis.ImplementInterface.AbstractImplementInterfaceService+ImplementInterfaceCodeAction;canGoo", 1));
        }

        [Fact]
        public async Task TestImplementEventThroughExplicitMember()
        {
            await TestInRegularAndScriptAsync(
@"interface IGoo { event System . EventHandler E ; } class CanGoo : IGoo { event System.EventHandler IGoo.E { add { } remove { } } } class HasCanGoo : {|CS0535:IGoo|} { CanGoo canGoo; }",
"""
using System;

interface IGoo { event System . EventHandler E ; } class CanGoo : IGoo { event System.EventHandler IGoo.E { add { } remove { } } } class HasCanGoo : IGoo { CanGoo canGoo;

    public event EventHandler E
    {
        add
        {
            ((IGoo)canGoo).E += value;
        }

        remove
        {
            ((IGoo)canGoo).E -= value;
        }
    }
}
""",
codeAction: ("False;False;False:global::IGoo;TestProject;Microsoft.CodeAnalysis.ImplementInterface.AbstractImplementInterfaceService+ImplementInterfaceCodeAction;canGoo", 1));
        }

        [Fact]
        public async Task TestImplementEvent()
        {
            await TestWithAllCodeStyleOptionsOffAsync(
                """
                interface IGoo
                {
                    event System.EventHandler E;
                }

                abstract class Goo : {|CS0535:IGoo|}
                {
                }
                """,
                """
                using System;

                interface IGoo
                {
                    event System.EventHandler E;
                }

                abstract class Goo : IGoo
                {
                    public event EventHandler E;
                }
                """,
codeAction: ("False;False;True:global::IGoo;TestProject;Microsoft.CodeAnalysis.ImplementInterface.AbstractImplementInterfaceService+ImplementInterfaceCodeAction;", 0));
        }

        [Fact]
        public async Task TestImplementEventAbstractly()
        {
            await TestWithAllCodeStyleOptionsOffAsync(
                """
                interface IGoo
                {
                    event System.EventHandler E;
                }

                abstract class Goo : {|CS0535:IGoo|}
                {
                }
                """,
                """
                using System;

                interface IGoo
                {
                    event System.EventHandler E;
                }

                abstract class Goo : IGoo
                {
                    public abstract event EventHandler E;
                }
                """,
codeAction: ("False;True;True:global::IGoo;TestProject;Microsoft.CodeAnalysis.ImplementInterface.AbstractImplementInterfaceService+ImplementInterfaceCodeAction;", 1));
        }

        [Fact]
        public async Task TestImplementEventExplicitly()
        {
            await TestWithAllCodeStyleOptionsOffAsync(
                """
                interface IGoo
                {
                    event System.EventHandler E;
                }

                abstract class Goo : {|CS0535:IGoo|}
                {
                }
                """,
                """
                using System;

                interface IGoo
                {
                    event System.EventHandler E;
                }

                abstract class Goo : IGoo
                {
                    event EventHandler IGoo.E
                    {
                        add
                        {
                            throw new NotImplementedException();
                        }

                        remove
                        {
                            throw new NotImplementedException();
                        }
                    }
                }
                """,
codeAction: ("True;False;False:global::IGoo;TestProject;Microsoft.CodeAnalysis.ImplementInterface.AbstractImplementInterfaceService+ImplementInterfaceCodeAction;", 2));
        }

        [Fact]
        public async Task TestFaultToleranceInStaticMembers_01()
        {
            await new VerifyCS.Test
            {
                ReferenceAssemblies = ReferenceAssemblies.Net.Net50,
                TestCode = """
                interface IFoo
                {
                    static string Name { set; get; }

                    static int {|CS0501:Foo|}(string s);
                }

                class Program : IFoo
                {
                }
                """,
            }.RunAsync();
        }

        [Fact]
        public async Task TestFaultToleranceInStaticMembers_02()
        {
            var test = new VerifyCS.Test
            {
                ReferenceAssemblies = ReferenceAssemblies.Net.Net50,
                TestCode = """
                interface IFoo
                {
                    string Name { set; get; }

                    static int {|CS0501:Foo|}(string s);
                }

                class Program : {|CS0535:IFoo|}
                {
                }
                """,
                FixedCode = """
                interface IFoo
                {
                    string Name { set; get; }

                    static int {|CS0501:Foo|}(string s);
                }

                class Program : IFoo
                {
                    public string Name
                    {
                        get
                        {
                            throw new System.NotImplementedException();
                        }

                        set
                        {
                            throw new System.NotImplementedException();
                        }
                    }
                }
                """,
            };

            test.Options.AddRange(AllOptionsOff);
            await test.RunAsync();
        }

        [Fact]
        public async Task TestFaultToleranceInStaticMembers_03()
        {
            var test = new VerifyCS.Test
            {
                ReferenceAssemblies = ReferenceAssemblies.Net.Net50,
                TestCode = """
                interface IGoo
                {
                    static string Name { set; get; }

                    int Goo(string s);
                }

                class Program : {|CS0535:IGoo|}
                {
                }
                """,
                FixedCode = """
                interface IGoo
                {
                    static string Name { set; get; }

                    int Goo(string s);
                }

                class Program : IGoo
                {
                    public int Goo(string s)
                    {
                        throw new System.NotImplementedException();
                    }
                }
                """,
            };

            test.Options.AddRange(AllOptionsOff);
            await test.RunAsync();
        }

        [Fact]
        public async Task TestIndexers()
        {
            await TestWithAllCodeStyleOptionsOffAsync(
                """
                public interface ISomeInterface
                {
                    int this[int index] { get; set; }
                }

                class IndexerClass : {|CS0535:ISomeInterface|}
                {
                }
                """,
                """
                public interface ISomeInterface
                {
                    int this[int index] { get; set; }
                }

                class IndexerClass : ISomeInterface
                {
                    public int this[int index]
                    {
                        get
                        {
                            throw new System.NotImplementedException();
                        }

                        set
                        {
                            throw new System.NotImplementedException();
                        }
                    }
                }
                """);
        }

        [Fact]
        public async Task TestIndexersExplicit()
        {
            await TestWithAllCodeStyleOptionsOffAsync(
                """
                public interface ISomeInterface
                {
                    int this[int index] { get; set; }
                }

                class IndexerClass : {|CS0535:ISomeInterface|}
                {
                }
                """,
                """
                public interface ISomeInterface
                {
                    int this[int index] { get; set; }
                }

                class IndexerClass : ISomeInterface
                {
                    int ISomeInterface.this[int index]
                    {
                        get
                        {
                            throw new System.NotImplementedException();
                        }

                        set
                        {
                            throw new System.NotImplementedException();
                        }
                    }
                }
                """,
codeAction: ("True;False;False:global::ISomeInterface;TestProject;Microsoft.CodeAnalysis.ImplementInterface.AbstractImplementInterfaceService+ImplementInterfaceCodeAction;", 1));
        }

        [Fact]
        public async Task TestIndexersWithASingleAccessor()
        {
            await TestWithAllCodeStyleOptionsOffAsync(
                """
                public interface ISomeInterface
                {
                    int this[int index] { get; }
                }

                class IndexerClass : {|CS0535:ISomeInterface|}
                {
                }
                """,
                """
                public interface ISomeInterface
                {
                    int this[int index] { get; }
                }

                class IndexerClass : ISomeInterface
                {
                    public int this[int index]
                    {
                        get
                        {
                            throw new System.NotImplementedException();
                        }
                    }
                }
                """);
        }

        [Fact, WorkItem("http://vstfdevdiv:8080/DevDiv2/DevDiv/_workitems/edit/542357")]
        public async Task TestConstraints1()
        {
            await TestWithAllCodeStyleOptionsOffAsync(
                """
                interface I
                {
                    void Goo<T>() where T : class;
                }

                class A : {|CS0535:I|}
                {
                }
                """,
                """
                interface I
                {
                    void Goo<T>() where T : class;
                }

                class A : I
                {
                    public void Goo<T>() where T : class
                    {
                        throw new System.NotImplementedException();
                    }
                }
                """);
        }

        [Fact, WorkItem("http://vstfdevdiv:8080/DevDiv2/DevDiv/_workitems/edit/542357")]
        public async Task TestConstraintsExplicit()
        {
            await TestWithAllCodeStyleOptionsOffAsync(
                """
                interface I
                {
                    void Goo<T>() where T : class;
                }

                class A : {|CS0535:I|}
                {
                }
                """,
                """
                interface I
                {
                    void Goo<T>() where T : class;
                }

                class A : I
                {
                    void I.Goo<T>()
                    {
                        throw new System.NotImplementedException();
                    }
                }
                """,
codeAction: ("True;False;False:global::I;TestProject;Microsoft.CodeAnalysis.ImplementInterface.AbstractImplementInterfaceService+ImplementInterfaceCodeAction;", 1));
        }

        [Fact, WorkItem("http://vstfdevdiv:8080/DevDiv2/DevDiv/_workitems/edit/542357")]
        public async Task TestUsingAddedForConstraint()
        {
            await TestWithAllCodeStyleOptionsOffAsync(
                """
                interface I
                {
                    void Goo<T>() where T : System.Attribute;
                }

                class A : {|CS0535:I|}
                {
                }
                """,
                """
                using System;

                interface I
                {
                    void Goo<T>() where T : System.Attribute;
                }

                class A : I
                {
                    public void Goo<T>() where T : Attribute
                    {
                        throw new NotImplementedException();
                    }
                }
                """);
        }

        [Fact, WorkItem("http://vstfdevdiv:8080/DevDiv2/DevDiv/_workitems/edit/542379")]
        public async Task TestIndexer()
        {
            await TestWithAllCodeStyleOptionsOffAsync(
                """
                interface I
                {
                    int this[int x] { get; set; }
                }

                class C : {|CS0535:I|}
                {
                }
                """,
                """
                interface I
                {
                    int this[int x] { get; set; }
                }

                class C : I
                {
                    public int this[int x]
                    {
                        get
                        {
                            throw new System.NotImplementedException();
                        }

                        set
                        {
                            throw new System.NotImplementedException();
                        }
                    }
                }
                """);
        }

        [Fact, WorkItem("http://vstfdevdiv:8080/DevDiv2/DevDiv/_workitems/edit/542588")]
        public async Task TestRecursiveConstraint1()
        {
            await TestWithAllCodeStyleOptionsOffAsync(
                """
                using System;

                interface I
                {
                    void Goo<T>() where T : IComparable<T>;
                }

                class C : {|CS0535:I|}
                {
                }
                """,
                """
                using System;

                interface I
                {
                    void Goo<T>() where T : IComparable<T>;
                }

                class C : I
                {
                    public void Goo<T>() where T : IComparable<T>
                    {
                        throw new NotImplementedException();
                    }
                }
                """);
        }

        [Fact, WorkItem("http://vstfdevdiv:8080/DevDiv2/DevDiv/_workitems/edit/542588")]
        public async Task TestRecursiveConstraint2()
        {
            await TestWithAllCodeStyleOptionsOffAsync(
                """
                using System;

                interface I
                {
                    void Goo<T>() where T : IComparable<T>;
                }

                class C : {|CS0535:I|}
                {
                }
                """,
                """
                using System;

                interface I
                {
                    void Goo<T>() where T : IComparable<T>;
                }

                class C : I
                {
                    void I.Goo<T>()
                    {
                        throw new NotImplementedException();
                    }
                }
                """,
codeAction: ("True;False;False:global::I;TestProject;Microsoft.CodeAnalysis.ImplementInterface.AbstractImplementInterfaceService+ImplementInterfaceCodeAction;", 1));
        }

        [Fact, WorkItem("http://vstfdevdiv:8080/DevDiv2/DevDiv/_workitems/edit/542587")]
        public async Task TestUnexpressibleConstraint1()
        {
            await TestWithAllCodeStyleOptionsOffAsync(
                """
                interface I<S>
                {
                    void Goo<T>() where T : class, S;
                }

                class A : {|CS0535:I<string>|}
                {
                }
                """,
                """
                interface I<S>
                {
                    void Goo<T>() where T : class, S;
                }

                class A : I<string>
                {
                    void I<string>.Goo<T>()
                    {
                        throw new System.NotImplementedException();
                    }
                }
                """);
        }

        [Fact, WorkItem("http://vstfdevdiv:8080/DevDiv2/DevDiv/_workitems/edit/542587")]
        public async Task TestUnexpressibleConstraint2()
        {
            await TestWithAllCodeStyleOptionsOffAsync(
                """
                interface I<S>
                {
                    void Goo<T>() where T : class, S;
                }

                class A : {|CS0535:I<object>|}
                {
                }
                """,
                """
                interface I<S>
                {
                    void Goo<T>() where T : class, S;
                }

                class A : I<object>
                {
                    public void Goo<T>() where T : class
                    {
                        throw new System.NotImplementedException();
                    }
                }
                """);
        }

        [Fact, WorkItem("http://vstfdevdiv:8080/DevDiv2/DevDiv/_workitems/edit/542587")]
        public async Task TestUnexpressibleConstraint3()
        {
            await TestWithAllCodeStyleOptionsOffAsync(
                """
                interface I<S>
                {
                    void Goo<T>() where T : class, S;
                }

                class A : {|CS0535:I<object>|}
                {
                }
                """,
                """
                interface I<S>
                {
                    void Goo<T>() where T : class, S;
                }

                class A : I<object>
                {
                    void I<object>.Goo<T>()
                    {
                        throw new System.NotImplementedException();
                    }
                }
                """,
codeAction: ("True;False;False:global::I<object>;TestProject;Microsoft.CodeAnalysis.ImplementInterface.AbstractImplementInterfaceService+ImplementInterfaceCodeAction;", 1));
        }

        [Fact, WorkItem("http://vstfdevdiv:8080/DevDiv2/DevDiv/_workitems/edit/542587")]
        public async Task TestUnexpressibleConstraint4()
        {
            await TestWithAllCodeStyleOptionsOffAsync(
                """
                using System;

                interface I<S>
                {
                    void Goo<T>() where T : class, S;
                }

                class A : {|CS0535:I<Delegate>|}
                {
                }
                """,
                """
                using System;

                interface I<S>
                {
                    void Goo<T>() where T : class, S;
                }

                class A : I<Delegate>
                {
                    void I<Delegate>.Goo<T>()
                    {
                        throw new NotImplementedException();
                    }
                }
                """);
        }

        [Fact, WorkItem("http://vstfdevdiv:8080/DevDiv2/DevDiv/_workitems/edit/542587")]
        public async Task TestUnexpressibleConstraint5()
        {
            await TestWithAllCodeStyleOptionsOffAsync(
                """
                using System;

                interface I<S>
                {
                    void Goo<T>() where T : class, S;
                }

                class A : {|CS0535:I<MulticastDelegate>|}
                {
                }
                """,
                """
                using System;

                interface I<S>
                {
                    void Goo<T>() where T : class, S;
                }

                class A : I<MulticastDelegate>
                {
                    void I<MulticastDelegate>.Goo<T>()
                    {
                        throw new NotImplementedException();
                    }
                }
                """);
        }

        [Fact, WorkItem("http://vstfdevdiv:8080/DevDiv2/DevDiv/_workitems/edit/542587")]
        public async Task TestUnexpressibleConstraint6()
        {
            await TestWithAllCodeStyleOptionsOffAsync(
                """
                using System;

                interface I<S>
                {
                    void Goo<T>() where T : class, S;
                }

                delegate void Bar();

                class A : {|CS0535:I<Bar>|}
                {
                }
                """,
                """
                using System;

                interface I<S>
                {
                    void Goo<T>() where T : class, S;
                }

                delegate void Bar();

                class A : I<Bar>
                {
                    void I<Bar>.Goo<T>()
                    {
                        throw new NotImplementedException();
                    }
                }
                """);
        }

        [Fact, WorkItem("http://vstfdevdiv:8080/DevDiv2/DevDiv/_workitems/edit/542587")]
        public async Task TestUnexpressibleConstraint7()
        {
            await TestWithAllCodeStyleOptionsOffAsync(
                """
                using System;

                interface I<S>
                {
                    void Goo<T>() where T : class, S;
                }

                class A : {|CS0535:I<Enum>|}
                {
                }
                """,
                """
                using System;

                interface I<S>
                {
                    void Goo<T>() where T : class, S;
                }

                class A : I<Enum>
                {
                    void I<Enum>.Goo<T>()
                    {
                        throw new NotImplementedException();
                    }
                }
                """);
        }

        [Fact, WorkItem("http://vstfdevdiv:8080/DevDiv2/DevDiv/_workitems/edit/542587")]
        public async Task TestUnexpressibleConstraint8()
        {
            await TestWithAllCodeStyleOptionsOffAsync(
                """
                using System;

                interface I<S>
                {
                    void Goo<T>() where T : class, S;
                }

                class A : {|CS0535:I<int[]>|}
                {
                }
                """,
                """
                using System;

                interface I<S>
                {
                    void Goo<T>() where T : class, S;
                }

                class A : I<int[]>
                {
                    void I<int[]>.Goo<T>()
                    {
                        throw new NotImplementedException();
                    }
                }
                """);
        }

        [Fact, WorkItem("http://vstfdevdiv:8080/DevDiv2/DevDiv/_workitems/edit/542587")]
        public async Task TestUnexpressibleConstraint9()
        {
            await TestWithAllCodeStyleOptionsOffAsync(
                """
                using System;

                interface I<S>
                {
                    void Goo<T>() where T : class, S;
                }

                enum E
                {
                }

                class A : {|CS0535:I<E>|}
                {
                }
                """,
                """
                using System;

                interface I<S>
                {
                    void Goo<T>() where T : class, S;
                }

                enum E
                {
                }

                class A : I<E>
                {
                    void I<E>.Goo<{|CS0455:T|}>()
                    {
                        throw new NotImplementedException();
                    }
                }
                """);
        }

        [Fact, WorkItem("http://vstfdevdiv:8080/DevDiv2/DevDiv/_workitems/edit/542621")]
        public async Task TestUnexpressibleConstraint10_CSharp72()
        {
            await new VerifyCS.Test
            {
                LanguageVersion = LanguageVersion.CSharp7_2,
                TestCode =
                """
                using System;

                interface I<S>
                {
                    void Goo<T>() where T : S;
                }

                class A : {|CS0535:I<ValueType>|}
                {
                }
                """,
                FixedCode =
                """
                using System;

                interface I<S>
                {
                    void Goo<T>() where T : S;
                }

                class A : I<ValueType>
                {
                    void I<ValueType>.Goo<T>()
                    {
                        throw new NotImplementedException();
                    }
                }
                """,
            }.RunAsync();
        }

        [Fact, WorkItem("http://vstfdevdiv:8080/DevDiv2/DevDiv/_workitems/edit/542621")]
        public async Task TestUnexpressibleConstraint10_CSharp8()
        {
            await new VerifyCS.Test
            {
                LanguageVersion = LanguageVersion.CSharp8,
                TestCode =
                """
                using System;

                interface I<S>
                {
                    void Goo<T>() where T : S;
                }

                class A : {|CS0535:I<ValueType>|}
                {
                }
                """,
                FixedCode =
                """
                using System;

                interface I<S>
                {
                    void Goo<T>() where T : S;
                }

                class A : I<ValueType>
                {
                    void I<ValueType>.Goo<T>()
                    {
                        throw new NotImplementedException();
                    }
                }
                """,
            }.RunAsync();
        }

        [Fact, WorkItem("http://vstfdevdiv:8080/DevDiv2/DevDiv/_workitems/edit/542669")]
        public async Task TestArrayConstraint()
        {
            await TestWithAllCodeStyleOptionsOffAsync(
                """
                using System;

                interface I<S>
                {
                    void Goo<T>() where T : S;
                }

                class C : {|CS0535:I<Array>|}
                {
                }
                """,
                """
                using System;

                interface I<S>
                {
                    void Goo<T>() where T : S;
                }

                class C : I<Array>
                {
                    void I<Array>.Goo<T>()
                    {
                        throw new NotImplementedException();
                    }
                }
                """);
        }

        [Fact, WorkItem("http://vstfdevdiv:8080/DevDiv2/DevDiv/_workitems/edit/542743")]
        public async Task TestMultipleClassConstraints()
        {
            await TestWithAllCodeStyleOptionsOffAsync(
                """
                using System;

                interface I<S>
                {
                    void Goo<T>() where T : Exception, S;
                }

                class C : {|CS0535:I<Attribute>|}
                {
                }
                """,
                """
                using System;

                interface I<S>
                {
                    void Goo<T>() where T : Exception, S;
                }

                class C : I<Attribute>
                {
                    void I<Attribute>.Goo<{|CS0455:T|}>()
                    {
                        throw new NotImplementedException();
                    }
                }
                """);
        }

        [Fact, WorkItem("http://vstfdevdiv:8080/DevDiv2/DevDiv/_workitems/edit/542751")]
        public async Task TestClassConstraintAndRefConstraint()
        {
            await TestWithAllCodeStyleOptionsOffAsync(
                """
                using System;

                interface I<S>
                {
                    void Goo<T>() where T : class, S;
                }

                class C : {|CS0535:I<Exception>|}
                {
                }
                """,
                """
                using System;

                interface I<S>
                {
                    void Goo<T>() where T : class, S;
                }

                class C : I<Exception>
                {
                    void I<Exception>.Goo<T>()
                    {
                        throw new NotImplementedException();
                    }
                }
                """);
        }

        [Fact, WorkItem("http://vstfdevdiv:8080/DevDiv2/DevDiv/_workitems/edit/542505")]
        public async Task TestRenameConflictingTypeParameters1()
        {
            await TestWithAllCodeStyleOptionsOffAsync(
                """
                using System;
                using System.Collections.Generic;

                interface I<T>
                {
                    void Goo<S>(T x, IList<S> list) where S : T;
                }

                class A<S> : {|CS0535:I<S>|}
                {
                }
                """,
                """
                using System;
                using System.Collections.Generic;

                interface I<T>
                {
                    void Goo<S>(T x, IList<S> list) where S : T;
                }

                class A<S> : I<S>
                {
                    public void Goo<S1>(S x, IList<S1> list) where S1 : S
                    {
                        throw new NotImplementedException();
                    }
                }
                """);
        }

        [Fact, WorkItem("http://vstfdevdiv:8080/DevDiv2/DevDiv/_workitems/edit/542505")]
        public async Task TestRenameConflictingTypeParameters2()
        {
            await TestWithAllCodeStyleOptionsOffAsync(
                """
                using System;
                using System.Collections.Generic;

                interface I<T>
                {
                    void Goo<S>(T x, IList<S> list) where S : T;
                }

                class A<S> : {|CS0535:I<S>|}
                {
                }
                """,
                """
                using System;
                using System.Collections.Generic;

                interface I<T>
                {
                    void Goo<S>(T x, IList<S> list) where S : T;
                }

                class A<S> : I<S>
                {
                    void I<S>.Goo<S1>(S x, IList<S1> list)
                    {
                        throw new NotImplementedException();
                    }
                }
                """,
codeAction: ("True;False;False:global::I<S>;TestProject;Microsoft.CodeAnalysis.ImplementInterface.AbstractImplementInterfaceService+ImplementInterfaceCodeAction;", 1));
        }

        [Fact, WorkItem("http://vstfdevdiv:8080/DevDiv2/DevDiv/_workitems/edit/542505")]
        public async Task TestRenameConflictingTypeParameters3()
        {
            await TestWithAllCodeStyleOptionsOffAsync(
                """
                using System;
                using System.Collections.Generic;

                interface I<X, Y>
                {
                    void Goo<A, B>(X x, Y y, IList<A> list1, IList<B> list2)
                        where A : IList<B>
                        where B : IList<A>;
                }

                class C<A, B> : {|CS0535:I<A, B>|}
                {
                }
                """,
                """
                using System;
                using System.Collections.Generic;

                interface I<X, Y>
                {
                    void Goo<A, B>(X x, Y y, IList<A> list1, IList<B> list2)
                        where A : IList<B>
                        where B : IList<A>;
                }

                class C<A, B> : I<A, B>
                {
                    public void Goo<A1, B1>(A x, B y, IList<A1> list1, IList<B1> list2)
                        where A1 : IList<B1>
                        where B1 : IList<A1>
                    {
                        throw new NotImplementedException();
                    }
                }
                """);
        }

        [Fact, WorkItem("http://vstfdevdiv:8080/DevDiv2/DevDiv/_workitems/edit/542505")]
        public async Task TestRenameConflictingTypeParameters4()
        {
            await TestWithAllCodeStyleOptionsOffAsync(
                """
                using System;
                using System.Collections.Generic;

                interface I<X, Y>
                {
                    void Goo<A, B>(X x, Y y, IList<A> list1, IList<B> list2)
                        where A : IList<B>
                        where B : IList<A>;
                }

                class C<A, B> : {|CS0535:I<A, B>|}
                {
                }
                """,
                """
                using System;
                using System.Collections.Generic;

                interface I<X, Y>
                {
                    void Goo<A, B>(X x, Y y, IList<A> list1, IList<B> list2)
                        where A : IList<B>
                        where B : IList<A>;
                }

                class C<A, B> : I<A, B>
                {
                    void I<A, B>.Goo<A1, B1>(A x, B y, IList<A1> list1, IList<B1> list2)
                    {
                        throw new NotImplementedException();
                    }
                }
                """,
codeAction: ("True;False;False:global::I<A, B>;TestProject;Microsoft.CodeAnalysis.ImplementInterface.AbstractImplementInterfaceService+ImplementInterfaceCodeAction;", 1));
        }

        [Fact, WorkItem("http://vstfdevdiv:8080/DevDiv2/DevDiv/_workitems/edit/542506")]
        public async Task TestNameSimplification()
        {
            await TestWithAllCodeStyleOptionsOffAsync(
                """
                using System;

                class A<T>
                {
                    class B
                    {
                    }

                    interface I
                    {
                        void Goo(B x);
                    }

                    class C<U> : {|CS0535:I|}
                    {
                    }
                }
                """,
                """
                using System;

                class A<T>
                {
                    class B
                    {
                    }

                    interface I
                    {
                        void Goo(B x);
                    }

                    class C<U> : I
                    {
                        public void Goo(B x)
                        {
                            throw new NotImplementedException();
                        }
                    }
                }
                """);
        }

        [Fact, WorkItem("http://vstfdevdiv:8080/DevDiv2/DevDiv/_workitems/edit/542506")]
        public async Task TestNameSimplification2()
        {
            await TestWithAllCodeStyleOptionsOffAsync(
                """
                class A<T>
                {
                    class B
                    {
                    }

                    interface I
                    {
                        void Goo(B[] x);
                    }

                    class C<U> : {|CS0535:I|}
                    {
                    }
                }
                """,
                """
                class A<T>
                {
                    class B
                    {
                    }

                    interface I
                    {
                        void Goo(B[] x);
                    }

                    class C<U> : I
                    {
                        public void Goo(B[] x)
                        {
                            throw new System.NotImplementedException();
                        }
                    }
                }
                """);
        }

        [Fact, WorkItem("http://vstfdevdiv:8080/DevDiv2/DevDiv/_workitems/edit/542506")]
        public async Task TestNameSimplification3()
        {
            await TestWithAllCodeStyleOptionsOffAsync(
                """
                class A<T>
                {
                    class B
                    {
                    }

                    interface I
                    {
                        void Goo(B[][,][,,][,,,] x);
                    }

                    class C<U> : {|CS0535:I|}
                    {
                    }
                }
                """,
                """
                class A<T>
                {
                    class B
                    {
                    }

                    interface I
                    {
                        void Goo(B[][,][,,][,,,] x);
                    }

                    class C<U> : I
                    {
                        public void Goo(B[][,][,,][,,,] x)
                        {
                            throw new System.NotImplementedException();
                        }
                    }
                }
                """);
        }

        [Fact, WorkItem("http://vstfdevdiv:8080/DevDiv2/DevDiv/_workitems/edit/544166")]
        public async Task TestImplementAbstractProperty()
        {
            await TestWithAllCodeStyleOptionsOffAsync(
                """
                interface IGoo
                {
                    int Gibberish { get; set; }
                }

                abstract class Goo : {|CS0535:IGoo|}
                {
                }
                """,
                """
                interface IGoo
                {
                    int Gibberish { get; set; }
                }

                abstract class Goo : IGoo
                {
                    public abstract int Gibberish { get; set; }
                }
                """,
codeAction: ("False;True;True:global::IGoo;TestProject;Microsoft.CodeAnalysis.ImplementInterface.AbstractImplementInterfaceService+ImplementInterfaceCodeAction;", 1));
        }

        [Fact, WorkItem("http://vstfdevdiv:8080/DevDiv2/DevDiv/_workitems/edit/544210")]
        public async Task TestMissingOnWrongArity()
        {
            var code =
                """
                interface I1<T>
                {
                    int X { get; set; }
                }

                class C : {|CS0305:I1|}
                {
                }
                """;

            await VerifyCS.VerifyCodeFixAsync(code, code);
        }

        [Fact, WorkItem("http://vstfdevdiv:8080/DevDiv2/DevDiv/_workitems/edit/544281")]
        public async Task TestImplicitDefaultValue()
        {
            await TestWithAllCodeStyleOptionsOffAsync(
                """
                interface IOptional
                {
                    int Goo(int g = 0);
                }

                class Opt : {|CS0535:IOptional|}
                {
                }
                """,
                """
                interface IOptional
                {
                    int Goo(int g = 0);
                }

                class Opt : IOptional
                {
                    public int Goo(int g = 0)
                    {
                        throw new System.NotImplementedException();
                    }
                }
                """);
        }

        [Fact, WorkItem("http://vstfdevdiv:8080/DevDiv2/DevDiv/_workitems/edit/544281")]
        public async Task TestExplicitDefaultValue()
        {
            await TestWithAllCodeStyleOptionsOffAsync(
                """
                interface IOptional
                {
                    int Goo(int g = 0);
                }

                class Opt : {|CS0535:IOptional|}
                {
                }
                """,
                """
                interface IOptional
                {
                    int Goo(int g = 0);
                }

                class Opt : IOptional
                {
                    int IOptional.Goo(int g)
                    {
                        throw new System.NotImplementedException();
                    }
                }
                """,
codeAction: ("True;False;False:global::IOptional;TestProject;Microsoft.CodeAnalysis.ImplementInterface.AbstractImplementInterfaceService+ImplementInterfaceCodeAction;", 1));
        }

        [Fact]
        public async Task TestMissingInHiddenType()
        {
            var code =
                """
                using System;

                class Program : {|CS0535:IComparable|}
                {
                #line hidden
                }
                #line default
                """;

            await VerifyCS.VerifyCodeFixAsync(code, code);
        }

        [Fact]
        public async Task TestGenerateIntoVisiblePart()
        {
            await TestWithAllCodeStyleOptionsOffAsync(
                """
                #line default
                using System;

                partial class Program : {|CS0535:IComparable|}
                {
                    void Goo()
                    {
                #line hidden
                    }
                }
                #line default
                """,
                """
                #line default
                using System;

                partial class Program : IComparable
                {
                    public int CompareTo(object obj)
                    {
                        throw new NotImplementedException();
                    }

                    void Goo()
                    {
                #line hidden
                    }
                }
                #line default
                """);
        }

        [Fact]
        public async Task TestGenerateIfAvailableRegionExists()
        {
            await TestWithAllCodeStyleOptionsOffAsync(
                """
                using System;

                partial class Program : {|CS0535:IComparable|}
                {
                #line hidden
                }
                #line default

                partial class Program
                {
                }
                """,
                """
                using System;

                partial class Program : IComparable
                {
                #line hidden
                }
                #line default

                partial class Program
                {
                    public int CompareTo(object obj)
                    {
                        throw new NotImplementedException();
                    }
                }
                """);
        }

        [Fact, WorkItem("http://vstfdevdiv:8080/DevDiv2/DevDiv/_workitems/edit/545334")]
        public async Task TestNoGenerateInVenusCase1()
        {
            var code =
                """
                using System;
                #line 1 "Bar"
                class Goo : {|CS0535:IComparable|}{|CS1513:|}{|CS1514:|}


                #line default
                #line hidden
                // stuff
                """;

            await VerifyCS.VerifyCodeFixAsync(code, code);
        }

        [Fact, WorkItem("http://vstfdevdiv:8080/DevDiv2/DevDiv/_workitems/edit/545476")]
        public async Task TestOptionalDateTime1()
        {
            await new VerifyCS.Test
            {
                TestCode = """
                using System;
                using System.Runtime.CompilerServices;
                using System.Runtime.InteropServices;

                interface IGoo
                {
                    void Goo([Optional][DateTimeConstant(100)] DateTime x);
                }

                public class C : {|CS0535:IGoo|}
                {
                }
                """,
                FixedCode = """
                using System;
                using System.Runtime.CompilerServices;
                using System.Runtime.InteropServices;

                interface IGoo
                {
                    void Goo([Optional][DateTimeConstant(100)] DateTime x);
                }

                public class C : IGoo
                {
                    public void Goo([DateTimeConstant(100), Optional] DateTime x)
                    {
                        throw new NotImplementedException();
                    }
                }
                """,
                Options = { AllOptionsOff },

                // 🐛 one value is generated with 0L instead of 0
                CodeActionValidationMode = CodeActionValidationMode.None,
            }.RunAsync();
        }

        [Fact, WorkItem("http://vstfdevdiv:8080/DevDiv2/DevDiv/_workitems/edit/545476")]
        public async Task TestOptionalDateTime2()
        {
            await TestWithAllCodeStyleOptionsOffAsync(
                """
                using System;
                using System.Runtime.CompilerServices;
                using System.Runtime.InteropServices;

                interface IGoo
                {
                    void Goo([Optional][DateTimeConstant(100)] DateTime x);
                }

                public class C : {|CS0535:IGoo|}
                {
                }
                """,
                """
                using System;
                using System.Runtime.CompilerServices;
                using System.Runtime.InteropServices;

                interface IGoo
                {
                    void Goo([Optional][DateTimeConstant(100)] DateTime x);
                }

                public class C : IGoo
                {
                    void IGoo.Goo(DateTime x)
                    {
                        throw new NotImplementedException();
                    }
                }
                """,
codeAction: ("True;False;False:global::IGoo;TestProject;Microsoft.CodeAnalysis.ImplementInterface.AbstractImplementInterfaceService+ImplementInterfaceCodeAction;", 1));
        }

        [Fact, WorkItem("http://vstfdevdiv:8080/DevDiv2/DevDiv/_workitems/edit/545477")]
        public async Task TestIUnknownIDispatchAttributes1()
        {
            await TestWithAllCodeStyleOptionsOffAsync(
                """
                using System.Runtime.CompilerServices;
                using System.Runtime.InteropServices;

                interface IGoo
                {
                    void Goo1([Optional][IUnknownConstant] object x);
                    void Goo2([Optional][IDispatchConstant] object x);
                }

                public class C : {|CS0535:{|CS0535:IGoo|}|}
                {
                }
                """,
                """
                using System.Runtime.CompilerServices;
                using System.Runtime.InteropServices;

                interface IGoo
                {
                    void Goo1([Optional][IUnknownConstant] object x);
                    void Goo2([Optional][IDispatchConstant] object x);
                }

                public class C : IGoo
                {
                    public void Goo1([IUnknownConstant, Optional] object x)
                    {
                        throw new System.NotImplementedException();
                    }

                    public void Goo2([IDispatchConstant, Optional] object x)
                    {
                        throw new System.NotImplementedException();
                    }
                }
                """);
        }

        [Fact, WorkItem("http://vstfdevdiv:8080/DevDiv2/DevDiv/_workitems/edit/545477")]
        public async Task TestIUnknownIDispatchAttributes2()
        {
            await TestWithAllCodeStyleOptionsOffAsync(
                """
                using System.Runtime.CompilerServices;
                using System.Runtime.InteropServices;

                interface IGoo
                {
                    void Goo1([Optional][IUnknownConstant] object x);
                    void Goo2([Optional][IDispatchConstant] object x);
                }

                public class C : {|CS0535:{|CS0535:IGoo|}|}
                {
                }
                """,
                """
                using System.Runtime.CompilerServices;
                using System.Runtime.InteropServices;

                interface IGoo
                {
                    void Goo1([Optional][IUnknownConstant] object x);
                    void Goo2([Optional][IDispatchConstant] object x);
                }

                public class C : IGoo
                {
                    void IGoo.Goo1(object x)
                    {
                        throw new System.NotImplementedException();
                    }

                    void IGoo.Goo2(object x)
                    {
                        throw new System.NotImplementedException();
                    }
                }
                """,
codeAction: ("True;False;False:global::IGoo;TestProject;Microsoft.CodeAnalysis.ImplementInterface.AbstractImplementInterfaceService+ImplementInterfaceCodeAction;", 1));
        }

        [Fact, WorkItem("http://vstfdevdiv:8080/DevDiv2/DevDiv/_workitems/edit/545464")]
        public async Task TestTypeNameConflict()
        {
            await TestWithAllCodeStyleOptionsOffAsync(
                """
                interface IGoo
                {
                    void Goo();
                }

                public class Goo : {|CS0535:IGoo|}
                {
                }
                """,
                """
                interface IGoo
                {
                    void Goo();
                }

                public class Goo : IGoo
                {
                    void IGoo.Goo()
                    {
                        throw new System.NotImplementedException();
                    }
                }
                """);
        }

        [Fact]
        public async Task TestStringLiteral()
        {
            await TestWithAllCodeStyleOptionsOffAsync(
@"interface IGoo { void Goo ( string s = ""\"""" ) ; } class B : {|CS0535:IGoo|} { }",
"""
interface IGoo { void Goo ( string s = "\"" ) ; }
class B : IGoo
{
    public void Goo(string s = "\"")
    {
        throw new System.NotImplementedException();
    }
}
""");
        }

        [Fact, WorkItem("http://vstfdevdiv:8080/DevDiv2/DevDiv/_workitems/edit/916114")]
        public async Task TestOptionalNullableStructParameter1()
        {
            await TestWithAllCodeStyleOptionsOffAsync(
                """
                struct b
                {
                }

                interface d
                {
                    void m(b? x = null, b? y = default(b?));
                }

                class c : {|CS0535:d|}
                {
                }
                """,
                """
                struct b
                {
                }

                interface d
                {
                    void m(b? x = null, b? y = default(b?));
                }

                class c : d
                {
                    public void m(b? x = null, b? y = null)
                    {
                        throw new System.NotImplementedException();
                    }
                }
                """);
        }

        [Fact, WorkItem("http://vstfdevdiv:8080/DevDiv2/DevDiv/_workitems/edit/916114")]
        public async Task TestOptionalNullableStructParameter2()
        {
            await TestWithAllCodeStyleOptionsOffAsync(
                """
                struct b
                {
                }

                interface d
                {
                    void m(b? x = null, b? y = default(b?));
                }

                class c : {|CS0535:d|}
                {
                }
                """,
                """
                struct b
                {
                }

                interface d
                {
                    void m(b? x = null, b? y = default(b?));
                }

                class c : d
                {
                    void d.m(b? x, b? y)
                    {
                        throw new System.NotImplementedException();
                    }
                }
                """, codeAction: ("True;False;False:global::d;TestProject;Microsoft.CodeAnalysis.ImplementInterface.AbstractImplementInterfaceService+ImplementInterfaceCodeAction;", 1));
        }

        [Fact, WorkItem("http://vstfdevdiv:8080/DevDiv2/DevDiv/_workitems/edit/916114")]
        public async Task TestOptionalNullableIntParameter()
        {
            await TestWithAllCodeStyleOptionsOffAsync(
                """
                interface d
                {
                    void m(int? x = 5, int? y = null);
                }

                class c : {|CS0535:d|}
                {
                }
                """,
                """
                interface d
                {
                    void m(int? x = 5, int? y = null);
                }

                class c : d
                {
                    public void m(int? x = 5, int? y = null)
                    {
                        throw new System.NotImplementedException();
                    }
                }
                """);
        }

        [Fact, WorkItem("http://vstfdevdiv:8080/DevDiv2/DevDiv/_workitems/edit/545613")]
        public async Task TestOptionalWithNoDefaultValue()
        {
            await TestWithAllCodeStyleOptionsOffAsync(
                """
                using System.Runtime.InteropServices;

                interface I
                {
                    void Goo([Optional] I o);
                }

                class C : {|CS0535:I|}
                {
                }
                """,
                """
                using System.Runtime.InteropServices;

                interface I
                {
                    void Goo([Optional] I o);
                }

                class C : I
                {
                    public void Goo([Optional] I o)
                    {
                        throw new System.NotImplementedException();
                    }
                }
                """);
        }

        [Fact]
        public async Task TestIntegralAndFloatLiterals()
        {
            await new VerifyCS.Test
            {
                TestCode = """
                interface I
                {
                    void M01(short s = short.MinValue);
                    void M02(short s = -1);
                    void M03(short s = short.MaxValue);
                    void M04(ushort s = ushort.MinValue);
                    void M05(ushort s = 1);
                    void M06(ushort s = ushort.MaxValue);
                    void M07(int s = int.MinValue);
                    void M08(int s = -1);
                    void M09(int s = int.MaxValue);
                    void M10(uint s = uint.MinValue);
                    void M11(uint s = 1);
                    void M12(uint s = uint.MaxValue);
                    void M13(long s = long.MinValue);
                    void M14(long s = -1);
                    void M15(long s = long.MaxValue);
                    void M16(ulong s = ulong.MinValue);
                    void M17(ulong s = 1);
                    void M18(ulong s = ulong.MaxValue);
                    void M19(float s = float.MinValue);
                    void M20(float s = 1);
                    void M21(float s = float.MaxValue);
                    void M22(double s = double.MinValue);
                    void M23(double s = 1);
                    void M24(double s = double.MaxValue);
                }

                class C : {|CS0535:{|CS0535:{|CS0535:{|CS0535:{|CS0535:{|CS0535:{|CS0535:{|CS0535:{|CS0535:{|CS0535:{|CS0535:{|CS0535:{|CS0535:{|CS0535:{|CS0535:{|CS0535:{|CS0535:{|CS0535:{|CS0535:{|CS0535:{|CS0535:{|CS0535:{|CS0535:{|CS0535:I|}|}|}|}|}|}|}|}|}|}|}|}|}|}|}|}|}|}|}|}|}|}|}|}
                {
                }
                """,
                FixedCode = """
                interface I
                {
                    void M01(short s = short.MinValue);
                    void M02(short s = -1);
                    void M03(short s = short.MaxValue);
                    void M04(ushort s = ushort.MinValue);
                    void M05(ushort s = 1);
                    void M06(ushort s = ushort.MaxValue);
                    void M07(int s = int.MinValue);
                    void M08(int s = -1);
                    void M09(int s = int.MaxValue);
                    void M10(uint s = uint.MinValue);
                    void M11(uint s = 1);
                    void M12(uint s = uint.MaxValue);
                    void M13(long s = long.MinValue);
                    void M14(long s = -1);
                    void M15(long s = long.MaxValue);
                    void M16(ulong s = ulong.MinValue);
                    void M17(ulong s = 1);
                    void M18(ulong s = ulong.MaxValue);
                    void M19(float s = float.MinValue);
                    void M20(float s = 1);
                    void M21(float s = float.MaxValue);
                    void M22(double s = double.MinValue);
                    void M23(double s = 1);
                    void M24(double s = double.MaxValue);
                }

                class C : I
                {
                    public void M01(short s = short.MinValue)
                    {
                        throw new System.NotImplementedException();
                    }

                    public void M02(short s = -1)
                    {
                        throw new System.NotImplementedException();
                    }

                    public void M03(short s = short.MaxValue)
                    {
                        throw new System.NotImplementedException();
                    }

                    public void M04(ushort s = 0)
                    {
                        throw new System.NotImplementedException();
                    }

                    public void M05(ushort s = 1)
                    {
                        throw new System.NotImplementedException();
                    }

                    public void M06(ushort s = ushort.MaxValue)
                    {
                        throw new System.NotImplementedException();
                    }

                    public void M07(int s = int.MinValue)
                    {
                        throw new System.NotImplementedException();
                    }

                    public void M08(int s = -1)
                    {
                        throw new System.NotImplementedException();
                    }

                    public void M09(int s = int.MaxValue)
                    {
                        throw new System.NotImplementedException();
                    }

                    public void M10(uint s = 0)
                    {
                        throw new System.NotImplementedException();
                    }

                    public void M11(uint s = 1)
                    {
                        throw new System.NotImplementedException();
                    }

                    public void M12(uint s = uint.MaxValue)
                    {
                        throw new System.NotImplementedException();
                    }

                    public void M13(long s = long.MinValue)
                    {
                        throw new System.NotImplementedException();
                    }

                    public void M14(long s = -1)
                    {
                        throw new System.NotImplementedException();
                    }

                    public void M15(long s = long.MaxValue)
                    {
                        throw new System.NotImplementedException();
                    }

                    public void M16(ulong s = 0)
                    {
                        throw new System.NotImplementedException();
                    }

                    public void M17(ulong s = 1)
                    {
                        throw new System.NotImplementedException();
                    }

                    public void M18(ulong s = ulong.MaxValue)
                    {
                        throw new System.NotImplementedException();
                    }

                    public void M19(float s = float.MinValue)
                    {
                        throw new System.NotImplementedException();
                    }

                    public void M20(float s = 1)
                    {
                        throw new System.NotImplementedException();
                    }

                    public void M21(float s = float.MaxValue)
                    {
                        throw new System.NotImplementedException();
                    }

                    public void M22(double s = double.MinValue)
                    {
                        throw new System.NotImplementedException();
                    }

                    public void M23(double s = 1)
                    {
                        throw new System.NotImplementedException();
                    }

                    public void M24(double s = double.MaxValue)
                    {
                        throw new System.NotImplementedException();
                    }
                }
                """,
                Options = { AllOptionsOff },

                // 🐛 one value is generated with 0U instead of 0
                CodeActionValidationMode = CodeActionValidationMode.None,
            }.RunAsync();
        }

        [Fact]
        public async Task TestEnumLiterals()
        {
            await TestWithAllCodeStyleOptionsOffAsync(
                """
                using System;

                enum E
                {
                   A = 1,
                   B = 2  
                }

                [FlagsAttribute]
                enum FlagE
                {
                   A = 1,
                   B = 2
                }

                interface I
                {
                    void M1(E e = E.A | E.B);
                    void M2(FlagE e = FlagE.A | FlagE.B);
                }

                class C : {|CS0535:{|CS0535:I|}|}
                {
                }
                """,
                """
                using System;

                enum E
                {
                   A = 1,
                   B = 2  
                }

                [FlagsAttribute]
                enum FlagE
                {
                   A = 1,
                   B = 2
                }

                interface I
                {
                    void M1(E e = E.A | E.B);
                    void M2(FlagE e = FlagE.A | FlagE.B);
                }

                class C : I
                {
                    public void M1(E e = (E)3)
                    {
                        throw new NotImplementedException();
                    }

                    public void M2(FlagE e = FlagE.A | FlagE.B)
                    {
                        throw new NotImplementedException();
                    }
                }
                """);
        }

        [Fact]
        public async Task TestCharLiterals()
        {
            await TestWithAllCodeStyleOptionsOffAsync(
                """
                using System;

                interface I
                {
                    void M01(char c = '\0');
                    void M02(char c = '\r');
                    void M03(char c = '\n');
                    void M04(char c = '\t');
                    void M05(char c = '\b');
                    void M06(char c = '\v');
                    void M07(char c = '\'');
                    void M08(char c = '“');
                    void M09(char c = 'a');
                    void M10(char c = '"');
                    void M11(char c = '\u2029');
                }

                class C : {|CS0535:{|CS0535:{|CS0535:{|CS0535:{|CS0535:{|CS0535:{|CS0535:{|CS0535:{|CS0535:{|CS0535:{|CS0535:I|}|}|}|}|}|}|}|}|}|}|}
                {
                }
                """,
                """
                using System;

                interface I
                {
                    void M01(char c = '\0');
                    void M02(char c = '\r');
                    void M03(char c = '\n');
                    void M04(char c = '\t');
                    void M05(char c = '\b');
                    void M06(char c = '\v');
                    void M07(char c = '\'');
                    void M08(char c = '“');
                    void M09(char c = 'a');
                    void M10(char c = '"');
                    void M11(char c = '\u2029');
                }

                class C : I
                {
                    public void M01(char c = '\0')
                    {
                        throw new NotImplementedException();
                    }

                    public void M02(char c = '\r')
                    {
                        throw new NotImplementedException();
                    }

                    public void M03(char c = '\n')
                    {
                        throw new NotImplementedException();
                    }

                    public void M04(char c = '\t')
                    {
                        throw new NotImplementedException();
                    }

                    public void M05(char c = '\b')
                    {
                        throw new NotImplementedException();
                    }

                    public void M06(char c = '\v')
                    {
                        throw new NotImplementedException();
                    }

                    public void M07(char c = '\'')
                    {
                        throw new NotImplementedException();
                    }

                    public void M08(char c = '“')
                    {
                        throw new NotImplementedException();
                    }

                    public void M09(char c = 'a')
                    {
                        throw new NotImplementedException();
                    }

                    public void M10(char c = '"')
                    {
                        throw new NotImplementedException();
                    }

                    public void M11(char c = '\u2029')
                    {
                        throw new NotImplementedException();
                    }
                }
                """);
        }

        [Fact, WorkItem("http://vstfdevdiv:8080/DevDiv2/DevDiv/_workitems/edit/545695")]
        public async Task TestRemoveParenthesesAroundTypeReference1()
        {
            await TestWithAllCodeStyleOptionsOffAsync(
                """
                using System;

                interface I
                {
                    void Goo(DayOfWeek x = DayOfWeek.Friday);
                }

                class C : {|CS0535:I|}
                {
                    DayOfWeek DayOfWeek { get; set; }
                }
                """,
                """
                using System;

                interface I
                {
                    void Goo(DayOfWeek x = DayOfWeek.Friday);
                }

                class C : I
                {
                    DayOfWeek DayOfWeek { get; set; }

                    public void Goo(DayOfWeek x = DayOfWeek.Friday)
                    {
                        throw new NotImplementedException();
                    }
                }
                """);
        }

        [Fact, WorkItem("http://vstfdevdiv:8080/DevDiv2/DevDiv/_workitems/edit/545696")]
        public async Task TestDecimalConstants1()
        {
            await TestWithAllCodeStyleOptionsOffAsync(
                """
                interface I
                {
                    void Goo(decimal x = decimal.MaxValue);
                }

                class C : {|CS0535:I|}
                {
                }
                """,
                """
                interface I
                {
                    void Goo(decimal x = decimal.MaxValue);
                }

                class C : I
                {
                    public void Goo(decimal x = decimal.MaxValue)
                    {
                        throw new System.NotImplementedException();
                    }
                }
                """);
        }

        [Fact, WorkItem("http://vstfdevdiv:8080/DevDiv2/DevDiv/_workitems/edit/545711")]
        public async Task TestNullablePrimitiveLiteral()
        {
            await TestWithAllCodeStyleOptionsOffAsync(
                """
                interface I
                {
                    void Goo(decimal? x = decimal.MaxValue);
                }

                class C : {|CS0535:I|}
                {
                }
                """,
                """
                interface I
                {
                    void Goo(decimal? x = decimal.MaxValue);
                }

                class C : I
                {
                    public void Goo(decimal? x = decimal.MaxValue)
                    {
                        throw new System.NotImplementedException();
                    }
                }
                """);
        }

        [Fact, WorkItem("http://vstfdevdiv:8080/DevDiv2/DevDiv/_workitems/edit/545715")]
        public async Task TestNullableEnumType()
        {
            await TestWithAllCodeStyleOptionsOffAsync(
                """
                using System;

                interface I
                {
                    void Goo(DayOfWeek? x = DayOfWeek.Friday);
                }

                class C : {|CS0535:I|}
                {
                }
                """,
                """
                using System;

                interface I
                {
                    void Goo(DayOfWeek? x = DayOfWeek.Friday);
                }

                class C : I
                {
                    public void Goo(DayOfWeek? x = DayOfWeek.Friday)
                    {
                        throw new NotImplementedException();
                    }
                }
                """);
        }

        [Fact, WorkItem("http://vstfdevdiv:8080/DevDiv2/DevDiv/_workitems/edit/545752")]
        public async Task TestByteLiterals()
        {
            await TestWithAllCodeStyleOptionsOffAsync(
                """
                interface I
                {
                    void Goo(byte x = 1);
                }

                class C : {|CS0535:I|}
                {
                }
                """,
                """
                interface I
                {
                    void Goo(byte x = 1);
                }

                class C : I
                {
                    public void Goo(byte x = 1)
                    {
                        throw new System.NotImplementedException();
                    }
                }
                """);
        }

        [Fact, WorkItem("http://vstfdevdiv:8080/DevDiv2/DevDiv/_workitems/edit/545736")]
        public async Task TestCastedOptionalParameter1()
        {
            const string code = """
                using System;
                interface I
                {
                    void Goo(ConsoleColor x = (ConsoleColor)(-1));
                }

                class C : {|CS0535:I|}
                {
                }
                """;

            const string expected = """
                using System;
                interface I
                {
                    void Goo(ConsoleColor x = (ConsoleColor)(-1));
                }

                class C : I
                {
                    public void Goo(ConsoleColor x = (ConsoleColor)(-1))
                    {
                        throw new NotImplementedException();
                    }
                }
                """;

            await TestWithAllCodeStyleOptionsOffAsync(code, expected);
        }

        [Fact, WorkItem("http://vstfdevdiv:8080/DevDiv2/DevDiv/_workitems/edit/545737")]
        public async Task TestCastedEnumValue()
        {
            await TestWithAllCodeStyleOptionsOffAsync(
                """
                using System;

                interface I
                {
                    void Goo(ConsoleColor x = (ConsoleColor)int.MaxValue);
                }

                class C : {|CS0535:I|}
                {
                }
                """,
                """
                using System;

                interface I
                {
                    void Goo(ConsoleColor x = (ConsoleColor)int.MaxValue);
                }

                class C : I
                {
                    public void Goo(ConsoleColor x = (ConsoleColor)int.MaxValue)
                    {
                        throw new NotImplementedException();
                    }
                }
                """);
        }

        [Fact, WorkItem("http://vstfdevdiv:8080/DevDiv2/DevDiv/_workitems/edit/545785")]
        public async Task TestNoCastFromZeroToEnum()
        {
            await TestWithAllCodeStyleOptionsOffAsync(
                """
                enum E
                {
                    A = 1,
                }

                interface I
                {
                    void Goo(E x = 0);
                }

                class C : {|CS0535:I|}
                {
                }
                """,
                """
                enum E
                {
                    A = 1,
                }

                interface I
                {
                    void Goo(E x = 0);
                }

                class C : I
                {
                    public void Goo(E x = 0)
                    {
                        throw new System.NotImplementedException();
                    }
                }
                """);
        }

        [Fact, WorkItem("http://vstfdevdiv:8080/DevDiv2/DevDiv/_workitems/edit/545793")]
        public async Task TestMultiDimArray()
        {
            await TestWithAllCodeStyleOptionsOffAsync(
                """
                using System.Runtime.InteropServices;

                interface I
                {
                    void Goo([Optional][DefaultParameterValue(1)] int x, int[,] y);
                }

                class C : {|CS0535:I|}
                {
                }
                """,
                """
                using System.Runtime.InteropServices;

                interface I
                {
                    void Goo([Optional][DefaultParameterValue(1)] int x, int[,] y);
                }

                class C : I
                {
                    public void Goo([{|CS1745:DefaultParameterValue|}(1), {|CS1745:Optional|}] int x = {|CS8017:1|}, int[,] y = null)
                    {
                        throw new System.NotImplementedException();
                    }
                }
                """);
        }

        [Fact, WorkItem("http://vstfdevdiv:8080/DevDiv2/DevDiv/_workitems/edit/545794")]
        public async Task TestParametersAfterOptionalParameter()
        {
            await TestWithAllCodeStyleOptionsOffAsync(
                """
                using System.Runtime.InteropServices;

                interface I
                {
                    void Goo([Optional, DefaultParameterValue(1)] int x, int[] y, int[] z);
                }

                class C : {|CS0535:I|}
                {
                }
                """,
                """
                using System.Runtime.InteropServices;

                interface I
                {
                    void Goo([Optional, DefaultParameterValue(1)] int x, int[] y, int[] z);
                }

                class C : I
                {
                    public void Goo([{|CS1745:DefaultParameterValue|}(1), {|CS1745:Optional|}] int x = {|CS8017:1|}, int[] y = null, int[] z = null)
                    {
                        throw new System.NotImplementedException();
                    }
                }
                """);
        }

        [Fact, WorkItem("http://vstfdevdiv:8080/DevDiv2/DevDiv/_workitems/edit/545605")]
        public async Task TestAttributeInParameter()
        {
            var test = new VerifyCS.Test
            {
                TestCode =
                """
                using System;
                using System.Runtime.CompilerServices;
                using System.Runtime.InteropServices;

                interface I
                {
                    void Goo([Optional][DateTimeConstant(100)] DateTime d1, [Optional][IUnknownConstant] object d2);
                }
                class C : {|CS0535:I|}
                {
                }
                """,
                FixedCode =
                """
                using System;
                using System.Runtime.CompilerServices;
                using System.Runtime.InteropServices;

                interface I
                {
                    void Goo([Optional][DateTimeConstant(100)] DateTime d1, [Optional][IUnknownConstant] object d2);
                }
                class C : I
                {
                    public void Goo([DateTimeConstant(100), Optional] DateTime d1, [IUnknownConstant, Optional] object d2)
                    {
                        throw new NotImplementedException();
                    }
                }
                """,
                // 🐛 the DateTimeConstant attribute is generated with 100L instead of 100
                CodeActionValidationMode = CodeActionValidationMode.None,
            };

            test.Options.AddRange(AllOptionsOff);
            await test.RunAsync();
        }

        [Fact, WorkItem("http://vstfdevdiv:8080/DevDiv2/DevDiv/_workitems/edit/545897")]
        public async Task TestNameConflictBetweenMethodAndTypeParameter()
        {
            await TestWithAllCodeStyleOptionsOffAsync(
                """
                interface I<S>
                {
                    void T1<T>(S x, T y);
                }

                class C<T> : {|CS0535:I<T>|}
                {
                }
                """,
                """
                interface I<S>
                {
                    void T1<T>(S x, T y);
                }

                class C<T> : I<T>
                {
                    public void T1<T2>(T x, T2 y)
                    {
                        throw new System.NotImplementedException();
                    }
                }
                """);
        }

        [Fact, WorkItem("http://vstfdevdiv:8080/DevDiv2/DevDiv/_workitems/edit/545895")]
        public async Task TestTypeParameterReplacementWithOuterType()
        {
            await TestWithAllCodeStyleOptionsOffAsync(
                """
                using System.Collections.Generic;

                interface I<S>
                {
                    void Goo<T>(S y, List<T>.Enumerator x);
                }

                class D<T> : {|CS0535:I<T>|}
                {
                }
                """,
                """
                using System.Collections.Generic;

                interface I<S>
                {
                    void Goo<T>(S y, List<T>.Enumerator x);
                }

                class D<T> : I<T>
                {
                    public void Goo<T1>(T y, List<T1>.Enumerator x)
                    {
                        throw new System.NotImplementedException();
                    }
                }
                """);
        }

        [Fact, WorkItem("http://vstfdevdiv:8080/DevDiv2/DevDiv/_workitems/edit/545864")]
        public async Task TestFloatConstant()
        {
            await TestWithAllCodeStyleOptionsOffAsync(
                """
                interface I
                {
                    void Goo(float x = 1E10F);
                }

                class C : {|CS0535:I|}
                {
                }
                """,
                """
                interface I
                {
                    void Goo(float x = 1E10F);
                }

                class C : I
                {
                    public void Goo(float x = 1E+10F)
                    {
                        throw new System.NotImplementedException();
                    }
                }
                """);
        }

        [Fact, WorkItem("http://vstfdevdiv:8080/DevDiv2/DevDiv/_workitems/edit/544640")]
        public async Task TestKeywordForTypeParameterName()
        {
            await TestWithAllCodeStyleOptionsOffAsync(
                """
                interface I
                {
                    void Goo<@class>();
                }

                class C : {|CS0535:I|}{|CS1513:|}{|CS1514:|}
                """,
                """
                interface I
                {
                    void Goo<@class>();
                }

                class C : I
                {
                    public void Goo<@class>()
                    {
                        throw new System.NotImplementedException();
                    }
                }

                """);
        }

        [Fact, WorkItem("http://vstfdevdiv:8080/DevDiv2/DevDiv/_workitems/edit/545922")]
        public async Task TestExtremeDecimals()
        {
            await TestWithAllCodeStyleOptionsOffAsync(
                """
                interface I
                {
                    void Goo1(decimal x = 1E28M);
                    void Goo2(decimal x = -1E28M);
                }

                class C : {|CS0535:{|CS0535:I|}|}
                {
                }
                """,
                """
                interface I
                {
                    void Goo1(decimal x = 1E28M);
                    void Goo2(decimal x = -1E28M);
                }

                class C : I
                {
                    public void Goo1(decimal x = 10000000000000000000000000000M)
                    {
                        throw new System.NotImplementedException();
                    }

                    public void Goo2(decimal x = -10000000000000000000000000000M)
                    {
                        throw new System.NotImplementedException();
                    }
                }
                """);
        }

        [Fact, WorkItem("http://vstfdevdiv:8080/DevDiv2/DevDiv/_workitems/edit/544659")]
        public async Task TestNonZeroScaleDecimals()
        {
            await TestWithAllCodeStyleOptionsOffAsync(
                """
                interface I
                {
                    void Goo(decimal x = 0.1M);
                }

                class C : {|CS0535:I|}
                {
                }
                """,
                """
                interface I
                {
                    void Goo(decimal x = 0.1M);
                }

                class C : I
                {
                    public void Goo(decimal x = 0.1M)
                    {
                        throw new System.NotImplementedException();
                    }
                }
                """);
        }

        [Fact, WorkItem("http://vstfdevdiv:8080/DevDiv2/DevDiv/_workitems/edit/544639")]
        public async Task TestUnterminatedComment()
        {
            await TestWithAllCodeStyleOptionsOffAsync(
                """
                using System;

                // Implement interface
                class C : {|CS0535:IServiceProvider|} {|CS1035:|}/*
                {|CS1513:|}{|CS1514:|}
                """,
                """
                using System;

                // Implement interface
                class C : IServiceProvider /*
                */
                {
                    public object GetService(Type serviceType)
                    {
                        throw new NotImplementedException();
                    }
                }

                """);
        }

        [Fact, WorkItem("http://vstfdevdiv:8080/DevDiv2/DevDiv/_workitems/edit/529920")]
        public async Task TestNewLineBeforeDirective()
        {
            await TestWithAllCodeStyleOptionsOffAsync(
                """
                using System;

                // Implement interface
                class C : {|CS0535:IServiceProvider|}{|CS1513:|}{|CS1514:|}
                #pragma warning disable
                """,
                """
                using System;

                // Implement interface
                class C : IServiceProvider
                {
                    public object GetService(Type serviceType)
                    {
                        throw new NotImplementedException();
                    }
                }
                #pragma warning disable
                """);
        }

        [Fact, WorkItem("http://vstfdevdiv:8080/DevDiv2/DevDiv/_workitems/edit/529947")]
        public async Task TestCommentAfterInterfaceList1()
        {
            await TestWithAllCodeStyleOptionsOffAsync(
                """
                using System;

                class C : {|CS0535:IServiceProvider|}{|CS1513:|}{|CS1514:|} // Implement interface

                """,
                """
                using System;

                class C : IServiceProvider // Implement interface
                {
                    public object GetService(Type serviceType)
                    {
                        throw new NotImplementedException();
                    }
                }

                """);
        }

        [Fact, WorkItem("http://vstfdevdiv:8080/DevDiv2/DevDiv/_workitems/edit/529947")]
        public async Task TestCommentAfterInterfaceList2()
        {
            await TestWithAllCodeStyleOptionsOffAsync(
                """
                using System;

                class C : {|CS0535:IServiceProvider|}{|CS1513:|}{|CS1514:|} 
                // Implement interface
                """,
                """
                using System;

                class C : IServiceProvider
                {
                    public object GetService(Type serviceType)
                    {
                        throw new NotImplementedException();
                    }
                }
                // Implement interface
                """);
        }

        [Fact, WorkItem("http://vstfdevdiv:8080/DevDiv2/DevDiv/_workitems/edit/958699")]
        [WorkItem("http://vstfdevdiv:8080/DevDiv2/DevDiv/_workitems/edit/994456")]
        public async Task TestImplementIDisposable_NoDisposePattern()
        {
            await TestWithAllCodeStyleOptionsOffAsync(
                """
                using System;
                class C : {|CS0535:IDisposable|}{|CS1513:|}{|CS1514:|}
                """,
                """
                using System;
                class C : IDisposable
                {
                    public void Dispose()
                    {
                        throw new NotImplementedException();
                    }
                }

                """, codeAction: ("False;False;True:global::System.IDisposable;mscorlib;Microsoft.CodeAnalysis.ImplementInterface.AbstractImplementInterfaceService+ImplementInterfaceCodeAction;", 0));
        }

        [Fact, WorkItem("http://vstfdevdiv:8080/DevDiv2/DevDiv/_workitems/edit/958699")]
        [WorkItem("http://vstfdevdiv:8080/DevDiv2/DevDiv/_workitems/edit/994456")]
        public async Task TestImplementIDisposable_DisposePattern()
        {
            await TestWithAllCodeStyleOptionsOffAsync(
                """
                using System;
                class C : {|CS0535:IDisposable|}{|CS1513:|}{|CS1514:|}
                """,
$@"using System;
class C : IDisposable
{{
    private bool disposedValue;

{DisposePattern("protected virtual ", "C", "public void ")}
}}
", codeAction: ("False;False;True:global::System.IDisposable;mscorlib;Microsoft.CodeAnalysis.ImplementInterface.AbstractImplementInterfaceService+ImplementInterfaceWithDisposePatternCodeAction;", 1));
        }

        [Fact, WorkItem("http://vstfdevdiv:8080/DevDiv2/DevDiv/_workitems/edit/958699")]
        [WorkItem("http://vstfdevdiv:8080/DevDiv2/DevDiv/_workitems/edit/994456")]
        public async Task TestImplementIDisposableExplicitly_NoDisposePattern()
        {
            await TestWithAllCodeStyleOptionsOffAsync(
                """
                using System;
                class C : {|CS0535:IDisposable|}{|CS1513:|}{|CS1514:|}
                """,
                """
                using System;
                class C : IDisposable
                {
                    void IDisposable.Dispose()
                    {
                        throw new NotImplementedException();
                    }
                }

                """, codeAction: ("True;False;False:global::System.IDisposable;mscorlib;Microsoft.CodeAnalysis.ImplementInterface.AbstractImplementInterfaceService+ImplementInterfaceCodeAction;", 2));
        }

        [Fact, WorkItem("http://vstfdevdiv:8080/DevDiv2/DevDiv/_workitems/edit/941469")]
        [WorkItem("http://vstfdevdiv:8080/DevDiv2/DevDiv/_workitems/edit/994456")]
        public async Task TestImplementIDisposableExplicitly_DisposePattern()
        {
            await TestWithAllCodeStyleOptionsOffAsync(
                """
                using System;
                class C : {|CS0535:System.IDisposable|}
                {
                    class IDisposable
                    {
                    }
                }
                """,
$@"using System;
class C : System.IDisposable
{{
    private bool disposedValue;

    class IDisposable
    {{
    }}

{DisposePattern("protected virtual ", "C", "void System.IDisposable.")}
}}", codeAction: ("True;False;False:global::System.IDisposable;mscorlib;Microsoft.CodeAnalysis.ImplementInterface.AbstractImplementInterfaceService+ImplementInterfaceWithDisposePatternCodeAction;", 3));
        }

        [Fact, WorkItem("http://vstfdevdiv:8080/DevDiv2/DevDiv/_workitems/edit/958699")]
        [WorkItem("http://vstfdevdiv:8080/DevDiv2/DevDiv/_workitems/edit/994456")]
        public async Task TestImplementIDisposableAbstractly_NoDisposePattern()
        {
            await TestWithAllCodeStyleOptionsOffAsync(
                """
                using System;
                abstract class C : {|CS0535:IDisposable|}{|CS1513:|}{|CS1514:|}
                """,
                """
                using System;
                abstract class C : IDisposable
                {
                    public abstract void Dispose();
                }

                """, codeAction: ("False;True;True:global::System.IDisposable;mscorlib;Microsoft.CodeAnalysis.ImplementInterface.AbstractImplementInterfaceService+ImplementInterfaceCodeAction;", 2));
        }

        [Fact, WorkItem("http://vstfdevdiv:8080/DevDiv2/DevDiv/_workitems/edit/958699")]
        [WorkItem("http://vstfdevdiv:8080/DevDiv2/DevDiv/_workitems/edit/994456")]
        public async Task TestImplementIDisposableThroughMember_NoDisposePattern()
        {
            await TestWithAllCodeStyleOptionsOffAsync(
                """
                using System;
                class C : {|CS0535:IDisposable|}
                {
                    private IDisposable goo;
                }
                """,
                """
                using System;
                class C : IDisposable
                {
                    private IDisposable goo;

                    public void Dispose()
                    {
                        goo.Dispose();
                    }
                }
                """, codeAction: ("False;False;False:global::System.IDisposable;mscorlib;Microsoft.CodeAnalysis.ImplementInterface.AbstractImplementInterfaceService+ImplementInterfaceCodeAction;goo", 2));
        }

        [Fact, WorkItem("http://vstfdevdiv:8080/DevDiv2/DevDiv/_workitems/edit/941469")]
        public async Task TestImplementIDisposableExplicitly_NoNamespaceImportForSystem()
        {
            await new VerifyCS.Test
            {
                TestCode = @"class C : {|CS0535:System.IDisposable|}{|CS1513:|}{|CS1514:|}",
                FixedCode = $@"class C : System.IDisposable
{{
    private bool disposedValue;

{DisposePattern("protected virtual ", "C", "void System.IDisposable.", gcPrefix: "System.")}
}}
",
                CodeActionEquivalenceKey = "True;False;False:global::System.IDisposable;mscorlib;Microsoft.CodeAnalysis.ImplementInterface.AbstractImplementInterfaceService+ImplementInterfaceWithDisposePatternCodeAction;",
                CodeActionIndex = 3,

                // 🐛 generated QualifiedName where SimpleMemberAccessExpression was expected
                CodeActionValidationMode = CodeActionValidationMode.None,
            }.RunAsync();
        }

        [Fact, WorkItem("http://vstfdevdiv:8080/DevDiv2/DevDiv/_workitems/edit/951968")]
        public async Task TestImplementIDisposableViaBaseInterface_NoDisposePattern()
        {
            await TestWithAllCodeStyleOptionsOffAsync(
                """
                using System;
                interface I : IDisposable
                {
                    void F();
                }
                class C : {|CS0535:{|CS0535:I|}|}
                {
                }
                """,
                """
                using System;
                interface I : IDisposable
                {
                    void F();
                }
                class C : I
                {
                    public void Dispose()
                    {
                        throw new NotImplementedException();
                    }

                    public void F()
                    {
                        throw new NotImplementedException();
                    }
                }
                """, codeAction: ("False;False;True:global::I;TestProject;Microsoft.CodeAnalysis.ImplementInterface.AbstractImplementInterfaceService+ImplementInterfaceCodeAction;", 0));
        }

        [Fact, WorkItem("http://vstfdevdiv:8080/DevDiv2/DevDiv/_workitems/edit/951968")]
        public async Task TestImplementIDisposableViaBaseInterface()
        {
            await TestWithAllCodeStyleOptionsOffAsync(
                """
                using System;
                interface I : IDisposable
                {
                    void F();
                }
                class C : {|CS0535:{|CS0535:I|}|}
                {
                }
                """,
$@"using System;
interface I : IDisposable
{{
    void F();
}}
class C : I
{{
    private bool disposedValue;

    public void F()
    {{
        throw new NotImplementedException();
    }}

{DisposePattern("protected virtual ", "C", "public void ")}
}}", codeAction: ("False;False;True:global::I;TestProject;Microsoft.CodeAnalysis.ImplementInterface.AbstractImplementInterfaceService+ImplementInterfaceWithDisposePatternCodeAction;", 1));
        }

        [Fact, WorkItem("http://vstfdevdiv:8080/DevDiv2/DevDiv/_workitems/edit/951968")]
        public async Task TestImplementIDisposableExplicitlyViaBaseInterface()
        {
            await TestWithAllCodeStyleOptionsOffAsync(
                """
                using System;
                interface I : IDisposable
                {
                    void F();
                }
                class C : {|CS0535:{|CS0535:I|}|}
                {
                }
                """,
$@"using System;
interface I : IDisposable
{{
    void F();
}}
class C : I
{{
    private bool disposedValue;

    void I.F()
    {{
        throw new NotImplementedException();
    }}

{DisposePattern("protected virtual ", "C", "void IDisposable.")}
}}", codeAction: ("True;False;False:global::I;TestProject;Microsoft.CodeAnalysis.ImplementInterface.AbstractImplementInterfaceService+ImplementInterfaceWithDisposePatternCodeAction;", 3));
        }

        [Fact, WorkItem("http://vstfdevdiv:8080/DevDiv2/DevDiv/_workitems/edit/941469")]
        public async Task TestDoNotImplementDisposePatternForLocallyDefinedIDisposable()
        {
            await TestWithAllCodeStyleOptionsOffAsync(
                """
                namespace System
                {
                    interface IDisposable
                    {
                        void Dispose();
                    }

                    class C : {|CS0535:IDisposable|}{|CS1513:|}{|CS1514:|}
                }
                """,
                """
                namespace System
                {
                    interface IDisposable
                    {
                        void Dispose();
                    }

                    class C : IDisposable
                    {
                        void IDisposable.Dispose()
                        {
                            throw new NotImplementedException();
                        }
                    }
                }
                """, codeAction: ("True;False;False:global::System.IDisposable;TestProject;Microsoft.CodeAnalysis.ImplementInterface.AbstractImplementInterfaceService+ImplementInterfaceCodeAction;", 1));
        }

        [Fact]
        public async Task TestDoNotImplementDisposePatternForStructures1()
        {
            await TestWithAllCodeStyleOptionsOffAsync(
                """
                using System;
                struct S : {|CS0535:IDisposable|}{|CS1513:|}{|CS1514:|}
                """,
                """
                using System;
                struct S : IDisposable
                {
                    public void Dispose()
                    {
                        throw new NotImplementedException();
                    }
                }

                """);
        }

        [Fact]
        public async Task TestDoNotImplementDisposePatternForStructures2()
        {
            await TestWithAllCodeStyleOptionsOffAsync(
                """
                using System;
                struct S : {|CS0535:IDisposable|}{|CS1513:|}{|CS1514:|}
                """,
                """
                using System;
                struct S : IDisposable
                {
                    void IDisposable.Dispose()
                    {
                        throw new NotImplementedException();
                    }
                }

                """, codeAction: ("True;False;False:global::System.IDisposable;mscorlib;Microsoft.CodeAnalysis.ImplementInterface.AbstractImplementInterfaceService+ImplementInterfaceCodeAction;", 1));
        }

        [Fact, WorkItem("http://vstfdevdiv:8080/DevDiv2/DevDiv/_workitems/edit/545924")]
        public async Task TestEnumNestedInGeneric()
        {
            var test = new VerifyCS.Test()
            {
                TestCode = """
                class C<T>
                {
                    public enum E
                    {
                        X
                    }
                }

                interface I
                {
                    void Goo<T>(C<T>.E x = C<T>.E.X);
                }

                class D : {|CS0535:I|}
                {
                }
                """,
                FixedCode = """
                class C<T>
                {
                    public enum E
                    {
                        X
                    }
                }

                interface I
                {
                    void Goo<T>(C<T>.E x = C<T>.E.X);
                }

                class D : I
                {
                    public void Goo<T>(C<T>.E x = C<T>.E.X)
                    {
                        throw new System.NotImplementedException();
                    }
                }
                """,
                // 🐛 generated QualifiedName where SimpleMemberAccessExpression was expected
                CodeActionValidationMode = CodeActionValidationMode.None,
            };

            test.Options.AddRange(AllOptionsOff);
            await test.RunAsync();
        }

        [Fact, WorkItem("http://vstfdevdiv:8080/DevDiv2/DevDiv/_workitems/edit/545939")]
        public async Task TestUnterminatedString1()
        {
            await TestWithAllCodeStyleOptionsOffAsync(
                """
                using System;

                class C : {|CS0535:IServiceProvider|} {|CS1039:|}@"{|CS1513:|}{|CS1514:|}
                """,
                """
                using System;

                class C : IServiceProvider {|CS1003:@""|}{
                    public object GetService(Type serviceType)
                    {
                        throw new NotImplementedException();
                    }
                }

                """);
        }

        [Fact, WorkItem("http://vstfdevdiv:8080/DevDiv2/DevDiv/_workitems/edit/545939")]
        public async Task TestUnterminatedString2()
        {
            await TestWithAllCodeStyleOptionsOffAsync(
                """
                using System;

                class C : {|CS0535:IServiceProvider|} {|CS1010:|}"{|CS1513:|}{|CS1514:|}
                """,
                """
                using System;

                class C : IServiceProvider {|CS1003:""|}{
                    public object GetService(Type serviceType)
                    {
                        throw new NotImplementedException();
                    }
                }

                """);
        }

        [Fact, WorkItem("http://vstfdevdiv:8080/DevDiv2/DevDiv/_workitems/edit/545939")]
        public async Task TestUnterminatedString3()
        {
            await TestWithAllCodeStyleOptionsOffAsync(
                """
                using System;

                class C : {|CS0535:IServiceProvider|} {|CS1039:|}@"{|CS1513:|}{|CS1514:|}
                """,
                """
                using System;

                class C : IServiceProvider {|CS1003:@""|}{
                    public object GetService(Type serviceType)
                    {
                        throw new NotImplementedException();
                    }
                }

                """);
        }

        [Fact, WorkItem("http://vstfdevdiv:8080/DevDiv2/DevDiv/_workitems/edit/545939")]
        public async Task TestUnterminatedString4()
        {
            await TestWithAllCodeStyleOptionsOffAsync(
                """
                using System;

                class C : {|CS0535:IServiceProvider|} {|CS1010:|}"{|CS1513:|}{|CS1514:|}
                """,
                """
                using System;

                class C : IServiceProvider {|CS1003:""|}{
                    public object GetService(Type serviceType)
                    {
                        throw new NotImplementedException();
                    }
                }

                """);
        }

        [Fact, WorkItem("http://vstfdevdiv:8080/DevDiv2/DevDiv/_workitems/edit/545940")]
        public async Task TestDecimalENotation()
        {
            await TestWithAllCodeStyleOptionsOffAsync(
                """
                interface I
                {
                    void Goo1(decimal x = 1E-25M);
                    void Goo2(decimal x = -1E-25M);
                    void Goo3(decimal x = 1E-24M);
                    void Goo4(decimal x = -1E-24M);
                }

                class C : {|CS0535:{|CS0535:{|CS0535:{|CS0535:I|}|}|}|}
                {
                }
                """,
                """
                interface I
                {
                    void Goo1(decimal x = 1E-25M);
                    void Goo2(decimal x = -1E-25M);
                    void Goo3(decimal x = 1E-24M);
                    void Goo4(decimal x = -1E-24M);
                }

                class C : I
                {
                    public void Goo1(decimal x = 0.0000000000000000000000001M)
                    {
                        throw new System.NotImplementedException();
                    }

                    public void Goo2(decimal x = -0.0000000000000000000000001M)
                    {
                        throw new System.NotImplementedException();
                    }

                    public void Goo3(decimal x = 0.000000000000000000000001M)
                    {
                        throw new System.NotImplementedException();
                    }

                    public void Goo4(decimal x = -0.000000000000000000000001M)
                    {
                        throw new System.NotImplementedException();
                    }
                }
                """);
        }

        [Fact, WorkItem("http://vstfdevdiv:8080/DevDiv2/DevDiv/_workitems/edit/545938")]
        public async Task TestGenericEnumWithRenamedTypeParameters()
        {
            var test = new VerifyCS.Test
            {
                TestCode = """
                class C<T>
                {
                    public enum E
                    {
                        X
                    }
                }

                interface I<S>
                {
                    void Goo<T>(S y, C<T>.E x = C<T>.E.X);
                }

                class D<T> : {|CS0535:I<T>|}
                {
                }
                """,
                FixedCode = """
                class C<T>
                {
                    public enum E
                    {
                        X
                    }
                }

                interface I<S>
                {
                    void Goo<T>(S y, C<T>.E x = C<T>.E.X);
                }

                class D<T> : I<T>
                {
                    public void Goo<T1>(T y, C<T1>.E x = C<T1>.E.X)
                    {
                        throw new System.NotImplementedException();
                    }
                }
                """,
                // 🐛 generated QualifiedName where SimpleMemberAccessExpression was expected
                CodeActionValidationMode = CodeActionValidationMode.None,
            };

            test.Options.AddRange(AllOptionsOff);
            await test.RunAsync();
        }

        [Fact, WorkItem("http://vstfdevdiv:8080/DevDiv2/DevDiv/_workitems/edit/545919")]
        public async Task TestDoNotRenameTypeParameterToParameterName()
        {
            await TestWithAllCodeStyleOptionsOffAsync(
                """
                interface I<S>
                {
                    void Goo<T>(S T1);
                }

                class C<T> : {|CS0535:I<T>|}
                {
                }
                """,
                """
                interface I<S>
                {
                    void Goo<T>(S T1);
                }

                class C<T> : I<T>
                {
                    public void Goo<T2>(T T1)
                    {
                        throw new System.NotImplementedException();
                    }
                }
                """);
        }

        [Fact, WorkItem("http://vstfdevdiv:8080/DevDiv2/DevDiv/_workitems/edit/530265")]
        public async Task TestAttributes()
        {
            await TestWithAllCodeStyleOptionsOffAsync(
                """
                using System.Runtime.InteropServices;

                interface I
                {
                    [return: MarshalAs(UnmanagedType.U1)]
                    bool Goo([MarshalAs(UnmanagedType.U1)] bool x);
                }

                class C : {|CS0535:I|}
                {
                }
                """,
                """
                using System.Runtime.InteropServices;

                interface I
                {
                    [return: MarshalAs(UnmanagedType.U1)]
                    bool Goo([MarshalAs(UnmanagedType.U1)] bool x);
                }

                class C : I
                {
                    [return: MarshalAs(UnmanagedType.U1)]
                    public bool Goo([MarshalAs(UnmanagedType.U1)] bool x)
                    {
                        throw new System.NotImplementedException();
                    }
                }
                """);
        }

        [Fact, WorkItem("http://vstfdevdiv:8080/DevDiv2/DevDiv/_workitems/edit/530265")]
        public async Task TestAttributesExplicit()
        {
            await TestWithAllCodeStyleOptionsOffAsync(
                """
                using System.Runtime.InteropServices;

                interface I
                {
                    [return: MarshalAs(UnmanagedType.U1)]
                    bool Goo([MarshalAs(UnmanagedType.U1)] bool x);
                }

                class C : {|CS0535:I|}
                {
                }
                """,
                """
                using System.Runtime.InteropServices;

                interface I
                {
                    [return: MarshalAs(UnmanagedType.U1)]
                    bool Goo([MarshalAs(UnmanagedType.U1)] bool x);
                }

                class C : I
                {
                    bool I.Goo(bool x)
                    {
                        throw new System.NotImplementedException();
                    }
                }
                """,
codeAction: ("True;False;False:global::I;TestProject;Microsoft.CodeAnalysis.ImplementInterface.AbstractImplementInterfaceService+ImplementInterfaceCodeAction;", 1));
        }

        [Fact, WorkItem("http://vstfdevdiv:8080/DevDiv2/DevDiv/_workitems/edit/546443")]
        public async Task TestParameterNameWithTypeName()
        {
            await TestWithAllCodeStyleOptionsOffAsync(
                """
                using System;

                interface IGoo
                {
                    void Bar(DateTime DateTime);
                }

                class C : {|CS0535:IGoo|}
                {
                }
                """,
                """
                using System;

                interface IGoo
                {
                    void Bar(DateTime DateTime);
                }

                class C : IGoo
                {
                    public void Bar(DateTime DateTime)
                    {
                        throw new NotImplementedException();
                    }
                }
                """);
        }

        [Fact, WorkItem("http://vstfdevdiv:8080/DevDiv2/DevDiv/_workitems/edit/530521")]
        public async Task TestUnboundGeneric()
        {
            await TestWithAllCodeStyleOptionsOffAsync(
                """
                using System.Collections.Generic;
                using System.Runtime.InteropServices;

                interface I
                {
                    [return: MarshalAs(UnmanagedType.CustomMarshaler, MarshalTypeRef = typeof(List<>))]
                    void Goo();
                }

                class C : {|CS0535:I|}
                {
                }
                """,
                """
                using System.Collections.Generic;
                using System.Runtime.InteropServices;

                interface I
                {
                    [return: MarshalAs(UnmanagedType.CustomMarshaler, MarshalTypeRef = typeof(List<>))]
                    void Goo();
                }

                class C : I
                {
                    [return: MarshalAs(UnmanagedType.CustomMarshaler, MarshalTypeRef = typeof(List<>))]
                    public void Goo()
                    {
                        throw new System.NotImplementedException();
                    }
                }
                """);
        }

        [Fact, WorkItem("http://vstfdevdiv:8080/DevDiv2/DevDiv/_workitems/edit/752436")]
        public async Task TestQualifiedNameImplicitInterface()
        {
            await TestWithAllCodeStyleOptionsOffAsync(
                """
                namespace N
                {
                    public interface I
                    {
                        void M();
                    }
                }

                class C : {|CS0535:N.I|}
                {
                }
                """,
                """
                namespace N
                {
                    public interface I
                    {
                        void M();
                    }
                }

                class C : N.I
                {
                    public void M()
                    {
                        throw new System.NotImplementedException();
                    }
                }
                """);
        }

        [Fact, WorkItem("http://vstfdevdiv:8080/DevDiv2/DevDiv/_workitems/edit/752436")]
        public async Task TestQualifiedNameExplicitInterface()
        {
            await TestWithAllCodeStyleOptionsOffAsync(
                """
                namespace N
                {
                    public interface I
                    {
                        void M();
                    }
                }

                class C : {|CS0535:N.I|}
                {
                }
                """,
                """
                using N;

                namespace N
                {
                    public interface I
                    {
                        void M();
                    }
                }

                class C : N.I
                {
                    void I.M()
                    {
                        throw new System.NotImplementedException();
                    }
                }
                """, codeAction: ("True;False;False:global::N.I;TestProject;Microsoft.CodeAnalysis.ImplementInterface.AbstractImplementInterfaceService+ImplementInterfaceCodeAction;", 1));
        }

        [Fact, WorkItem("http://vstfdevdiv:8080/DevDiv2/DevDiv/_workitems/edit/847464")]
        public async Task TestImplementInterfaceForPartialType()
        {
            await TestWithAllCodeStyleOptionsOffAsync(
                """
                public interface I
                {
                    void Goo();
                }

                partial class C
                {
                }

                partial class C : {|CS0535:I|}
                {
                }
                """,
                """
                public interface I
                {
                    void Goo();
                }

                partial class C
                {
                }

                partial class C : I
                {
                    void I.Goo()
                    {
                        throw new System.NotImplementedException();
                    }
                }
                """, codeAction: ("True;False;False:global::I;TestProject;Microsoft.CodeAnalysis.ImplementInterface.AbstractImplementInterfaceService+ImplementInterfaceCodeAction;", 1));
        }

        [Fact, WorkItem("http://vstfdevdiv:8080/DevDiv2/DevDiv/_workitems/edit/847464")]
        public async Task TestImplementInterfaceForPartialType2()
        {
            await TestWithAllCodeStyleOptionsOffAsync(
                """
                public interface I
                {
                    void Goo();
                }

                partial class C : {|CS0535:I|}
                {
                }

                partial class C
                {
                }
                """,
                """
                public interface I
                {
                    void Goo();
                }

                partial class C : I
                {
                    void I.Goo()
                    {
                        throw new System.NotImplementedException();
                    }
                }

                partial class C
                {
                }
                """, codeAction: ("True;False;False:global::I;TestProject;Microsoft.CodeAnalysis.ImplementInterface.AbstractImplementInterfaceService+ImplementInterfaceCodeAction;", 1));
        }

        [Fact, WorkItem("http://vstfdevdiv:8080/DevDiv2/DevDiv/_workitems/edit/847464")]
        public async Task TestImplementInterfaceForPartialType3()
        {
            await new VerifyCS.Test
            {
                TestCode = """
                public interface I
                {
                    void Goo();
                }

                public interface I2
                {
                    void Goo2();
                }

                partial class C : {|CS0535:I|}
                {
                }

                partial class C : {|CS0535:I2|}
                {
                }
                """,
                FixedState =
                {
                    Sources =
                    {
                        """
                        public interface I
                        {
                            void Goo();
                        }

                        public interface I2
                        {
                            void Goo2();
                        }

                        partial class C : I
                        {
                            void I.Goo()
                            {
                                throw new System.NotImplementedException();
                            }
                        }

                        partial class C : {|CS0535:I2|}
                        {
                        }
                        """,
                    },
                    MarkupHandling = MarkupMode.Allow,
                },
                Options = { AllOptionsOff },
                CodeFixTestBehaviors = CodeFixTestBehaviors.FixOne,
                CodeActionEquivalenceKey = "True;False;False:global::I;TestProject;Microsoft.CodeAnalysis.ImplementInterface.AbstractImplementInterfaceService+ImplementInterfaceCodeAction;",
                CodeActionIndex = 1,
            }.RunAsync();
        }

        [Fact, WorkItem("http://vstfdevdiv:8080/DevDiv2/DevDiv/_workitems/edit/752447")]
        public async Task TestExplicitImplOfIndexedProperty()
        {
            var test = new VerifyCS.Test
            {
                TestState =
                {
                    Sources =
                    {
                        """
                        public class Test : {|CS0535:{|CS0535:IGoo|}|}
                        {
                        }
                        """,
                    },
                    AdditionalProjects =
                    {
                        ["Assembly1", LanguageNames.VisualBasic] =
                        {
                            Sources =
                            {
                                """
                                Public Interface IGoo
                                    Property IndexProp(ByVal p1 As Integer) As String
                                End Interface
                                """,
                            },
                        },
                    },
                    AdditionalProjectReferences =
                    {
                        "Assembly1",
                    },
                },
                FixedState =
                {
                    Sources =
                    {
                        """
                        public class Test : IGoo
                        {
                            string IGoo.get_IndexProp(int p1)
                            {
                                throw new System.NotImplementedException();
                            }

                            void IGoo.set_IndexProp(int p1, string Value)
                            {
                                throw new System.NotImplementedException();
                            }
                        }
                        """,
                    },
                },
                CodeActionEquivalenceKey = "True;False;False:global::IGoo;Assembly1;Microsoft.CodeAnalysis.ImplementInterface.AbstractImplementInterfaceService+ImplementInterfaceCodeAction;",
                CodeActionIndex = 1,
            };

            test.Options.AddRange(AllOptionsOff);
            await test.RunAsync();
        }

        [Fact, WorkItem("http://vstfdevdiv:8080/DevDiv2/DevDiv/_workitems/edit/602475")]
        public async Task TestImplicitImplOfIndexedProperty()
        {
            await new VerifyCS.Test
            {
                TestState =
                {
                    Sources =
                    {
                        """
                        using System;

                        class C : {|CS0535:{|CS0535:I|}|}
                        {
                        }
                        """,
                    },
                    AdditionalProjects =
                    {
                        ["Assembly1", LanguageNames.VisualBasic] =
                        {
                            Sources =
                            {
                                """
                                Public Interface I
                                    Property P(x As Integer)
                                End Interface
                                """,
                            },
                        },
                    },
                    AdditionalProjectReferences = { "Assembly1" },
                },
                FixedState =
                {
                    Sources =
                    {
                        """
                        using System;

                        class C : I
                        {
                            public object get_P(int x)
                            {
                                throw new NotImplementedException();
                            }

                            public void set_P(int x, object Value)
                            {
                                throw new NotImplementedException();
                            }
                        }
                        """,
                    },
                },
                CodeActionEquivalenceKey = "False;False;True:global::I;Assembly1;Microsoft.CodeAnalysis.ImplementInterface.AbstractImplementInterfaceService+ImplementInterfaceCodeAction;",
                CodeActionIndex = 0,
            }.RunAsync();
        }

        [Fact]
        public async Task TestImplementationOfIndexerWithInaccessibleAttributes()
        {
            var test = new VerifyCS.Test
            {
                TestState =
                {
                    Sources =
                    {
                        """
                        using System;

                        class C : {|CS0535:I|}
                        {
                        }
                        """,
                    },
                    AdditionalProjects =
                    {
                        ["Assembly1"] =
                        {
                            Sources =
                            {
                                """
                                using System;
                                internal class ShouldBeRemovedAttribute : Attribute { }
                                public interface I
                                {
                                    string this[[ShouldBeRemovedAttribute] int i] { get; set; }
                                }
                                """
                            },
                        },
                    },
                    AdditionalProjectReferences =
                    {
                        "Assembly1",
                    },
                },
                FixedState =
                {
                    Sources =
                    {
                        """
                        using System;

                        class C : I
                        {
                            public string this[int i]
                            {
                                get
                                {
                                    throw new NotImplementedException();
                                }

                                set
                                {
                                    throw new NotImplementedException();
                                }
                            }
                        }
                        """,
                    },
                },
                CodeActionEquivalenceKey = "False;False;True:global::I;Assembly1;Microsoft.CodeAnalysis.ImplementInterface.AbstractImplementInterfaceService+ImplementInterfaceCodeAction;",
                CodeActionIndex = 0,
            };

            test.Options.AddRange(AllOptionsOff);
            await test.RunAsync();
        }

#if false
        [WorkItem(13677)]
        [WpfFact, Trait(Traits.Feature, Traits.Features.CodeActionsImplementInterface)]
        public async Task TestNoGenerateInVenusCase2()
        {
            await TestMissingAsync(
@"using System;
#line 1 ""Bar""
class Goo : [|IComparable|]
#line default
#line hidden");
        }
#endif

        [Fact]
        public async Task TestImplementInterfaceForImplicitIDisposable()
        {
            await TestWithAllCodeStyleOptionsOffAsync(
                """
                using System;

                class Program : {|CS0535:IDisposable|}
                {
                }
                """,
$@"using System;

class Program : IDisposable
{{
    private bool disposedValue;

{DisposePattern("protected virtual ", "Program", "public void ")}
}}", codeAction: ("False;False;True:global::System.IDisposable;mscorlib;Microsoft.CodeAnalysis.ImplementInterface.AbstractImplementInterfaceService+ImplementInterfaceWithDisposePatternCodeAction;", 1));
        }

        [Fact]
        public async Task TestImplementInterfaceForExplicitIDisposable()
        {
            await TestWithAllCodeStyleOptionsOffAsync(
                """
                using System;

                class Program : {|CS0535:IDisposable|}
                {
                    private bool DisposedValue;
                }
                """,
$@"using System;

class Program : IDisposable
{{
    private bool DisposedValue;
    private bool disposedValue;

{DisposePattern("protected virtual ", "Program", "void IDisposable.")}
}}", codeAction: ("True;False;False:global::System.IDisposable;mscorlib;Microsoft.CodeAnalysis.ImplementInterface.AbstractImplementInterfaceService+ImplementInterfaceWithDisposePatternCodeAction;", 3));
        }

        [Fact]
        public async Task TestImplementInterfaceForIDisposableNonApplicable1()
        {
            await TestWithAllCodeStyleOptionsOffAsync(
                """
                using System;

                class Program : {|CS0535:IDisposable|}
                {
                    private bool disposedValue;
                }
                """,
                """
                using System;

                class Program : IDisposable
                {
                    private bool disposedValue;

                    public void Dispose()
                    {
                        throw new NotImplementedException();
                    }
                }
                """, codeAction: ("False;False;True:global::System.IDisposable;mscorlib;Microsoft.CodeAnalysis.ImplementInterface.AbstractImplementInterfaceService+ImplementInterfaceCodeAction;", 0));
        }

        [Fact]
        public async Task TestImplementInterfaceForIDisposableNonApplicable2()
        {
            await TestWithAllCodeStyleOptionsOffAsync(
                """
                using System;

                class Program : {|CS0535:IDisposable|}
                {
                    public void Dispose(bool flag)
                    {
                    }
                }
                """,
                """
                using System;

                class Program : IDisposable
                {
                    public void Dispose(bool flag)
                    {
                    }

                    public void Dispose()
                    {
                        throw new NotImplementedException();
                    }
                }
                """, codeAction: ("False;False;True:global::System.IDisposable;mscorlib;Microsoft.CodeAnalysis.ImplementInterface.AbstractImplementInterfaceService+ImplementInterfaceCodeAction;", 0));
        }

        [Fact]
        public async Task TestImplementInterfaceForExplicitIDisposableWithSealedClass()
        {
            await TestWithAllCodeStyleOptionsOffAsync(
                """
                using System;

                sealed class Program : {|CS0535:IDisposable|}
                {
                }
                """,
$@"using System;

sealed class Program : IDisposable
{{
    private bool disposedValue;

{DisposePattern("private ", "Program", "void IDisposable.")}
}}", codeAction: ("True;False;False:global::System.IDisposable;mscorlib;Microsoft.CodeAnalysis.ImplementInterface.AbstractImplementInterfaceService+ImplementInterfaceWithDisposePatternCodeAction;", 3));
        }

        [Fact, WorkItem("https://github.com/dotnet/roslyn/issues/9760")]
        public async Task TestImplementInterfaceForExplicitIDisposableWithExistingField()
        {
            await TestWithAllCodeStyleOptionsOffAsync(
                """
                using System;

                class Program : {|CS0535:IDisposable|}
                {
                    private bool disposedValue;
                }
                """,
$@"using System;

class Program : IDisposable
{{
    private bool disposedValue;
    private bool disposedValue1;

{DisposePattern("protected virtual ", "Program", "public void ", disposeField: "disposedValue1")}
}}", codeAction: ("False;False;True:global::System.IDisposable;mscorlib;Microsoft.CodeAnalysis.ImplementInterface.AbstractImplementInterfaceService+ImplementInterfaceWithDisposePatternCodeAction;", 1));
        }

        [Fact, WorkItem("https://github.com/dotnet/roslyn/issues/9760")]
        public async Task TestImplementInterfaceUnderscoreNameForFields()
        {
            await new VerifyCS.Test
            {
                TestCode = """
                using System;

                class Program : {|CS0535:IDisposable|}
                {
                }
                """,
                FixedCode = $@"using System;

class Program : IDisposable
{{
    private bool _disposedValue;

{DisposePattern("protected virtual ", "Program", "public void ", disposeField: "_disposedValue")}
}}",
                Options =
                {
                    _options.FieldNamesAreCamelCaseWithUnderscorePrefix,
                },
                CodeActionEquivalenceKey = "False;False;True:global::System.IDisposable;mscorlib;Microsoft.CodeAnalysis.ImplementInterface.AbstractImplementInterfaceService+ImplementInterfaceWithDisposePatternCodeAction;",
                CodeActionIndex = 1,
            }.RunAsync();
        }

        [Fact, WorkItem("http://vstfdevdiv:8080/DevDiv2/DevDiv/_workitems/edit/939123")]
        public async Task TestNoComAliasNameAttributeOnMethodParameters()
        {
            await TestWithAllCodeStyleOptionsOffAsync(
                """
                interface I
                {
                    void M([System.Runtime.InteropServices.ComAliasName("pAlias")] int p);
                }

                class C : {|CS0535:I|}
                {
                }
                """,
                """
                interface I
                {
                    void M([System.Runtime.InteropServices.ComAliasName("pAlias")] int p);
                }

                class C : I
                {
                    public void M(int p)
                    {
                        throw new System.NotImplementedException();
                    }
                }
                """);
        }

        [Fact, WorkItem("http://vstfdevdiv:8080/DevDiv2/DevDiv/_workitems/edit/939123")]
        public async Task TestNoComAliasNameAttributeOnMethodReturnType()
        {
            await TestWithAllCodeStyleOptionsOffAsync(
                """
                using System.Runtime.InteropServices;

                interface I
                {
                    [return: ComAliasName("pAlias1")]
                    long M([ComAliasName("pAlias2")] int p);
                }

                class C : {|CS0535:I|}
                {
                }
                """,
                """
                using System.Runtime.InteropServices;

                interface I
                {
                    [return: ComAliasName("pAlias1")]
                    long M([ComAliasName("pAlias2")] int p);
                }

                class C : I
                {
                    public long M(int p)
                    {
                        throw new System.NotImplementedException();
                    }
                }
                """);
        }

        [Fact, WorkItem("http://vstfdevdiv:8080/DevDiv2/DevDiv/_workitems/edit/939123")]
        public async Task TestNoComAliasNameAttributeOnIndexerParameters()
        {
            await TestWithAllCodeStyleOptionsOffAsync(
                """
                interface I
                {
                    long this[[System.Runtime.InteropServices.ComAliasName("pAlias")] int p] { get; }
                }

                class C : {|CS0535:I|}
                {
                }
                """,
                """
                interface I
                {
                    long this[[System.Runtime.InteropServices.ComAliasName("pAlias")] int p] { get; }
                }

                class C : I
                {
                    public long this[int p]
                    {
                        get
                        {
                            throw new System.NotImplementedException();
                        }
                    }
                }
                """);
        }

        [Fact, WorkItem("http://vstfdevdiv:8080/DevDiv2/DevDiv/_workitems/edit/947819")]
        public async Task TestMissingOpenBrace()
        {
            await TestWithAllCodeStyleOptionsOffAsync(
                """
                namespace Scenarios
                {
                    public interface TestInterface
                    {
                        void M1();
                    }

                    struct TestStruct1 : {|CS0535:TestInterface|}{|CS1513:|}{|CS1514:|}


                    // Comment
                }
                """,
                """
                namespace Scenarios
                {
                    public interface TestInterface
                    {
                        void M1();
                    }

                    struct TestStruct1 : TestInterface
                    {
                        public void M1()
                        {
                            throw new System.NotImplementedException();
                        }
                    }


                    // Comment
                }
                """);
        }

        [Fact, WorkItem("http://vstfdevdiv:8080/DevDiv2/DevDiv/_workitems/edit/994328")]
        public async Task TestDisposePatternWhenAdditionalUsingsAreIntroduced1()
        {
            //CSharpFeaturesResources.DisposePattern
            await TestWithAllCodeStyleOptionsOffAsync(
                """
                interface I<T, U> : System.IDisposable, System.IEquatable<int> where U : T
                {
                    System.Collections.Generic.List<U> M(System.Collections.Generic.Dictionary<T, System.Collections.Generic.List<U>> a, T b, U c);
                    System.Collections.Generic.List<UU> M<TT, UU>(System.Collections.Generic.Dictionary<TT, System.Collections.Generic.List<UU>> a, TT b, UU c) where UU : TT;
                }

                partial class C
                {
                }

                partial class C : {|CS0535:{|CS0535:{|CS0535:I<System.Exception, System.AggregateException>|}|}|}, {|CS0535:System.IDisposable|}
                {
                }
                """,
$@"using System;
using System.Collections.Generic;

interface I<T, U> : System.IDisposable, System.IEquatable<int> where U : T
{{
    System.Collections.Generic.List<U> M(System.Collections.Generic.Dictionary<T, System.Collections.Generic.List<U>> a, T b, U c);
    System.Collections.Generic.List<UU> M<TT, UU>(System.Collections.Generic.Dictionary<TT, System.Collections.Generic.List<UU>> a, TT b, UU c) where UU : TT;
}}

partial class C
{{
}}

partial class C : I<System.Exception, System.AggregateException>, System.IDisposable
{{
    private bool disposedValue;

    public bool Equals(int other)
    {{
        throw new NotImplementedException();
    }}

    public List<AggregateException> M(Dictionary<Exception, List<AggregateException>> a, Exception b, AggregateException c)
    {{
        throw new NotImplementedException();
    }}

    public List<UU> M<TT, UU>(Dictionary<TT, List<UU>> a, TT b, UU c) where UU : TT
    {{
        throw new NotImplementedException();
    }}

{DisposePattern("protected virtual ", "C", "public void ")}
}}", codeAction: ("False;False;True:global::I<global::System.Exception, global::System.AggregateException>;TestProject;Microsoft.CodeAnalysis.ImplementInterface.AbstractImplementInterfaceService+ImplementInterfaceWithDisposePatternCodeAction;", 1));
        }

        [Fact, WorkItem("http://vstfdevdiv:8080/DevDiv2/DevDiv/_workitems/edit/994328")]
        public async Task TestDisposePatternWhenAdditionalUsingsAreIntroduced2()
        {
            await TestWithAllCodeStyleOptionsOffAsync(
                """
                interface I<T, U> : System.IDisposable, System.IEquatable<int> where U : T
                {
                    System.Collections.Generic.List<U> M(System.Collections.Generic.Dictionary<T, System.Collections.Generic.List<U>> a, T b, U c);
                    System.Collections.Generic.List<UU> M<TT, UU>(System.Collections.Generic.Dictionary<TT, System.Collections.Generic.List<UU>> a, TT b, UU c) where UU : TT;
                }

                partial class C : {|CS0535:{|CS0535:{|CS0535:I<System.Exception, System.AggregateException>|}|}|}, {|CS0535:System.IDisposable|}
                {
                }

                partial class C
                {
                }
                """,
$@"using System;
using System.Collections.Generic;

interface I<T, U> : System.IDisposable, System.IEquatable<int> where U : T
{{
    System.Collections.Generic.List<U> M(System.Collections.Generic.Dictionary<T, System.Collections.Generic.List<U>> a, T b, U c);
    System.Collections.Generic.List<UU> M<TT, UU>(System.Collections.Generic.Dictionary<TT, System.Collections.Generic.List<UU>> a, TT b, UU c) where UU : TT;
}}

partial class C : I<System.Exception, System.AggregateException>, System.IDisposable
{{
    private bool disposedValue;

    bool IEquatable<int>.Equals(int other)
    {{
        throw new NotImplementedException();
    }}

    List<AggregateException> I<Exception, AggregateException>.M(Dictionary<Exception, List<AggregateException>> a, Exception b, AggregateException c)
    {{
        throw new NotImplementedException();
    }}

    List<UU> I<Exception, AggregateException>.M<TT, UU>(Dictionary<TT, List<UU>> a, TT b, UU c)
    {{
        throw new NotImplementedException();
    }}

{DisposePattern("protected virtual ", "C", "void IDisposable.")}
}}

partial class C
{{
}}", codeAction: ("True;False;False:global::I<global::System.Exception, global::System.AggregateException>;TestProject;Microsoft.CodeAnalysis.ImplementInterface.AbstractImplementInterfaceService+ImplementInterfaceWithDisposePatternCodeAction;", 3));
        }

        private static string DisposePattern(
            string disposeVisibility,
            string className,
            string implementationVisibility,
            string disposeField = "disposedValue",
            string gcPrefix = "")
        {
            return $@"    {disposeVisibility}void Dispose(bool disposing)
    {{
        if (!{disposeField})
        {{
            if (disposing)
            {{
                // {FeaturesResources.TODO_colon_dispose_managed_state_managed_objects}
            }}

            // {FeaturesResources.TODO_colon_free_unmanaged_resources_unmanaged_objects_and_override_finalizer}
            // {FeaturesResources.TODO_colon_set_large_fields_to_null}
            {disposeField} = true;
        }}
    }}

    // // {string.Format(FeaturesResources.TODO_colon_override_finalizer_only_if_0_has_code_to_free_unmanaged_resources, "Dispose(bool disposing)")}
    // ~{className}()
    // {{
    //     // {string.Format(FeaturesResources.Do_not_change_this_code_Put_cleanup_code_in_0_method, "Dispose(bool disposing)")}
    //     Dispose(disposing: false);
    // }}

    {implementationVisibility}Dispose()
    {{
        // {string.Format(FeaturesResources.Do_not_change_this_code_Put_cleanup_code_in_0_method, "Dispose(bool disposing)")}
        Dispose(disposing: true);
        {gcPrefix}GC.SuppressFinalize(this);
    }}";
        }

        [Fact, WorkItem("http://vstfdevdiv:8080/DevDiv2/DevDiv/_workitems/edit/1132014")]
        public async Task TestInaccessibleAttributes()
        {
            await TestWithAllCodeStyleOptionsOffAsync(
                """
                using System;

                public class Goo : {|CS0535:Holder.SomeInterface|}
                {
                }

                public class Holder
                {
                    public interface SomeInterface
                    {
                        void Something([SomeAttribute] string helloWorld);
                    }

                    private class SomeAttribute : Attribute
                    {
                    }
                }
                """,
                """
                using System;

                public class Goo : Holder.SomeInterface
                {
                    public void Something(string helloWorld)
                    {
                        throw new NotImplementedException();
                    }
                }

                public class Holder
                {
                    public interface SomeInterface
                    {
                        void Something([SomeAttribute] string helloWorld);
                    }

                    private class SomeAttribute : Attribute
                    {
                    }
                }
                """);
        }

        [Fact, WorkItem("https://github.com/dotnet/roslyn/issues/2785")]
        public async Task TestImplementInterfaceThroughStaticMemberInGenericClass()
        {
            await TestWithAllCodeStyleOptionsOffAsync(
                """
                using System;
                using System.Collections.Generic;
                using System.Linq;
                using System.Threading.Tasks;

                class Issue2785<T> : {|CS0535:{|CS0535:{|CS0535:{|CS0535:{|CS0535:{|CS0535:{|CS0535:{|CS0535:{|CS0535:{|CS0535:{|CS0535:{|CS0535:{|CS0535:IList<object>|}|}|}|}|}|}|}|}|}|}|}|}|}
                {
                    private static List<object> innerList = new List<object>();
                }
                """,
                """
                using System;
                using System.Collections;
                using System.Collections.Generic;
                using System.Linq;
                using System.Threading.Tasks;

                class Issue2785<T> : IList<object>
                {
                    private static List<object> innerList = new List<object>();

                    public object this[int index]
                    {
                        get
                        {
                            return ((IList<object>)innerList)[index];
                        }

                        set
                        {
                            ((IList<object>)innerList)[index] = value;
                        }
                    }

                    public int Count
                    {
                        get
                        {
                            return ((ICollection<object>)innerList).Count;
                        }
                    }

                    public bool IsReadOnly
                    {
                        get
                        {
                            return ((ICollection<object>)innerList).IsReadOnly;
                        }
                    }

                    public void Add(object item)
                    {
                        ((ICollection<object>)innerList).Add(item);
                    }

                    public void Clear()
                    {
                        ((ICollection<object>)innerList).Clear();
                    }

                    public bool Contains(object item)
                    {
                        return ((ICollection<object>)innerList).Contains(item);
                    }

                    public void CopyTo(object[] array, int arrayIndex)
                    {
                        ((ICollection<object>)innerList).CopyTo(array, arrayIndex);
                    }

                    public IEnumerator<object> GetEnumerator()
                    {
                        return ((IEnumerable<object>)innerList).GetEnumerator();
                    }

                    public int IndexOf(object item)
                    {
                        return ((IList<object>)innerList).IndexOf(item);
                    }

                    public void Insert(int index, object item)
                    {
                        ((IList<object>)innerList).Insert(index, item);
                    }

                    public bool Remove(object item)
                    {
                        return ((ICollection<object>)innerList).Remove(item);
                    }

                    public void RemoveAt(int index)
                    {
                        ((IList<object>)innerList).RemoveAt(index);
                    }

                    IEnumerator IEnumerable.GetEnumerator()
                    {
                        return ((IEnumerable)innerList).GetEnumerator();
                    }
                }
                """,
codeAction: ("False;False;False:global::System.Collections.Generic.IList<object>;mscorlib;Microsoft.CodeAnalysis.ImplementInterface.AbstractImplementInterfaceService+ImplementInterfaceCodeAction;innerList", 1));
        }

        [Fact, CompilerTrait(CompilerFeature.Tuples)]
        public async Task LongTuple()
        {
            await TestWithAllCodeStyleOptionsOffAsync(
                """
                interface IInterface
                {
                    (int, string, int, string, int, string, int, string) Method1((int, string, int, string, int, string, int, string) y);
                }

                class Class : {|CS0535:IInterface|}
                {
                    (int, string) x;
                }
                """,
                """
                interface IInterface
                {
                    (int, string, int, string, int, string, int, string) Method1((int, string, int, string, int, string, int, string) y);
                }

                class Class : IInterface
                {
                    (int, string) x;

                    public (int, string, int, string, int, string, int, string) Method1((int, string, int, string, int, string, int, string) y)
                    {
                        throw new System.NotImplementedException();
                    }
                }
                """);
        }

        [Fact]
        public async Task LongTupleWithNames()
        {
            await TestWithAllCodeStyleOptionsOffAsync(
                """
                interface IInterface
                {
                    (int a, string b, int c, string d, int e, string f, int g, string h) Method1((int a, string b, int c, string d, int e, string f, int g, string h) y);
                }

                class Class : {|CS0535:IInterface|}
                {
                    (int, string) x;
                }
                """,
                """
                interface IInterface
                {
                    (int a, string b, int c, string d, int e, string f, int g, string h) Method1((int a, string b, int c, string d, int e, string f, int g, string h) y);
                }

                class Class : IInterface
                {
                    (int, string) x;

                    public (int a, string b, int c, string d, int e, string f, int g, string h) Method1((int a, string b, int c, string d, int e, string f, int g, string h) y)
                    {
                        throw new System.NotImplementedException();
                    }
                }
                """);
        }

        [Fact]
        public async Task GenericWithTuple()
        {
            await TestWithAllCodeStyleOptionsOffAsync(
                """
                interface IInterface<TA, TB>
                {
                    (TA, TB) Method1((TA, TB) y);
                }

                class Class : {|CS0535:IInterface<(int, string), int>|}
                {
                    (int, string) x;
                }
                """,
                """
                interface IInterface<TA, TB>
                {
                    (TA, TB) Method1((TA, TB) y);
                }

                class Class : IInterface<(int, string), int>
                {
                    (int, string) x;

                    public ((int, string), int) Method1(((int, string), int) y)
                    {
                        throw new System.NotImplementedException();
                    }
                }
                """);
        }

        [Fact]
        public async Task GenericWithTupleWithNamess()
        {
            await TestWithAllCodeStyleOptionsOffAsync(
                """
                interface IInterface<TA, TB>
                {
                    (TA a, TB b) Method1((TA a, TB b) y);
                }

                class Class : {|CS0535:IInterface<(int, string), int>|}
                {
                    (int, string) x;
                }
                """,
                """
                interface IInterface<TA, TB>
                {
                    (TA a, TB b) Method1((TA a, TB b) y);
                }

                class Class : IInterface<(int, string), int>
                {
                    (int, string) x;

                    public ((int, string) a, int b) Method1(((int, string) a, int b) y)
                    {
                        throw new System.NotImplementedException();
                    }
                }
                """);
        }

        [Fact, WorkItem("https://github.com/dotnet/roslyn/issues/15387")]
        public async Task TestWithGroupingOff1()
        {
            await new VerifyCS.Test
            {
                TestCode = """
                interface IInterface
                {
                    int Prop { get; }
                }

                class Class : {|CS0535:IInterface|}
                {
                    void M() { }
                }
                """,
                FixedCode = """
                interface IInterface
                {
                    int Prop { get; }
                }

                class Class : IInterface
                {
                    void M() { }

                    public int Prop => throw new System.NotImplementedException();
                }
                """,
                CodeActionOptions = (CSharpCodeActionOptions.Default with
                {
                    ImplementTypeOptions = new() { InsertionBehavior = ImplementTypeInsertionBehavior.AtTheEnd }
                }).CreateProvider()
            }.RunAsync();
        }

        [Fact, WorkItem("https://github.com/dotnet/roslyn/issues/15387")]
        public async Task TestDoNotReorderComImportMembers_01()
        {
            await TestInRegularAndScriptAsync(
                """
                using System.Runtime.InteropServices;

                [ComImport]
                [Guid("00000000-0000-0000-0000-000000000000")]
                interface IComInterface
                {
                    void MOverload();
                    void X();
                    void MOverload(int i);
                    int Prop { get; }
                }

                class Class : {|CS0535:{|CS0535:{|CS0535:{|CS0535:IComInterface|}|}|}|}
                {
                }
                """,
                """
                using System.Runtime.InteropServices;

                [ComImport]
                [Guid("00000000-0000-0000-0000-000000000000")]
                interface IComInterface
                {
                    void MOverload();
                    void X();
                    void MOverload(int i);
                    int Prop { get; }
                }

                class Class : IComInterface
                {
                    public void MOverload()
                    {
                        throw new System.NotImplementedException();
                    }

                    public void X()
                    {
                        throw new System.NotImplementedException();
                    }

                    public void MOverload(int i)
                    {
                        throw new System.NotImplementedException();
                    }

                    public int Prop => throw new System.NotImplementedException();
                }
                """);
        }

        [Fact, WorkItem("https://github.com/dotnet/roslyn/issues/15387")]
        public async Task TestDoNotReorderComImportMembers_02()
        {
            await new VerifyCS.Test
            {
                ReferenceAssemblies = ReferenceAssemblies.Net.Net50,
                TestCode =
                """
                using System.Runtime.InteropServices;

                [ComImport]
                [Guid("00000000-0000-0000-0000-000000000000")]
                interface IComInterface
                {
                    void {|CS0423:MOverload|}() { }
                    void {|CS0423:X|}() { }
                    void {|CS0423:MOverload|}(int i) { }
                    int Prop { get; }
                }

                class Class : {|CS0535:IComInterface|}
                {
                }
                """,
                FixedCode =
                """
                using System.Runtime.InteropServices;

                [ComImport]
                [Guid("00000000-0000-0000-0000-000000000000")]
                interface IComInterface
                {
                    void {|CS0423:MOverload|}() { }
                    void {|CS0423:X|}() { }
                    void {|CS0423:MOverload|}(int i) { }
                    int Prop { get; }
                }

                class Class : IComInterface
                {
                    public int Prop => throw new System.NotImplementedException();
                }
                """,
            }.RunAsync();
        }

        [Fact]
        public async Task TestRefReturns()
        {
            await TestInRegularAndScriptAsync(
                """
                using System;

                interface I {
                    ref int IGoo();
                    ref int Goo { get; }
                    ref int this[int i] { get; }
                }

                class C : {|CS0535:{|CS0535:{|CS0535:I|}|}|}
                {
                }
                """,
                """
                using System;

                interface I {
                    ref int IGoo();
                    ref int Goo { get; }
                    ref int this[int i] { get; }
                }

                class C : I
                {
                    public ref int this[int i] => throw new NotImplementedException();

                    public ref int Goo => throw new NotImplementedException();

                    public ref int IGoo()
                    {
                        throw new NotImplementedException();
                    }
                }
                """);
        }

        [Fact, WorkItem("https://github.com/dotnet/roslyn/issues/5898")]
        [WorkItem("https://github.com/dotnet/roslyn/issues/13932")]
        public async Task TestAutoProperties()
        {
            await new VerifyCS.Test()
            {
                TestCode = """
                interface IInterface
                {
                    int ReadOnlyProp { get; }
                    int ReadWriteProp { get; set; }
                    int WriteOnlyProp { set; }
                }

                class Class : {|CS0535:{|CS0535:{|CS0535:IInterface|}|}|}
                {
                }
                """,
                FixedCode = """
                interface IInterface
                {
                    int ReadOnlyProp { get; }
                    int ReadWriteProp { get; set; }
                    int WriteOnlyProp { set; }
                }

                class Class : IInterface
                {
                    public int ReadOnlyProp { get; }
                    public int ReadWriteProp { get; set; }
                    public int WriteOnlyProp { set => throw new System.NotImplementedException(); }
                }
                """,
                CodeActionOptions = (CSharpCodeActionOptions.Default with
                {
                    ImplementTypeOptions = new() { PropertyGenerationBehavior = ImplementTypePropertyGenerationBehavior.PreferAutoProperties }
                }).CreateProvider()
            }.RunAsync();
        }

        [Fact]
        public async Task TestOptionalParameterWithDefaultLiteral()
        {
            await new VerifyCS.Test
            {
                LanguageVersion = LanguageVersion.CSharp7_1,
                TestCode = """
                using System.Threading;

                interface IInterface
                {
                    void Method1(CancellationToken cancellationToken = default(CancellationToken));
                }

                class Class : {|CS0535:IInterface|}
                {
                }
                """,
                FixedCode = """
                using System.Threading;

                interface IInterface
                {
                    void Method1(CancellationToken cancellationToken = default(CancellationToken));
                }

                class Class : IInterface
                {
                    public void Method1(CancellationToken cancellationToken = default)
                    {
                        throw new System.NotImplementedException();
                    }
                }
                """,
                Options = { AllOptionsOff },
            }.RunAsync();
        }

        [Theory, CombinatorialData]
        public async Task TestRefWithMethod_Parameters([CombinatorialValues("ref", "in", "ref readonly")] string modifier)
        {
            await TestInRegularAndScriptAsync(
                $$"""
                interface ITest
                {
                    void Method({{modifier}} int p);
                }
                public class Test : {|CS0535:ITest|}
                {
                }
                """,
                $$"""
                interface ITest
                {
                    void Method({{modifier}} int p);
                }
                public class Test : ITest
                {
                    public void Method({{modifier}} int p)
                    {
                        throw new System.NotImplementedException();
                    }
                }
                """);
        }

        [Fact]
        public async Task TestRefReadOnlyWithMethod_ReturnType()
        {
            await TestInRegularAndScriptAsync(
                """
                interface ITest
                {
                    ref readonly int Method();
                }
                public class Test : {|CS0535:ITest|}
                {
                }
                """,
                """
                interface ITest
                {
                    ref readonly int Method();
                }
                public class Test : ITest
                {
                    public ref readonly int Method()
                    {
                        throw new System.NotImplementedException();
                    }
                }
                """);
        }

        [Fact]
        public async Task TestRefReadOnlyWithProperty()
        {
            await TestInRegularAndScriptAsync(
                """
                interface ITest
                {
                    ref readonly int Property { get; }
                }
                public class Test : {|CS0535:ITest|}
                {
                }
                """,
                """
                interface ITest
                {
                    ref readonly int Property { get; }
                }
                public class Test : ITest
                {
                    public ref readonly int Property => throw new System.NotImplementedException();
                }
                """);
        }

        [Theory, CombinatorialData]
        public async Task TestRefWithIndexer_Parameters([CombinatorialValues("in", "ref readonly")] string modifier)
        {
            await TestInRegularAndScriptAsync(
                $$"""
                interface ITest
                {
                    int this[{{modifier}} int p] { set; }
                }
                public class Test : {|CS0535:ITest|}
                {
                }
                """,
                $$"""
                interface ITest
                {
                    int this[{{modifier}} int p] { set; }
                }
                public class Test : ITest
                {
                    public int this[{{modifier}} int p] { set => throw new System.NotImplementedException(); }
                }
                """);
        }

        [Fact]
        public async Task TestRefReadOnlyWithIndexer_ReturnType()
        {
            await TestInRegularAndScriptAsync(
                """
                interface ITest
                {
                    ref readonly int this[int p] { get; }
                }
                public class Test : {|CS0535:ITest|}
                {
                }
                """,
                """
                interface ITest
                {
                    ref readonly int this[int p] { get; }
                }
                public class Test : ITest
                {
                    public ref readonly int this[int p] => throw new System.NotImplementedException();
                }
                """);
        }

        [Fact]
        public async Task TestUnmanagedConstraint()
        {
            await TestInRegularAndScriptAsync(
                """
                public interface ITest
                {
                    void M<T>() where T : unmanaged;
                }
                public class Test : {|CS0535:ITest|}
                {
                }
                """,
                """
                public interface ITest
                {
                    void M<T>() where T : unmanaged;
                }
                public class Test : ITest
                {
                    public void M<T>() where T : unmanaged
                    {
                        throw new System.NotImplementedException();
                    }
                }
                """);
        }

        [Fact]
        public async Task TestSealedMember_01()
        {
            await new VerifyCS.Test
            {
                ReferenceAssemblies = ReferenceAssemblies.Net.Net50,
                TestCode = """
                interface IInterface
                {
                    void Method1();

                    sealed void M1() {}
                    sealed int P1 => 1;
                }

                class Class : {|CS0535:IInterface|}
                {
                }
                """,
                FixedCode = """
                interface IInterface
                {
                    void Method1();

                    sealed void M1() {}
                    sealed int P1 => 1;
                }

                class Class : IInterface
                {
                    public void Method1()
                    {
                        throw new System.NotImplementedException();
                    }
                }
                """,
                Options = { AllOptionsOff },
            }.RunAsync();
        }

        [Fact]
        public async Task TestSealedMember_02()
        {
            await new VerifyCS.Test
            {
                ReferenceAssemblies = ReferenceAssemblies.Net.Net50,
                TestCode = """
                interface IInterface
                {
                    void Method1();

                    sealed void M1() {}
                    sealed int P1 => 1;
                }

                class Class : {|CS0535:IInterface|}
                {
                }
                """,
                FixedCode = """
                interface IInterface
                {
                    void Method1();

                    sealed void M1() {}
                    sealed int P1 => 1;
                }

                class Class : IInterface
                {
                    void IInterface.Method1()
                    {
                        throw new System.NotImplementedException();
                    }
                }
                """,
                Options = { AllOptionsOff },
                CodeActionEquivalenceKey = "True;False;False:global::IInterface;TestProject;Microsoft.CodeAnalysis.ImplementInterface.AbstractImplementInterfaceService+ImplementInterfaceCodeAction;",
                CodeActionIndex = 1,
            }.RunAsync();
        }

        [Fact]
        public async Task TestSealedMember_03()
        {
            await new VerifyCS.Test
            {
                ReferenceAssemblies = ReferenceAssemblies.Net.Net50,
                TestCode = """
                interface IInterface
                {
                    void Method1();

                    sealed void M1() {}
                    sealed int P1 => 1;
                }

                abstract class Class : {|CS0535:IInterface|}
                {
                }
                """,
                FixedCode = """
                interface IInterface
                {
                    void Method1();

                    sealed void M1() {}
                    sealed int P1 => 1;
                }

                abstract class Class : IInterface
                {
                    public abstract void Method1();
                }
                """,
                Options = { AllOptionsOff },
                CodeActionEquivalenceKey = "False;True;True:global::IInterface;TestProject;Microsoft.CodeAnalysis.ImplementInterface.AbstractImplementInterfaceService+ImplementInterfaceCodeAction;",
                CodeActionIndex = 1,
            }.RunAsync();
        }

        [Fact]
        public async Task TestNonPublicMember_01()
        {
            await new VerifyCS.Test
            {
                ReferenceAssemblies = ReferenceAssemblies.Net.Net50,
                TestCode = """
                interface IInterface
                {
                    void Method1();

                    protected void M1();
                    protected int P1 {get;}
                }

                class Class : {|CS0535:{|CS0535:{|CS0535:IInterface|}|}|}
                {
                }
                """,
                FixedState =
                {
                    Sources =
                    {
                        """
                        interface IInterface
                        {
                            void Method1();

                            protected void M1();
                            protected int P1 {get;}
                        }

                        class Class : {|CS0535:{|CS0535:IInterface|}|}
                        {
                            public void Method1()
                            {
                                throw new System.NotImplementedException();
                            }
                        }
                        """,
                    },
                    MarkupHandling = MarkupMode.Allow,
                },
                Options = { AllOptionsOff },
                CodeActionEquivalenceKey = "False;False;True:global::IInterface;TestProject;Microsoft.CodeAnalysis.ImplementInterface.AbstractImplementInterfaceService+ImplementInterfaceCodeAction;",
            }.RunAsync();
        }

        [Fact]
        public async Task TestNonPublicMember_02()
        {
            await new VerifyCS.Test
            {
                ReferenceAssemblies = ReferenceAssemblies.Net.Net50,
                TestCode = """
                interface IInterface
                {
                    protected void M1();
                    protected int P1 {get;}
                }

                class Class : {|CS0535:{|CS0535:IInterface|}|}
                {
                }
                """,
                FixedState =
                {
                    Sources =
                    {
                        """
                        interface IInterface
                        {
                            protected void M1();
                            protected int P1 {get;}
                        }

                        class Class : IInterface
                        {
                            int IInterface.P1
                            {
                                get
                                {
                                    throw new System.NotImplementedException();
                                }
                            }

                            void IInterface.M1()
                            {
                                throw new System.NotImplementedException();
                            }
                        }
                        """,
                    },
                    MarkupHandling = MarkupMode.Allow,
                },
                Options = { AllOptionsOff },
                DiagnosticSelector = diagnostics => diagnostics[1],
                CodeFixTestBehaviors = CodeFixTestBehaviors.FixOne,
                CodeActionEquivalenceKey = "True;False;False:global::IInterface;TestProject;Microsoft.CodeAnalysis.ImplementInterface.AbstractImplementInterfaceService+ImplementInterfaceCodeAction;",
                CodeActionIndex = 0,
            }.RunAsync();
        }

        [Fact]
        public async Task TestNonPublicMember_03()
        {
            await new VerifyCS.Test
            {
                ReferenceAssemblies = ReferenceAssemblies.Net.Net50,
                TestCode = """
                interface IInterface
                {
                    void Method1();

                    protected void M1();
                    protected int P1 {get;}
                }

                abstract class Class : {|CS0535:{|CS0535:{|CS0535:IInterface|}|}|}
                {
                }
                """,
                FixedState =
                {
                    Sources =
                    {
                        """
                        interface IInterface
                        {
                            void Method1();

                            protected void M1();
                            protected int P1 {get;}
                        }

                        abstract class Class : {|CS0535:{|CS0535:IInterface|}|}
                        {
                            public abstract void Method1();
                        }
                        """,
                    },
                    MarkupHandling = MarkupMode.Allow,
                },
                Options = { AllOptionsOff },
                CodeActionEquivalenceKey = "False;True;True:global::IInterface;TestProject;Microsoft.CodeAnalysis.ImplementInterface.AbstractImplementInterfaceService+ImplementInterfaceCodeAction;",
            }.RunAsync();
        }

        [Fact]
        public async Task TestNonPublicAccessor_01()
        {
            await new VerifyCS.Test
            {
                ReferenceAssemblies = ReferenceAssemblies.Net.Net50,
                TestCode = """
                interface IInterface
                {
                    void Method1();

                    int P1 {get; protected set;}
                    int P2 {protected get; set;}
                }

                class Class : {|CS0535:{|CS0535:{|CS0535:IInterface|}|}|}
                {
                }
                """,
                FixedState =
                {
                    Sources =
                    {
                        """
                        interface IInterface
                        {
                            void Method1();

                            int P1 {get; protected set;}
                            int P2 {protected get; set;}
                        }

                        class Class : {|CS0535:{|CS0535:IInterface|}|}
                        {
                            public void Method1()
                            {
                                throw new System.NotImplementedException();
                            }
                        }
                        """,
                    },
                    MarkupHandling = MarkupMode.Allow,
                },
                Options = { AllOptionsOff },
                CodeActionEquivalenceKey = "False;False;True:global::IInterface;TestProject;Microsoft.CodeAnalysis.ImplementInterface.AbstractImplementInterfaceService+ImplementInterfaceCodeAction;",
            }.RunAsync();
        }

        [Fact]
        public async Task TestNonPublicAccessor_02()
        {
            await new VerifyCS.Test
            {
                ReferenceAssemblies = ReferenceAssemblies.Net.Net50,
                TestCode = """
                interface IInterface
                {
                    int P1 {get; protected set;}
                    int P2 {protected get; set;}
                }

                class Class : {|CS0535:{|CS0535:IInterface|}|}
                {
                }
                """,
                FixedState =
                {
                    Sources =
                    {
                        """
                        interface IInterface
                        {
                            int P1 {get; protected set;}
                            int P2 {protected get; set;}
                        }

                        class Class : IInterface
                        {
                            int IInterface.P1
                            {
                                get
                                {
                                    throw new System.NotImplementedException();
                                }

                                set
                                {
                                    throw new System.NotImplementedException();
                                }
                            }

                            int IInterface.P2
                            {
                                get
                                {
                                    throw new System.NotImplementedException();
                                }

                                set
                                {
                                    throw new System.NotImplementedException();
                                }
                            }
                        }
                        """,
                    },
                    MarkupHandling = MarkupMode.Allow,
                },
                Options = { AllOptionsOff },
                CodeActionEquivalenceKey = "True;False;False:global::IInterface;TestProject;Microsoft.CodeAnalysis.ImplementInterface.AbstractImplementInterfaceService+ImplementInterfaceCodeAction;",
                CodeActionIndex = 0,
            }.RunAsync();
        }

        [Fact]
        public async Task TestNonPublicAccessor_03()
        {
            await new VerifyCS.Test
            {
                ReferenceAssemblies = ReferenceAssemblies.Net.Net50,
                TestCode = """
                interface IInterface
                {
                    void Method1();

                    int P1 {get; protected set;}
                    int P2 {protected get; set;}
                }

                abstract class Class : {|CS0535:{|CS0535:{|CS0535:IInterface|}|}|}
                {
                }
                """,
                FixedState =
                {
                    Sources =
                    {
                        """
                        interface IInterface
                        {
                            void Method1();

                            int P1 {get; protected set;}
                            int P2 {protected get; set;}
                        }

                        abstract class Class : {|CS0535:{|CS0535:IInterface|}|}
                        {
                            public abstract void Method1();
                        }
                        """,
                    },
                    MarkupHandling = MarkupMode.Allow,
                },
                Options = { AllOptionsOff },
                CodeActionEquivalenceKey = "False;True;True:global::IInterface;TestProject;Microsoft.CodeAnalysis.ImplementInterface.AbstractImplementInterfaceService+ImplementInterfaceCodeAction;",
            }.RunAsync();
        }

        [Fact]
        public async Task TestPrivateAccessor_01()
        {
            await new VerifyCS.Test
            {
                ReferenceAssemblies = ReferenceAssemblies.Net.Net50,
                TestCode = """
                interface IInterface
                {
                    void Method1();

                    int P1 {get => 0; private set {}}
                    int P2 {private get => 0; set {}}
                }

                class Class : {|CS0535:IInterface|}
                {
                }
                """,
                FixedCode = """
                interface IInterface
                {
                    void Method1();

                    int P1 {get => 0; private set {}}
                    int P2 {private get => 0; set {}}
                }

                class Class : IInterface
                {
                    public void Method1()
                    {
                        throw new System.NotImplementedException();
                    }
                }
                """,
                Options = { AllOptionsOff },
            }.RunAsync();
        }

        [Fact]
        public async Task TestPrivateAccessor_02()
        {
            await new VerifyCS.Test
            {
                ReferenceAssemblies = ReferenceAssemblies.Net.Net50,
                TestCode = """
                interface IInterface
                {
                    void Method1();

                    int P1 {get => 0; private set {}}
                    int P2 {private get => 0; set {}}
                }

                class Class : {|CS0535:IInterface|}
                {
                }
                """,
                FixedCode = """
                interface IInterface
                {
                    void Method1();

                    int P1 {get => 0; private set {}}
                    int P2 {private get => 0; set {}}
                }

                class Class : IInterface
                {
                    void IInterface.Method1()
                    {
                        throw new System.NotImplementedException();
                    }
                }
                """,
                Options = { AllOptionsOff },
                CodeActionEquivalenceKey = "True;False;False:global::IInterface;TestProject;Microsoft.CodeAnalysis.ImplementInterface.AbstractImplementInterfaceService+ImplementInterfaceCodeAction;",
                CodeActionIndex = 1,
            }.RunAsync();
        }

        [Fact]
        public async Task TestPrivateAccessor_03()
        {
            await new VerifyCS.Test
            {
                ReferenceAssemblies = ReferenceAssemblies.Net.Net50,
                TestCode = """
                interface IInterface
                {
                    void Method1();

                    int P1 {get => 0; private set {}}
                    int P2 {private get => 0; set {}}
                }

                abstract class Class : {|CS0535:IInterface|}
                {
                }
                """,
                FixedCode = """
                interface IInterface
                {
                    void Method1();

                    int P1 {get => 0; private set {}}
                    int P2 {private get => 0; set {}}
                }

                abstract class Class : IInterface
                {
                    public abstract void Method1();
                }
                """,
                Options = { AllOptionsOff },
                CodeActionEquivalenceKey = "False;True;True:global::IInterface;TestProject;Microsoft.CodeAnalysis.ImplementInterface.AbstractImplementInterfaceService+ImplementInterfaceCodeAction;",
                CodeActionIndex = 1,
            }.RunAsync();
        }

        [Fact]
        public async Task TestInaccessibleMember_01()
        {
            await new VerifyCS.Test
            {
                TestState =
                {
                    Sources =
                    {
                        """
                        class Class : {|CS0535:{|CS0535:{|CS0535:IInterface|}|}|}
                        {
                        }
                        """,
                    },
                    AdditionalProjects =
                    {
                        ["Assembly1"] =
                        {
                            Sources =
                            {
                                """
                                public interface IInterface
                                {
                                    void Method1();

                                    internal void M1();
                                    internal int P1 {get;}
                                }
                                """,
                            },
                        },
                    },
                    AdditionalProjectReferences = { "Assembly1" },
                },
                FixedState =
                {
                    Sources =
                    {
                        """
                        class Class : {|CS0535:{|CS0535:IInterface|}|}
                        {
                            public void Method1()
                            {
                                throw new System.NotImplementedException();
                            }
                        }
                        """,
                    },
                    MarkupHandling = MarkupMode.Allow,
                },
                Options = { AllOptionsOff },

                // Specify the code action by equivalence key only to avoid trying to implement the interface explicitly with a second code fix pass.
                CodeActionEquivalenceKey = "False;False;True:global::IInterface;Assembly1;Microsoft.CodeAnalysis.ImplementInterface.AbstractImplementInterfaceService+ImplementInterfaceCodeAction;",
            }.RunAsync();
        }

        [Fact]
        public async Task TestInaccessibleMember_02()
        {
            await new VerifyCS.Test
            {
                TestState =
                {
                    Sources =
                    {
                        """
                        class Class : {|CS0535:{|CS0535:{|CS0535:IInterface|}|}|}
                        {
                        }
                        """,
                    },
                    AdditionalProjects =
                    {
                        ["Assembly1"] =
                        {
                            Sources =
                            {
                                """
                                public interface IInterface
                                {
                                    void Method1();

                                    internal void M1();
                                    internal int P1 {get;}
                                }
                                """,
                            },
                        },
                    },
                    AdditionalProjectReferences = { "Assembly1" },
                },
                FixedState =
                {
                    Sources =
                    {
                        """
                        class Class : {|CS0535:{|CS0535:IInterface|}|}
                        {
                            void IInterface.Method1()
                            {
                                throw new System.NotImplementedException();
                            }
                        }
                        """,
                    },
                    MarkupHandling = MarkupMode.Allow,
                },
                Options = { AllOptionsOff },
                CodeActionEquivalenceKey = "True;False;False:global::IInterface;Assembly1;Microsoft.CodeAnalysis.ImplementInterface.AbstractImplementInterfaceService+ImplementInterfaceCodeAction;",
                CodeActionIndex = 1,
            }.RunAsync();
        }

        [Fact]
        public async Task TestInaccessibleMember_03()
        {
            await new VerifyCS.Test
            {
                TestState =
                {
                    Sources =
                    {
                        """
                        abstract class Class : {|CS0535:{|CS0535:{|CS0535:IInterface|}|}|}
                        {
                        }
                        """,
                    },
                    AdditionalProjects =
                    {
                        ["Assembly1"] =
                        {
                            Sources =
                            {
                                """
                                public interface IInterface
                                {
                                    void Method1();

                                    internal void M1();
                                    internal int P1 {get;}
                                }
                                """,
                            },
                        },
                    },
                    AdditionalProjectReferences = { "Assembly1" },
                },
                FixedState =
                {
                    Sources =
                    {
                        """
                        abstract class Class : {|CS0535:{|CS0535:IInterface|}|}
                        {
                            public abstract void Method1();
                        }
                        """,
                    },
                    MarkupHandling = MarkupMode.Allow,
                },
                Options = { AllOptionsOff },

                // Specify the code action by equivalence key only to avoid trying to execute a second code fix pass with a different action
                CodeActionEquivalenceKey = "False;True;True:global::IInterface;Assembly1;Microsoft.CodeAnalysis.ImplementInterface.AbstractImplementInterfaceService+ImplementInterfaceCodeAction;",
            }.RunAsync();
        }

        [Fact, WorkItem("https://github.com/dotnet/roslyn/issues/4146")]
        public async Task TestAccessibility_Property()
        {
            await TestWithAllCodeStyleOptionsOffAsync(
                """
                internal class Goo {}

                internal interface I
                {
                    Goo MyProperty { get; }
                }

                public class C : {|CS0535:I|}
                {
                }
                """,
                """
                internal class Goo {}

                internal interface I
                {
                    Goo MyProperty { get; }
                }

                public class C : {|CS0535:I|}
                {
                    Goo I.MyProperty
                    {
                        get
                        {
                            throw new System.NotImplementedException();
                        }
                    }
                }
                """);
        }

        [Fact, WorkItem("https://github.com/dotnet/roslyn/issues/4146")]
        public async Task TestAccessibility_Method_InaccessibleReturnType()
        {
            await TestWithAllCodeStyleOptionsOffAsync(
                """
                internal class Goo {}

                internal interface I
                {
                    Goo M();
                }

                public class C : {|CS0535:I|}
                {
                }
                """,
                """
                internal class Goo {}

                internal interface I
                {
                    Goo M();
                }

                public class C : {|CS0535:I|}
                {
                    Goo I.M()
                    {
                        throw new System.NotImplementedException();
                    }
                }
                """);
        }

        [Fact, WorkItem("https://github.com/dotnet/roslyn/issues/4146")]
        public async Task TestAccessibility_Method_InaccessibleParameterType()
        {
            await TestWithAllCodeStyleOptionsOffAsync(
                """
                internal class Goo {}

                internal interface I
                {
                    void M(Goo goo);
                }

                public class C : {|CS0535:I|}
                {
                }
                """,
                """
                internal class Goo {}

                internal interface I
                {
                    void M(Goo goo);
                }

                public class C : {|CS0535:I|}
                {
                    void I.M(Goo goo)
                    {
                        throw new System.NotImplementedException();
                    }
                }
                """);
        }

        [Fact, WorkItem("https://github.com/dotnet/roslyn/issues/4146")]
        public async Task TestAccessibility_Event()
        {
            await TestWithAllCodeStyleOptionsOffAsync(
                """
                internal delegate void MyDelegate();

                internal interface I
                {
                    event MyDelegate Event;
                }

                public class C : {|CS0535:I|}
                {
                }
                """,
                """
                internal delegate void MyDelegate();

                internal interface I
                {
                    event MyDelegate Event;
                }

                public class C : {|CS0535:I|}
                {
                    event MyDelegate I.Event
                    {
                        add
                        {
                            throw new System.NotImplementedException();
                        }

                        remove
                        {
                            throw new System.NotImplementedException();
                        }
                    }
                }
                """);
        }

        [Fact, WorkItem("https://github.com/dotnet/roslyn/issues/4146")]
        public async Task TestAccessibility_Indexer_InaccessibleReturnType()
        {
            await TestWithAllCodeStyleOptionsOffAsync(
                """
                internal class Goo {}

                internal interface I
                {
                    Goo this[int i] { get; }
                }

                public class C : {|CS0535:I|}
                {
                }
                """,
                """
                internal class Goo {}

                internal interface I
                {
                    Goo this[int i] { get; }
                }

                public class C : {|CS0535:I|}
                {
                    Goo I.this[int i]
                    {
                        get
                        {
                            throw new System.NotImplementedException();
                        }
                    }
                }
                """);
        }

        [Fact, WorkItem("https://github.com/dotnet/roslyn/issues/4146")]
        public async Task TestAccessibility_Indexer_InaccessibleParameterType()
        {
            await TestWithAllCodeStyleOptionsOffAsync(
                """
                internal class Goo {}

                internal interface I
                {
                    int this[Goo goo] { get; }
                }

                public class C : {|CS0535:I|}
                {
                }
                """,
                """
                internal class Goo {}

                internal interface I
                {
                    int this[Goo goo] { get; }
                }

                public class C : {|CS0535:I|}
                {
                    int I.this[Goo goo]
                    {
                        get
                        {
                            throw new System.NotImplementedException();
                        }
                    }
                }
                """);
        }

        [Fact, WorkItem("https://github.com/dotnet/roslyn/issues/4146")]
        public async Task TestAccessibility_InaccessibleMemberAsGenericArgument()
        {
            await TestWithAllCodeStyleOptionsOffAsync(
                """
                using System.Collections.Generic;

                internal class Goo {}

                internal interface I
                {
                    List<Goo> M();
                }

                public class C : {|CS0535:I|}
                {
                }
                """,
                """
                using System.Collections.Generic;

                internal class Goo {}

                internal interface I
                {
                    List<Goo> M();
                }

                public class C : {|CS0535:I|}
                {
                    List<Goo> I.M()
                    {
                        throw new System.NotImplementedException();
                    }
                }
                """);
        }

        [Fact, WorkItem("https://github.com/dotnet/roslyn/issues/4146")]
        public async Task TestAccessibility_InaccessibleMemberDueToContainingType()
        {
            await TestWithAllCodeStyleOptionsOffAsync(
                """
                internal class Container
                {
                    public class Goo {}
                }

                internal interface I
                {
                    Container.Goo M();
                }

                public class C : {|CS0535:I|}
                {
                }
                """,
                """
                internal class Container
                {
                    public class Goo {}
                }

                internal interface I
                {
                    Container.Goo M();
                }

                public class C : {|CS0535:I|}
                {
                    Container.Goo I.M()
                    {
                        throw new System.NotImplementedException();
                    }
                }
                """);
        }

        [Fact, WorkItem("https://github.com/dotnet/roslyn/issues/4146")]
        public async Task TestAccessibility_InaccessibleGenericConstraintAsReturnType()
        {
            await TestWithAllCodeStyleOptionsOffAsync(
                """
                internal class Goo {}

                internal interface I
                {
                    T M<T>() where T: Goo;
                }

                public class C : {|CS0535:I|}
                {
                }
                """,
                """
                internal class Goo {}

                internal interface I
                {
                    T M<T>() where T: Goo;
                }

                public class C : {|CS0535:I|}
                {
                    T I.M<T>()
                    {
                        throw new System.NotImplementedException();
                    }
                }
                """);
        }

        [Fact, WorkItem("https://github.com/dotnet/roslyn/issues/4146")]
        public async Task TestAccessibility_InaccessibleGenericConstraintAsParameter()
        {
            await TestWithAllCodeStyleOptionsOffAsync(
                """
                internal class Goo {}

                internal interface I
                {
                    void M<T>(T arg) where T: Goo;
                }

                public class C : {|CS0535:I|}
                {
                }
                """,
                """
                internal class Goo {}

                internal interface I
                {
                    void M<T>(T arg) where T: Goo;
                }

                public class C : {|CS0535:I|}
                {
                    void I.M<T>(T arg)
                    {
                        throw new System.NotImplementedException();
                    }
                }
                """);
        }

        [Fact, WorkItem("https://github.com/dotnet/roslyn/issues/4146")]
        public async Task TestAccessibility_InaccessibleGenericConstraintWhichIsNotUsed()
        {
            await TestWithAllCodeStyleOptionsOffAsync(
                """
                internal class Goo {}

                internal interface I
                {
                    void M<T>() where T: Goo;
                }

                public class C : {|CS0535:I|}
                {
                }
                """,
                """
                internal class Goo {}

                internal interface I
                {
                    void M<T>() where T: Goo;
                }

                public class C : {|CS0535:I|}
                {
                    void I.M<T>()
                    {
                        throw new System.NotImplementedException();
                    }
                }
                """);
        }

        [Fact, WorkItem("https://github.com/dotnet/roslyn/issues/4146")]
        public async Task TestAccessibility_SeveralMembers_ShouldExplicitlyImplementOnlyInaccessible()
        {
            await TestWithAllCodeStyleOptionsOffAsync(
                """
                internal class Goo {}

                internal interface I
                {
                    int N();
                    Goo M();
                }

                public class C : {|CS0535:{|CS0535:I|}|}
                {
                }
                """,
                """
                internal class Goo {}

                internal interface I
                {
                    int N();
                    Goo M();
                }

                public class C : {|CS0535:{|CS0535:I|}|}
                {
                    public int N()
                    {
                        throw new System.NotImplementedException();
                    }

                    Goo I.M()
                    {
                        throw new System.NotImplementedException();
                    }
                }
                """);
        }

        [Fact]
        public async Task TestInaccessibleAccessor_01()
        {
            await new VerifyCS.Test
            {
                TestState =
                {
                    Sources =
                    {
                        """
                        class Class : {|CS0535:{|CS0535:{|CS0535:IInterface|}|}|}
                        {
                        }
                        """,
                    },
                    AdditionalProjects =
                    {
                        ["Assembly1"] =
                        {
                            Sources =
                            {
                                """
                                public interface IInterface
                                {
                                    void Method1();

                                    int P1 {get; internal set;}
                                    int P2 {internal get; set;}
                                }
                                """,
                            },
                        },
                    },
                    AdditionalProjectReferences = { "Assembly1" },
                },
                FixedState =
                {
                    Sources =
                    {
                        """
                        class Class : {|CS0535:{|CS0535:IInterface|}|}
                        {
                            public void Method1()
                            {
                                throw new System.NotImplementedException();
                            }
                        }
                        """,
                    },
                    MarkupHandling = MarkupMode.Allow,
                },
                Options = { AllOptionsOff },

                // Specify the code action by equivalence key only to avoid trying to implement the interface explicitly with a second code fix pass.
                CodeActionEquivalenceKey = "False;False;True:global::IInterface;Assembly1;Microsoft.CodeAnalysis.ImplementInterface.AbstractImplementInterfaceService+ImplementInterfaceCodeAction;",
            }.RunAsync();
        }

        [Fact]
        public async Task TestInaccessibleAccessor_02()
        {
            await new VerifyCS.Test
            {
                TestState =
                {
                    Sources =
                    {
                        """
                        class Class : {|CS0535:{|CS0535:{|CS0535:IInterface|}|}|}
                        {
                        }
                        """,
                    },
                    AdditionalProjects =
                    {
                        ["Assembly1"] =
                        {
                            Sources =
                            {
                                """
                                public interface IInterface
                                {
                                    void Method1();

                                    int P1 {get; internal set;}
                                    int P2 {internal get; set;}
                                }
                                """,
                            },
                        },
                    },
                    AdditionalProjectReferences = { "Assembly1" },
                },
                FixedState =
                {
                    Sources =
                    {
                        """
                        class Class : {|CS0535:{|CS0535:IInterface|}|}
                        {
                            void IInterface.Method1()
                            {
                                throw new System.NotImplementedException();
                            }
                        }
                        """,
                    },
                    MarkupHandling = MarkupMode.Allow,
                },
                Options = { AllOptionsOff },
                CodeActionEquivalenceKey = "True;False;False:global::IInterface;Assembly1;Microsoft.CodeAnalysis.ImplementInterface.AbstractImplementInterfaceService+ImplementInterfaceCodeAction;",
                CodeActionIndex = 1,
            }.RunAsync();
        }

        [Fact]
        public async Task TestInaccessibleAccessor_03()
        {
            await new VerifyCS.Test
            {
                TestState =
                {
                    Sources =
                    {
                        """
                        abstract class Class : {|CS0535:{|CS0535:{|CS0535:IInterface|}|}|}
                        {
                        }
                        """,
                    },
                    AdditionalProjects =
                    {
                        ["Assembly1"] =
                        {
                            Sources =
                            {
                                """
                                public interface IInterface
                                {
                                    void Method1();

                                    int P1 {get; internal set;}
                                    int P2 {internal get; set;}
                                }
                                """,
                            },
                        },
                    },
                    AdditionalProjectReferences = { "Assembly1" },
                },
                FixedState =
                {
                    Sources =
                    {
                        """
                        abstract class Class : {|CS0535:{|CS0535:IInterface|}|}
                        {
                            public abstract void Method1();
                        }
                        """,
                    },
                    MarkupHandling = MarkupMode.Allow,
                },
                Options = { AllOptionsOff },

                // Specify the code action by equivalence key only to avoid trying to execute a second code fix pass with a different action
                CodeActionEquivalenceKey = "False;True;True:global::IInterface;Assembly1;Microsoft.CodeAnalysis.ImplementInterface.AbstractImplementInterfaceService+ImplementInterfaceCodeAction;",
            }.RunAsync();
        }

        [Fact]
        public async Task TestVirtualMember_01()
        {
            await new VerifyCS.Test
            {
                ReferenceAssemblies = ReferenceAssemblies.Net.Net50,
                TestCode = """
                interface IInterface
                {
                    void Method1();

                    virtual void M1() {}
                    virtual int P1 => 1;
                }

                class Class : {|CS0535:IInterface|}
                {
                }
                """,
                FixedCode = """
                interface IInterface
                {
                    void Method1();

                    virtual void M1() {}
                    virtual int P1 => 1;
                }

                class Class : IInterface
                {
                    public void Method1()
                    {
                        throw new System.NotImplementedException();
                    }
                }
                """,
                Options = { AllOptionsOff },
            }.RunAsync();
        }

        [Fact]
        public async Task TestVirtualMember_02()
        {
            await new VerifyCS.Test
            {
                ReferenceAssemblies = ReferenceAssemblies.Net.Net50,
                TestCode = """
                interface IInterface
                {
                    void Method1();

                    virtual void M1() {}
                    virtual int P1 => 1;
                }

                class Class : {|CS0535:IInterface|}
                {
                }
                """,
                FixedCode = """
                interface IInterface
                {
                    void Method1();

                    virtual void M1() {}
                    virtual int P1 => 1;
                }

                class Class : IInterface
                {
                    void IInterface.Method1()
                    {
                        throw new System.NotImplementedException();
                    }
                }
                """,
                Options = { AllOptionsOff },
                CodeActionEquivalenceKey = "True;False;False:global::IInterface;TestProject;Microsoft.CodeAnalysis.ImplementInterface.AbstractImplementInterfaceService+ImplementInterfaceCodeAction;",
                CodeActionIndex = 1,
            }.RunAsync();
        }

        [Fact]
        public async Task TestVirtualMember_03()
        {
            await new VerifyCS.Test
            {
                ReferenceAssemblies = ReferenceAssemblies.Net.Net50,
                TestCode = """
                interface IInterface
                {
                    void Method1();

                    virtual void M1() {}
                    virtual int P1 => 1;
                }

                abstract class Class : {|CS0535:IInterface|}
                {
                }
                """,
                FixedCode = """
                interface IInterface
                {
                    void Method1();

                    virtual void M1() {}
                    virtual int P1 => 1;
                }

                abstract class Class : IInterface
                {
                    public abstract void Method1();
                }
                """,
                Options = { AllOptionsOff },
                CodeActionEquivalenceKey = "False;True;True:global::IInterface;TestProject;Microsoft.CodeAnalysis.ImplementInterface.AbstractImplementInterfaceService+ImplementInterfaceCodeAction;",
                CodeActionIndex = 1,
            }.RunAsync();
        }

        [Fact]
        public async Task TestStaticMember_01()
        {
            await new VerifyCS.Test
            {
                ReferenceAssemblies = ReferenceAssemblies.Net.Net50,
                TestCode = """
                interface IInterface
                {
                    void Method1();

                    static void M1() {}
                    static int P1 => 1;
                    static int F1;
                    public abstract class C {}
                }

                class Class : {|CS0535:IInterface|}
                {
                }
                """,
                FixedCode = """
                interface IInterface
                {
                    void Method1();

                    static void M1() {}
                    static int P1 => 1;
                    static int F1;
                    public abstract class C {}
                }

                class Class : IInterface
                {
                    public void Method1()
                    {
                        throw new System.NotImplementedException();
                    }
                }
                """,
                Options = { AllOptionsOff },
            }.RunAsync();
        }

        [Fact]
        public async Task TestStaticMember_02()
        {
            await new VerifyCS.Test
            {
                ReferenceAssemblies = ReferenceAssemblies.Net.Net50,
                TestCode = """
                interface IInterface
                {
                    void Method1();

                    static void M1() {}
                    static int P1 => 1;
                    static int F1;
                    public abstract class C {}
                }

                class Class : {|CS0535:IInterface|}
                {
                }
                """,
                FixedCode = """
                interface IInterface
                {
                    void Method1();

                    static void M1() {}
                    static int P1 => 1;
                    static int F1;
                    public abstract class C {}
                }

                class Class : IInterface
                {
                    void IInterface.Method1()
                    {
                        throw new System.NotImplementedException();
                    }
                }
                """,
                Options = { AllOptionsOff },
                CodeActionEquivalenceKey = "True;False;False:global::IInterface;TestProject;Microsoft.CodeAnalysis.ImplementInterface.AbstractImplementInterfaceService+ImplementInterfaceCodeAction;",
                CodeActionIndex = 1,
            }.RunAsync();
        }

        [Fact]
        public async Task TestStaticMember_03()
        {
            await new VerifyCS.Test
            {
                ReferenceAssemblies = ReferenceAssemblies.Net.Net50,
                TestCode = """
                interface IInterface
                {
                    void Method1();

                    static void M1() {}
                    static int P1 => 1;
                    static int F1;
                    public abstract class C {}
                }

                abstract class Class : {|CS0535:IInterface|}
                {
                }
                """,
                FixedCode = """
                interface IInterface
                {
                    void Method1();

                    static void M1() {}
                    static int P1 => 1;
                    static int F1;
                    public abstract class C {}
                }

                abstract class Class : IInterface
                {
                    public abstract void Method1();
                }
                """,
                Options = { AllOptionsOff },
                CodeActionEquivalenceKey = "False;True;True:global::IInterface;TestProject;Microsoft.CodeAnalysis.ImplementInterface.AbstractImplementInterfaceService+ImplementInterfaceCodeAction;",
                CodeActionIndex = 1,
            }.RunAsync();
        }

        [Fact]
        public async Task TestNotNullConstraint()
        {
            await TestInRegularAndScriptAsync(
                """
                public interface ITest
                {
                    void M<T>() where T : notnull;
                }
                public class Test : {|CS0535:ITest|}
                {
                }
                """,
                """
                public interface ITest
                {
                    void M<T>() where T : notnull;
                }
                public class Test : ITest
                {
                    public void M<T>() where T : notnull
                    {
                        throw new System.NotImplementedException();
                    }
                }
                """);
        }

        [Fact]
        public async Task TestWithNullableProperty()
        {
            await TestInRegularAndScriptAsync(
                """
                #nullable enable 

                public interface ITest
                {
                    string? P { get; }
                }
                public class Test : {|CS0535:ITest|}
                {
                }
                """,
                """
                #nullable enable 

                public interface ITest
                {
                    string? P { get; }
                }
                public class Test : ITest
                {
                    public string? P => throw new System.NotImplementedException();
                }
                """);
        }

        [Fact]
        public async Task TestWithNullablePropertyAlreadyImplemented()
        {
            var code =
                """
                #nullable enable 

                public interface ITest
                {
                    string? P { get; }
                }
                public class Test : ITest
                {
                    public string? P => throw new System.NotImplementedException();
                }
                """;
            await VerifyCS.VerifyCodeFixAsync(code, code);
        }

        [Fact]
        public async Task TestWithNullableMethod()
        {
            await TestInRegularAndScriptAsync(
                """
                #nullable enable 

                public interface ITest
                {
                    string? P();
                }
                public class Test : {|CS0535:ITest|}
                {
                }
                """,
                """
                #nullable enable 

                public interface ITest
                {
                    string? P();
                }
                public class Test : ITest
                {
                    public string? P()
                    {
                        throw new System.NotImplementedException();
                    }
                }
                """);
        }

        [Fact]
        public async Task TestWithNullableEvent()
        {
            // Question whether this is needed,
            // see https://github.com/dotnet/roslyn/issues/36673 
            await TestInRegularAndScriptAsync(
                """
                #nullable enable 

                using System;

                public interface ITest
                {
                    event EventHandler? SomeEvent;
                }
                public class Test : {|CS0535:ITest|}
                {
                }
                """,
                """
                #nullable enable 

                using System;

                public interface ITest
                {
                    event EventHandler? SomeEvent;
                }
                public class Test : ITest
                {
                    public event EventHandler? SomeEvent;
                }
                """);
        }

        [Fact]
        public async Task TestWithNullableDisabled()
        {
            await TestInRegularAndScriptAsync(
                """
                #nullable enable 

                public interface ITest
                {
                    string? P { get; }
                }

                #nullable disable

                public class Test : {|CS0535:ITest|}
                {
                }
                """,
                """
                #nullable enable 

                public interface ITest
                {
                    string? P { get; }
                }

                #nullable disable

                public class Test : ITest
                {
                    public string P => throw new System.NotImplementedException();
                }
                """);
        }

        [Fact]
        public async Task GenericInterfaceNotNull1()
        {
            await new VerifyCS.Test
            {
                ReferenceAssemblies = ReferenceAssemblies.Net.Net50,
                TestCode = """
                #nullable enable 

                using System.Diagnostics.CodeAnalysis;

                interface IFoo<T>
                {
                    [return: NotNull]
                    T Bar([DisallowNull] T bar);

                    [return: MaybeNull]
                    T Baz([AllowNull] T bar);
                }

                class A : {|CS0535:{|CS0535:IFoo<int>|}|}
                {
                }
                """,
                FixedCode = """
                #nullable enable 

                using System.Diagnostics.CodeAnalysis;

                interface IFoo<T>
                {
                    [return: NotNull]
                    T Bar([DisallowNull] T bar);

                    [return: MaybeNull]
                    T Baz([AllowNull] T bar);
                }

                class A : IFoo<int>
                {
                    [return: NotNull]
                    public int Bar([DisallowNull] int bar)
                    {
                        throw new System.NotImplementedException();
                    }

                    [return: MaybeNull]
                    public int Baz([AllowNull] int bar)
                    {
                        throw new System.NotImplementedException();
                    }
                }
                """,
            }.RunAsync();
        }

        [Fact, WorkItem("https://github.com/dotnet/roslyn/issues/13427")]
        public async Task TestDoNotAddNewWithGenericAndNonGenericMethods()
        {
            await TestWithAllCodeStyleOptionsOffAsync(
                """
                class B
                {
                    public void M<T>() { }
                }

                interface I
                {
                    void M();
                }

                class D : B, {|CS0535:I|}
                {
                }
                """,
                """
                class B
                {
                    public void M<T>() { }
                }

                interface I
                {
                    void M();
                }

                class D : B, I
                {
                    public void M()
                    {
                        throw new System.NotImplementedException();
                    }
                }
                """);
        }

        [Fact]
        public async Task ImplementRemainingExplicitlyWhenPartiallyImplemented()
        {
            await TestInRegularAndScriptAsync("""
                interface I
                {
                    void M1();
                    void M2();
                }

                class C : {|CS0535:I|}
                {
                    public void M1(){}
                }
                """,
                """
                interface I
                {
                    void M1();
                    void M2();
                }

                class C : {|CS0535:I|}
                {
                    public void M1(){}

                    void I.M2()
                    {
                        throw new System.NotImplementedException();
                    }
                }
                """, codeAction: ("True;False;True:global::I;TestProject;Microsoft.CodeAnalysis.ImplementInterface.AbstractImplementInterfaceService+ImplementInterfaceCodeAction;", 2));
        }

        [Fact]
        public async Task ImplementInitOnlyProperty()
        {
            await new VerifyCS.Test
            {
                ReferenceAssemblies = ReferenceAssemblies.Net.Net50,
                LanguageVersion = LanguageVersion.CSharp9,
                TestCode = """
                interface I
                {
                    int Property { get; init; }
                }

                class C : {|CS0535:I|}
                {
                }
                """,
                FixedCode = """
                interface I
                {
                    int Property { get; init; }
                }

                class C : I
                {
                    public int Property { get => throw new System.NotImplementedException(); init => throw new System.NotImplementedException(); }
                }
                """,
            }.RunAsync();
        }

        [Fact]
        public async Task ImplementRemainingExplicitlyMissingWhenAllImplemented()
        {
            var code = """
                interface I
                {
                    void M1();
                    void M2();
                }

                class C : I
                {
                    public void M1(){}
                    public void M2(){}
                }
                """;

            await VerifyCS.VerifyCodeFixAsync(code, code);
        }

        [Fact]
        public async Task ImplementRemainingExplicitlyMissingWhenAllImplementedAreExplicit()
        {
            var code = """
                interface I
                {
                    void M1();
                    void M2();
                }

                class C : {|CS0535:I|}
                {
                    void I.M1(){}
                }
                """;
            var fixedCode = """
                interface I
                {
                    void M1();
                    void M2();
                }

                class C : I
                {
                    public void M2()
                    {
                        throw new System.NotImplementedException();
                    }

                    void I.M1(){}
                }
                """;

            await new VerifyCS.Test
            {
                TestCode = code,
                FixedCode = fixedCode,
                CodeActionsVerifier = codeActions => Assert.Equal(2, codeActions.Length),
            }.RunAsync();
        }

        [Fact]
        public async Task TestImplementRemainingExplicitlyNonPublicMember()
        {
            await TestInRegularAndScriptAsync("""
                interface I
                {
                    void M1();
                    internal void M2();
                }

                class C : {|CS0535:I|}
                {
                    public void M1(){}
                }
                """,
                """
                interface I
                {
                    void M1();
                    internal void M2();
                }

                class C : {|CS0535:I|}
                {
                    public void M1(){}

                    void I.M2()
                    {
                        throw new System.NotImplementedException();
                    }
                }
                """, codeAction: ("True;False;True:global::I;TestProject;Microsoft.CodeAnalysis.ImplementInterface.AbstractImplementInterfaceService+ImplementInterfaceCodeAction;", 1));
        }

        [Fact, WorkItem("https://github.com/dotnet/roslyn/issues/48295")]
        public async Task TestImplementOnRecord_WithSemiColon()
        {
            await new VerifyCS.Test
            {
                ReferenceAssemblies = ReferenceAssemblies.Net.Net50,
                LanguageVersion = LanguageVersion.Preview,
                TestCode = """
                interface I
                {
                    void M1();
                }

                record C : {|CS0535:I|};
                """,
                FixedCode = """
                interface I
                {
                    void M1();
                }

                record C : {|CS0535:I|}
                {
                    public void M1()
                    {
                        throw new System.NotImplementedException();
                    }
                }

                """,
            }.RunAsync();
        }

        [Fact]
        public async Task TestImplementOnClass_WithSemiColon()
        {
            await new VerifyCS.Test
            {
                ReferenceAssemblies = ReferenceAssemblies.Net.Net50,
                LanguageVersion = LanguageVersion.Preview,
                TestCode = """
                interface I
                {
                    void M1();
                }

                class C : {|CS0535:I|};
                """,
                FixedCode = """
                interface I
                {
                    void M1();
                }

                class C : {|CS0535:I|}
                {
                    public void M1()
                    {
                        throw new System.NotImplementedException();
                    }
                }

                """,
            }.RunAsync();
        }

        [Fact]
        public async Task TestImplementOnStruct_WithSemiColon()
        {
            await new VerifyCS.Test
            {
                ReferenceAssemblies = ReferenceAssemblies.Net.Net50,
                LanguageVersion = LanguageVersion.Preview,
                TestCode = """
                interface I
                {
                    void M1();
                }

                struct C : {|CS0535:I|};
                """,
                FixedCode = """
                interface I
                {
                    void M1();
                }

                struct C : {|CS0535:I|}
                {
                    public void M1()
                    {
                        throw new System.NotImplementedException();
                    }
                }

                """,
            }.RunAsync();
        }

        [Fact, WorkItem("https://github.com/dotnet/roslyn/issues/48295")]
        public async Task TestImplementOnRecord_WithBracesAndTrivia()
        {
            await new VerifyCS.Test
            {
                ReferenceAssemblies = ReferenceAssemblies.Net.Net50,
                LanguageVersion = LanguageVersion.Preview,
                TestCode = """
                interface I
                {
                    void M1();
                }

                record C : {|CS0535:I|} { } // hello
                """,
                FixedCode = """
                interface I
                {
                    void M1();
                }

                record C : {|CS0535:I|}
                {
                    public void M1()
                    {
                        throw new System.NotImplementedException();
                    }
                } // hello
                """,
            }.RunAsync();
        }

        [Theory, WorkItem("https://github.com/dotnet/roslyn/issues/48295")]
        [InlineData("record")]
        [InlineData("record class")]
        [InlineData("record struct")]
        [InlineData("class")]
        [InlineData("struct")]
        public async Task TestImplementOnRecord_WithSemiColonAndTrivia(string record)
        {
            await new VerifyCS.Test
            {
                ReferenceAssemblies = ReferenceAssemblies.Net.Net50,
                LanguageVersion = LanguageVersion.Preview,
                TestCode = $@"
interface I
{{
    void M1();
}}

{record} C : {{|CS0535:I|}}; // hello
",
                FixedCode = $@"
interface I
{{
    void M1();
}}

{record} C : {{|CS0535:I|}} // hello
{{
    public void M1()
    {{
        throw new System.NotImplementedException();
    }}
}}
",
            }.RunAsync();
        }

        [Fact, WorkItem("https://github.com/dotnet/roslyn/issues/49019")]
        public async Task TestUnconstrainedGenericInstantiatedWithValueType()
        {
            await new VerifyCS.Test
            {
                LanguageVersion = LanguageVersion.CSharp9,
                TestCode = """
                #nullable enable
                interface IGoo<T>
                {
                    void Bar(T? x);
                }

                class C : {|CS0535:IGoo<int>|}
                {
                }
                """,
                FixedCode = """
                #nullable enable
                interface IGoo<T>
                {
                    void Bar(T? x);
                }

                class C : IGoo<int>
                {
                    public void Bar(int x)
                    {
                        throw new System.NotImplementedException();
                    }
                }
                """,
            }.RunAsync();
        }

        [Fact, WorkItem("https://github.com/dotnet/roslyn/issues/49019")]
        public async Task TestConstrainedGenericInstantiatedWithValueType()
        {
            await TestInRegularAndScriptAsync("""
                interface IGoo<T> where T : struct
                {
                    void Bar(T? x);
                }

                class C : {|CS0535:IGoo<int>|}
                {
                }
                """,
                """
                interface IGoo<T> where T : struct
                {
                    void Bar(T? x);
                }

                class C : IGoo<int>
                {
                    public void Bar(int? x)
                    {
                        throw new System.NotImplementedException();
                    }
                }
                """);
        }

        [Fact, WorkItem("https://github.com/dotnet/roslyn/issues/49019")]
        public async Task TestUnconstrainedGenericInstantiatedWithReferenceType()
        {
            await new VerifyCS.Test
            {
                LanguageVersion = LanguageVersion.CSharp9,
                TestCode = """
                interface IGoo<T>
                {
                #nullable enable
                    void Bar(T? x);
                #nullable restore
                }

                class C : {|CS0535:IGoo<string>|}
                {
                }
                """,
                FixedCode = """
                interface IGoo<T>
                {
                #nullable enable
                    void Bar(T? x);
                #nullable restore
                }

                class C : IGoo<string>
                {
                    public void Bar(string x)
                    {
                        throw new System.NotImplementedException();
                    }
                }
                """,
            }.RunAsync();
        }

        [Fact, WorkItem("https://github.com/dotnet/roslyn/issues/49019")]
        public async Task TestUnconstrainedGenericInstantiatedWithReferenceType_NullableEnable()
        {
            await new VerifyCS.Test
            {
                LanguageVersion = LanguageVersion.CSharp9,
                TestCode = """
                #nullable enable

                interface IGoo<T>
                {
                    void Bar(T? x);
                }

                class C : {|CS0535:IGoo<string>|}
                {
                }
                """,
                FixedCode = """
                #nullable enable

                interface IGoo<T>
                {
                    void Bar(T? x);
                }

                class C : IGoo<string>
                {
                    public void Bar(string? x)
                    {
                        throw new System.NotImplementedException();
                    }
                }
                """,
            }.RunAsync();
        }

        [Fact, WorkItem("https://github.com/dotnet/roslyn/issues/49019")]
        public async Task TestConstrainedGenericInstantiatedWithReferenceType()
        {
            await new VerifyCS.Test
            {
                LanguageVersion = LanguageVersion.CSharp9,
                TestCode = """
                #nullable enable
                interface IGoo<T> where T : class
                {
                    void Bar(T? x);
                }

                class C : {|CS0535:IGoo<string>|}
                {
                }
                """,
                FixedCode = """
                #nullable enable
                interface IGoo<T> where T : class
                {
                    void Bar(T? x);
                }

                class C : IGoo<string>
                {
                    public void Bar(string? x)
                    {
                        throw new System.NotImplementedException();
                    }
                }
                """,
            }.RunAsync();
        }

        [Fact, WorkItem("https://github.com/dotnet/roslyn/issues/49019")]
        public async Task TestConstrainedGenericInstantiatedWithReferenceType_NullableEnable()
        {
            await TestInRegularAndScriptAsync("""
                #nullable enable

                interface IGoo<T> where T : class
                {
                    void Bar(T? x);
                }

                class C : {|CS0535:IGoo<string>|}
                {
                }
                """,
                """
                #nullable enable

                interface IGoo<T> where T : class
                {
                    void Bar(T? x);
                }

                class C : IGoo<string>
                {
                    public void Bar(string? x)
                    {
                        throw new System.NotImplementedException();
                    }
                }
                """);
        }

        [Fact, WorkItem("https://github.com/dotnet/roslyn/issues/53012")]
        public async Task TestNullableTypeParameter()
        {
            await TestInRegularAndScriptAsync(
                """
                #nullable enable

                interface I
                {
                    void M<T1, T2, T3>(T1? a, T2 b, T1? c, T3? d);
                }

                class D : {|CS0535:I|}
                {
                }
                """,
                """
                #nullable enable

                interface I
                {
                    void M<T1, T2, T3>(T1? a, T2 b, T1? c, T3? d);
                }

                class D : I
                {
                    public void M<T1, T2, T3>(T1? a, T2 b, T1? c, T3? d)
                    {
                        throw new System.NotImplementedException();
                    }
                }
                """);
        }

        [Fact, WorkItem("https://github.com/dotnet/roslyn/issues/53012")]
        public async Task TestNullableTypeParameter_ExplicitInterfaceImplementation()
        {
            await TestInRegularAndScriptAsync(
                """
                #nullable enable

                interface I
                {
                    void M<T1, T2, T3>(T1? a, T2 b, T1? c, T3? d);
                }

                class D : {|CS0535:I|}
                {
                }
                """,
                """
                #nullable enable

                interface I
                {
                    void M<T1, T2, T3>(T1? a, T2 b, T1? c, T3? d);
                }

                class D : I
                {
                    void I.M<T1, T2, T3>(T1? a, T2 b, T1? c, T3? d)
                        where T1 : default
                        where T3 : default
                    {
                        throw new System.NotImplementedException();
                    }
                }
                """, codeAction: ("True;False;False:global::I;TestProject;Microsoft.CodeAnalysis.ImplementInterface.AbstractImplementInterfaceService+ImplementInterfaceCodeAction;", 1));
        }

        [Fact, WorkItem("https://github.com/dotnet/roslyn/issues/53012")]
        public async Task TestNullableTypeParameter_ExplicitInterfaceImplementationWithClassConstraint()
        {
            await TestInRegularAndScriptAsync(
                """
                #nullable enable

                interface I
                {
                    void M<T1, T2, T3>(T1? a, T2 b, T1? c, T3? d) where T1 : class;
                }

                class D : {|CS0535:I|}
                {
                }
                """,
                """
                #nullable enable

                interface I
                {
                    void M<T1, T2, T3>(T1? a, T2 b, T1? c, T3? d) where T1 : class;
                }

                class D : I
                {
                    void I.M<T1, T2, T3>(T1? a, T2 b, T1? c, T3? d)
                        where T1 : class
                        where T3 : default
                    {
                        throw new System.NotImplementedException();
                    }
                }
                """, codeAction: ("True;False;False:global::I;TestProject;Microsoft.CodeAnalysis.ImplementInterface.AbstractImplementInterfaceService+ImplementInterfaceCodeAction;", 1));
        }

        [Fact, WorkItem("https://github.com/dotnet/roslyn/issues/51779")]
        public async Task TestImplementTwoPropertiesOfCSharp5()
        {
            await new VerifyCS.Test
            {
                LanguageVersion = LanguageVersion.CSharp5,
                TestCode = """
                interface ITest
                {
                    int Bar { get; }
                    int Foo { get; }
                }

                class Program : {|CS0535:{|CS0535:ITest|}|}
                {
                }
                """,
                FixedCode = """
                interface ITest
                {
                    int Bar { get; }
                    int Foo { get; }
                }

                class Program : ITest
                {
                    public int Bar
                    {
                        get
                        {
                            throw new System.NotImplementedException();
                        }
                    }

                    public int Foo
                    {
                        get
                        {
                            throw new System.NotImplementedException();
                        }
                    }
                }
                """,
            }.RunAsync();
        }

        [Fact, WorkItem("https://github.com/dotnet/roslyn/issues/53925")]
        public async Task TestStaticAbstractInterfaceMember()
        {
            await new VerifyCS.Test
            {
                ReferenceAssemblies = ReferenceAssemblies.Net.Net60,
                LanguageVersion = LanguageVersion.Preview,
                TestCode = """
                interface ITest
                {
                    static abstract void M1();
                }

                class C : {|CS0535:ITest|}
                {
                }
                """,
                FixedCode = """
                interface ITest
                {
                    static abstract void M1();
                }

                class C : ITest
                {
                    public static void M1()
                    {
                        throw new System.NotImplementedException();
                    }
                }
                """,
                CodeActionVerifier = (codeAction, verifier) => verifier.Equal(FeaturesResources.Implement_interface, codeAction.Title),
                CodeActionEquivalenceKey = "False;False;True:global::ITest;TestProject;Microsoft.CodeAnalysis.ImplementInterface.AbstractImplementInterfaceService+ImplementInterfaceCodeAction;",
                CodeActionIndex = 0,
            }.RunAsync();
        }

        [Fact, WorkItem("https://github.com/dotnet/roslyn/issues/53925")]
        public async Task TestStaticAbstractInterfaceMemberExplicitly()
        {
            await new VerifyCS.Test
            {
                ReferenceAssemblies = ReferenceAssemblies.Net.Net60,
                LanguageVersion = LanguageVersion.Preview,
                TestCode = """
                interface ITest
                {
                    static abstract void M1();
                }

                class C : {|CS0535:ITest|}
                {
                }
                """,
                FixedCode = """
                interface ITest
                {
                    static abstract void M1();
                }

                class C : ITest
                {
                    static void ITest.M1()
                    {
                        throw new System.NotImplementedException();
                    }
                }
                """,
                CodeActionVerifier = (codeAction, verifier) => verifier.Equal(FeaturesResources.Implement_all_members_explicitly, codeAction.Title),
                CodeActionEquivalenceKey = "True;False;False:global::ITest;TestProject;Microsoft.CodeAnalysis.ImplementInterface.AbstractImplementInterfaceService+ImplementInterfaceCodeAction;",
                CodeActionIndex = 1,
            }.RunAsync();
        }

        [Fact, WorkItem("https://github.com/dotnet/roslyn/issues/53925")]
        public async Task TestStaticAbstractInterfaceMember_ImplementAbstractly()
        {
            await new VerifyCS.Test
            {
                ReferenceAssemblies = ReferenceAssemblies.Net.Net60,
                LanguageVersion = LanguageVersion.Preview,
                TestCode = """
                interface ITest
                {
                    static abstract void M1();
                }

                abstract class C : {|CS0535:ITest|}
                {
                }
                """,
                FixedCode = """
                interface ITest
                {
                    static abstract void M1();
                }

                abstract class C : ITest
                {
                    public static void M1()
                    {
                        throw new System.NotImplementedException();
                    }
                }
                """,
                CodeActionVerifier = (codeAction, verifier) => verifier.Equal(FeaturesResources.Implement_interface_abstractly, codeAction.Title),
                CodeActionEquivalenceKey = "False;True;True:global::ITest;TestProject;Microsoft.CodeAnalysis.ImplementInterface.AbstractImplementInterfaceService+ImplementInterfaceCodeAction;",
                CodeActionIndex = 1,
            }.RunAsync();
        }

        [Fact, WorkItem("https://github.com/dotnet/roslyn/issues/53927")]
        public async Task TestStaticAbstractInterfaceOperator_OnlyExplicitlyImplementable()
        {
            await new VerifyCS.Test
            {
                ReferenceAssemblies = ReferenceAssemblies.Net.Net60,
                LanguageVersion = LanguageVersion.Preview,
                TestCode = """
                interface ITest
                {
                    static abstract int operator -(ITest x);
                }
                class C : {|CS0535:ITest|}
                {
                }
                """,
                FixedCode = """
                interface ITest
                {
                    static abstract int operator -(ITest x);
                }
                class C : ITest
                {
                    static int ITest.operator -(ITest x)
                    {
                        throw new System.NotImplementedException();
                    }
                }
                """,
                CodeActionVerifier = (codeAction, verifier) => verifier.Equal(FeaturesResources.Implement_all_members_explicitly, codeAction.Title),
                CodeActionEquivalenceKey = "True;False;False:global::ITest;TestProject;Microsoft.CodeAnalysis.ImplementInterface.AbstractImplementInterfaceService+ImplementInterfaceCodeAction;",
                CodeActionIndex = 0,
            }.RunAsync();
        }

        [Fact]
        public async Task TestStaticAbstractInterfaceUnsigneRightShiftOperator_OnlyExplicitlyImplementable()
        {
            await new VerifyCS.Test
            {
                ReferenceAssemblies = ReferenceAssemblies.Net.Net60,
                LanguageVersion = LanguageVersion.Preview,
                TestCode = """
                interface ITest
                {
                    static abstract int operator >>>(ITest x, int y);
                }
                class C : {|CS0535:ITest|}
                {
                }
                """,
                FixedCode = """
                interface ITest
                {
                    static abstract int operator >>>(ITest x, int y);
                }
                class C : ITest
                {
                    static int ITest.operator >>>(ITest x, int y)
                    {
                        throw new System.NotImplementedException();
                    }
                }
                """,
                CodeActionVerifier = (codeAction, verifier) => verifier.Equal(FeaturesResources.Implement_all_members_explicitly, codeAction.Title),
                CodeActionEquivalenceKey = "True;False;False:global::ITest;TestProject;Microsoft.CodeAnalysis.ImplementInterface.AbstractImplementInterfaceService+ImplementInterfaceCodeAction;",
                CodeActionIndex = 0,
            }.RunAsync();
        }

        [Fact, WorkItem("https://github.com/dotnet/roslyn/issues/53927")]
        public async Task TestStaticAbstractInterfaceOperator_ImplementImplicitly()
        {
            await new VerifyCS.Test
            {
                ReferenceAssemblies = ReferenceAssemblies.Net.Net60,
                LanguageVersion = LanguageVersion.Preview,
                TestCode = """
                interface ITest<T> where T : ITest<T>
                {
                    static abstract int operator -(T x);
                    static abstract int operator -(T x, int y);
                }
                class C : {|CS0535:{|CS0535:ITest<C>|}|}
                {
                }
                """,
                FixedCode = """
                interface ITest<T> where T : ITest<T>
                {
                    static abstract int operator -(T x);
                    static abstract int operator -(T x, int y);
                }
                class C : ITest<C>
                {
                    public static int operator -(C x)
                    {
                        throw new System.NotImplementedException();
                    }

                    public static int operator -(C x, int y)
                    {
                        throw new System.NotImplementedException();
                    }
                }
                """,
                CodeActionVerifier = (codeAction, verifier) => verifier.Equal(FeaturesResources.Implement_interface, codeAction.Title),
                CodeActionEquivalenceKey = "False;False;True:global::ITest<global::C>;TestProject;Microsoft.CodeAnalysis.ImplementInterface.AbstractImplementInterfaceService+ImplementInterfaceCodeAction;",
                CodeActionIndex = 0,
            }.RunAsync();
        }

        [Fact]
        public async Task TestStaticAbstractInterfaceUnsignedRightShiftOperator_ImplementImplicitly()
        {
            await new VerifyCS.Test
            {
                ReferenceAssemblies = ReferenceAssemblies.Net.Net60,
                LanguageVersion = LanguageVersion.Preview,
                TestCode = """
                interface ITest<T> where T : ITest<T>
                {
                    static abstract int operator >>>(T x, int y);
                }
                class C : {|CS0535:ITest<C>|}
                {
                }
                """,
                FixedCode = """
                interface ITest<T> where T : ITest<T>
                {
                    static abstract int operator >>>(T x, int y);
                }
                class C : ITest<C>
                {
                    public static int operator >>>(C x, int y)
                    {
                        throw new System.NotImplementedException();
                    }
                }
                """,
                CodeActionVerifier = (codeAction, verifier) => verifier.Equal(FeaturesResources.Implement_interface, codeAction.Title),
                CodeActionEquivalenceKey = "False;False;True:global::ITest<global::C>;TestProject;Microsoft.CodeAnalysis.ImplementInterface.AbstractImplementInterfaceService+ImplementInterfaceCodeAction;",
                CodeActionIndex = 0,
            }.RunAsync();
        }

        [Fact, WorkItem("https://github.com/dotnet/roslyn/issues/53927")]
        public async Task TestStaticAbstractInterfaceOperator_ImplementExplicitly()
        {
            await new VerifyCS.Test
            {
                ReferenceAssemblies = ReferenceAssemblies.Net.Net60,
                LanguageVersion = LanguageVersion.Preview,
                TestCode = """
                interface ITest<T> where T : ITest<T>
                {
                    static abstract int operator -(T x);
                }
                class C : {|CS0535:ITest<C>|}
                {
                }
                """,
                FixedCode = """
                interface ITest<T> where T : ITest<T>
                {
                    static abstract int operator -(T x);
                }
                class C : ITest<C>
                {
                    static int ITest<C>.operator -(C x)
                    {
                        throw new System.NotImplementedException();
                    }
                }
                """,
                CodeActionVerifier = (codeAction, verifier) => verifier.Equal(FeaturesResources.Implement_all_members_explicitly, codeAction.Title),
                CodeActionEquivalenceKey = "True;False;False:global::ITest<global::C>;TestProject;Microsoft.CodeAnalysis.ImplementInterface.AbstractImplementInterfaceService+ImplementInterfaceCodeAction;",
                CodeActionIndex = 1,
            }.RunAsync();
        }

        [Fact, WorkItem("https://github.com/dotnet/roslyn/issues/53927")]
        public async Task TestStaticAbstractInterfaceOperator_ImplementAbstractly()
        {
            await new VerifyCS.Test
            {
                ReferenceAssemblies = ReferenceAssemblies.Net.Net60,
                LanguageVersion = LanguageVersion.Preview,
                TestCode = """
                interface ITest<T> where T : ITest<T>
                {
                    static abstract int operator -(T x);
                }
                abstract class C : {|CS0535:ITest<C>|}
                {
                }
                """,
                FixedCode = """
                interface ITest<T> where T : ITest<T>
                {
                    static abstract int operator -(T x);
                }
                abstract class C : ITest<C>
                {
                    public static int operator -(C x)
                    {
                        throw new System.NotImplementedException();
                    }
                }
                """,
                CodeActionVerifier = (codeAction, verifier) => verifier.Equal(FeaturesResources.Implement_interface_abstractly, codeAction.Title),
                CodeActionEquivalenceKey = "False;True;True:global::ITest<global::C>;TestProject;Microsoft.CodeAnalysis.ImplementInterface.AbstractImplementInterfaceService+ImplementInterfaceCodeAction;",
                CodeActionIndex = 1,

            }.RunAsync();
        }

        [Fact, WorkItem("https://github.com/dotnet/roslyn/issues/53927")]
        public async Task TestStaticAbstractInterface_Explicitly()
        {
            await new VerifyCS.Test
            {
                ReferenceAssemblies = ReferenceAssemblies.Net.Net60,
                LanguageVersion = LanguageVersion.Preview,
                TestCode = """
                interface ITest
                {
                    static abstract int M(ITest x);
                }
                class C : {|CS0535:ITest|}
                {
                }
                """,
                FixedCode = """
                interface ITest
                {
                    static abstract int M(ITest x);
                }
                class C : ITest
                {
                    static int ITest.M(ITest x)
                    {
                        throw new System.NotImplementedException();
                    }
                }
                """,
                CodeActionVerifier = (codeAction, verifier) => verifier.Equal(FeaturesResources.Implement_all_members_explicitly, codeAction.Title),
                CodeActionEquivalenceKey = "True;False;False:global::ITest;TestProject;Microsoft.CodeAnalysis.ImplementInterface.AbstractImplementInterfaceService+ImplementInterfaceCodeAction;",
                CodeActionIndex = 1,

            }.RunAsync();
        }

        [Fact, WorkItem("https://github.com/dotnet/roslyn/issues/53927")]
        public async Task TestStaticAbstractInterface_Implicitly()
        {
            await new VerifyCS.Test
            {
                ReferenceAssemblies = ReferenceAssemblies.Net.Net60,
                LanguageVersion = LanguageVersion.Preview,
                TestCode = """
                interface ITest
                {
                    static abstract int M(ITest x);
                }
                class C : {|CS0535:ITest|}
                {
                }
                """,
                FixedCode = """
                interface ITest
                {
                    static abstract int M(ITest x);
                }
                class C : ITest
                {
                    public static int M(ITest x)
                    {
                        throw new System.NotImplementedException();
                    }
                }
                """,
                CodeActionVerifier = (codeAction, verifier) => verifier.Equal(FeaturesResources.Implement_interface, codeAction.Title),
                CodeActionEquivalenceKey = "False;False;True:global::ITest;TestProject;Microsoft.CodeAnalysis.ImplementInterface.AbstractImplementInterfaceService+ImplementInterfaceCodeAction;",
                CodeActionIndex = 0,

            }.RunAsync();
        }

        [Fact, WorkItem("https://github.com/dotnet/roslyn/issues/53927")]
        public async Task TestStaticAbstractInterface_ImplementImplicitly()
        {
            await new VerifyCS.Test
            {
                ReferenceAssemblies = ReferenceAssemblies.Net.Net60,
                LanguageVersion = LanguageVersion.Preview,
                TestCode = """
                interface ITest<T> where T : ITest<T>
                {
                    static abstract int M(T x);
                }
                class C : {|CS0535:ITest<C>|}
                {
                }
                """,
                FixedCode = """
                interface ITest<T> where T : ITest<T>
                {
                    static abstract int M(T x);
                }
                class C : ITest<C>
                {
                    public static int M(C x)
                    {
                        throw new System.NotImplementedException();
                    }
                }
                """,
                CodeActionVerifier = (codeAction, verifier) => verifier.Equal(FeaturesResources.Implement_interface, codeAction.Title),
                CodeActionEquivalenceKey = "False;False;True:global::ITest<global::C>;TestProject;Microsoft.CodeAnalysis.ImplementInterface.AbstractImplementInterfaceService+ImplementInterfaceCodeAction;",
                CodeActionIndex = 0,

            }.RunAsync();
        }

        [Fact, WorkItem("https://github.com/dotnet/roslyn/issues/53927")]
        public async Task TestStaticAbstractInterface_ImplementExplicitly()
        {
            await new VerifyCS.Test
            {
                ReferenceAssemblies = ReferenceAssemblies.Net.Net60,
                LanguageVersion = LanguageVersion.Preview,
                TestCode = """
                interface ITest<T> where T : ITest<T>
                {
                    static abstract int M(T x);
                }
                class C : {|CS0535:ITest<C>|}
                {
                }
                """,
                FixedCode = """
                interface ITest<T> where T : ITest<T>
                {
                    static abstract int M(T x);
                }
                class C : ITest<C>
                {
                    static int ITest<C>.M(C x)
                    {
                        throw new System.NotImplementedException();
                    }
                }
                """,
                CodeActionVerifier = (codeAction, verifier) => verifier.Equal(FeaturesResources.Implement_all_members_explicitly, codeAction.Title),
                CodeActionEquivalenceKey = "True;False;False:global::ITest<global::C>;TestProject;Microsoft.CodeAnalysis.ImplementInterface.AbstractImplementInterfaceService+ImplementInterfaceCodeAction;",
                CodeActionIndex = 1,

            }.RunAsync();
        }

        [Fact, WorkItem("https://github.com/dotnet/roslyn/issues/53927")]
        public async Task TestStaticAbstractInterface_ImplementAbstractly()
        {
            await new VerifyCS.Test
            {
                ReferenceAssemblies = ReferenceAssemblies.Net.Net60,
                LanguageVersion = LanguageVersion.Preview,
                TestCode = """
                interface ITest<T> where T : ITest<T>
                {
                    static abstract int M(T x);
                }
                abstract class C : {|CS0535:ITest<C>|}
                {
                }
                """,
                FixedCode = """
                interface ITest<T> where T : ITest<T>
                {
                    static abstract int M(T x);
                }
                abstract class C : ITest<C>
                {
                    public static int M(C x)
                    {
                        throw new System.NotImplementedException();
                    }
                }
                """,
                CodeActionVerifier = (codeAction, verifier) => verifier.Equal(FeaturesResources.Implement_interface_abstractly, codeAction.Title),
                CodeActionEquivalenceKey = "False;True;True:global::ITest<global::C>;TestProject;Microsoft.CodeAnalysis.ImplementInterface.AbstractImplementInterfaceService+ImplementInterfaceCodeAction;",
                CodeActionIndex = 1,

            }.RunAsync();
        }

        [Fact, WorkItem("https://github.com/dotnet/roslyn/issues/60214")]
        public async Task TestImplementCheckedOperators_Explicitly()
        {
            await new VerifyCS.Test
            {
                ReferenceAssemblies = ReferenceAssemblies.Net.Net60,
                LanguageVersion = LanguageVersion.Preview,
                TestCode = """
                interface I1<T> where T : I1<T>
                {
                    abstract static explicit operator checked string(T x);
                    abstract static explicit operator string(T x);

                    abstract static T operator checked -(T x);
                    abstract static T operator -(T x);

                    abstract static T operator checked +(T x, T y);
                    abstract static T operator +(T x, T y);
                }

                class C3 : {|CS0535:{|CS0535:{|CS0535:{|CS0535:{|CS0535:{|CS0535:I1<C3>|}|}|}|}|}|}
                {
                }
                """,
                FixedCode = """
                interface I1<T> where T : I1<T>
                {
                    abstract static explicit operator checked string(T x);
                    abstract static explicit operator string(T x);

                    abstract static T operator checked -(T x);
                    abstract static T operator -(T x);

                    abstract static T operator checked +(T x, T y);
                    abstract static T operator +(T x, T y);
                }

                class C3 : I1<C3>
                {
                    static C3 I1<C3>.operator checked +(C3 x, C3 y)
                    {
                        throw new System.NotImplementedException();
                    }

                    static C3 I1<C3>.operator +(C3 x, C3 y)
                    {
                        throw new System.NotImplementedException();
                    }

                    static C3 I1<C3>.operator checked -(C3 x)
                    {
                        throw new System.NotImplementedException();
                    }

                    static C3 I1<C3>.operator -(C3 x)
                    {
                        throw new System.NotImplementedException();
                    }

                    public static explicit operator checked string(C3 x)
                    {
                        throw new System.NotImplementedException();
                    }

                    public static explicit operator string(C3 x)
                    {
                        throw new System.NotImplementedException();
                    }
                }
                """,
                CodeActionVerifier = (codeAction, verifier) => verifier.Equal(FeaturesResources.Implement_all_members_explicitly, codeAction.Title),
                CodeActionEquivalenceKey = "True;False;False:global::I1<global::C3>;TestProject;Microsoft.CodeAnalysis.ImplementInterface.AbstractImplementInterfaceService+ImplementInterfaceCodeAction;",
                CodeActionIndex = 1,
            }.RunAsync();
        }

        [Fact, WorkItem("https://github.com/dotnet/roslyn/issues/60214")]
        public async Task TestImplementCheckedOperators_Implicitly()
        {
            await new VerifyCS.Test
            {
                ReferenceAssemblies = ReferenceAssemblies.Net.Net60,
                LanguageVersion = LanguageVersion.Preview,
                TestCode = """
                interface I1<T> where T : I1<T>
                {
                    abstract static explicit operator checked string(T x);
                    abstract static explicit operator string(T x);

                    abstract static T operator checked -(T x);
                    abstract static T operator -(T x);

                    abstract static T operator checked +(T x, T y);
                    abstract static T operator +(T x, T y);
                }

                class C3 : {|CS0535:{|CS0535:{|CS0535:{|CS0535:{|CS0535:{|CS0535:I1<C3>|}|}|}|}|}|}
                {
                }
                """,
                FixedCode = """
                interface I1<T> where T : I1<T>
                {
                    abstract static explicit operator checked string(T x);
                    abstract static explicit operator string(T x);

                    abstract static T operator checked -(T x);
                    abstract static T operator -(T x);

                    abstract static T operator checked +(T x, T y);
                    abstract static T operator +(T x, T y);
                }

                class C3 : I1<C3>
                {
                    public static C3 operator checked +(C3 x, C3 y)
                    {
                        throw new System.NotImplementedException();
                    }

                    public static C3 operator +(C3 x, C3 y)
                    {
                        throw new System.NotImplementedException();
                    }

                    public static C3 operator checked -(C3 x)
                    {
                        throw new System.NotImplementedException();
                    }

                    public static C3 operator -(C3 x)
                    {
                        throw new System.NotImplementedException();
                    }

                    public static explicit operator checked string(C3 x)
                    {
                        throw new System.NotImplementedException();
                    }

                    public static explicit operator string(C3 x)
                    {
                        throw new System.NotImplementedException();
                    }
                }
                """,
                CodeActionVerifier = (codeAction, verifier) => verifier.Equal(FeaturesResources.Implement_interface, codeAction.Title),
                CodeActionEquivalenceKey = "False;False;True:global::I1<global::C3>;TestProject;Microsoft.CodeAnalysis.ImplementInterface.AbstractImplementInterfaceService+ImplementInterfaceCodeAction;",
                CodeActionIndex = 0,
            }.RunAsync();
        }

        [Fact, WorkItem("https://github.com/dotnet/roslyn/issues/60214")]
        public async Task TestImplementCheckedOperators_Abstractly()
        {
            await new VerifyCS.Test
            {
                ReferenceAssemblies = ReferenceAssemblies.Net.Net60,
                LanguageVersion = LanguageVersion.Preview,
                TestCode = """
                interface I1<T> where T : I1<T>
                {
                    abstract static explicit operator checked string(T x);
                    abstract static explicit operator string(T x);

                    abstract static T operator checked -(T x);
                    abstract static T operator -(T x);

                    abstract static T operator checked +(T x, T y);
                    abstract static T operator +(T x, T y);
                }

                abstract class C3 : {|CS0535:{|CS0535:{|CS0535:{|CS0535:{|CS0535:{|CS0535:I1<C3>|}|}|}|}|}|}
                {
                }
                """,
                FixedCode = """
                interface I1<T> where T : I1<T>
                {
                    abstract static explicit operator checked string(T x);
                    abstract static explicit operator string(T x);

                    abstract static T operator checked -(T x);
                    abstract static T operator -(T x);

                    abstract static T operator checked +(T x, T y);
                    abstract static T operator +(T x, T y);
                }

                abstract class C3 : I1<C3>
                {
                    public static C3 operator checked +(C3 x, C3 y)
                    {
                        throw new System.NotImplementedException();
                    }

                    public static C3 operator +(C3 x, C3 y)
                    {
                        throw new System.NotImplementedException();
                    }

                    public static C3 operator checked -(C3 x)
                    {
                        throw new System.NotImplementedException();
                    }

                    public static C3 operator -(C3 x)
                    {
                        throw new System.NotImplementedException();
                    }

                    public static explicit operator checked string(C3 x)
                    {
                        throw new System.NotImplementedException();
                    }

                    public static explicit operator string(C3 x)
                    {
                        throw new System.NotImplementedException();
                    }
                }
                """,
                CodeActionVerifier = (codeAction, verifier) => verifier.Equal(FeaturesResources.Implement_interface_abstractly, codeAction.Title),
                CodeActionEquivalenceKey = "False;True;True:global::I1<global::C3>;TestProject;Microsoft.CodeAnalysis.ImplementInterface.AbstractImplementInterfaceService+ImplementInterfaceCodeAction;",
                CodeActionIndex = 1,
            }.RunAsync();
        }

        [Fact, WorkItem("https://github.com/dotnet/roslyn/issues/34580")]
        public async Task TestSupportedConstraints1()
        {
            await new VerifyCS.Test
            {
                LanguageVersion = LanguageVersion.CSharp7_3,
                TestCode =
                """
                using System;

                public interface ITest
                {
                    void TestEnum<T>(T value) where T : Enum;
                }

                public abstract class BaseTest : {|CS0535:ITest|}
                {
                }
                """,
                FixedCode =
                """
                using System;

                public interface ITest
                {
                    void TestEnum<T>(T value) where T : Enum;
                }

                public abstract class BaseTest : ITest
                {
                    public void TestEnum<T>(T value) where T : Enum
                    {
                        throw new NotImplementedException();
                    }
                }
                """,
            }.RunAsync();
        }

        [Fact, WorkItem("https://github.com/dotnet/roslyn/issues/34580")]
        public async Task TestSupportedConstraints2()
        {
            await new VerifyCS.Test
            {
                LanguageVersion = LanguageVersion.CSharp7_2,
                TestCode =
                """
                using System;

                public interface ITest
                {
                    void TestEnum<T>(T value) where T : {|CS8320:Enum|};
                }

                public abstract class BaseTest : {|CS0535:ITest|}
                {
                }
                """,
                FixedCode =
                """
                using System;

                public interface ITest
                {
                    void TestEnum<T>(T value) where T : {|CS8320:Enum|};
                }

                public abstract class BaseTest : ITest
                {
                    void ITest.TestEnum<T>(T value)
                    {
                        throw new NotImplementedException();
                    }
                }
                """,
            }.RunAsync();
        }

        [Fact, WorkItem("https://github.com/dotnet/roslyn/issues/58136")]
        public async Task TestStaticAbstractMembers1()
        {
            await new VerifyCS.Test
            {
                ReferenceAssemblies = ReferenceAssemblies.Net.Net60,
                LanguageVersion = LanguageVersion.Preview,
                TestCode = """
                using System;

                internal interface I
                {
                    internal static abstract int P { get; }

                    internal static abstract event Action E;

                    internal static abstract void M();
                }

                class C : {|CS0535:{|CS0535:{|CS0535:I|}|}|}
                {
                }
                """,
                FixedCode = """
                using System;

                internal interface I
                {
                    internal static abstract int P { get; }

                    internal static abstract event Action E;

                    internal static abstract void M();
                }

                class C : I
                {
                    static int I.P => throw new NotImplementedException();

                    static event Action I.E
                    {
                        add
                        {
                            throw new NotImplementedException();
                        }

                        remove
                        {
                            throw new NotImplementedException();
                        }
                    }

                    static void I.M()
                    {
                        throw new NotImplementedException();
                    }
                }
                """,
                CodeActionVerifier = (codeAction, verifier) => verifier.Equal(FeaturesResources.Implement_all_members_explicitly, codeAction.Title),
            }.RunAsync();
        }

        [Fact, WorkItem("https://github.com/dotnet/roslyn/issues/37374")]
        public async Task TestRefReadonly1()
        {
            await new VerifyCS.Test
            {
                ReferenceAssemblies = ReferenceAssemblies.Net.Net60,
                TestCode =
                """
                using System.Collections;
                using System.Collections.Generic;

                public interface IRefReadOnlyList<T> : IReadOnlyList<T> where T : struct
                {
                    new ref readonly T this[int ix] { get; }
                }

                public struct A { };

                public class Class : {|CS0535:{|CS0535:{|CS0535:{|CS0535:{|CS0535:IRefReadOnlyList<A>|}|}|}|}|}
                {
                }
                """,
                FixedCode =
                """
                using System.Collections;
                using System.Collections.Generic;

                public interface IRefReadOnlyList<T> : IReadOnlyList<T> where T : struct
                {
                    new ref readonly T this[int ix] { get; }
                }

                public struct A { };

                public class Class : IRefReadOnlyList<A>
                {
                    public ref readonly A this[int ix] => throw new System.NotImplementedException();

                    A IReadOnlyList<A>.this[int index] => throw new System.NotImplementedException();

                    public int Count => throw new System.NotImplementedException();

                    public IEnumerator<A> GetEnumerator()
                    {
                        throw new System.NotImplementedException();
                    }

                    IEnumerator IEnumerable.GetEnumerator()
                    {
                        throw new System.NotImplementedException();
                    }
                }
                """,
            }.RunAsync();
        }
    }
}<|MERGE_RESOLUTION|>--- conflicted
+++ resolved
@@ -7,7 +7,6 @@
 using Microsoft.CodeAnalysis.CSharp;
 using Microsoft.CodeAnalysis.CSharp.CodeStyle;
 using Microsoft.CodeAnalysis.CSharp.ImplementInterface;
-using Microsoft.CodeAnalysis.CSharp.Shared.Extensions;
 using Microsoft.CodeAnalysis.Editor.UnitTests.CodeActions;
 using Microsoft.CodeAnalysis.Editor.UnitTests.Diagnostics.NamingStyles;
 using Microsoft.CodeAnalysis.ImplementType;
@@ -71,11 +70,7 @@
                 Options = { AllOptionsOff },
                 CodeActionEquivalenceKey = codeAction?.equivalenceKey,
                 CodeActionIndex = codeAction?.index,
-<<<<<<< HEAD
-                LanguageVersion = LanguageVersionExtensions.CSharpNext,
-=======
                 LanguageVersion = LanguageVersion.Preview,
->>>>>>> d0c8767e
             }.RunAsync();
         }
 
@@ -110,7 +105,7 @@
                 FixedCode = expectedMarkup,
                 CodeActionEquivalenceKey = codeAction?.equivalenceKey,
                 CodeActionIndex = codeAction?.index,
-                LanguageVersion = LanguageVersionExtensions.CSharpNext,
+                LanguageVersion = LanguageVersion.Preview,
             }.RunAsync();
         }
 
