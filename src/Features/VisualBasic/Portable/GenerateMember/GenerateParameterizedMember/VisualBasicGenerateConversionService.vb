' Copyright (c) Microsoft.  All Rights Reserved.  Licensed under the Apache License, Version 2.0.  See License.txt in the project root for license information.

Imports System.Composition
Imports System.Threading
Imports Microsoft.CodeAnalysis
Imports Microsoft.CodeAnalysis.CodeGeneration
Imports Microsoft.CodeAnalysis.GenerateMember.GenerateParameterizedMember
Imports Microsoft.CodeAnalysis.Host.Mef
Imports Microsoft.CodeAnalysis.VisualBasic.Syntax

Namespace Microsoft.CodeAnalysis.VisualBasic.GenerateMember.GenerateMethod
    <ExportLanguageService(GetType(IGenerateConversionService), LanguageNames.VisualBasic), [Shared]>
    Partial Friend Class VisualBasicGenerateConversionService
        Inherits AbstractGenerateConversionService(Of VisualBasicGenerateConversionService, SimpleNameSyntax, ExpressionSyntax, InvocationExpressionSyntax)

        Protected Overrides Function AreSpecialOptionsActive(semanticModel As SemanticModel) As Boolean
            Return VisualBasicCommonGenerationServiceMethods.AreSpecialOptionsActive(semanticModel)
        End Function

        Protected Overrides Function CreateInvocationMethodInfo(document As SemanticDocument, abstractState As AbstractGenerateParameterizedMemberService(Of VisualBasicGenerateConversionService, SimpleNameSyntax, ExpressionSyntax, InvocationExpressionSyntax).State) As AbstractInvocationInfo
            Return New VisualBasicGenerateParameterizedMemberService(Of VisualBasicGenerateConversionService).InvocationExpressionInfo(document, abstractState)
        End Function

        Protected Overrides Function IsExplicitConversionGeneration(node As SyntaxNode) As Boolean
            Return node.AncestorsAndSelf.Where(AddressOf IsCastExpression).Where(Function(n) n.Span.Contains(node.Span)).Any
        End Function

        Protected Overrides Function IsImplicitConversionGeneration(node As SyntaxNode) As Boolean
            Return TypeOf node Is ExpressionSyntax AndAlso
                Not IsExplicitConversionGeneration(node) AndAlso
                Not IsInMemberAccessExpression(node) AndAlso
                Not IsInImplementsClause(node)
        End Function

        Private Function IsInImplementsClause(node As SyntaxNode) As Boolean
            Return node.AncestorsAndSelf.Where(Function(n) n.IsKind(SyntaxKind.ImplementsClause)).Where(Function(n) n.Span.Contains(node.Span)).Any
        End Function

        Private Function IsInMemberAccessExpression(node As SyntaxNode) As Boolean
            Return node.AncestorsAndSelf.Where(Function(n) n.IsKind(SyntaxKind.SimpleMemberAccessExpression)).Where(Function(n) n.Span.Contains(node.Span)).Any
        End Function

        Protected Overrides Function IsValidSymbol(symbol As ISymbol, semanticModel As SemanticModel) As Boolean
            Return VisualBasicCommonGenerationServiceMethods.IsValidSymbol(symbol, semanticModel)
        End Function

        Protected Overrides Function TryInitializeExplicitConversionState(document As SemanticDocument, expression As SyntaxNode, classInterfaceModuleStructTypes As ISet(Of TypeKind), cancellationToken As CancellationToken, ByRef identifierToken As SyntaxToken, ByRef methodSymbol As IMethodSymbol, ByRef typeToGenerateIn As INamedTypeSymbol) As Boolean
            If TryGetConversionMethodAndTypeToGenerateIn(document, expression, classInterfaceModuleStructTypes, cancellationToken, methodSymbol, typeToGenerateIn) Then
                identifierToken = SyntaxFactory.Token(
                    SyntaxKind.NarrowingKeyword,
                    WellKnownMemberNames.ExplicitConversionName)
                Return True
            End If

            identifierToken = Nothing
            methodSymbol = Nothing
            typeToGenerateIn = Nothing
            Return False
        End Function

        Protected Overrides Function TryInitializeImplicitConversionState(document As SemanticDocument, expression As SyntaxNode, classInterfaceModuleStructTypes As ISet(Of TypeKind), cancellationToken As CancellationToken, ByRef identifierToken As SyntaxToken, ByRef methodSymbol As IMethodSymbol, ByRef typeToGenerateIn As INamedTypeSymbol) As Boolean
            If TryGetConversionMethodAndTypeToGenerateIn(document, expression, classInterfaceModuleStructTypes, cancellationToken, methodSymbol, typeToGenerateIn) Then
                identifierToken = SyntaxFactory.Token(
                    SyntaxKind.WideningKeyword,
                    WellKnownMemberNames.ImplicitConversionName)
                Return True
            End If

            identifierToken = Nothing
            methodSymbol = Nothing
            typeToGenerateIn = Nothing
            Return False
        End Function

        Private Function TryGetConversionMethodAndTypeToGenerateIn(document As SemanticDocument, expression As SyntaxNode, classInterfaceModuleStructTypes As ISet(Of TypeKind), cancellationToken As CancellationToken, ByRef methodSymbol As IMethodSymbol, ByRef typeToGenerateIn As INamedTypeSymbol) As Boolean
            Dim castExpression = TryCast(expression.AncestorsAndSelf.Where(AddressOf IsCastExpression).Where(Function(n) n.Span.Contains(expression.Span)).FirstOrDefault, CastExpressionSyntax)
            If castExpression IsNot Nothing Then
                Return TryGetExplicitConversionMethodAndTypeToGenerateIn(
                    document,
                    castExpression,
                    classInterfaceModuleStructTypes,
                    cancellationToken,
                    methodSymbol,
                    typeToGenerateIn)
            End If

            expression = TryCast(expression.AncestorsAndSelf.Where(Function(n) TypeOf n Is ExpressionSyntax And n.Span.Contains(expression.Span)).FirstOrDefault, ExpressionSyntax)
            If expression IsNot Nothing Then
                Return TryGetImplicitConversionMethodAndTypeToGenerateIn(
                    document,
                    expression,
                    classInterfaceModuleStructTypes,
                    cancellationToken,
                    methodSymbol,
                    typeToGenerateIn)
            End If

            Return False
        End Function

        Private Shared Function IsCastExpression(node As SyntaxNode) As Boolean
            Return TypeOf node Is DirectCastExpressionSyntax OrElse TypeOf node Is CTypeExpressionSyntax OrElse TypeOf node Is TryCastExpressionSyntax
        End Function

        Private Function TryGetExplicitConversionMethodAndTypeToGenerateIn(document As SemanticDocument, castExpression As CastExpressionSyntax, classInterfaceModuleStructTypes As ISet(Of TypeKind), cancellationToken As CancellationToken, ByRef methodSymbol As IMethodSymbol, ByRef typeToGenerateIn As INamedTypeSymbol) As Boolean
            methodSymbol = Nothing
            typeToGenerateIn = TryCast(document.SemanticModel.GetTypeInfo(castExpression.Type, cancellationToken).Type, INamedTypeSymbol)
            Dim parameterSymbol = TryCast(document.SemanticModel.GetTypeInfo(castExpression.Expression, cancellationToken).Type, INamedTypeSymbol)
            If typeToGenerateIn Is Nothing OrElse parameterSymbol Is Nothing OrElse typeToGenerateIn.IsErrorType OrElse parameterSymbol.IsErrorType Then
                Return False
            End If

            methodSymbol = GenerateMethodSymbol(typeToGenerateIn, parameterSymbol)
            If Not ValidateTypeToGenerateIn(document.Project.Solution, typeToGenerateIn, True, classInterfaceModuleStructTypes, cancellationToken) Then
                typeToGenerateIn = parameterSymbol
            End If
            Return True
        End Function

        Private Function TryGetImplicitConversionMethodAndTypeToGenerateIn(document As SemanticDocument, expression As SyntaxNode, classInterfaceModuleStructTypes As ISet(Of TypeKind), cancellationToken As CancellationToken, ByRef methodSymbol As IMethodSymbol, ByRef typeToGenerateIn As INamedTypeSymbol) As Boolean
            methodSymbol = Nothing
            typeToGenerateIn = TryCast(document.SemanticModel.GetTypeInfo(expression, cancellationToken).ConvertedType, INamedTypeSymbol)
            Dim parameterSymbol = TryCast(document.SemanticModel.GetTypeInfo(expression, cancellationToken).Type, INamedTypeSymbol)
            If typeToGenerateIn Is Nothing OrElse parameterSymbol Is Nothing OrElse typeToGenerateIn.IsErrorType OrElse parameterSymbol.IsErrorType Then
                Return False
            End If

            methodSymbol = GenerateMethodSymbol(typeToGenerateIn, parameterSymbol)
            If Not ValidateTypeToGenerateIn(document.Project.Solution, typeToGenerateIn, True, classInterfaceModuleStructTypes, cancellationToken) Then
                typeToGenerateIn = parameterSymbol
            End If
            Return True
        End Function

        Private Function GenerateMethodSymbol(typeToGenerateIn As INamedTypeSymbol, parameterSymbol As INamedTypeSymbol) As IMethodSymbol
            If typeToGenerateIn.IsGenericType Then
                typeToGenerateIn = typeToGenerateIn.ConstructUnboundGenericType.ConstructedFrom
            End If
            Return CodeGenerationSymbolFactory.CreateMethodSymbol(
<<<<<<< HEAD
                            attributes:=SpecializedCollections.EmptyList(Of AttributeData),
                            accessibility:=Nothing,
                            modifiers:=Nothing,
                            returnType:=typeToGenerateIn,
                            returnsByRef:=False,
                            explicitInterfaceSymbol:=Nothing,
                            name:=Nothing,
                            typeParameters:=SpecializedCollections.EmptyList(Of ITypeParameterSymbol),
                            parameters:={CodeGenerationSymbolFactory.CreateParameterSymbol(parameterSymbol, "v")},
                            statements:=Nothing,
                            handlesExpressions:=Nothing,
                            returnTypeAttributes:=Nothing,
                            methodKind:=MethodKind.Conversion)
=======
                attributes:=SpecializedCollections.EmptyList(Of AttributeData),
                accessibility:=Nothing,
                modifiers:=Nothing,
                returnType:=typeToGenerateIn,
                returnsByRef:=False,
                explicitInterfaceSymbol:=Nothing,
                name:=Nothing,
                typeParameters:=SpecializedCollections.EmptyList(Of ITypeParameterSymbol),
                parameters:={CodeGenerationSymbolFactory.CreateParameterSymbol(parameterSymbol, "v")},
                statements:=Nothing,
                handlesExpressions:=Nothing,
                returnTypeAttributes:=Nothing,
                methodKind:=MethodKind.Conversion)
>>>>>>> 48f88547
        End Function

        Protected Overrides Function GetExplicitConversionDisplayText(state As AbstractGenerateParameterizedMemberService(Of VisualBasicGenerateConversionService, SimpleNameSyntax, ExpressionSyntax, InvocationExpressionSyntax).State) As String
            Return String.Format(VBFeaturesResources.Generate_narrowing_conversion_in_0, state.TypeToGenerateIn.Name)
        End Function

        Protected Overrides Function GetImplicitConversionDisplayText(state As AbstractGenerateParameterizedMemberService(Of VisualBasicGenerateConversionService, SimpleNameSyntax, ExpressionSyntax, InvocationExpressionSyntax).State) As String
            Return String.Format(VBFeaturesResources.Generate_widening_conversion_in_0, state.TypeToGenerateIn.Name)
        End Function
    End Class
End Namespace<|MERGE_RESOLUTION|>--- conflicted
+++ resolved
@@ -137,21 +137,6 @@
                 typeToGenerateIn = typeToGenerateIn.ConstructUnboundGenericType.ConstructedFrom
             End If
             Return CodeGenerationSymbolFactory.CreateMethodSymbol(
-<<<<<<< HEAD
-                            attributes:=SpecializedCollections.EmptyList(Of AttributeData),
-                            accessibility:=Nothing,
-                            modifiers:=Nothing,
-                            returnType:=typeToGenerateIn,
-                            returnsByRef:=False,
-                            explicitInterfaceSymbol:=Nothing,
-                            name:=Nothing,
-                            typeParameters:=SpecializedCollections.EmptyList(Of ITypeParameterSymbol),
-                            parameters:={CodeGenerationSymbolFactory.CreateParameterSymbol(parameterSymbol, "v")},
-                            statements:=Nothing,
-                            handlesExpressions:=Nothing,
-                            returnTypeAttributes:=Nothing,
-                            methodKind:=MethodKind.Conversion)
-=======
                 attributes:=SpecializedCollections.EmptyList(Of AttributeData),
                 accessibility:=Nothing,
                 modifiers:=Nothing,
@@ -165,7 +150,6 @@
                 handlesExpressions:=Nothing,
                 returnTypeAttributes:=Nothing,
                 methodKind:=MethodKind.Conversion)
->>>>>>> 48f88547
         End Function
 
         Protected Overrides Function GetExplicitConversionDisplayText(state As AbstractGenerateParameterizedMemberService(Of VisualBasicGenerateConversionService, SimpleNameSyntax, ExpressionSyntax, InvocationExpressionSyntax).State) As String
