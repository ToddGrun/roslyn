﻿' Licensed to the .NET Foundation under one or more agreements.
' The .NET Foundation licenses this file to you under the MIT license.
' See the LICENSE file in the project root for more information.

Imports System.Collections.Immutable
Imports System.Composition
Imports System.Threading
Imports Microsoft.CodeAnalysis.Completion
Imports Microsoft.CodeAnalysis.Completion.Providers
Imports Microsoft.CodeAnalysis.Host.Mef
Imports Microsoft.CodeAnalysis.LanguageServices
Imports Microsoft.CodeAnalysis.Options
Imports Microsoft.CodeAnalysis.Text
Imports Microsoft.CodeAnalysis.VisualBasic.Extensions.ContextQuery

Namespace Microsoft.CodeAnalysis.VisualBasic.Completion.Providers
    <ExportCompletionProvider(NameOf(EnumCompletionProvider), LanguageNames.VisualBasic)>
    <ExtensionOrder(After:=NameOf(ObjectCreationCompletionProvider))>
    <[Shared]>
    Partial Friend Class EnumCompletionProvider
        Inherits AbstractSymbolCompletionProvider(Of VisualBasicSyntaxContext)

        <ImportingConstructor>
        <Obsolete(MefConstruction.ImportingConstructorMessage, True)>
        Public Sub New()
        End Sub

<<<<<<< HEAD
        Private Shared Function GetPreselectedSymbolsAsync(
                context As SyntaxContext, position As Integer, options As OptionSet, cancellationToken As CancellationToken) As Task(Of ImmutableArray(Of ISymbol))
=======
        Protected Overrides Function GetPreselectedSymbolsAsync(
                context As VisualBasicSyntaxContext, position As Integer, options As OptionSet, cancellationToken As CancellationToken) As Task(Of ImmutableArray(Of ISymbol))
>>>>>>> 11db2a65

            If context.SyntaxTree.IsInNonUserCode(context.Position, cancellationToken) Then
                Return SpecializedTasks.EmptyImmutableArray(Of ISymbol)()
            End If

            ' This providers provides fully qualified names, eg "DayOfWeek.Monday"
            ' Don't run after dot because SymbolCompletionProvider will provide
            ' members in situations like Dim x = DayOfWeek.$$
            If context.TargetToken.IsKind(SyntaxKind.DotToken) Then
                Return SpecializedTasks.EmptyImmutableArray(Of ISymbol)()
            End If

            Dim typeInferenceService = context.GetLanguageService(Of ITypeInferenceService)()
            Dim enumType = typeInferenceService.InferType(context.SemanticModel, position, objectAsDefault:=True, cancellationToken:=cancellationToken)

            If enumType.TypeKind <> TypeKind.Enum Then
                Return SpecializedTasks.EmptyImmutableArray(Of ISymbol)()
            End If

            Dim hideAdvancedMembers = options.GetOption(CodeAnalysis.Recommendations.RecommendationOptions.HideAdvancedMembers, context.SemanticModel.Language)

            ' We'll want to build a list of the actual enum members and all accessible instances of that enum, too
            Dim result = enumType.GetMembers().Where(
                Function(m As ISymbol) As Boolean
                    Return m.Kind = SymbolKind.Field AndAlso
                        DirectCast(m, IFieldSymbol).IsConst AndAlso
                        m.IsEditorBrowsable(hideAdvancedMembers, context.SemanticModel.Compilation)
                End Function).ToImmutableArray()

            Return Task.FromResult(result)
        End Function

<<<<<<< HEAD
        Private Shared Function GetNormalSymbolsAsync(
                context As SyntaxContext, position As Integer, options As OptionSet, cancellationToken As CancellationToken) As Task(Of ImmutableArray(Of ISymbol))
=======
        Protected Overrides Function GetSymbolsAsync(
                context As VisualBasicSyntaxContext, position As Integer, options As OptionSet, cancellationToken As CancellationToken) As Task(Of ImmutableArray(Of ISymbol))
>>>>>>> 11db2a65

            If context.SyntaxTree.IsInNonUserCode(context.Position, cancellationToken) OrElse
                context.SyntaxTree.IsInSkippedText(position, cancellationToken) Then
                Return SpecializedTasks.EmptyImmutableArray(Of ISymbol)()
            End If

            If context.TargetToken.IsKind(SyntaxKind.DotToken) Then
                Return SpecializedTasks.EmptyImmutableArray(Of ISymbol)()
            End If

            Dim typeInferenceService = context.GetLanguageService(Of ITypeInferenceService)()
            Dim span = New TextSpan(position, 0)
            Dim enumType = typeInferenceService.InferType(context.SemanticModel, position, objectAsDefault:=True, cancellationToken:=cancellationToken)

            If enumType.TypeKind <> TypeKind.Enum Then
                Return SpecializedTasks.EmptyImmutableArray(Of ISymbol)()
            End If

            Dim hideAdvancedMembers = options.GetOption(CodeAnalysis.Recommendations.RecommendationOptions.HideAdvancedMembers, context.SemanticModel.Language)

            Dim otherSymbols = context.SemanticModel.LookupSymbols(position).WhereAsArray(
                Function(s) s.MatchesKind(SymbolKind.Field, SymbolKind.Local, SymbolKind.Parameter, SymbolKind.Property) AndAlso
                    s.IsEditorBrowsable(hideAdvancedMembers, context.SemanticModel.Compilation))

            Dim otherInstances = otherSymbols.WhereAsArray(Function(s) Equals(enumType, GetTypeFromSymbol(s)))

            Return Task.FromResult(otherInstances.Concat(enumType))
        End Function

        Protected Overrides Async Function GetSymbolsAsync(
                completionContext As CompletionContext,
                syntaxContext As SyntaxContext,
                position As Integer,
                options As OptionSet,
                cancellationToken As CancellationToken) As Task(Of ImmutableArray(Of (symbol As ISymbol, preselect As Boolean)))
            Dim normalSymbols = Await GetNormalSymbolsAsync(syntaxContext, position, options, cancellationToken).ConfigureAwait(False)
            Dim preselectSymbols = Await GetPreselectedSymbolsAsync(syntaxContext, position, options, cancellationToken).ConfigureAwait(False)

            Return normalSymbols.SelectAsArray(Function(s) (s, preselect:=False)).Concat(preselectSymbols.SelectAsArray(Function(s) (s, preselect:=True)))
        End Function

        Friend Overrides Function IsInsertionTrigger(text As SourceText, characterPosition As Integer, options As OptionSet) As Boolean
            Return text(characterPosition) = " "c OrElse
                text(characterPosition) = "("c OrElse
                (characterPosition > 1 AndAlso text(characterPosition) = "="c AndAlso text(characterPosition - 1) = ":"c) OrElse
                SyntaxFacts.IsIdentifierStartCharacter(text(characterPosition)) AndAlso
                options.GetOption(CompletionOptions.TriggerOnTypingLetters2, LanguageNames.VisualBasic)
        End Function

        Friend Overrides ReadOnly Property TriggerCharacters As ImmutableHashSet(Of Char) = ImmutableHashSet.Create(" "c, "("c, "="c)

        Private Shared Function GetTypeFromSymbol(symbol As ISymbol) As ITypeSymbol
            Dim symbolType = If(TryCast(symbol, IFieldSymbol)?.Type,
                             If(TryCast(symbol, ILocalSymbol)?.Type,
                             If(TryCast(symbol, IParameterSymbol)?.Type,
                                TryCast(symbol, IPropertySymbol)?.Type)))
            Return symbolType
        End Function

        ' PERF: Cached values for GetDisplayAndInsertionText. Cuts down on the number of calls to ToMinimalDisplayString for large enums.
        Private _cachedDisplayAndInsertionTextContainingType As INamedTypeSymbol
        Private _cachedDisplayAndInsertionTextContext As VisualBasicSyntaxContext
        Private _cachedDisplayAndInsertionTextContainingTypeText As String

        Protected Overrides Function GetDisplayAndSuffixAndInsertionText(symbol As ISymbol, context As VisualBasicSyntaxContext) As (displayText As String, suffix As String, insertionText As String)
            If symbol.ContainingType IsNot Nothing AndAlso symbol.ContainingType.TypeKind = TypeKind.Enum Then
                If Not Equals(_cachedDisplayAndInsertionTextContainingType, symbol.ContainingType) OrElse _cachedDisplayAndInsertionTextContext IsNot context Then
                    Dim displayFormat = SymbolDisplayFormat.MinimallyQualifiedFormat.WithMemberOptions(SymbolDisplayMemberOptions.IncludeContainingType).WithLocalOptions(SymbolDisplayLocalOptions.None)
                    Dim displayService = context.GetLanguageService(Of ISymbolDisplayService)()
                    _cachedDisplayAndInsertionTextContainingTypeText = symbol.ContainingType.ToMinimalDisplayString(context.SemanticModel, context.Position, displayFormat)
                    _cachedDisplayAndInsertionTextContainingType = symbol.ContainingType
                    _cachedDisplayAndInsertionTextContext = context
                End If

                Dim text As String = _cachedDisplayAndInsertionTextContainingTypeText & "." & symbol.Name
                Return (text, "", text)
            End If

            Return CompletionUtilities.GetDisplayAndSuffixAndInsertionText(symbol, context)
        End Function

<<<<<<< HEAD
        Protected Overrides Async Function CreateContextAsync(document As Document, position As Integer, cancellationToken As CancellationToken) As Task(Of SyntaxContext)
            Dim semanticModel = Await document.ReuseExistingSpeculativeModelAsync(position, cancellationToken).ConfigureAwait(False)
            Return Await VisualBasicSyntaxContext.CreateContextAsync(document.Project.Solution.Workspace, semanticModel, position, cancellationToken).ConfigureAwait(False)
        End Function

        Protected Overrides Function CreateItem(
                completionContext As CompletionContext,
                displayText As String,
                displayTextSuffix As String,
                insertionText As String,
                symbols As ImmutableArray(Of (symbol As ISymbol, preselect As Boolean)),
                context As SyntaxContext,
                supportedPlatformData As SupportedPlatformData) As CompletionItem
=======
        Protected Overrides Function CreateItem(completionContext As CompletionContext,
                displayText As String, displayTextSuffix As String, insertionText As String,
                symbols As List(Of ISymbol), context As VisualBasicSyntaxContext, preselect As Boolean, supportedPlatformData As SupportedPlatformData) As CompletionItem
>>>>>>> 11db2a65
            Dim rules = GetCompletionItemRules(symbols)
            Dim preselect = symbols.Any(Function(t) t.preselect)
            rules = rules.WithMatchPriority(If(preselect, MatchPriority.Preselect, MatchPriority.Default))

            Return SymbolCompletionItem.CreateWithSymbolId(
                displayText:=displayText,
                displayTextSuffix:=displayTextSuffix,
                insertionText:=insertionText,
                filterText:=GetFilterText(symbols(0).symbol, displayText, context),
                symbols:=symbols.SelectAsArray(Function(t) t.symbol),
                contextPosition:=context.Position,
                sortText:=insertionText,
                supportedPlatforms:=supportedPlatformData,
                rules:=rules)
        End Function

        Private Shared ReadOnly s_rules As CompletionItemRules =
            CompletionItemRules.Default.WithMatchPriority(MatchPriority.Preselect)

        Protected Overrides Function GetCompletionItemRules(symbols As ImmutableArray(Of (symbol As ISymbol, preselect As Boolean))) As CompletionItemRules
            Return s_rules
        End Function

        Protected Overrides Function GetInsertionText(item As CompletionItem, ch As Char) As String
            Return CompletionUtilities.GetInsertionTextAtInsertionTime(item, ch)
        End Function
    End Class
End Namespace<|MERGE_RESOLUTION|>--- conflicted
+++ resolved
@@ -25,13 +25,8 @@
         Public Sub New()
         End Sub
 
-<<<<<<< HEAD
         Private Shared Function GetPreselectedSymbolsAsync(
-                context As SyntaxContext, position As Integer, options As OptionSet, cancellationToken As CancellationToken) As Task(Of ImmutableArray(Of ISymbol))
-=======
-        Protected Overrides Function GetPreselectedSymbolsAsync(
                 context As VisualBasicSyntaxContext, position As Integer, options As OptionSet, cancellationToken As CancellationToken) As Task(Of ImmutableArray(Of ISymbol))
->>>>>>> 11db2a65
 
             If context.SyntaxTree.IsInNonUserCode(context.Position, cancellationToken) Then
                 Return SpecializedTasks.EmptyImmutableArray(Of ISymbol)()
@@ -64,13 +59,8 @@
             Return Task.FromResult(result)
         End Function
 
-<<<<<<< HEAD
         Private Shared Function GetNormalSymbolsAsync(
-                context As SyntaxContext, position As Integer, options As OptionSet, cancellationToken As CancellationToken) As Task(Of ImmutableArray(Of ISymbol))
-=======
-        Protected Overrides Function GetSymbolsAsync(
                 context As VisualBasicSyntaxContext, position As Integer, options As OptionSet, cancellationToken As CancellationToken) As Task(Of ImmutableArray(Of ISymbol))
->>>>>>> 11db2a65
 
             If context.SyntaxTree.IsInNonUserCode(context.Position, cancellationToken) OrElse
                 context.SyntaxTree.IsInSkippedText(position, cancellationToken) Then
@@ -102,7 +92,7 @@
 
         Protected Overrides Async Function GetSymbolsAsync(
                 completionContext As CompletionContext,
-                syntaxContext As SyntaxContext,
+                syntaxContext As VisualBasicSyntaxContext,
                 position As Integer,
                 options As OptionSet,
                 cancellationToken As CancellationToken) As Task(Of ImmutableArray(Of (symbol As ISymbol, preselect As Boolean)))
@@ -152,25 +142,14 @@
             Return CompletionUtilities.GetDisplayAndSuffixAndInsertionText(symbol, context)
         End Function
 
-<<<<<<< HEAD
-        Protected Overrides Async Function CreateContextAsync(document As Document, position As Integer, cancellationToken As CancellationToken) As Task(Of SyntaxContext)
-            Dim semanticModel = Await document.ReuseExistingSpeculativeModelAsync(position, cancellationToken).ConfigureAwait(False)
-            Return Await VisualBasicSyntaxContext.CreateContextAsync(document.Project.Solution.Workspace, semanticModel, position, cancellationToken).ConfigureAwait(False)
-        End Function
-
         Protected Overrides Function CreateItem(
                 completionContext As CompletionContext,
                 displayText As String,
                 displayTextSuffix As String,
                 insertionText As String,
                 symbols As ImmutableArray(Of (symbol As ISymbol, preselect As Boolean)),
-                context As SyntaxContext,
+                context As VisualBasicSyntaxContext,
                 supportedPlatformData As SupportedPlatformData) As CompletionItem
-=======
-        Protected Overrides Function CreateItem(completionContext As CompletionContext,
-                displayText As String, displayTextSuffix As String, insertionText As String,
-                symbols As List(Of ISymbol), context As VisualBasicSyntaxContext, preselect As Boolean, supportedPlatformData As SupportedPlatformData) As CompletionItem
->>>>>>> 11db2a65
             Dim rules = GetCompletionItemRules(symbols)
             Dim preselect = symbols.Any(Function(t) t.preselect)
             rules = rules.WithMatchPriority(If(preselect, MatchPriority.Preselect, MatchPriority.Default))
