﻿' Licensed to the .NET Foundation under one or more agreements.
' The .NET Foundation licenses this file to you under the MIT license.
' See the LICENSE file in the project root for more information.

Imports System.Threading
<<<<<<< HEAD
Imports Microsoft.CodeAnalysis.Options
Imports Microsoft.CodeAnalysis.[Shared].Collections
=======
Imports Microsoft.CodeAnalysis.PooledObjects
>>>>>>> 72e1f823
Imports Microsoft.CodeAnalysis.Structure
Imports Microsoft.CodeAnalysis.VisualBasic.Syntax

Namespace Microsoft.CodeAnalysis.VisualBasic.Structure
    Friend Class InterpolatedStringExpressionStructureProvider
        Inherits AbstractSyntaxNodeStructureProvider(Of InterpolatedStringExpressionSyntax)

<<<<<<< HEAD
        Protected Overrides Sub CollectBlockSpans(node As InterpolatedStringExpressionSyntax, ByRef spans As TemporaryArray(Of BlockSpan), isMetadataAsSource As Boolean, options As OptionSet, cancellationToken As CancellationToken)
=======
        Protected Overrides Sub CollectBlockSpans(node As InterpolatedStringExpressionSyntax,
                                                  spans As ArrayBuilder(Of BlockSpan),
                                                  optionProvider As BlockStructureOptionProvider,
                                                  cancellationToken As CancellationToken)
>>>>>>> 72e1f823
            If node.DollarSignDoubleQuoteToken.IsMissing OrElse
               node.DoubleQuoteToken.IsMissing Then
                Return
            End If

            spans.Add(New BlockSpan(
                type:=BlockTypes.Expression,
                isCollapsible:=True,
                textSpan:=node.Span,
                autoCollapse:=True,
                isDefaultCollapsed:=False))
        End Sub
    End Class
End Namespace<|MERGE_RESOLUTION|>--- conflicted
+++ resolved
@@ -3,12 +3,7 @@
 ' See the LICENSE file in the project root for more information.
 
 Imports System.Threading
-<<<<<<< HEAD
-Imports Microsoft.CodeAnalysis.Options
 Imports Microsoft.CodeAnalysis.[Shared].Collections
-=======
-Imports Microsoft.CodeAnalysis.PooledObjects
->>>>>>> 72e1f823
 Imports Microsoft.CodeAnalysis.Structure
 Imports Microsoft.CodeAnalysis.VisualBasic.Syntax
 
@@ -16,14 +11,10 @@
     Friend Class InterpolatedStringExpressionStructureProvider
         Inherits AbstractSyntaxNodeStructureProvider(Of InterpolatedStringExpressionSyntax)
 
-<<<<<<< HEAD
-        Protected Overrides Sub CollectBlockSpans(node As InterpolatedStringExpressionSyntax, ByRef spans As TemporaryArray(Of BlockSpan), isMetadataAsSource As Boolean, options As OptionSet, cancellationToken As CancellationToken)
-=======
         Protected Overrides Sub CollectBlockSpans(node As InterpolatedStringExpressionSyntax,
-                                                  spans As ArrayBuilder(Of BlockSpan),
+                                                  ByRef spans As TemporaryArray(Of BlockSpan),
                                                   optionProvider As BlockStructureOptionProvider,
                                                   cancellationToken As CancellationToken)
->>>>>>> 72e1f823
             If node.DollarSignDoubleQuoteToken.IsMissing OrElse
                node.DoubleQuoteToken.IsMissing Then
                 Return
