﻿// Licensed to the .NET Foundation under one or more agreements.
// The .NET Foundation licenses this file to you under the MIT license.
// See the LICENSE file in the project root for more information.

using System;
using System.Collections.Immutable;
using System.Linq;
using System.Threading;
using System.Threading.Tasks;
using Microsoft.CodeAnalysis.Diagnostics;
using Microsoft.CodeAnalysis.Shared.Extensions;
using Microsoft.CodeAnalysis.TaskList;

namespace Microsoft.CodeAnalysis.LanguageServer.Handler.Diagnostics;

internal abstract class AbstractDocumentDiagnosticSource<TDocument> : IDiagnosticSource
    where TDocument : TextDocument
{
    private static readonly ImmutableArray<string> s_todoCommentCustomTags = ImmutableArray.Create(PullDiagnosticConstants.TaskItemCustomTag);

    private static Tuple<ImmutableArray<string>, ImmutableArray<TaskListItemDescriptor>> s_lastRequestedTokens =
        Tuple.Create(ImmutableArray<string>.Empty, ImmutableArray<TaskListItemDescriptor>.Empty);

    protected readonly TDocument Document;

    protected AbstractDocumentDiagnosticSource(TDocument document)
    {
        this.Document = document;
    }

    public ProjectOrDocumentId GetId() => new(Document.Id);
    public Project GetProject() => Document.Project;
    public Uri GetUri() => Document.GetURI();

    protected abstract bool IncludeTaskListItems { get; }
    protected abstract bool IncludeStandardDiagnostics { get; }

    protected abstract Task<ImmutableArray<DiagnosticData>> GetDiagnosticsWorkerAsync(
        IDiagnosticAnalyzerService diagnosticAnalyzerService, RequestContext context, DiagnosticMode diagnosticMode, CancellationToken cancellationToken);

    public async Task<ImmutableArray<DiagnosticData>> GetDiagnosticsAsync(
        IDiagnosticAnalyzerService diagnosticAnalyzerService, RequestContext context, DiagnosticMode diagnosticMode, CancellationToken cancellationToken)
    {
        var taskListItems = IncludeTaskListItems ? await this.GetTaskListDiagnosticsAsync(cancellationToken).ConfigureAwait(false) : ImmutableArray<DiagnosticData>.Empty;
        var diagnostics = IncludeStandardDiagnostics ? await this.GetDiagnosticsWorkerAsync(diagnosticAnalyzerService, context, diagnosticMode, cancellationToken).ConfigureAwait(false) : ImmutableArray<DiagnosticData>.Empty;
        return taskListItems.AddRange(diagnostics);
    }

    private async Task<ImmutableArray<DiagnosticData>> GetTaskListDiagnosticsAsync(CancellationToken cancellationToken)
    {
        if (this.Document is not Document document)
            return ImmutableArray<DiagnosticData>.Empty;

        var service = document.GetLanguageService<ITaskListService>();
        if (service == null)
            return ImmutableArray<DiagnosticData>.Empty;

        var tokenList = document.Project.Solution.Options.GetOption(TaskListOptionsStorage.Descriptors);
        var descriptors = GetAndCacheDescriptors(tokenList);

        var items = await service.GetTaskListItemsAsync(document, descriptors, cancellationToken).ConfigureAwait(false);
        if (items.Length == 0)
            return ImmutableArray<DiagnosticData>.Empty;

        return items.SelectAsArray(i => new DiagnosticData(
            id: "TODO",
            category: "TODO",
            message: i.Message,
            severity: DiagnosticSeverity.Info,
            defaultSeverity: DiagnosticSeverity.Info,
            isEnabledByDefault: true,
            warningLevel: 0,
            customTags: s_todoCommentCustomTags,
            properties: ImmutableDictionary<string, string?>.Empty,
            projectId: document.Project.Id,
            language: document.Project.Language,
            location: new DiagnosticDataLocation(
                document.Id,
<<<<<<< HEAD
                originalFilePath: i.Span.Path,
                mappedFilePath: i.MappedSpan.Path,
                originalStartLine: i.Span.StartLinePosition.Line,
                originalStartColumn: i.Span.StartLinePosition.Character,
                originalEndLine: i.Span.EndLinePosition.Line,
                originalEndColumn: i.Span.EndLinePosition.Character,
                mappedStartLine: i.MappedSpan.StartLinePosition.Line,
                mappedStartColumn: i.MappedSpan.StartLinePosition.Character,
                mappedEndLine: i.MappedSpan.EndLinePosition.Line,
                mappedEndColumn: i.MappedSpan.EndLinePosition.Character)));
=======
                originalFilePath: comment.Span.Path,
                originalStartLine: comment.Span.StartLinePosition.Line,
                originalStartColumn: comment.Span.StartLinePosition.Character,
                originalEndLine: comment.Span.EndLinePosition.Line,
                originalEndColumn: comment.Span.EndLinePosition.Character,
                mappedFilePath: comment.MappedSpan.GetMappedFilePathIfExist(),
                mappedStartLine: comment.MappedSpan.StartLinePosition.Line,
                mappedStartColumn: comment.MappedSpan.StartLinePosition.Character,
                mappedEndLine: comment.MappedSpan.EndLinePosition.Line,
                mappedEndColumn: comment.MappedSpan.EndLinePosition.Character)));
>>>>>>> 4a8ae637
    }

    private static ImmutableArray<TaskListItemDescriptor> GetAndCacheDescriptors(ImmutableArray<string> tokenList)
    {
        var lastRequested = s_lastRequestedTokens;
        if (!lastRequested.Item1.SequenceEqual(tokenList))
        {
            var descriptors = TaskListItemDescriptor.Parse(tokenList);
            lastRequested = Tuple.Create(tokenList, descriptors);
            s_lastRequestedTokens = lastRequested;
        }

        return lastRequested.Item2;
    }
}<|MERGE_RESOLUTION|>--- conflicted
+++ resolved
@@ -76,29 +76,16 @@
             language: document.Project.Language,
             location: new DiagnosticDataLocation(
                 document.Id,
-<<<<<<< HEAD
                 originalFilePath: i.Span.Path,
-                mappedFilePath: i.MappedSpan.Path,
                 originalStartLine: i.Span.StartLinePosition.Line,
                 originalStartColumn: i.Span.StartLinePosition.Character,
                 originalEndLine: i.Span.EndLinePosition.Line,
                 originalEndColumn: i.Span.EndLinePosition.Character,
+                mappedFilePath: i.MappedSpan.Path,
                 mappedStartLine: i.MappedSpan.StartLinePosition.Line,
                 mappedStartColumn: i.MappedSpan.StartLinePosition.Character,
                 mappedEndLine: i.MappedSpan.EndLinePosition.Line,
                 mappedEndColumn: i.MappedSpan.EndLinePosition.Character)));
-=======
-                originalFilePath: comment.Span.Path,
-                originalStartLine: comment.Span.StartLinePosition.Line,
-                originalStartColumn: comment.Span.StartLinePosition.Character,
-                originalEndLine: comment.Span.EndLinePosition.Line,
-                originalEndColumn: comment.Span.EndLinePosition.Character,
-                mappedFilePath: comment.MappedSpan.GetMappedFilePathIfExist(),
-                mappedStartLine: comment.MappedSpan.StartLinePosition.Line,
-                mappedStartColumn: comment.MappedSpan.StartLinePosition.Character,
-                mappedEndLine: comment.MappedSpan.EndLinePosition.Line,
-                mappedEndColumn: comment.MappedSpan.EndLinePosition.Character)));
->>>>>>> 4a8ae637
     }
 
     private static ImmutableArray<TaskListItemDescriptor> GetAndCacheDescriptors(ImmutableArray<string> tokenList)
