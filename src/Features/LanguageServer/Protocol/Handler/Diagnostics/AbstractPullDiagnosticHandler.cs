--- conflicted
+++ resolved
@@ -235,14 +235,8 @@
 
         private void HandleRemovedDocuments(RequestContext context, DiagnosticParams[] previousResults, BufferedProgress<TReport> progress)
         {
-<<<<<<< HEAD
             Contract.ThrowIfNull(context.Solution);
 
-            if (previousResults == null)
-                return;
-
-=======
->>>>>>> a16a9a08
             foreach (var previousResult in previousResults)
             {
                 var textDocument = previousResult.TextDocument;
