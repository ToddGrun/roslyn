﻿// Licensed to the .NET Foundation under one or more agreements.
// The .NET Foundation licenses this file to you under the MIT license.
// See the LICENSE file in the project root for more information.

using System;
using System.Collections.Concurrent;
using System.Collections.Generic;
using System.Collections.Immutable;
using System.Threading;
using System.Threading.Tasks;
using Microsoft.CodeAnalysis.Diagnostics;
using Microsoft.CodeAnalysis.EditAndContinue;
using Microsoft.CodeAnalysis.LanguageServer.Features.Diagnostics;
using Microsoft.CodeAnalysis.Options;
using Microsoft.CodeAnalysis.PooledObjects;
using Microsoft.CommonLanguageServerProtocol.Framework;
using Microsoft.VisualStudio.LanguageServer.Protocol;
using Roslyn.Utilities;
using LSP = Microsoft.VisualStudio.LanguageServer.Protocol;

namespace Microsoft.CodeAnalysis.LanguageServer.Handler.Diagnostics
{
    internal abstract class AbstractDocumentPullDiagnosticHandler<TDiagnosticsParams, TReport, TReturn> : AbstractPullDiagnosticHandler<TDiagnosticsParams, TReport, TReturn>, ITextDocumentIdentifierHandler<TDiagnosticsParams, TextDocumentIdentifier?>
        where TDiagnosticsParams : IPartialResultParams<TReport>
    {
        public AbstractDocumentPullDiagnosticHandler(
            IDiagnosticAnalyzerService diagnosticAnalyzerService,
            EditAndContinueDiagnosticUpdateSource editAndContinueDiagnosticUpdateSource,
            IGlobalOptionService globalOptions) : base(diagnosticAnalyzerService, editAndContinueDiagnosticUpdateSource, globalOptions)
        {
        }

        public abstract LSP.TextDocumentIdentifier? GetTextDocumentIdentifier(TDiagnosticsParams diagnosticsParams);
    }

    /// <summary>
    /// Root type for both document and workspace diagnostic pull requests.
    /// </summary>
    /// <typeparam name="TDiagnosticsParams">The LSP input param type</typeparam>
    /// <typeparam name="TReport">The LSP type that is reported via IProgress</typeparam>
    /// <typeparam name="TReturn">The LSP type that is returned on completion of the request.</typeparam>
    internal abstract partial class AbstractPullDiagnosticHandler<TDiagnosticsParams, TReport, TReturn> : ILspServiceRequestHandler<TDiagnosticsParams, TReturn?>
        where TDiagnosticsParams : IPartialResultParams<TReport>
    {
        /// <summary>
        /// Special value we use to designate workspace diagnostics vs document diagnostics.  Document diagnostics
        /// should always <see cref="VSInternalDiagnosticReport.Supersedes"/> a workspace diagnostic as the former are 'live'
        /// while the latter are cached and may be stale.
        /// </summary>
        protected const int WorkspaceDiagnosticIdentifier = 1;
        protected const int DocumentDiagnosticIdentifier = 2;

        private readonly EditAndContinueDiagnosticUpdateSource _editAndContinueDiagnosticUpdateSource;
        protected readonly IGlobalOptionService GlobalOptions;

        protected readonly IDiagnosticAnalyzerService DiagnosticAnalyzerService;

        /// <summary>
        /// Cache where we store the data produced by prior requests so that they can be returned if nothing of significance 
        /// changed. The VersionStamp is produced by <see cref="Project.GetDependentVersionAsync(CancellationToken)"/> while the 
        /// Checksum is produced by <see cref="Project.GetDependentChecksumAsync(CancellationToken)"/>.  The former is faster
        /// and works well for us in the normal case.  The latter still allows us to reuse diagnostics when changes happen that
        /// update the version stamp but not the content (for example, forking LSP text).
        /// </summary>
        private readonly ConcurrentDictionary<string, VersionedPullCache<(int, VersionStamp?), (int, Checksum)>> _categoryToVersionedCache = new();

        public bool MutatesSolutionState => false;
        public bool RequiresLSPSolution => true;

        protected AbstractPullDiagnosticHandler(
            IDiagnosticAnalyzerService diagnosticAnalyzerService,
            EditAndContinueDiagnosticUpdateSource editAndContinueDiagnosticUpdateSource,
            IGlobalOptionService globalOptions)
        {
            DiagnosticAnalyzerService = diagnosticAnalyzerService;
            _editAndContinueDiagnosticUpdateSource = editAndContinueDiagnosticUpdateSource;
            GlobalOptions = globalOptions;
        }

        /// <summary>
        /// Retrieve the previous results we reported.  Used so we can avoid resending data for unchanged files. Also
        /// used so we can report which documents were removed and can have all their diagnostics cleared.
        /// </summary>
        protected abstract ImmutableArray<PreviousPullResult>? GetPreviousResults(TDiagnosticsParams diagnosticsParams);

        /// <summary>
        /// Returns all the documents that should be processed in the desired order to process them in.
        /// </summary>
        protected abstract ValueTask<ImmutableArray<IDiagnosticSource>> GetOrderedDiagnosticSourcesAsync(
            TDiagnosticsParams diagnosticsParams, RequestContext context, CancellationToken cancellationToken);

        /// <summary>
        /// Creates the appropriate LSP type to report a new set of diagnostics and resultId.
        /// </summary>
        protected abstract TReport CreateReport(TextDocumentIdentifier identifier, LSP.Diagnostic[] diagnostics, string resultId);

        /// <summary>
        /// Creates the appropriate LSP type to report unchanged diagnostics.
        /// </summary>
        protected abstract TReport CreateUnchangedReport(TextDocumentIdentifier identifier, string resultId);

        /// <summary>
        /// Creates the appropriate LSP type to report a removed file.
        /// </summary>
        protected abstract TReport CreateRemovedReport(TextDocumentIdentifier identifier);

        protected abstract TReturn? CreateReturn(BufferedProgress<TReport> progress);

        /// <summary>
        /// Generate the right diagnostic tags for a particular diagnostic.
        /// </summary>
        protected abstract DiagnosticTag[] ConvertTags(DiagnosticData diagnosticData);

        protected abstract string? GetDiagnosticCategory(TDiagnosticsParams diagnosticsParams);

        public async Task<TReturn?> HandleRequestAsync(
            TDiagnosticsParams diagnosticsParams, RequestContext context, CancellationToken cancellationToken)
        {
            var clientCapabilities = context.GetRequiredClientCapabilities();
            var category = GetDiagnosticCategory(diagnosticsParams) ?? "";
            var handlerName = $"{this.GetType().Name}(category: {category})";
            context.TraceInformation($"{handlerName} started getting diagnostics");

            var versionedCache = _categoryToVersionedCache.GetOrAdd(handlerName, static handlerName => new(handlerName));

            // The progress object we will stream reports to.
            using var progress = BufferedProgress.Create(diagnosticsParams.PartialResultToken);

            // Get the set of results the request said were previously reported.  We can use this to determine both
            // what to skip, and what files we have to tell the client have been removed.
            var previousResults = GetPreviousResults(diagnosticsParams) ?? ImmutableArray<PreviousPullResult>.Empty;
            context.TraceInformation($"previousResults.Length={previousResults.Length}");

            // Create a mapping from documents to the previous results the client says it has for them.  That way as we
            // process documents we know if we should tell the client it should stay the same, or we can tell it what
            // the updated diagnostics are.
            var documentToPreviousDiagnosticParams = GetIdToPreviousDiagnosticParams(context, previousResults, out var removedResults);

            // First, let the client know if any workspace documents have gone away.  That way it can remove those for
            // the user from squiggles or error-list.
            HandleRemovedDocuments(context, removedResults, progress);

            // Next process each file in priority order. Determine if diagnostics are changed or unchanged since the
            // last time we notified the client.  Report back either to the client so they can update accordingly.
            var orderedSources = await GetOrderedDiagnosticSourcesAsync(
                diagnosticsParams, context, cancellationToken).ConfigureAwait(false);

            context.TraceInformation($"Processing {orderedSources.Length} documents");

            foreach (var diagnosticSource in orderedSources)
            {
                var encVersion = _editAndContinueDiagnosticUpdateSource.Version;

                var project = diagnosticSource.GetProject();

                var newResultId = await versionedCache.GetNewResultIdAsync(
                    documentToPreviousDiagnosticParams,
                    diagnosticSource.GetId(),
                    project,
                    computeCheapVersionAsync: async () => (encVersion, await project.GetDependentVersionAsync(cancellationToken).ConfigureAwait(false)),
                    computeExpensiveVersionAsync: async () => (encVersion, await project.GetDependentChecksumAsync(cancellationToken).ConfigureAwait(false)),
                    cancellationToken).ConfigureAwait(false);
                if (newResultId != null)
                {
                    await ComputeAndReportCurrentDiagnosticsAsync(
                        context, diagnosticSource, progress, newResultId, clientCapabilities, cancellationToken).ConfigureAwait(false);
                }
                else
                {
                    context.TraceInformation($"Diagnostics were unchanged for {diagnosticSource.ToDisplayString()}");

                    // Nothing changed between the last request and this one.  Report a (null-diagnostics,
                    // same-result-id) response to the client as that means they should just preserve the current
                    // diagnostics they have for this file.
                    var previousParams = documentToPreviousDiagnosticParams[diagnosticSource.GetId()];
                    progress.Report(CreateUnchangedReport(previousParams.TextDocument, previousParams.PreviousResultId));
                }
            }

            // If we had a progress object, then we will have been reporting to that.  Otherwise, take what we've been
            // collecting and return that.
            context.TraceInformation($"{this.GetType()} finished getting diagnostics");
            return CreateReturn(progress);
        }

        private static Dictionary<ProjectOrDocumentId, PreviousPullResult> GetIdToPreviousDiagnosticParams(
            RequestContext context, ImmutableArray<PreviousPullResult> previousResults, out ImmutableArray<PreviousPullResult> removedDocuments)
        {
            Contract.ThrowIfNull(context.Solution);

            var result = new Dictionary<ProjectOrDocumentId, PreviousPullResult>();
            using var _ = ArrayBuilder<PreviousPullResult>.GetInstance(out var removedDocumentsBuilder);
            foreach (var diagnosticParams in previousResults)
            {
                if (diagnosticParams.TextDocument != null)
                {
                    var id = GetIdForPreviousResult(diagnosticParams.TextDocument, context.Solution);
                    if (id != null)
                    {
                        result[id.Value] = diagnosticParams;
                    }
                    else
                    {
                        // The client previously had a result from us for this document, but we no longer have it in our solution.
                        // Record it so we can report to the client that it has been removed.
                        removedDocumentsBuilder.Add(diagnosticParams);
                    }
                }
            }

            removedDocuments = removedDocumentsBuilder.ToImmutable();
            return result;

            static ProjectOrDocumentId? GetIdForPreviousResult(TextDocumentIdentifier textDocumentIdentifier, Solution solution)
            {
                var document = solution.GetDocument(textDocumentIdentifier);
                if (document != null)
                {
                    return new ProjectOrDocumentId(document.Id);
                }

                var project = solution.GetProject(textDocumentIdentifier);
                if (project != null)
                {
                    return new ProjectOrDocumentId(project.Id);
                }

                var additionalDocument = solution.GetAdditionalDocument(textDocumentIdentifier);
                if (additionalDocument != null)
                {
                    return new ProjectOrDocumentId(additionalDocument.Id);
                }

                return null;
            }
        }

<<<<<<< HEAD
=======
        private DiagnosticMode GetDiagnosticMode(RequestContext context)
        {
            var diagnosticModeOption = context.ServerKind switch
            {
                WellKnownLspServerKinds.LiveShareLspServer => InternalDiagnosticsOptions.LiveShareDiagnosticMode,
                WellKnownLspServerKinds.RazorLspServer => InternalDiagnosticsOptions.RazorDiagnosticMode,
                _ => InternalDiagnosticsOptions.NormalDiagnosticMode,
            };

            var diagnosticMode = GlobalOptions.GetDiagnosticMode(diagnosticModeOption);
            return diagnosticMode;
        }

>>>>>>> e9f1cd29
        private async Task ComputeAndReportCurrentDiagnosticsAsync(
            RequestContext context,
            IDiagnosticSource diagnosticSource,
            BufferedProgress<TReport> progress,
            string resultId,
            ClientCapabilities clientCapabilities,
            CancellationToken cancellationToken)
        {
            using var _ = ArrayBuilder<LSP.Diagnostic>.GetInstance(out var result);
            var diagnostics = await diagnosticSource.GetDiagnosticsAsync(DiagnosticAnalyzerService, context, cancellationToken).ConfigureAwait(false);

            // If we can't get a text document identifier we can't report diagnostics for this source.
            // This can happen for 'fake' projects (e.g. used for TS script blocks).
            var documentIdentifier = diagnosticSource.GetDocumentIdentifier();
            if (documentIdentifier == null)
            {
                // We are not expecting to get any diagnostics for sources that don't have a path.
                Contract.ThrowIfFalse(diagnostics.IsEmpty);
                return;
            }

            context.TraceInformation($"Found {diagnostics.Length} diagnostics for {diagnosticSource.ToDisplayString()}");

            foreach (var diagnostic in diagnostics)
                result.AddRange(ConvertDiagnostic(diagnosticSource, diagnostic, clientCapabilities));

            var report = CreateReport(documentIdentifier, result.ToArray(), resultId);
            progress.Report(report);
        }

        private void HandleRemovedDocuments(RequestContext context, ImmutableArray<PreviousPullResult> removedPreviousResults, BufferedProgress<TReport> progress)
        {
            foreach (var removedResult in removedPreviousResults)
            {
                context.TraceInformation($"Clearing diagnostics for removed document: {removedResult.TextDocument.Uri}");

                // Client is asking server about a document that no longer exists (i.e. was removed/deleted from
                // the workspace). Report a (null-diagnostics, null-result-id) response to the client as that
                // means they should just consider the file deleted and should remove all diagnostics
                // information they've cached for it.
                progress.Report(CreateRemovedReport(removedResult.TextDocument));
            }
        }

        private ImmutableArray<LSP.Diagnostic> ConvertDiagnostic(IDiagnosticSource diagnosticSource, DiagnosticData diagnosticData, ClientCapabilities capabilities)
        {
            // VSCode throws on hidden diagnostics without a message (all hint diagnostic messages are rendered on hover).
            // Roslyn creates these for example in remove unnecessary imports, see RemoveUnnecessaryImportsConstants.DiagnosticFixableId.
            // TODO - We should probably not be creating these as separate diagnostics or have a 'really really' hidden tag.
            if (!capabilities.HasVisualStudioLspCapability() && string.IsNullOrEmpty(diagnosticData.Message) && diagnosticData.Severity == DiagnosticSeverity.Hidden)
            {
                return ImmutableArray<LSP.Diagnostic>.Empty;
            }

            var project = diagnosticSource.GetProject();
            var diagnostic = CreateLspDiagnostic(diagnosticData, project, capabilities);

            // Check if we need to handle the unnecessary tag (fading).
            if (!diagnosticData.CustomTags.Contains(WellKnownDiagnosticTags.Unnecessary))
            {
                return ImmutableArray.Create<LSP.Diagnostic>(diagnostic);
            }

            // DiagnosticId supports fading, check if the corresponding VS option is turned on.
            if (!SupportsFadingOption(diagnosticData))
            {
                return ImmutableArray.Create<LSP.Diagnostic>(diagnostic);
            }

            // Check to see if there are specific locations marked to fade.
            if (!diagnosticData.TryGetUnnecessaryDataLocations(out var unnecessaryLocations))
            {
                // There are no specific fading locations, just mark the whole diagnostic span as unnecessary.
                // We should always have at least one tag (build or intellisense error).
                Contract.ThrowIfNull(diagnostic.Tags, $"diagnostic {diagnostic.Identifier} was missing tags");
                diagnostic.Tags = diagnostic.Tags.Append(DiagnosticTag.Unnecessary);
                return ImmutableArray.Create<LSP.Diagnostic>(diagnostic);
            }

            // Roslyn produces unnecessary diagnostics by using additional locations, however LSP doesn't support tagging
            // additional locations separately.  Instead we just create multiple hidden diagnostics for unnecessary squiggling.
            using var _ = ArrayBuilder<LSP.Diagnostic>.GetInstance(out var diagnosticsBuilder);
            diagnosticsBuilder.Add(diagnostic);
            foreach (var location in unnecessaryLocations)
            {
                var additionalDiagnostic = CreateLspDiagnostic(diagnosticData, project, capabilities);
                additionalDiagnostic.Severity = LSP.DiagnosticSeverity.Hint;
                additionalDiagnostic.Range = GetRange(location);
                additionalDiagnostic.Tags = new DiagnosticTag[] { DiagnosticTag.Unnecessary, VSDiagnosticTags.HiddenInEditor, VSDiagnosticTags.HiddenInErrorList, VSDiagnosticTags.SuppressEditorToolTip };
                diagnosticsBuilder.Add(additionalDiagnostic);
            }

            return diagnosticsBuilder.ToImmutableArray();

            LSP.VSDiagnostic CreateLspDiagnostic(
                DiagnosticData diagnosticData,
                Project project,
                ClientCapabilities capabilities)
            {
                Contract.ThrowIfNull(diagnosticData.Message, $"Got a document diagnostic that did not have a {nameof(diagnosticData.Message)}");

                // We can just use VSDiagnostic as it doesn't have any default properties set that
                // would get automatically serialized.
                var diagnostic = new LSP.VSDiagnostic
                {
                    Source = "Roslyn",
                    Code = diagnosticData.Id,
                    CodeDescription = ProtocolConversions.HelpLinkToCodeDescription(diagnosticData.GetValidHelpLinkUri()),
                    Message = diagnosticData.Message,
                    Severity = ConvertDiagnosticSeverity(diagnosticData.Severity),
                    Tags = ConvertTags(diagnosticData),
                    DiagnosticRank = ConvertRank(diagnosticData),
                };

                diagnostic.Range = GetRange(diagnosticData.DataLocation);

                if (capabilities.HasVisualStudioLspCapability())
                {
                    diagnostic.DiagnosticType = diagnosticData.Category;
                    diagnostic.ExpandedMessage = diagnosticData.Description;
                    diagnostic.Projects = new[]
                    {
                        new VSDiagnosticProjectInformation
                        {
                            ProjectIdentifier = project.Id.Id.ToString(),
                            ProjectName = project.Name,
                        },
                    };

                    // Defines an identifier used by the client for merging diagnostics across projects. We want diagnostics
                    // to be merged from separate projects if they have the same code, filepath, range, and message.
                    //
                    // Note: LSP pull diagnostics only operates on unmapped locations.
                    diagnostic.Identifier = (diagnostic.Code, diagnosticData.DataLocation.UnmappedFileSpan.Path, diagnostic.Range, diagnostic.Message)
                        .GetHashCode().ToString();
                }

                return diagnostic;
            }

            static LSP.Range GetRange(DiagnosticDataLocation dataLocation)
            {
                // We currently do not map diagnostics spans as
                //   1.  Razor handles span mapping for razor files on their side.
                //   2.  LSP does not allow us to report document pull diagnostics for a different file path.
                //   3.  The VS LSP client does not support document pull diagnostics for files outside our content type.
                //   4.  This matches classic behavior where we only squiggle the original location anyway.

                // We also do not adjust the diagnostic locations to ensure they are in bounds because we've
                // explicitly requested up to date diagnostics as of the snapshot we were passed in.
                return new LSP.Range
                {
                    Start = new Position
                    {
                        Character = dataLocation.UnmappedFileSpan.StartLinePosition.Character,
                        Line = dataLocation.UnmappedFileSpan.StartLinePosition.Line,
                    },
                    End = new Position
                    {
                        Character = dataLocation.UnmappedFileSpan.EndLinePosition.Character,
                        Line = dataLocation.UnmappedFileSpan.EndLinePosition.Line,
                    }
                };
            }
        }

        private static VSDiagnosticRank? ConvertRank(DiagnosticData diagnosticData)
        {
            if (diagnosticData.Properties.TryGetValue(PullDiagnosticConstants.Priority, out var priority))
            {
                return priority switch
                {
                    PullDiagnosticConstants.Low => VSDiagnosticRank.Low,
                    PullDiagnosticConstants.Medium => VSDiagnosticRank.Default,
                    PullDiagnosticConstants.High => VSDiagnosticRank.High,
                    _ => null,
                };
            }

            return null;
        }

        private static LSP.DiagnosticSeverity ConvertDiagnosticSeverity(DiagnosticSeverity severity)
            => severity switch
            {
                // Hidden is translated in ConvertTags to pass along appropriate _ms tags
                // that will hide the item in a client that knows about those tags.
                DiagnosticSeverity.Hidden => LSP.DiagnosticSeverity.Hint,
                DiagnosticSeverity.Info => LSP.DiagnosticSeverity.Hint,
                DiagnosticSeverity.Warning => LSP.DiagnosticSeverity.Warning,
                DiagnosticSeverity.Error => LSP.DiagnosticSeverity.Error,
                _ => throw ExceptionUtilities.UnexpectedValue(severity),
            };

        /// <summary>
        /// If you make change in this method, please also update the corresponding file in
        /// src\VisualStudio\Xaml\Impl\Implementation\LanguageServer\Handler\Diagnostics\AbstractPullDiagnosticHandler.cs
        /// </summary>
        protected static DiagnosticTag[] ConvertTags(DiagnosticData diagnosticData, bool potentialDuplicate)
        {
            using var _ = ArrayBuilder<DiagnosticTag>.GetInstance(out var result);

            if (diagnosticData.Severity == DiagnosticSeverity.Hidden)
            {
                result.Add(VSDiagnosticTags.HiddenInEditor);
                result.Add(VSDiagnosticTags.HiddenInErrorList);
                result.Add(VSDiagnosticTags.SuppressEditorToolTip);
            }
            else
            {
                result.Add(VSDiagnosticTags.VisibleInErrorList);
            }

            if (diagnosticData.CustomTags.Contains(PullDiagnosticConstants.TaskItemCustomTag))
                result.Add(VSDiagnosticTags.TaskItem);

            if (potentialDuplicate)
                result.Add(VSDiagnosticTags.PotentialDuplicate);

            result.Add(diagnosticData.CustomTags.Contains(WellKnownDiagnosticTags.Build)
                ? VSDiagnosticTags.BuildError
                : VSDiagnosticTags.IntellisenseError);

            if (diagnosticData.CustomTags.Contains(WellKnownDiagnosticTags.EditAndContinue))
                result.Add(VSDiagnosticTags.EditAndContinueError);

            return result.ToArray();
        }

        private bool SupportsFadingOption(DiagnosticData diagnosticData)
        {
            if (IDEDiagnosticIdToOptionMappingHelper.TryGetMappedFadingOption(diagnosticData.Id, out var fadingOption))
            {
                Contract.ThrowIfNull(diagnosticData.Language, $"diagnostic {diagnosticData.Id} is missing a language");
                return GlobalOptions.GetOption(fadingOption, diagnosticData.Language);
            }

            return true;
        }
    }
}<|MERGE_RESOLUTION|>--- conflicted
+++ resolved
@@ -235,22 +235,6 @@
             }
         }
 
-<<<<<<< HEAD
-=======
-        private DiagnosticMode GetDiagnosticMode(RequestContext context)
-        {
-            var diagnosticModeOption = context.ServerKind switch
-            {
-                WellKnownLspServerKinds.LiveShareLspServer => InternalDiagnosticsOptions.LiveShareDiagnosticMode,
-                WellKnownLspServerKinds.RazorLspServer => InternalDiagnosticsOptions.RazorDiagnosticMode,
-                _ => InternalDiagnosticsOptions.NormalDiagnosticMode,
-            };
-
-            var diagnosticMode = GlobalOptions.GetDiagnosticMode(diagnosticModeOption);
-            return diagnosticMode;
-        }
-
->>>>>>> e9f1cd29
         private async Task ComputeAndReportCurrentDiagnosticsAsync(
             RequestContext context,
             IDiagnosticSource diagnosticSource,
