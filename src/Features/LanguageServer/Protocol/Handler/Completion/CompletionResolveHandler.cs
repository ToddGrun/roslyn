﻿// Licensed to the .NET Foundation under one or more agreements.
// The .NET Foundation licenses this file to you under the MIT license.
// See the LICENSE file in the project root for more information.

#nullable enable

using System;
using System.Composition;
using System.Linq;
using System.Threading;
using System.Threading.Tasks;
using Microsoft.CodeAnalysis.Completion;
using Microsoft.CodeAnalysis.Host.Mef;
using Microsoft.CodeAnalysis.LanguageServer.CustomProtocol;
using Microsoft.VisualStudio.Text.Adornments;
using Newtonsoft.Json.Linq;
using LSP = Microsoft.VisualStudio.LanguageServer.Protocol;

namespace Microsoft.CodeAnalysis.LanguageServer.Handler
{
    /// <summary>
    /// Handle a completion resolve request to add description.
    /// </summary>
    [Shared]
    [ExportLspMethod(LSP.Methods.TextDocumentCompletionResolveName, mutatesSolutionState: false)]
    internal class CompletionResolveHandler : IRequestHandler<LSP.CompletionItem, LSP.CompletionItem>
    {
        [ImportingConstructor]
        [Obsolete(MefConstruction.ImportingConstructorMessage, error: true)]
        public CompletionResolveHandler()
        {
        }

<<<<<<< HEAD
        public override async Task<LSP.CompletionItem> HandleRequestAsync(LSP.CompletionItem completionItem, RequestContext context, CancellationToken cancellationToken)
        {
            CompletionResolveData data;
            if (completionItem.Data is JToken token)
            {
                data = token.ToObject<CompletionResolveData>();
            }
            else
            {
                return completionItem;
            }
=======
        public LSP.TextDocumentIdentifier? GetTextDocumentIdentifier(LSP.CompletionItem request)
            => GetCompletionResolveData(request).TextDocument;
>>>>>>> 9192560d

        private static CompletionResolveData GetCompletionResolveData(LSP.CompletionItem completionItem)
            => completionItem.Data as CompletionResolveData ?? ((JToken)completionItem.Data).ToObject<CompletionResolveData>();

        public async Task<LSP.CompletionItem> HandleRequestAsync(LSP.CompletionItem completionItem, RequestContext context, CancellationToken cancellationToken)
        {
            var document = context.Document;
            if (document == null)
            {
                return completionItem;
            }

            var data = GetCompletionResolveData(completionItem);
            var position = await document.GetPositionFromLinePositionAsync(ProtocolConversions.PositionToLinePosition(data.Position), cancellationToken).ConfigureAwait(false);

            var completionService = document.Project.LanguageServices.GetRequiredService<CompletionService>();
            var list = await completionService.GetCompletionsAsync(document, position, cancellationToken: cancellationToken).ConfigureAwait(false);
            if (list == null)
            {
                return completionItem;
            }

            var selectedItem = list.Items.FirstOrDefault(i => i.DisplayText == data.DisplayText);
            if (selectedItem == null)
            {
                return completionItem;
            }

            var description = await completionService.GetDescriptionAsync(document, selectedItem, cancellationToken).ConfigureAwait(false);

            var lspVSClientCapability = context.ClientCapabilities?.HasVisualStudioLspCapability() == true;
            LSP.CompletionItem resolvedCompletionItem;
            if (lspVSClientCapability)
            {
                resolvedCompletionItem = CloneVSCompletionItem(completionItem);
                ((LSP.VSCompletionItem)resolvedCompletionItem).Description = new ClassifiedTextElement(description.TaggedParts
                    .Select(tp => new ClassifiedTextRun(tp.Tag.ToClassificationTypeName(), tp.Text)));
            }
            else
            {
                resolvedCompletionItem = RoslynCompletionItem.From(completionItem);
                ((RoslynCompletionItem)resolvedCompletionItem).Description = description.TaggedParts.Select(
                    tp => new RoslynTaggedText { Tag = tp.Tag, Text = tp.Text }).ToArray();
            }

            resolvedCompletionItem.Detail = description.TaggedParts.GetFullText();
            return resolvedCompletionItem;
        }

        private static LSP.VSCompletionItem CloneVSCompletionItem(LSP.CompletionItem completionItem)
        {
            return new LSP.VSCompletionItem
            {
                AdditionalTextEdits = completionItem.AdditionalTextEdits,
                Command = completionItem.Command,
                CommitCharacters = completionItem.CommitCharacters,
                Data = completionItem.Data,
                Detail = completionItem.Detail,
                Documentation = completionItem.Documentation,
                FilterText = completionItem.FilterText,
                InsertText = completionItem.InsertText,
                InsertTextFormat = completionItem.InsertTextFormat,
                Kind = completionItem.Kind,
                Label = completionItem.Label,
                SortText = completionItem.SortText,
                TextEdit = completionItem.TextEdit,
                Preselect = completionItem.Preselect
            };
        }
    }
}<|MERGE_RESOLUTION|>--- conflicted
+++ resolved
@@ -14,6 +14,7 @@
 using Microsoft.CodeAnalysis.LanguageServer.CustomProtocol;
 using Microsoft.VisualStudio.Text.Adornments;
 using Newtonsoft.Json.Linq;
+using Roslyn.Utilities;
 using LSP = Microsoft.VisualStudio.LanguageServer.Protocol;
 
 namespace Microsoft.CodeAnalysis.LanguageServer.Handler
@@ -31,25 +32,15 @@
         {
         }
 
-<<<<<<< HEAD
-        public override async Task<LSP.CompletionItem> HandleRequestAsync(LSP.CompletionItem completionItem, RequestContext context, CancellationToken cancellationToken)
+        private static CompletionResolveData GetCompletionResolveData(LSP.CompletionItem request)
         {
-            CompletionResolveData data;
-            if (completionItem.Data is JToken token)
-            {
-                data = token.ToObject<CompletionResolveData>();
-            }
-            else
-            {
-                return completionItem;
-            }
-=======
+            Contract.ThrowIfNull(request.Data);
+
+            return ((JToken)request.Data).ToObject<CompletionResolveData>();
+        }
+
         public LSP.TextDocumentIdentifier? GetTextDocumentIdentifier(LSP.CompletionItem request)
             => GetCompletionResolveData(request).TextDocument;
->>>>>>> 9192560d
-
-        private static CompletionResolveData GetCompletionResolveData(LSP.CompletionItem completionItem)
-            => completionItem.Data as CompletionResolveData ?? ((JToken)completionItem.Data).ToObject<CompletionResolveData>();
 
         public async Task<LSP.CompletionItem> HandleRequestAsync(LSP.CompletionItem completionItem, RequestContext context, CancellationToken cancellationToken)
         {
