--- conflicted
+++ resolved
@@ -31,11 +31,7 @@
         {
             var locations = ArrayBuilder<LSP.Location>.GetInstance();
 
-<<<<<<< HEAD
-            var document = solution.GetDocumentFromURI(request.TextDocument.Uri, clientName);
-=======
             var document = solution.GetDocument(request.TextDocument, clientName);
->>>>>>> c8d525c5
             if (document == null)
             {
                 return locations.ToArrayAndFree();
