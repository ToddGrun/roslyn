--- conflicted
+++ resolved
@@ -63,11 +63,6 @@
                 data.Range,
                 _codeFixService,
                 _codeRefactoringService,
-<<<<<<< HEAD
-                _threadingContext,
-=======
-                data.Range,
->>>>>>> decc86a1
                 cancellationToken).ConfigureAwait(false);
 
             var codeActionToResolve = CodeActionHelpers.GetCodeActionToResolve(
