﻿// Licensed to the .NET Foundation under one or more agreements.
// The .NET Foundation licenses this file to you under the MIT license.
// See the LICENSE file in the project root for more information.

using System;
using Microsoft.CodeAnalysis.Diagnostics.EngineV2;
using Microsoft.CodeAnalysis.Host.Mef;
using Microsoft.CodeAnalysis.Internal.Log;
using Microsoft.CodeAnalysis.SolutionCrawler;
using Roslyn.Utilities;

namespace Microsoft.CodeAnalysis.Diagnostics
{
    [ExportIncrementalAnalyzerProvider(
        highPriorityForActiveFile: true, name: WellKnownSolutionCrawlerAnalyzers.Diagnostic,
        workspaceKinds: new string[] { WorkspaceKind.Host, WorkspaceKind.Interactive })]
    internal partial class DiagnosticAnalyzerService : IIncrementalAnalyzerProvider
    {
        public IIncrementalAnalyzer CreateIncrementalAnalyzer(Workspace workspace)
        {
<<<<<<< HEAD
            // We rely on LSP to query us for diagnostics when things have changed and poll us for changes that might
            // have happened to the project or closed files outside of VS.
            // However, we still need to create the analyzer so that the map contains the analyzer to run when pull diagnostics asks.
            _ = _map.GetValue(workspace, _createIncrementalAnalyzer);
            return NoOpIncrementalAnalyzer.Instance;
=======
            var analyzer = _map.GetValue(workspace, _createIncrementalAnalyzer);

            // We rely on LSP to query us for diagnostics when things have changed and poll us for changes that might
            // have happened to the project or closed files outside of VS. However, we still need to create the analyzer
            // so that the map contains the analyzer to run when pull diagnostics asks.
            return GlobalOptions.IsLspPullDiagnostics() ? NoOpIncrementalAnalyzer.Instance : analyzer;
>>>>>>> e47b15b2
        }

        public void ShutdownAnalyzerFrom(Workspace workspace)
        {
            // this should be only called once analyzer associated with the workspace is done.
            if (_map.TryGetValue(workspace, out var analyzer))
            {
                analyzer.Shutdown();
            }
        }

        [Obsolete(MefConstruction.FactoryMethodMessage, error: true)]
        private DiagnosticIncrementalAnalyzer CreateIncrementalAnalyzerCallback(Workspace workspace)
        {
            // subscribe to active context changed event for new workspace
            workspace.DocumentActiveContextChanged += OnDocumentActiveContextChanged;

            return new DiagnosticIncrementalAnalyzer(this, CorrelationIdFactory.GetNextId(), workspace, AnalyzerInfoCache);
        }

        private void OnDocumentActiveContextChanged(object? sender, DocumentActiveContextChangedEventArgs e)
            => Reanalyze(e.Solution.Workspace, documentIds: SpecializedCollections.SingletonEnumerable(e.NewActiveContextDocumentId), highPriority: true);
    }

    internal class NoOpIncrementalAnalyzer : IncrementalAnalyzerBase
    {
        public static NoOpIncrementalAnalyzer Instance = new();

        /// <summary>
        /// Set to a low priority so everything else runs first.
        /// </summary>
        public override int Priority => 5;
    }
}<|MERGE_RESOLUTION|>--- conflicted
+++ resolved
@@ -18,20 +18,11 @@
     {
         public IIncrementalAnalyzer CreateIncrementalAnalyzer(Workspace workspace)
         {
-<<<<<<< HEAD
             // We rely on LSP to query us for diagnostics when things have changed and poll us for changes that might
             // have happened to the project or closed files outside of VS.
             // However, we still need to create the analyzer so that the map contains the analyzer to run when pull diagnostics asks.
             _ = _map.GetValue(workspace, _createIncrementalAnalyzer);
             return NoOpIncrementalAnalyzer.Instance;
-=======
-            var analyzer = _map.GetValue(workspace, _createIncrementalAnalyzer);
-
-            // We rely on LSP to query us for diagnostics when things have changed and poll us for changes that might
-            // have happened to the project or closed files outside of VS. However, we still need to create the analyzer
-            // so that the map contains the analyzer to run when pull diagnostics asks.
-            return GlobalOptions.IsLspPullDiagnostics() ? NoOpIncrementalAnalyzer.Instance : analyzer;
->>>>>>> e47b15b2
         }
 
         public void ShutdownAnalyzerFrom(Workspace workspace)
