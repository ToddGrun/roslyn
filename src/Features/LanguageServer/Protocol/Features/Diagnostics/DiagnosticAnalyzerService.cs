﻿// Licensed to the .NET Foundation under one or more agreements.
// The .NET Foundation licenses this file to you under the MIT license.
// See the LICENSE file in the project root for more information.

using System;
using System.Collections.Generic;
using System.Collections.Immutable;
using System.Composition;
using System.Runtime.CompilerServices;
using System.Threading;
using System.Threading.Tasks;
using Microsoft.CodeAnalysis.CodeActions;
using Microsoft.CodeAnalysis.Diagnostics.EngineV2;
using Microsoft.CodeAnalysis.Host.Mef;
using Microsoft.CodeAnalysis.Options;
using Microsoft.CodeAnalysis.PooledObjects;
using Microsoft.CodeAnalysis.Shared.TestHooks;
using Microsoft.CodeAnalysis.SolutionCrawler;
using Microsoft.CodeAnalysis.Text;
using Roslyn.Utilities;

namespace Microsoft.CodeAnalysis.Diagnostics
{
    [Export(typeof(IDiagnosticAnalyzerService))]
    [Shared]
    internal partial class DiagnosticAnalyzerService : IDiagnosticAnalyzerService
    {
        private const string DiagnosticsUpdatedEventName = "DiagnosticsUpdated";

        // use eventMap and taskQueue to serialize events
        private readonly EventMap _eventMap = new();
        private readonly TaskQueue _eventQueue;

        public DiagnosticAnalyzerInfoCache AnalyzerInfoCache { get; private set; }

        public IAsynchronousOperationListener Listener { get; }
        public IGlobalOptionService GlobalOptions { get; }

        private readonly ConditionalWeakTable<Workspace, DiagnosticIncrementalAnalyzer> _map = new();
        private readonly ConditionalWeakTable<Workspace, DiagnosticIncrementalAnalyzer>.CreateValueCallback _createIncrementalAnalyzer;

        [ImportingConstructor]
        [Obsolete(MefConstruction.ImportingConstructorMessage, error: true)]
        public DiagnosticAnalyzerService(
            IDiagnosticUpdateSourceRegistrationService registrationService,
            IAsynchronousOperationListenerProvider listenerProvider,
            DiagnosticAnalyzerInfoCache.SharedGlobalCache globalCache,
            IGlobalOptionService globalOptions)
        {
            AnalyzerInfoCache = globalCache.AnalyzerInfoCache;
            Listener = listenerProvider.GetListener(FeatureAttribute.DiagnosticService);
            GlobalOptions = globalOptions;

            _createIncrementalAnalyzer = CreateIncrementalAnalyzerCallback;

            _eventQueue = new TaskQueue(Listener, TaskScheduler.Default);

            registrationService.Register(this);
            GlobalOptions = globalOptions;
        }

        public void Reanalyze(Workspace workspace, IEnumerable<ProjectId>? projectIds, IEnumerable<DocumentId>? documentIds, bool highPriority)
        {
            var service = workspace.Services.GetService<ISolutionCrawlerService>();
            if (service != null && _map.TryGetValue(workspace, out var analyzer))
            {
                service.Reanalyze(workspace, analyzer, projectIds, documentIds, highPriority);
            }
        }

        public Task<(ImmutableArray<DiagnosticData> diagnostics, bool upToDate)> TryGetDiagnosticsForSpanAsync(
            TextDocument document,
            TextSpan range,
            Func<string, bool>? shouldIncludeDiagnostic,
<<<<<<< HEAD
            bool includeSuppressedDiagnostics = false,
            ICodeActionRequestPriorityProvider? priorityProvider = null,
            DiagnosticKind diagnosticKinds = DiagnosticKind.All,
            bool isExplicit = false,
            CancellationToken cancellationToken = default)
=======
            bool includeSuppressedDiagnostics,
            ICodeActionRequestPriorityProvider priorityProvider,
            DiagnosticKind diagnosticKinds,
            bool isExplicit,
            CancellationToken cancellationToken)
>>>>>>> d7a4cad2
        {
            if (_map.TryGetValue(document.Project.Solution.Workspace, out var analyzer))
            {
                // always make sure that analyzer is called on background thread.
                return Task.Run(async () =>
                {
                    priorityProvider ??= new DefaultCodeActionRequestPriorityProvider();

                    using var _ = ArrayBuilder<DiagnosticData>.GetInstance(out var diagnostics);
                    var upToDate = await analyzer.TryAppendDiagnosticsForSpanAsync(
                        document, range, diagnostics, shouldIncludeDiagnostic,
                        includeSuppressedDiagnostics, true, priorityProvider, blockForData: false,
                        addOperationScope: null, diagnosticKinds, isExplicit, cancellationToken).ConfigureAwait(false);
                    return (diagnostics.ToImmutable(), upToDate);
                }, cancellationToken);
            }

            return Task.FromResult((ImmutableArray<DiagnosticData>.Empty, upToDate: false));
        }

        public Task<ImmutableArray<DiagnosticData>> GetDiagnosticsForSpanAsync(
            TextDocument document,
            TextSpan? range,
            Func<string, bool>? shouldIncludeDiagnostic,
            bool includeCompilerDiagnostics,
            bool includeSuppressedDiagnostics,
<<<<<<< HEAD
            ICodeActionRequestPriorityProvider? priorityProvider,
=======
            ICodeActionRequestPriorityProvider priorityProvider,
>>>>>>> d7a4cad2
            Func<string, IDisposable?>? addOperationScope,
            DiagnosticKind diagnosticKinds,
            bool isExplicit,
            CancellationToken cancellationToken)
        {
            if (_map.TryGetValue(document.Project.Solution.Workspace, out var analyzer))
            {
                priorityProvider ??= new DefaultCodeActionRequestPriorityProvider();

                // always make sure that analyzer is called on background thread.
                return Task.Run(() => analyzer.GetDiagnosticsForSpanAsync(
                    document, range, shouldIncludeDiagnostic, includeSuppressedDiagnostics, includeCompilerDiagnostics,
                    priorityProvider, blockForData: true, addOperationScope, diagnosticKinds, isExplicit, cancellationToken), cancellationToken);
            }

            return SpecializedTasks.EmptyImmutableArray<DiagnosticData>();
        }

        public Task<ImmutableArray<DiagnosticData>> GetCachedDiagnosticsAsync(Workspace workspace, ProjectId? projectId, DocumentId? documentId, bool includeSuppressedDiagnostics, bool includeNonLocalDocumentDiagnostics, CancellationToken cancellationToken)
        {
            if (_map.TryGetValue(workspace, out var analyzer))
            {
                return analyzer.GetCachedDiagnosticsAsync(workspace.CurrentSolution, projectId, documentId, includeSuppressedDiagnostics, includeNonLocalDocumentDiagnostics, cancellationToken);
            }

            return SpecializedTasks.EmptyImmutableArray<DiagnosticData>();
        }

        public Task<ImmutableArray<DiagnosticData>> GetSpecificCachedDiagnosticsAsync(Workspace workspace, object id, bool includeSuppressedDiagnostics, bool includeNonLocalDocumentDiagnostics, CancellationToken cancellationToken)
        {
            if (_map.TryGetValue(workspace, out var analyzer))
            {
                return analyzer.GetSpecificCachedDiagnosticsAsync(workspace.CurrentSolution, id, includeSuppressedDiagnostics, includeNonLocalDocumentDiagnostics, cancellationToken);
            }

            return SpecializedTasks.EmptyImmutableArray<DiagnosticData>();
        }

        public Task<ImmutableArray<DiagnosticData>> GetDiagnosticsAsync(Solution solution, ProjectId? projectId, DocumentId? documentId, bool includeSuppressedDiagnostics, bool includeNonLocalDocumentDiagnostics, CancellationToken cancellationToken)
        {
            if (_map.TryGetValue(solution.Workspace, out var analyzer))
            {
                return analyzer.GetDiagnosticsAsync(solution, projectId, documentId, includeSuppressedDiagnostics, includeNonLocalDocumentDiagnostics, cancellationToken);
            }

            return SpecializedTasks.EmptyImmutableArray<DiagnosticData>();
        }

        public async Task ForceAnalyzeAsync(Solution solution, Action<Project> onProjectAnalyzed, ProjectId? projectId, CancellationToken cancellationToken)
        {
            if (_map.TryGetValue(solution.Workspace, out var analyzer))
            {
                if (projectId != null)
                {
                    var project = solution.GetProject(projectId);
                    if (project != null)
                    {
                        await analyzer.ForceAnalyzeProjectAsync(project, cancellationToken).ConfigureAwait(false);
                        onProjectAnalyzed(project);
                    }
                }
                else
                {
                    var tasks = new Task[solution.ProjectIds.Count];
                    var index = 0;
                    foreach (var project in solution.Projects)
                    {
                        tasks[index++] = Task.Run(async () =>
                            {
                                await analyzer.ForceAnalyzeProjectAsync(project, cancellationToken).ConfigureAwait(false);
                                onProjectAnalyzed(project);
                            }, cancellationToken);
                    }

                    await Task.WhenAll(tasks).ConfigureAwait(false);
                }
            }
        }

        public Task<ImmutableArray<DiagnosticData>> GetDiagnosticsForIdsAsync(
            Solution solution, ProjectId? projectId, DocumentId? documentId, ImmutableHashSet<string>? diagnosticIds, bool includeSuppressedDiagnostics, bool includeNonLocalDocumentDiagnostics, CancellationToken cancellationToken)
        {
            if (_map.TryGetValue(solution.Workspace, out var analyzer))
            {
                return analyzer.GetDiagnosticsForIdsAsync(solution, projectId, documentId, diagnosticIds, includeSuppressedDiagnostics, includeNonLocalDocumentDiagnostics, cancellationToken);
            }

            return SpecializedTasks.EmptyImmutableArray<DiagnosticData>();
        }

        public Task<ImmutableArray<DiagnosticData>> GetProjectDiagnosticsForIdsAsync(
            Solution solution, ProjectId? projectId, ImmutableHashSet<string>? diagnosticIds, bool includeSuppressedDiagnostics, bool includeNonLocalDocumentDiagnostics, CancellationToken cancellationToken)
        {
            if (_map.TryGetValue(solution.Workspace, out var analyzer))
            {
                return analyzer.GetProjectDiagnosticsForIdsAsync(solution, projectId, diagnosticIds, includeSuppressedDiagnostics, includeNonLocalDocumentDiagnostics, cancellationToken);
            }

            return SpecializedTasks.EmptyImmutableArray<DiagnosticData>();
        }

        public bool ContainsDiagnostics(Workspace workspace, ProjectId projectId)
        {
            if (_map.TryGetValue(workspace, out var analyzer))
            {
                return analyzer.ContainsDiagnostics(projectId);
            }

            return false;
        }
    }
}<|MERGE_RESOLUTION|>--- conflicted
+++ resolved
@@ -72,19 +72,11 @@
             TextDocument document,
             TextSpan range,
             Func<string, bool>? shouldIncludeDiagnostic,
-<<<<<<< HEAD
-            bool includeSuppressedDiagnostics = false,
-            ICodeActionRequestPriorityProvider? priorityProvider = null,
-            DiagnosticKind diagnosticKinds = DiagnosticKind.All,
-            bool isExplicit = false,
-            CancellationToken cancellationToken = default)
-=======
             bool includeSuppressedDiagnostics,
             ICodeActionRequestPriorityProvider priorityProvider,
             DiagnosticKind diagnosticKinds,
             bool isExplicit,
             CancellationToken cancellationToken)
->>>>>>> d7a4cad2
         {
             if (_map.TryGetValue(document.Project.Solution.Workspace, out var analyzer))
             {
@@ -111,11 +103,7 @@
             Func<string, bool>? shouldIncludeDiagnostic,
             bool includeCompilerDiagnostics,
             bool includeSuppressedDiagnostics,
-<<<<<<< HEAD
-            ICodeActionRequestPriorityProvider? priorityProvider,
-=======
             ICodeActionRequestPriorityProvider priorityProvider,
->>>>>>> d7a4cad2
             Func<string, IDisposable?>? addOperationScope,
             DiagnosticKind diagnosticKinds,
             bool isExplicit,
