﻿// Licensed to the .NET Foundation under one or more agreements.
// The .NET Foundation licenses this file to you under the MIT license.
// See the LICENSE file in the project root for more information.

#nullable enable

using System.Collections.Generic;
using System.Threading;
using System.Threading.Tasks;
using Microsoft.CodeAnalysis.CodeActions;
using Roslyn.Utilities;

namespace Microsoft.CodeAnalysis.ChangeSignature
{
    internal class ChangeSignatureCodeAction : CodeActionWithOptions
    {
        private readonly AbstractChangeSignatureService _changeSignatureService;
        private readonly ChangeSignatureAnalyzedContext _context;

        public ChangeSignatureCodeAction(AbstractChangeSignatureService changeSignatureService, ChangeSignatureAnalyzedContext context)
        {
            _changeSignatureService = changeSignatureService;
            _context = context;
        }

        public override string Title => FeaturesResources.Change_signature;

        public override object GetOptions(CancellationToken cancellationToken)
        {
            return _changeSignatureService.GetChangeSignatureOptions(_context);
        }

<<<<<<< HEAD
        protected override async Task<IEnumerable<CodeActionOperation>?> ComputeOperationsAsync(object options, CancellationToken cancellationToken)
=======
        protected override Task<IEnumerable<CodeActionOperation>> ComputeOperationsAsync(object options, CancellationToken cancellationToken)
>>>>>>> b73b999a
        {
            if (options is ChangeSignatureOptionsResult changeSignatureOptions && !changeSignatureOptions.IsCancelled)
            {
                var changeSignatureResult = _changeSignatureService.ChangeSignatureWithContext(_context, changeSignatureOptions, cancellationToken);

                if (changeSignatureResult.Succeeded)
                {
                    return Task.FromResult<IEnumerable<CodeActionOperation>>(new CodeActionOperation[] { new ApplyChangesOperation(changeSignatureResult.UpdatedSolution) });
                }
            }

            return SpecializedTasks.EmptyEnumerable<CodeActionOperation>();
        }
    }
}<|MERGE_RESOLUTION|>--- conflicted
+++ resolved
@@ -30,11 +30,7 @@
             return _changeSignatureService.GetChangeSignatureOptions(_context);
         }
 
-<<<<<<< HEAD
-        protected override async Task<IEnumerable<CodeActionOperation>?> ComputeOperationsAsync(object options, CancellationToken cancellationToken)
-=======
-        protected override Task<IEnumerable<CodeActionOperation>> ComputeOperationsAsync(object options, CancellationToken cancellationToken)
->>>>>>> b73b999a
+        protected override Task<IEnumerable<CodeActionOperation>?> ComputeOperationsAsync(object options, CancellationToken cancellationToken)
         {
             if (options is ChangeSignatureOptionsResult changeSignatureOptions && !changeSignatureOptions.IsCancelled)
             {
@@ -42,11 +38,11 @@
 
                 if (changeSignatureResult.Succeeded)
                 {
-                    return Task.FromResult<IEnumerable<CodeActionOperation>>(new CodeActionOperation[] { new ApplyChangesOperation(changeSignatureResult.UpdatedSolution) });
+                    return Task.FromResult<IEnumerable<CodeActionOperation>?>(new CodeActionOperation[] { new ApplyChangesOperation(changeSignatureResult.UpdatedSolution) });
                 }
             }
 
-            return SpecializedTasks.EmptyEnumerable<CodeActionOperation>();
+            return SpecializedTasks.EmptyEnumerable<CodeActionOperation>().AsNullable();
         }
     }
 }