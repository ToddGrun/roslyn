﻿// Copyright (c) Microsoft.  All Rights Reserved.  Licensed under the Apache License, Version 2.0.  See License.txt in the project root for license information.

namespace Microsoft.CodeAnalysis.CodeFixes
{
    internal static class PredefinedCodeFixProviderNames
    {
        public const string AddAwait = "Add Await For Expression";
        public const string AddAsync = "Add Async To Member";
        public const string ApplyNamingStyle = "Apply Naming Style";
        public const string ChangeReturnType = "Change Return Type";
        public const string ChangeToYield = "Change To Yield";
        public const string ConvertToAsync = "Convert To Async";
        public const string ConvertToIterator = "Convert To Iterator";
        public const string CorrectNextControlVariable = "Correct Next Control Variable";
        public const string AddMissingReference = "Add Missing Reference";
        public const string AddUsingOrImport = "Add Using or Import";
        public const string FullyQualify = "Fully Qualify";
        public const string FixIncorrectFunctionReturnType = "Fix Incorrect Function Return Type";
        public const string FixIncorrectExitContinue = "Fix Incorrect Exit Continue";
        public const string GenerateConstructor = "Generate Constructor";
        public const string GenerateEndConstruct = "Generate End Construct";
        public const string GenerateEnumMember = "Generate Enum Member";
        public const string GenerateEvent = "Generate Event";
        public const string GenerateVariable = "Generate Variable";
        public const string GenerateMethod = "Generate Method";
        public const string GenerateConversion = "Generate Conversion";
        public const string GenerateType = "Generate Type";
        public const string ImplementAbstractClass = "Implement Abstract Class";
        public const string ImplementInterface = "Implement Interface";
        public const string InsertMissingCast = nameof(InsertMissingCast);
        public const string MoveToTopOfFile = "Move To Top Of File";
<<<<<<< HEAD
        public const string QualifyMemberAccess = nameof(QualifyMemberAccess);
=======
        public const string PopulateSwitch = "Populate Switch";
>>>>>>> 8a98e578
        public const string RemoveUnnecessaryCast = "Remove Unnecessary Casts";
        public const string RemoveUnnecessaryImports = "Remove Unnecessary Usings or Imports";
        public const string RenameTracking = "Rename Tracking";
        public const string SimplifyNames = "Simplify Names";
        public const string SpellCheck = "Spell Check";
        public const string Suppression = nameof(Suppression);
        public const string AddOverloads = "Add Overloads to member";
        public const string AddNew = "Add new keyword to member";
        public const string UseImplicitType = nameof(UseImplicitType);
        public const string UseExplicitType = nameof(UseExplicitType);
    }
}<|MERGE_RESOLUTION|>--- conflicted
+++ resolved
@@ -29,11 +29,8 @@
         public const string ImplementInterface = "Implement Interface";
         public const string InsertMissingCast = nameof(InsertMissingCast);
         public const string MoveToTopOfFile = "Move To Top Of File";
-<<<<<<< HEAD
+        public const string PopulateSwitch = "Populate Switch";
         public const string QualifyMemberAccess = nameof(QualifyMemberAccess);
-=======
-        public const string PopulateSwitch = "Populate Switch";
->>>>>>> 8a98e578
         public const string RemoveUnnecessaryCast = "Remove Unnecessary Casts";
         public const string RemoveUnnecessaryImports = "Remove Unnecessary Usings or Imports";
         public const string RenameTracking = "Rename Tracking";
