﻿// Licensed to the .NET Foundation under one or more agreements.
// The .NET Foundation licenses this file to you under the MIT license.
// See the LICENSE file in the project root for more information.

using System;
using System.Collections.Generic;
using System.Collections.Immutable;
using System.Composition;
using System.Linq;
using System.Threading;
using System.Threading.Tasks;
using Microsoft.CodeAnalysis.CodeActions;
using Microsoft.CodeAnalysis.CodeFixes;
using Microsoft.CodeAnalysis.Diagnostics;
using Microsoft.CodeAnalysis.Host;
using Microsoft.CodeAnalysis.Host.Mef;
using Microsoft.CodeAnalysis.PooledObjects;
using Microsoft.CodeAnalysis.Remote;
using Microsoft.CodeAnalysis.Shared;
using Microsoft.CodeAnalysis.Shared.Collections;
using Microsoft.CodeAnalysis.Shared.Extensions;
using Microsoft.CodeAnalysis.Shared.Utilities;
using Microsoft.CodeAnalysis.Text;
using Microsoft.CodeAnalysis.Threading;
using Roslyn.Utilities;

namespace Microsoft.CodeAnalysis.Copilot;

internal interface ICopilotChangeAnalysisService : IWorkspaceService
{
    /// <summary>
    /// Kicks of work to analyze a change that copilot suggested making to a document. <paramref name="document"/> is
    /// the state of the document prior to the edits, and <paramref name="changes"/> are the changes Copilot wants to
    /// make to it.  <paramref name="changes"/> must be sorted and normalized before calling this.
    /// </summary>
    Task<CopilotChangeAnalysis> AnalyzeChangeAsync(
        Document document, ImmutableArray<TextChange> changes, string proposalId, CancellationToken cancellationToken);
}

[ExportWorkspaceService(typeof(ICopilotChangeAnalysisService)), Shared]
[method: ImportingConstructor]
[method: Obsolete(MefConstruction.ImportingConstructorMessage, error: true)]
internal sealed class DefaultCopilotChangeAnalysisService(
<<<<<<< HEAD
    ICodeFixService codeFixService,
    IDiagnosticAnalyzerService diagnosticAnalyzerService) : ICopilotChangeAnalysisService
{
    private readonly ICodeFixService _codeFixService = codeFixService;
    private readonly IDiagnosticAnalyzerService _diagnosticAnalyzerService = diagnosticAnalyzerService;
=======
    [Import(AllowDefault = true)] ICodeFixService? codeFixService = null) : ICopilotChangeAnalysisService
{
#pragma warning disable IDE0052 // Remove unread private members
    private readonly ICodeFixService? _codeFixService = codeFixService;
#pragma warning restore IDE0052 // Remove unread private members
>>>>>>> f18f6e22

    public async Task<CopilotChangeAnalysis> AnalyzeChangeAsync(
        Document document,
        ImmutableArray<TextChange> changes,
        string proposalId,
        CancellationToken cancellationToken)
    {
        if (!document.SupportsSemanticModel)
            return default;

        Contract.ThrowIfTrue(!changes.IsSorted(static (c1, c2) => c1.Span.Start - c2.Span.Start), "'changes' was not sorted.");
        Contract.ThrowIfTrue(new NormalizedTextSpanCollection(changes.Select(c => c.Span)).Count != changes.Length, "'changes' was not normalized.");

        var client = await RemoteHostClient.TryGetClientAsync(document.Project, cancellationToken).ConfigureAwait(false);

        if (client != null)
        {
            var value = await client.TryInvokeAsync<IRemoteCopilotChangeAnalysisService, CopilotChangeAnalysis>(
                // Don't need to sync the entire solution over.  Just the cone of projects this document it contained within.
                document.Project,
                (service, checksum, cancellationToken) => service.AnalyzeChangeAsync(
                    checksum, document.Id, changes, proposalId, cancellationToken),
                cancellationToken).ConfigureAwait(false);
            return value.HasValue ? value.Value : default;
        }
        else
        {
            return await AnalyzeChangeInCurrentProcessAsync(document, changes, cancellationToken).ConfigureAwait(false);
        }
    }

    private async Task<CopilotChangeAnalysis> AnalyzeChangeInCurrentProcessAsync(
        Document document,
        ImmutableArray<TextChange> changes,
        CancellationToken cancellationToken)
    {
        // Keep track of how long our analysis takes entirely.
        var totalAnalysisTimeStopWatch = SharedStopwatch.StartNew();

        // Fork the starting document with the changes copilot wants to make.  Keep track of where the edited spans
        // move to in the forked doucment, as that is what we will want to analyze.
        var oldText = await document.GetTextAsync(cancellationToken).ConfigureAwait(false);
        var newText = oldText.WithChanges(changes);

        var newDocument = document.WithText(newText);

        // Get the semantic model and keep it alive so none of the work we do causes it to be dropped.
        var semanticModel = await newDocument.GetRequiredSemanticModelAsync(cancellationToken).ConfigureAwait(false);

        var totalDelta = 0;
        using var _ = ArrayBuilder<TextSpan>.GetInstance(out var newSpans);

        foreach (var change in changes)
        {
            var newSpan = new TextSpan(change.Span.Start + totalDelta, change.Span.Length);
            newSpans.Add(newSpan);
            totalDelta += change.NewText!.Length - change.Span.Length;
        }

        // First, determine the diagnostics produced in the edits that copilot makes.  Done non-concurrently with
        // ComputeCodeFixAnalysisAsync as we want good data on just how long it takes to even compute the varying
        // types of diagnostics, without contending with the code fix analysis.
        var totalDiagnosticComputationTimeStopWatch = SharedStopwatch.StartNew();
        var diagnosticAnalyses = await ComputeAllDiagnosticAnalysesAsync(
            newDocument, newSpans, cancellationToken).ConfigureAwait(false);
        var totalDiagnosticComputationTime = totalDiagnosticComputationTimeStopWatch.Elapsed;

        // After computing diagnostics, do another analysis pass to see if we would have been able to fixup any of
        // the code copilot produced.
        var codeFixAnalysis = await ComputeCodeFixAnalysisAsync(
            newDocument, newSpans, cancellationToken).ConfigureAwait(false);

        GC.KeepAlive(semanticModel);

        return new CopilotChangeAnalysis(
            Succeeded: true,
            totalAnalysisTimeStopWatch.Elapsed,
            totalDiagnosticComputationTime,
            diagnosticAnalyses,
            codeFixAnalysis);
    }

    private static CodeAction GetFirstAction(CodeFix codeFix)
    {
        var action = codeFix.Action;
        while (action is { NestedCodeActions: [var nestedAction, ..] })
            action = nestedAction;

        return action;
    }

    private static void IncrementCount<TKey>(Dictionary<TKey, int> map, TKey key) where TKey : notnull
    {
        map.TryGetValue(key, out var idCount);
        map[key] = idCount + 1;
    }

    private static void IncrementElapsedTime<TKey>(Dictionary<TKey, TimeSpan> map, TKey key, TimeSpan elapsed) where TKey : notnull
    {
        map.TryGetValue(key, out var currentElapsed);
        map[key] = currentElapsed + elapsed;
    }

    private Task<ImmutableArray<CopilotDiagnosticAnalysis>> ComputeAllDiagnosticAnalysesAsync(
        Document newDocument,
        ArrayBuilder<TextSpan> newSpans,
        CancellationToken cancellationToken)
    {
        // Compute the data in parallel for each diagnostic kind.
        return ProducerConsumer<CopilotDiagnosticAnalysis>.RunParallelAsync(
            [DiagnosticKind.CompilerSyntax, DiagnosticKind.CompilerSemantic, DiagnosticKind.AnalyzerSyntax, DiagnosticKind.AnalyzerSemantic],
            static async (diagnosticKind, callback, args, cancellationToken) =>
            {
                var (diagnosticAnalyzerService, newDocument, newSpans) = args;

                var computationTime = SharedStopwatch.StartNew();

                // Compute the diagnostics.
                var diagnostics = await ComputeDiagnosticsAsync(
                    diagnosticAnalyzerService, newDocument, newSpans, diagnosticKind, cancellationToken).ConfigureAwait(false);

                // Collect the data to report as telemetry.
                var idToCount = new Dictionary<string, int>();
                var categoryToCount = new Dictionary<string, int>();
                var severityToCount = new Dictionary<DiagnosticSeverity, int>();

                foreach (var diagnostic in diagnostics)
                {
                    IncrementCount(idToCount, diagnostic.Id);
                    IncrementCount(categoryToCount, diagnostic.Category);
                    IncrementCount(severityToCount, diagnostic.Severity);
                }

                callback(new CopilotDiagnosticAnalysis(
                    diagnosticKind,
                    computationTime.Elapsed,
                    idToCount,
                    categoryToCount,
                    severityToCount));
            },
            args: (_diagnosticAnalyzerService, newDocument, newSpans),
            cancellationToken);

        static Task<ImmutableArray<DiagnosticData>> ComputeDiagnosticsAsync(
           IDiagnosticAnalyzerService diagnosticAnalyzerService,
           Document newDocument,
           ArrayBuilder<TextSpan> newSpans,
           DiagnosticKind diagnosticKind,
           CancellationToken cancellationToken)
        {
            // Get diagnostics in parallel for all edited spans, for the desired diagnostic kind.
            return ProducerConsumer<DiagnosticData>.RunParallelAsync(
                newSpans,
                static async (span, callback, args, cancellationToken) =>
                {
                    var (diagnosticAnalyzerService, newDocument, diagnosticKind) = args;
                    var diagnostics = await diagnosticAnalyzerService.GetDiagnosticsForSpanAsync(
                        newDocument, span, diagnosticKind, cancellationToken).ConfigureAwait(false);
                    foreach (var diagnostic in diagnostics)
                    {
                        // Ignore supressed diagnostics.  These are things the user has said they do not care about
                        // and would then have no interest in being auto fixed.
                        if (!diagnostic.IsSuppressed)
                            callback(diagnostic);
                    }
                },
                args: (diagnosticAnalyzerService, newDocument, diagnosticKind),
                cancellationToken);
        }
    }

    private async Task<CopilotCodeFixAnalysis> ComputeCodeFixAnalysisAsync(
        Document newDocument,
        ArrayBuilder<TextSpan> newSpans,
        CancellationToken cancellationToken)
    {
        // Determine how long it would be to even compute code fixes for these changed regions.
        var totalComputationStopWatch = SharedStopwatch.StartNew();
        var codeFixCollections = await ComputeCodeFixCollectionsAsync().ConfigureAwait(false);
        var totalComputationTime = totalComputationStopWatch.Elapsed;

        var diagnosticIdToCount = new Dictionary<string, int>();
        var diagnosticIdToApplicationTime = new Dictionary<string, TimeSpan>();
        var diagnosticIdToProviderName = new Dictionary<string, HashSet<string>>();
        var providerNameToApplicationTime = new Dictionary<string, TimeSpan>();

        var totalApplicationTimeStopWatch = SharedStopwatch.StartNew();
        await ProducerConsumer<(CodeFixCollection collection, TimeSpan elapsedTime)>.RunParallelAsync(
            codeFixCollections,
            produceItems: static async (codeFixCollection, callback, args, cancellationToken) =>
            {
                var (@this, solution, _, _, _, _) = args;
                var firstAction = GetFirstAction(codeFixCollection.Fixes[0]);

                var applicationTimeStopWatch = SharedStopwatch.StartNew();
                var result = await firstAction.GetPreviewOperationsAsync(solution, cancellationToken).ConfigureAwait(false);
                callback((codeFixCollection, applicationTimeStopWatch.Elapsed));
            },
            consumeItems: static async (values, args, cancellationToken) =>
            {
                var (@this, solution, diagnosticIdToCount, diagnosticIdToApplicationTime, diagnosticIdToProviderName, providerNameToApplicationTime) = args;
                await foreach (var (codeFixCollection, applicationTime) in values)
                {
                    var diagnosticId = codeFixCollection.FirstDiagnostic.Id;
                    var providerName = codeFixCollection.Provider.GetType().FullName!;

                    IncrementCount(diagnosticIdToCount, diagnosticId);
                    IncrementElapsedTime(diagnosticIdToApplicationTime, diagnosticId, applicationTime);
                    diagnosticIdToProviderName.MultiAdd(diagnosticId, providerName);
                    IncrementElapsedTime(providerNameToApplicationTime, providerName, applicationTime);
                }
            },
            args: (@this: this, newDocument.Project.Solution, diagnosticIdToCount, diagnosticIdToApplicationTime, diagnosticIdToProviderName, diagnosticIdToApplicationTime),
            cancellationToken).ConfigureAwait(false);
        var totalApplicationTime = totalApplicationTimeStopWatch.Elapsed;

        return new CopilotCodeFixAnalysis(
            totalComputationTime,
            totalApplicationTime,
            diagnosticIdToCount,
            diagnosticIdToApplicationTime,
            diagnosticIdToProviderName,
            providerNameToApplicationTime);

        Task<ImmutableArray<CodeFixCollection>> ComputeCodeFixCollectionsAsync()
        {
            return ProducerConsumer<CodeFixCollection>.RunParallelAsync(
                newSpans,
                static async (span, callback, args, cancellationToken) =>
                {
                    var intervalTree = new TextSpanMutableIntervalTree();

                    var (@this, newDocument) = args;
                    await foreach (var codeFixCollection in @this._codeFixService.StreamFixesAsync(
                        newDocument, span, cancellationToken).ConfigureAwait(false))
                    {
                        // Ignore the suppress/configure codefixes that are almost always present.
                        // We would not ever want to apply those to a copilot change.
                        if (codeFixCollection.Provider is not IConfigurationFixProvider &&
                            codeFixCollection.Fixes is [var codeFix, ..] &&
                            (codeFixCollection.Provider.GetType().Namespace ?? "").StartsWith("Microsoft.CodeAnalysis"))
                        {
                            // The first for a particular span is the one we would apply.  Ignore others that fix the same span.
                            if (intervalTree.HasIntervalThatOverlapsWith(codeFixCollection.TextSpan))
                                continue;

                            intervalTree.AddIntervalInPlace(codeFixCollection.TextSpan);
                            callback(codeFixCollection);
                        }
                    }
                },
                args: (@this: this, newDocument),
                cancellationToken);
        }
    }
}

#if false

                Logger.Log(FunctionId.Copilot_AnalyzeChange, KeyValueLogMessage.Create(LogType.Trace, static (message, args) =>
                {
                    var (diagnosticKind, diagnostics) = args;
                    message["DiagnosticKind"] = diagnosticKind.ToString();

                    foreach (var group in diagnostics.GroupBy(d => d.Id))
                        message[$"Id_{group.Key}"] = group.Count();

                    foreach (var group in diagnostics.GroupBy(d => d.Category))
                        message[$"{diagnosticKind}_{group.Key}"] = group.Count();

                    foreach (var group in diagnostics.GroupBy(d => d.Severity))
                        message[$"{diagnosticKind}_{group.Key}"] = group.Count();
                }, (diagnosticKind, diagnostics)));

            return default;
        }
    }
}
#endif<|MERGE_RESOLUTION|>--- conflicted
+++ resolved
@@ -41,19 +41,9 @@
 [method: ImportingConstructor]
 [method: Obsolete(MefConstruction.ImportingConstructorMessage, error: true)]
 internal sealed class DefaultCopilotChangeAnalysisService(
-<<<<<<< HEAD
-    ICodeFixService codeFixService,
-    IDiagnosticAnalyzerService diagnosticAnalyzerService) : ICopilotChangeAnalysisService
+    ICodeFixService codeFixService) : ICopilotChangeAnalysisService
 {
     private readonly ICodeFixService _codeFixService = codeFixService;
-    private readonly IDiagnosticAnalyzerService _diagnosticAnalyzerService = diagnosticAnalyzerService;
-=======
-    [Import(AllowDefault = true)] ICodeFixService? codeFixService = null) : ICopilotChangeAnalysisService
-{
-#pragma warning disable IDE0052 // Remove unread private members
-    private readonly ICodeFixService? _codeFixService = codeFixService;
-#pragma warning restore IDE0052 // Remove unread private members
->>>>>>> f18f6e22
 
     public async Task<CopilotChangeAnalysis> AnalyzeChangeAsync(
         Document document,
@@ -157,7 +147,7 @@
         map[key] = currentElapsed + elapsed;
     }
 
-    private Task<ImmutableArray<CopilotDiagnosticAnalysis>> ComputeAllDiagnosticAnalysesAsync(
+    private static Task<ImmutableArray<CopilotDiagnosticAnalysis>> ComputeAllDiagnosticAnalysesAsync(
         Document newDocument,
         ArrayBuilder<TextSpan> newSpans,
         CancellationToken cancellationToken)
@@ -167,13 +157,13 @@
             [DiagnosticKind.CompilerSyntax, DiagnosticKind.CompilerSemantic, DiagnosticKind.AnalyzerSyntax, DiagnosticKind.AnalyzerSemantic],
             static async (diagnosticKind, callback, args, cancellationToken) =>
             {
-                var (diagnosticAnalyzerService, newDocument, newSpans) = args;
+                var (newDocument, newSpans) = args;
 
                 var computationTime = SharedStopwatch.StartNew();
 
                 // Compute the diagnostics.
                 var diagnostics = await ComputeDiagnosticsAsync(
-                    diagnosticAnalyzerService, newDocument, newSpans, diagnosticKind, cancellationToken).ConfigureAwait(false);
+                    newDocument, newSpans, diagnosticKind, cancellationToken).ConfigureAwait(false);
 
                 // Collect the data to report as telemetry.
                 var idToCount = new Dictionary<string, int>();
@@ -194,11 +184,10 @@
                     categoryToCount,
                     severityToCount));
             },
-            args: (_diagnosticAnalyzerService, newDocument, newSpans),
+            args: (newDocument, newSpans),
             cancellationToken);
 
         static Task<ImmutableArray<DiagnosticData>> ComputeDiagnosticsAsync(
-           IDiagnosticAnalyzerService diagnosticAnalyzerService,
            Document newDocument,
            ArrayBuilder<TextSpan> newSpans,
            DiagnosticKind diagnosticKind,
@@ -209,7 +198,8 @@
                 newSpans,
                 static async (span, callback, args, cancellationToken) =>
                 {
-                    var (diagnosticAnalyzerService, newDocument, diagnosticKind) = args;
+                    var (newDocument, diagnosticKind) = args;
+                    var diagnosticAnalyzerService = newDocument.Project.Solution.Services.GetRequiredService<IDiagnosticAnalyzerService>();
                     var diagnostics = await diagnosticAnalyzerService.GetDiagnosticsForSpanAsync(
                         newDocument, span, diagnosticKind, cancellationToken).ConfigureAwait(false);
                     foreach (var diagnostic in diagnostics)
@@ -220,7 +210,7 @@
                             callback(diagnostic);
                     }
                 },
-                args: (diagnosticAnalyzerService, newDocument, diagnosticKind),
+                args: (newDocument, diagnosticKind),
                 cancellationToken);
         }
     }
