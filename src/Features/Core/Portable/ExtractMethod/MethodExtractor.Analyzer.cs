--- conflicted
+++ resolved
@@ -618,24 +618,14 @@
                 return false;
             }
 
-<<<<<<< HEAD
-            private ITypeSymbol GetSymbolType(SemanticModel model, ISymbol symbol)
-                => symbol switch
-                {
-                    ILocalSymbol local => local.Type,
-                    IParameterSymbol parameter => parameter.Type,
-                    IRangeVariableSymbol rangeVariable => GetRangeVariableType(model, rangeVariable),
-                    _ => Contract.FailWithReturn<ITypeSymbol>("Shouldn't reach here"),
-                };
-=======
-            protected virtual ITypeSymbol? GetSymbolType(SemanticModel model, ISymbol symbol)
+            protected virtual ITypeSymbol GetSymbolType(SemanticModel model, ISymbol symbol)
             => symbol switch
             {
+                ILocalSymbol local => local.GetTypeWithAnnotatedNullability(),
+                IParameterSymbol parameter => parameter.GetTypeWithAnnotatedNullability(),
                 IRangeVariableSymbol rangeVariable => GetRangeVariableType(model, rangeVariable),
-                _ when symbol is ILocalSymbol || symbol is IParameterSymbol => symbol.GetSymbolType(),
                 _ => Contract.FailWithReturn<ITypeSymbol>("Shouldn't reach here"),
             };
->>>>>>> e01dbb79
 
             protected VariableStyle AlwaysReturn(VariableStyle style)
             {
@@ -662,7 +652,6 @@
                 return style;
             }
 
-<<<<<<< HEAD
             private bool IsParameterUsedOutside(ISymbol localOrParameter)
             {
                 if (!(localOrParameter is IParameterSymbol parameter))
@@ -697,20 +686,15 @@
             private bool IsInteractiveSynthesizedParameter(ISymbol localOrParameter)
             {
                 if (!(localOrParameter is IParameterSymbol parameter))
-=======
-            private bool IsInteractiveSynthesizedParameter(ISymbol localOrParameter)
-            {
-                if (localOrParameter is IParameterSymbol parameter)
->>>>>>> e01dbb79
-                {
-                    return parameter.IsImplicitlyDeclared &&
+                {
+                    return false;
+                }
+
+                return parameter.IsImplicitlyDeclared &&
                        parameter.ContainingAssembly.IsInteractive &&
                        parameter.ContainingSymbol != null &&
                        parameter.ContainingSymbol.ContainingType != null &&
                        parameter.ContainingSymbol.ContainingType.IsScriptClass;
-                }
-
-                return false;
             }
 
             private bool ContainsReturnStatementInSelectedCode(SemanticModel model)
@@ -956,8 +940,6 @@
                 return OperationStatus.Succeeded;
             }
 
-<<<<<<< HEAD
-=======
             private bool IsInstanceMemberUsedInSelectedCode(DataFlowAnalysis dataFlowAnalysisData)
             {
                 Contract.ThrowIfNull(dataFlowAnalysisData);
@@ -967,7 +949,6 @@
                        dataFlowAnalysisData.WrittenInside.Any(s => s.IsThisParameter());
             }
 
->>>>>>> e01dbb79
             protected VariableInfo CreateFromSymbolCommon<T>(
                 Compilation compilation,
                 ISymbol symbol,
@@ -978,18 +959,10 @@
                 return symbol switch
                 {
                     ILocalSymbol local => new VariableInfo(
-<<<<<<< HEAD
                         new LocalVariableSymbol<T>(compilation, local, type, nonNoisySyntaxKindSet),
                         style),
                     IParameterSymbol parameter => new VariableInfo(new ParameterVariableSymbol(compilation, parameter, type), style),
                     IRangeVariableSymbol rangeVariable => new VariableInfo(new QueryVariableSymbol(compilation, rangeVariable, type), style),
-=======
-                           new LocalVariableSymbol<T>(compilation, local, type, nonNoisySyntaxKindSet),
-                           style),
-                    IParameterSymbol parameter => new VariableInfo(new ParameterVariableSymbol(compilation, parameter, type), style),
-                    IRangeVariableSymbol rangeVariable => new VariableInfo(new QueryVariableSymbol(compilation, rangeVariable, type), style),
-
->>>>>>> e01dbb79
                     _ => Contract.FailWithReturn<VariableInfo>(FeaturesResources.Unknown),
                 };
             }
