--- conflicted
+++ resolved
@@ -6,24 +6,6 @@
 
 namespace Microsoft.CodeAnalysis.Completion
 {
-<<<<<<< HEAD
-    internal record struct CompletionOptions(
-        bool TriggerOnTyping,
-        bool TriggerOnTypingLetters,
-        bool? TriggerOnDeletion,
-        bool TriggerInArgumentLists,
-        EnterKeyRule EnterKeyBehavior,
-        SnippetsRule SnippetsBehavior,
-        bool HideAdvancedMembers,
-        bool ShowNameSuggestions,
-        bool? ShowItemsFromUnimportedNamespaces,
-        bool UnnamedSymbolCompletionDisabled,
-        bool TargetTypedCompletionFilter,
-        bool TypeImportCompletion,
-        bool ProvideDateAndTimeCompletions,
-        bool ProvideRegexCompletions,
-        bool ForceExpandedCompletionIndexCreation,
-=======
     internal readonly record struct CompletionOptions(
         bool TriggerOnTyping = true,
         bool TriggerOnTypingLetters = true,
@@ -40,82 +22,17 @@
         bool ProvideDateAndTimeCompletions = true,
         bool ProvideRegexCompletions = true,
         bool ForceExpandedCompletionIndexCreation = false,
-        bool BlockOnExpandedCompletion = false,
->>>>>>> 8c391ce4
         bool FilterOutOfScopeLocals = true,
         bool ShowXmlDocCommentCompletion = true,
         ExpandedCompletionMode ExpandedCompletionBehavior = ExpandedCompletionMode.AllItems)
     {
-<<<<<<< HEAD
-        public static readonly CompletionOptions Default
-          = new(
-              TriggerOnTyping: Metadata.TriggerOnTyping.DefaultValue,
-              TriggerOnTypingLetters: Metadata.TriggerOnTypingLetters.DefaultValue,
-              TriggerOnDeletion: Metadata.TriggerOnDeletion.DefaultValue,
-              TriggerInArgumentLists: Metadata.TriggerInArgumentLists.DefaultValue,
-              EnterKeyBehavior: Metadata.EnterKeyBehavior.DefaultValue,
-              SnippetsBehavior: Metadata.SnippetsBehavior.DefaultValue,
-              HideAdvancedMembers: Metadata.HideAdvancedMembers.DefaultValue,
-              ShowNameSuggestions: Metadata.ShowNameSuggestions.DefaultValue,
-              ShowItemsFromUnimportedNamespaces: Metadata.ShowItemsFromUnimportedNamespaces.DefaultValue,
-              UnnamedSymbolCompletionDisabled: Metadata.UnnamedSymbolCompletionDisabledFeatureFlag.DefaultValue,
-              TargetTypedCompletionFilter: Metadata.TargetTypedCompletionFilterFeatureFlag.DefaultValue,
-              TypeImportCompletion: Metadata.TypeImportCompletionFeatureFlag.DefaultValue,
-              ProvideDateAndTimeCompletions: Metadata.ProvideDateAndTimeCompletions.DefaultValue,
-              ProvideRegexCompletions: Metadata.ProvideRegexCompletions.DefaultValue,
-              ForceExpandedCompletionIndexCreation: Metadata.ForceExpandedCompletionIndexCreation.DefaultValue);
-
-        public static CompletionOptions From(Project project)
-            => From(project.Solution.Options, project.Language);
-
-        public static CompletionOptions From(OptionSet options, string language)
-          => new(
-              TriggerOnTyping: options.GetOption(Metadata.TriggerOnTyping, language),
-              TriggerOnTypingLetters: options.GetOption(Metadata.TriggerOnTypingLetters, language),
-              TriggerOnDeletion: options.GetOption(Metadata.TriggerOnDeletion, language),
-              TriggerInArgumentLists: options.GetOption(Metadata.TriggerInArgumentLists, language),
-              EnterKeyBehavior: options.GetOption(Metadata.EnterKeyBehavior, language),
-              SnippetsBehavior: options.GetOption(Metadata.SnippetsBehavior, language),
-              HideAdvancedMembers: options.GetOption(Metadata.HideAdvancedMembers, language),
-              ShowNameSuggestions: options.GetOption(Metadata.ShowNameSuggestions, language),
-              ShowItemsFromUnimportedNamespaces: options.GetOption(Metadata.ShowItemsFromUnimportedNamespaces, language),
-              UnnamedSymbolCompletionDisabled: options.GetOption(Metadata.UnnamedSymbolCompletionDisabledFeatureFlag),
-              TargetTypedCompletionFilter: options.GetOption(Metadata.TargetTypedCompletionFilterFeatureFlag),
-              TypeImportCompletion: options.GetOption(Metadata.TypeImportCompletionFeatureFlag),
-              ProvideDateAndTimeCompletions: options.GetOption(Metadata.ProvideDateAndTimeCompletions, language),
-              ProvideRegexCompletions: options.GetOption(Metadata.ProvideRegexCompletions, language),
-              ForceExpandedCompletionIndexCreation: options.GetOption(Metadata.ForceExpandedCompletionIndexCreation));
-
-        public OptionSet WithChangedOptions(OptionSet set, string language)
-            => set.
-                WithChangedOption(Metadata.TriggerOnTyping, language, TriggerOnTyping).
-                WithChangedOption(Metadata.TriggerOnTypingLetters, language, TriggerOnTypingLetters).
-                WithChangedOption(Metadata.TriggerOnDeletion, language, TriggerOnDeletion).
-                WithChangedOption(Metadata.TriggerInArgumentLists, language, TriggerInArgumentLists).
-                WithChangedOption(Metadata.EnterKeyBehavior, language, EnterKeyBehavior).
-                WithChangedOption(Metadata.SnippetsBehavior, language, SnippetsBehavior).
-                WithChangedOption(Metadata.HideAdvancedMembers, language, HideAdvancedMembers).
-                WithChangedOption(Metadata.ShowNameSuggestions, language, ShowNameSuggestions).
-                WithChangedOption(Metadata.ShowItemsFromUnimportedNamespaces, language, ShowItemsFromUnimportedNamespaces).
-                WithChangedOption(Metadata.UnnamedSymbolCompletionDisabledFeatureFlag, UnnamedSymbolCompletionDisabled).
-                WithChangedOption(Metadata.TargetTypedCompletionFilterFeatureFlag, TargetTypedCompletionFilter).
-                WithChangedOption(Metadata.TypeImportCompletionFeatureFlag, TypeImportCompletion).
-                WithChangedOption(Metadata.ProvideDateAndTimeCompletions, language, ProvideDateAndTimeCompletions).
-                WithChangedOption(Metadata.ProvideRegexCompletions, language, ProvideRegexCompletions).
-                WithChangedOption(Metadata.ForceExpandedCompletionIndexCreation, ForceExpandedCompletionIndexCreation);
-=======
         // note: must pass at least one parameter to avoid calling default ctor:
         public static readonly CompletionOptions Default = new(TriggerOnTyping: true);
->>>>>>> 8c391ce4
 
         public RecommendationServiceOptions ToRecommendationServiceOptions()
             => new(
                 FilterOutOfScopeLocals: FilterOutOfScopeLocals,
                 HideAdvancedMembers: HideAdvancedMembers);
-<<<<<<< HEAD
-
-        public OptionSet ToSet(string language)
-            => WithChangedOptions(OptionValueSet.Empty, language);
 
         /// <summary>
         /// Whether items from unimported namespaces should be included in the completion list.
@@ -127,98 +44,5 @@
             // Don't trigger import completion if the option value is "default" and the experiment is disabled for the user. 
             return ShowItemsFromUnimportedNamespaces ?? TypeImportCompletion;
         }
-
-        [ExportSolutionOptionProvider, Shared]
-        internal sealed class Metadata : IOptionProvider
-        {
-            [ImportingConstructor]
-            [Obsolete(MefConstruction.ImportingConstructorMessage, error: true)]
-            public Metadata()
-            {
-            }
-
-            public ImmutableArray<IOption> Options { get; } = ImmutableArray.Create<IOption>(
-                TypeImportCompletionFeatureFlag,
-                TargetTypedCompletionFilterFeatureFlag,
-                UnnamedSymbolCompletionDisabledFeatureFlag,
-                HideAdvancedMembers,
-                TriggerOnTyping,
-                TriggerOnTypingLetters,
-                EnterKeyBehavior,
-                SnippetsBehavior,
-                ShowItemsFromUnimportedNamespaces,
-                TriggerInArgumentLists,
-                ProvideRegexCompletions,
-                ProvideDateAndTimeCompletions,
-                ForceExpandedCompletionIndexCreation);
-
-            // feature flags
-
-            public static readonly Option2<bool> TypeImportCompletionFeatureFlag = new(nameof(CompletionOptions), nameof(TypeImportCompletionFeatureFlag), defaultValue: false,
-                new FeatureFlagStorageLocation("Roslyn.TypeImportCompletion"));
-
-            public static readonly Option2<bool> TargetTypedCompletionFilterFeatureFlag = new(nameof(CompletionOptions), nameof(TargetTypedCompletionFilterFeatureFlag), defaultValue: false,
-                new FeatureFlagStorageLocation("Roslyn.TargetTypedCompletionFilter"));
-
-            public static readonly Option2<bool> UnnamedSymbolCompletionDisabledFeatureFlag = new(nameof(CompletionOptions), nameof(UnnamedSymbolCompletionDisabledFeatureFlag), defaultValue: false,
-                new FeatureFlagStorageLocation("Roslyn.UnnamedSymbolCompletionDisabled"));
-
-            // This is serialized by the Visual Studio-specific LanguageSettingsPersister
-            public static readonly PerLanguageOption2<bool> HideAdvancedMembers = new(nameof(CompletionOptions), nameof(HideAdvancedMembers), defaultValue: false);
-
-            // This is serialized by the Visual Studio-specific LanguageSettingsPersister
-            public static readonly PerLanguageOption2<bool> TriggerOnTyping = new(nameof(CompletionOptions), nameof(TriggerOnTyping), defaultValue: true);
-
-            public static readonly PerLanguageOption2<bool> TriggerOnTypingLetters = new(nameof(CompletionOptions), nameof(TriggerOnTypingLetters), defaultValue: true,
-                storageLocation: new RoamingProfileStorageLocation("TextEditor.%LANGUAGE%.Specific.TriggerOnTypingLetters"));
-
-            public static readonly PerLanguageOption2<bool?> TriggerOnDeletion = new(nameof(CompletionOptions), nameof(TriggerOnDeletion), defaultValue: null,
-                storageLocation: new RoamingProfileStorageLocation("TextEditor.%LANGUAGE%.Specific.TriggerOnDeletion"));
-
-            public static readonly PerLanguageOption2<EnterKeyRule> EnterKeyBehavior =
-                new(nameof(CompletionOptions), nameof(EnterKeyBehavior), defaultValue: EnterKeyRule.Default,
-                    storageLocation: new RoamingProfileStorageLocation("TextEditor.%LANGUAGE%.Specific.EnterKeyBehavior"));
-
-            public static readonly PerLanguageOption2<SnippetsRule> SnippetsBehavior =
-                new(nameof(CompletionOptions), nameof(SnippetsBehavior), defaultValue: SnippetsRule.Default,
-                    storageLocation: new RoamingProfileStorageLocation("TextEditor.%LANGUAGE%.Specific.SnippetsBehavior"));
-
-            public static readonly PerLanguageOption2<bool> ShowNameSuggestions =
-                new(nameof(CompletionOptions), nameof(ShowNameSuggestions), defaultValue: true,
-                storageLocation: new RoamingProfileStorageLocation("TextEditor.%LANGUAGE%.Specific.ShowNameSuggestions"));
-
-            //Dev16 options
-
-            // Use tri-value so the default state can be used to turn on the feature with experimentation service.
-            public static readonly PerLanguageOption2<bool?> ShowItemsFromUnimportedNamespaces =
-                new(nameof(CompletionOptions), nameof(ShowItemsFromUnimportedNamespaces), defaultValue: null,
-                storageLocation: new RoamingProfileStorageLocation("TextEditor.%LANGUAGE%.Specific.ShowItemsFromUnimportedNamespaces"));
-
-            public static readonly PerLanguageOption2<bool> TriggerInArgumentLists =
-                new(nameof(CompletionOptions), nameof(TriggerInArgumentLists), defaultValue: true,
-                storageLocation: new RoamingProfileStorageLocation("TextEditor.%LANGUAGE%.Specific.TriggerInArgumentLists"));
-
-            // Test-only option
-            public static readonly Option2<bool> ForceExpandedCompletionIndexCreation
-                = new(nameof(CompletionOptions), nameof(ForceExpandedCompletionIndexCreation), defaultValue: false);
-
-            // Embedded languages:
-
-            public static PerLanguageOption2<bool> ProvideRegexCompletions =
-                new(
-                    "RegularExpressionsOptions",
-                    nameof(ProvideRegexCompletions),
-                    defaultValue: true,
-                    storageLocation: new RoamingProfileStorageLocation("TextEditor.%LANGUAGE%.Specific.ProvideRegexCompletions"));
-
-            public static readonly PerLanguageOption2<bool> ProvideDateAndTimeCompletions =
-                new(
-                    "DateAndTime",
-                    nameof(ProvideDateAndTimeCompletions),
-                    defaultValue: true,
-                    storageLocation: new RoamingProfileStorageLocation("TextEditor.%LANGUAGE%.Specific.ProvideDateAndTimeCompletions"));
-        }
-=======
->>>>>>> 8c391ce4
     }
 }