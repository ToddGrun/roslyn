--- conflicted
+++ resolved
@@ -49,27 +49,6 @@
     {
         var (newDocument, newPosition) = await DetermineNewDocumentAsync(document, item, cancellationToken).ConfigureAwait(false);
         var newText = await newDocument.GetValueTextAsync(cancellationToken).ConfigureAwait(false);
-<<<<<<< HEAD
-        var newRoot = await newDocument.GetSyntaxRootAsync(cancellationToken).ConfigureAwait(false);
-
-        TextSpan? newSpan = null;
-
-        // Attempt to find the inserted node and move the caret appropriately
-        if (newRoot != null)
-        {
-            var caretTarget = newRoot.GetAnnotatedNodes(_annotation).FirstOrDefault();
-            if (caretTarget != null)
-            {
-                var targetSelectionSpan = GetTargetSelectionSpan(caretTarget);
-
-                if (targetSelectionSpan.Start > 0 && targetSelectionSpan.End <= newText.Length)
-                {
-                    newSpan = targetSelectionSpan;
-                }
-            }
-        }
-=======
->>>>>>> a0da8601
 
         var changes = await newDocument.GetTextChangesAsync(document, cancellationToken).ConfigureAwait(false);
         var changesArray = changes.ToImmutableArray();
