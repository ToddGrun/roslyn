--- conflicted
+++ resolved
@@ -89,13 +89,7 @@
         /// declaration in global namespace and there's no namespace declaration in this document.
         /// (3) otherwise, null.
         /// </returns>
-<<<<<<< HEAD
-#pragma warning disable VSTHRD200 // Use "Async" suffix for async methods
-        protected abstract Task<SyntaxNode> TryGetApplicableInvocationNode(Document document, int position, CancellationToken cancellationToken);
-#pragma warning restore VSTHRD200 // Use "Async" suffix for async methods
-=======
         protected abstract Task<SyntaxNode> TryGetApplicableInvocationNodeAsync(Document document, TextSpan span, CancellationToken cancellationToken);
->>>>>>> e0567782
 
         protected abstract string EscapeIdentifier(string identifier);
 
