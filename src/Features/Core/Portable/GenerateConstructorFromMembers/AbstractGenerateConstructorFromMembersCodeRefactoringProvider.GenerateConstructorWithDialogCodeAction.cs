﻿// Licensed to the .NET Foundation under one or more agreements.
// The .NET Foundation licenses this file to you under the MIT license.
// See the LICENSE file in the project root for more information.

#nullable enable

using System.Collections.Generic;
using System.Collections.Immutable;
using System.Linq;
using System.Threading;
using System.Threading.Tasks;
using Microsoft.CodeAnalysis.CodeActions;
using Microsoft.CodeAnalysis.GenerateFromMembers;
using Microsoft.CodeAnalysis.PickMembers;
using Microsoft.CodeAnalysis.Shared.Extensions;
using Microsoft.CodeAnalysis.Text;
using Roslyn.Utilities;

namespace Microsoft.CodeAnalysis.GenerateConstructorFromMembers
{
    internal abstract partial class AbstractGenerateConstructorFromMembersCodeRefactoringProvider : AbstractGenerateFromMembersCodeRefactoringProvider
    {
        private class GenerateConstructorWithDialogCodeAction : CodeActionWithOptions
        {
            private readonly Document _document;
            private readonly INamedTypeSymbol _containingType;
            private readonly AbstractGenerateConstructorFromMembersCodeRefactoringProvider _service;
            private readonly TextSpan _textSpan;
            private readonly ImmutableArray<ISymbol> _viableMembers;
            private readonly ImmutableArray<PickMembersOption> _pickMembersOptions;

            private bool? _addNullCheckOptionValue;

            public override string Title => FeaturesResources.Generate_constructor;

            public GenerateConstructorWithDialogCodeAction(
                AbstractGenerateConstructorFromMembersCodeRefactoringProvider service,
                Document document, TextSpan textSpan,
                INamedTypeSymbol containingType,
                ImmutableArray<ISymbol> viableMembers,
                ImmutableArray<PickMembersOption> pickMembersOptions)
            {
                _service = service;
                _document = document;
                _textSpan = textSpan;
                _containingType = containingType;
                _viableMembers = viableMembers;
                _pickMembersOptions = pickMembersOptions;
            }

            public override object GetOptions(CancellationToken cancellationToken)
            {
                var workspace = _document.Project.Solution.Workspace;
                var service = _service._pickMembersService_forTesting ?? workspace.Services.GetRequiredService<IPickMembersService>();

                return service.PickMembers(
                    FeaturesResources.Pick_members_to_be_used_as_constructor_parameters,
                    _viableMembers, _pickMembersOptions);
            }

            protected override async Task<IEnumerable<CodeActionOperation>> ComputeOperationsAsync(
                object options, CancellationToken cancellationToken)
            {
                var result = (PickMembersResult)options;
                if (result.IsCanceled)
                {
                    return SpecializedCollections.EmptyEnumerable<CodeActionOperation>();
                }

                var addNullChecksOption = result.Options.FirstOrDefault(o => o.Id == AddNullChecksId);
                if (addNullChecksOption != null)
                {
                    // If we presented the 'Add null check' option, then persist whatever value
                    // the user chose.  That way we'll keep that as the default for the next time
                    // the user opens the dialog.
                    _addNullCheckOptionValue = addNullChecksOption.Value;
                }

                var addNullChecks = (addNullChecksOption?.Value).GetValueOrDefault();
                var state = await State.TryGenerateAsync(
                    _service, _document, _textSpan, _containingType,
                    result.Members, cancellationToken).ConfigureAwait(false);

                if (state == null)
                {
<<<<<<< HEAD
                    return null;
=======
                    return SpecializedCollections.EmptyEnumerable<CodeActionOperation>();
>>>>>>> 8aa574af
                }

                // There was an existing constructor that matched what the user wants to create.
                // Generate it if it's the implicit, no-arg, constructor, otherwise just navigate
                // to the existing constructor
                if (state.MatchingConstructor != null)
                {
                    if (state.MatchingConstructor.IsImplicitlyDeclared)
                    {
                        var codeAction = new FieldDelegatingCodeAction(_service, _document, state, addNullChecks);
                        return await codeAction.GetOperationsAsync(cancellationToken).ConfigureAwait(false);
                    }

                    var constructorReference = state.MatchingConstructor.DeclaringSyntaxReferences[0];
                    var constructorSyntax = await constructorReference.GetSyntaxAsync(cancellationToken).ConfigureAwait(false);
                    var constructorTree = constructorSyntax.SyntaxTree;
                    var constructorDocument = _document.Project.Solution.GetRequiredDocument(constructorTree);
                    return ImmutableArray.Create<CodeActionOperation>(new DocumentNavigationOperation(
                        constructorDocument.Id, constructorSyntax.SpanStart));
                }
                else
                {
                    var codeAction = state.DelegatedConstructor != null
                        ? new ConstructorDelegatingCodeAction(_service, _document, state, addNullChecks)
                        : (CodeAction)new FieldDelegatingCodeAction(_service, _document, state, addNullChecks);

                    return await codeAction.GetOperationsAsync(cancellationToken).ConfigureAwait(false);
                }
            }

            protected override async Task<Solution?> GetChangedSolutionAsync(CancellationToken cancellationToken)
            {
                var solution = await base.GetChangedSolutionAsync(cancellationToken).ConfigureAwait(false);

                if (_addNullCheckOptionValue.HasValue)
                {
                    solution = solution?.WithOptions(solution.Options.WithChangedOption(
                        GenerateConstructorFromMembersOptions.AddNullChecks,
                        _document.Project.Language,
                        _addNullCheckOptionValue.Value));
                }

                return solution;
            }
        }
    }
}<|MERGE_RESOLUTION|>--- conflicted
+++ resolved
@@ -83,11 +83,7 @@
 
                 if (state == null)
                 {
-<<<<<<< HEAD
-                    return null;
-=======
                     return SpecializedCollections.EmptyEnumerable<CodeActionOperation>();
->>>>>>> 8aa574af
                 }
 
                 // There was an existing constructor that matched what the user wants to create.
