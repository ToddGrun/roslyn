﻿// Licensed to the .NET Foundation under one or more agreements.
// The .NET Foundation licenses this file to you under the MIT license.
// See the LICENSE file in the project root for more information.

using System;
using System.Collections.Generic;
using System.Collections.Immutable;
using System.Threading;
using System.Threading.Tasks;
using Microsoft.CodeAnalysis.CodeActions;
using Microsoft.CodeAnalysis.Options;
using Microsoft.CodeAnalysis.Text;

namespace Microsoft.CodeAnalysis.Diagnostics
{
    internal interface IDiagnosticAnalyzerService
    {
        public IGlobalOptionService GlobalOptions { get; }

        /// <summary>
        /// Provides and caches analyzer information.
        /// </summary>
        DiagnosticAnalyzerInfoCache AnalyzerInfoCache { get; }

        /// <summary>
        /// Re-analyze given projects and documents
        /// </summary>
        void Reanalyze(Workspace workspace, IEnumerable<ProjectId>? projectIds = null, IEnumerable<DocumentId>? documentIds = null, bool highPriority = false);

        /// <summary>
        /// Get specific diagnostics currently stored in the source. returned diagnostic might be out-of-date if solution has changed but analyzer hasn't run for the new solution.
        /// </summary>
        Task<ImmutableArray<DiagnosticData>> GetSpecificCachedDiagnosticsAsync(Workspace workspace, object id, bool includeSuppressedDiagnostics = false, CancellationToken cancellationToken = default);

        /// <summary>
        /// Get diagnostics currently stored in the source. returned diagnostic might be out-of-date if solution has changed but analyzer hasn't run for the new solution.
        /// </summary>
        Task<ImmutableArray<DiagnosticData>> GetCachedDiagnosticsAsync(Workspace workspace, ProjectId? projectId = null, DocumentId? documentId = null, bool includeSuppressedDiagnostics = false, CancellationToken cancellationToken = default);

        /// <summary>
        /// Get diagnostics for the given solution. all diagnostics returned should be up-to-date with respect to the given solution.
        /// </summary>
        Task<ImmutableArray<DiagnosticData>> GetDiagnosticsAsync(Solution solution, ProjectId? projectId = null, DocumentId? documentId = null, bool includeSuppressedDiagnostics = false, CancellationToken cancellationToken = default);

        /// <summary>
        /// Force computes diagnostics and raises diagnostic events for the given project or solution. all diagnostics returned should be up-to-date with respect to the given project or solution.
        /// </summary>
        Task ForceAnalyzeAsync(Solution solution, Action<Project> onProjectAnalyzed, ProjectId? projectId = null, CancellationToken cancellationToken = default);

        /// <summary>
        /// True if given project has any diagnostics
        /// </summary>
        bool ContainsDiagnostics(Workspace workspace, ProjectId projectId);

        /// <summary>
        /// Get diagnostics of the given diagnostic ids from the given solution. all diagnostics returned should be up-to-date with respect to the given solution.
        /// Note that for project case, this method returns diagnostics from all project documents as well. Use <see cref="GetProjectDiagnosticsForIdsAsync(Solution, ProjectId, ImmutableHashSet{string}, bool, CancellationToken)"/>
        /// if you want to fetch only project diagnostics without source locations.
        /// </summary>
        Task<ImmutableArray<DiagnosticData>> GetDiagnosticsForIdsAsync(Solution solution, ProjectId? projectId = null, DocumentId? documentId = null, ImmutableHashSet<string>? diagnosticIds = null, bool includeSuppressedDiagnostics = false, CancellationToken cancellationToken = default);

        /// <summary>
        /// Get project diagnostics (diagnostics with no source location) of the given diagnostic ids from the given solution. all diagnostics returned should be up-to-date with respect to the given solution.
        /// Note that this method doesn't return any document diagnostics. Use <see cref="GetDiagnosticsForIdsAsync(Solution, ProjectId, DocumentId, ImmutableHashSet{string}, bool, CancellationToken)"/> to also fetch those.
        /// </summary>
        Task<ImmutableArray<DiagnosticData>> GetProjectDiagnosticsForIdsAsync(Solution solution, ProjectId? projectId = null, ImmutableHashSet<string>? diagnosticIds = null, bool includeSuppressedDiagnostics = false, CancellationToken cancellationToken = default);

        /// <summary>
        /// Try to return up to date diagnostics for the given span for the document.
        ///
        /// It will return true if it was able to return all up-to-date diagnostics.
        ///  otherwise, false indicating there are some missing diagnostics in the diagnostic list
        ///  
        /// This API will only force complete analyzers that support span based analysis, i.e. compiler analyzer and
        /// <see cref="IBuiltInAnalyzer"/>s that support <see cref="DiagnosticAnalyzerCategory.SemanticSpanAnalysis"/>.
        /// For the rest of the analyzers, it will only return diagnostics if the analyzer has already been executed.
<<<<<<< HEAD
        /// Use <see cref="GetDiagnosticsForSpanAsync(TextDocument, TextSpan?, Func{string, bool}?, bool, bool, CodeActionRequestPriority, Func{string, IDisposable?}?, DiagnosticKinds, CancellationToken)"/>
=======
        /// Use <see cref="GetDiagnosticsForSpanAsync(TextDocument, TextSpan?, Func{string, bool}?, bool, bool, CodeActionRequestPriority, Func{string, IDisposable?}?, DiagnosticKind, CancellationToken)"/>
>>>>>>> f759ec35
        /// if you want to force complete all analyzers and get up-to-date diagnostics for all analyzers for the given span.
        /// </summary>
        Task<(ImmutableArray<DiagnosticData> diagnostics, bool upToDate)> TryGetDiagnosticsForSpanAsync(
            TextDocument document, TextSpan range, Func<string, bool>? shouldIncludeDiagnostic,
            bool includeSuppressedDiagnostics = false,
            CodeActionRequestPriority priority = CodeActionRequestPriority.None,
<<<<<<< HEAD
            DiagnosticKinds diagnosticKinds = DiagnosticKinds.All,
=======
            DiagnosticKind diagnosticKind = DiagnosticKind.All,
>>>>>>> f759ec35
            CancellationToken cancellationToken = default);

        /// <summary>
        /// Return up to date diagnostics for the given span for the document
        /// <para>
        /// This can be expensive since it is force analyzing diagnostics if it doesn't have up-to-date one yet.
        /// Predicate <paramref name="shouldIncludeDiagnostic"/> filters out analyzers from execution if 
        /// none of its reported diagnostics should be included in the result.
        /// </para>
        /// </summary>
        Task<ImmutableArray<DiagnosticData>> GetDiagnosticsForSpanAsync(
            TextDocument document, TextSpan? range, Func<string, bool>? shouldIncludeDiagnostic,
            bool includeCompilerDiagnostics, bool includeSuppressedDiagnostics = false,
            CodeActionRequestPriority priority = CodeActionRequestPriority.None,
            Func<string, IDisposable?>? addOperationScope = null,
<<<<<<< HEAD
            DiagnosticKinds diagnosticKinds = DiagnosticKinds.All,
=======
            DiagnosticKind diagnosticKind = DiagnosticKind.All,
>>>>>>> f759ec35
            CancellationToken cancellationToken = default);
    }

    internal static class IDiagnosticAnalyzerServiceExtensions
    {
        public static Task<ImmutableArray<DiagnosticData>> GetDiagnosticsForSpanAsync(this IDiagnosticAnalyzerService service,
            TextDocument document, TextSpan range, string? diagnosticId = null,
            bool includeSuppressedDiagnostics = false, Func<string, IDisposable?>? addOperationScope = null,
<<<<<<< HEAD
            DiagnosticKinds diagnosticKinds = DiagnosticKinds.All,
            CancellationToken cancellationToken = default)
            => service.GetDiagnosticsForSpanAsync(document, range, diagnosticId, includeSuppressedDiagnostics, CodeActionRequestPriority.None, addOperationScope, diagnosticKinds, cancellationToken);
=======
            DiagnosticKind diagnosticKind = DiagnosticKind.All,
            CancellationToken cancellationToken = default)
            => service.GetDiagnosticsForSpanAsync(document, range, diagnosticId, includeSuppressedDiagnostics, CodeActionRequestPriority.None, addOperationScope, diagnosticKind, cancellationToken);
>>>>>>> f759ec35

        /// <summary>
        /// Return up to date diagnostics for the given span for the document
        /// <para>
        /// This can be expensive since it is force analyzing diagnostics if it doesn't have up-to-date one yet. If
        /// <paramref name="diagnosticId"/> is not null, it gets diagnostics only for this given <paramref
        /// name="diagnosticId"/> value.
        /// </para>
        /// </summary>
        public static Task<ImmutableArray<DiagnosticData>> GetDiagnosticsForSpanAsync(this IDiagnosticAnalyzerService service,
            TextDocument document, TextSpan? range, string? diagnosticId = null,
            bool includeSuppressedDiagnostics = false,
            CodeActionRequestPriority priority = CodeActionRequestPriority.None,
            Func<string, IDisposable?>? addOperationScope = null,
<<<<<<< HEAD
            DiagnosticKinds diagnosticKinds = DiagnosticKinds.All,
=======
            DiagnosticKind diagnosticKind = DiagnosticKind.All,
>>>>>>> f759ec35
            CancellationToken cancellationToken = default)
        {
            Func<string, bool>? shouldIncludeDiagnostic = diagnosticId != null ? id => id == diagnosticId : null;
            return service.GetDiagnosticsForSpanAsync(document, range, shouldIncludeDiagnostic,
                includeCompilerDiagnostics: true, includeSuppressedDiagnostics, priority,
<<<<<<< HEAD
                addOperationScope, diagnosticKinds, cancellationToken);
=======
                addOperationScope, diagnosticKind, cancellationToken);
>>>>>>> f759ec35
        }
    }
}<|MERGE_RESOLUTION|>--- conflicted
+++ resolved
@@ -74,22 +74,14 @@
         /// This API will only force complete analyzers that support span based analysis, i.e. compiler analyzer and
         /// <see cref="IBuiltInAnalyzer"/>s that support <see cref="DiagnosticAnalyzerCategory.SemanticSpanAnalysis"/>.
         /// For the rest of the analyzers, it will only return diagnostics if the analyzer has already been executed.
-<<<<<<< HEAD
-        /// Use <see cref="GetDiagnosticsForSpanAsync(TextDocument, TextSpan?, Func{string, bool}?, bool, bool, CodeActionRequestPriority, Func{string, IDisposable?}?, DiagnosticKinds, CancellationToken)"/>
-=======
         /// Use <see cref="GetDiagnosticsForSpanAsync(TextDocument, TextSpan?, Func{string, bool}?, bool, bool, CodeActionRequestPriority, Func{string, IDisposable?}?, DiagnosticKind, CancellationToken)"/>
->>>>>>> f759ec35
         /// if you want to force complete all analyzers and get up-to-date diagnostics for all analyzers for the given span.
         /// </summary>
         Task<(ImmutableArray<DiagnosticData> diagnostics, bool upToDate)> TryGetDiagnosticsForSpanAsync(
             TextDocument document, TextSpan range, Func<string, bool>? shouldIncludeDiagnostic,
             bool includeSuppressedDiagnostics = false,
             CodeActionRequestPriority priority = CodeActionRequestPriority.None,
-<<<<<<< HEAD
-            DiagnosticKinds diagnosticKinds = DiagnosticKinds.All,
-=======
             DiagnosticKind diagnosticKind = DiagnosticKind.All,
->>>>>>> f759ec35
             CancellationToken cancellationToken = default);
 
         /// <summary>
@@ -105,11 +97,7 @@
             bool includeCompilerDiagnostics, bool includeSuppressedDiagnostics = false,
             CodeActionRequestPriority priority = CodeActionRequestPriority.None,
             Func<string, IDisposable?>? addOperationScope = null,
-<<<<<<< HEAD
-            DiagnosticKinds diagnosticKinds = DiagnosticKinds.All,
-=======
             DiagnosticKind diagnosticKind = DiagnosticKind.All,
->>>>>>> f759ec35
             CancellationToken cancellationToken = default);
     }
 
@@ -118,15 +106,9 @@
         public static Task<ImmutableArray<DiagnosticData>> GetDiagnosticsForSpanAsync(this IDiagnosticAnalyzerService service,
             TextDocument document, TextSpan range, string? diagnosticId = null,
             bool includeSuppressedDiagnostics = false, Func<string, IDisposable?>? addOperationScope = null,
-<<<<<<< HEAD
-            DiagnosticKinds diagnosticKinds = DiagnosticKinds.All,
-            CancellationToken cancellationToken = default)
-            => service.GetDiagnosticsForSpanAsync(document, range, diagnosticId, includeSuppressedDiagnostics, CodeActionRequestPriority.None, addOperationScope, diagnosticKinds, cancellationToken);
-=======
             DiagnosticKind diagnosticKind = DiagnosticKind.All,
             CancellationToken cancellationToken = default)
             => service.GetDiagnosticsForSpanAsync(document, range, diagnosticId, includeSuppressedDiagnostics, CodeActionRequestPriority.None, addOperationScope, diagnosticKind, cancellationToken);
->>>>>>> f759ec35
 
         /// <summary>
         /// Return up to date diagnostics for the given span for the document
@@ -141,21 +123,13 @@
             bool includeSuppressedDiagnostics = false,
             CodeActionRequestPriority priority = CodeActionRequestPriority.None,
             Func<string, IDisposable?>? addOperationScope = null,
-<<<<<<< HEAD
-            DiagnosticKinds diagnosticKinds = DiagnosticKinds.All,
-=======
             DiagnosticKind diagnosticKind = DiagnosticKind.All,
->>>>>>> f759ec35
             CancellationToken cancellationToken = default)
         {
             Func<string, bool>? shouldIncludeDiagnostic = diagnosticId != null ? id => id == diagnosticId : null;
             return service.GetDiagnosticsForSpanAsync(document, range, shouldIncludeDiagnostic,
                 includeCompilerDiagnostics: true, includeSuppressedDiagnostics, priority,
-<<<<<<< HEAD
-                addOperationScope, diagnosticKinds, cancellationToken);
-=======
                 addOperationScope, diagnosticKind, cancellationToken);
->>>>>>> f759ec35
         }
     }
 }