﻿// Licensed to the .NET Foundation under one or more agreements.
// The .NET Foundation licenses this file to you under the MIT license.
// See the LICENSE file in the project root for more information.

using System;
using System.Collections.Generic;
using System.Collections.Immutable;
using System.Composition;
using System.Linq;
using System.Threading;
using System.Threading.Tasks;
using Microsoft.CodeAnalysis.CodeStyle;
using Microsoft.CodeAnalysis.Host;
using Microsoft.CodeAnalysis.Host.Mef;
using Microsoft.CodeAnalysis.Options;
using Microsoft.CodeAnalysis.Shared.TestHooks;
using Microsoft.CodeAnalysis.SolutionCrawler;
using Microsoft.CodeAnalysis.Workspaces.Diagnostics;

namespace Microsoft.CodeAnalysis.Diagnostics;

[ExportWorkspaceServiceFactory(typeof(IDiagnosticAnalyzerService)), Shared]
[method: ImportingConstructor]
[method: Obsolete(MefConstruction.ImportingConstructorMessage, error: true)]
internal sealed class DiagnosticAnalyzerServiceFactory(
    IGlobalOptionService globalOptions,
    IDiagnosticsRefresher diagnosticsRefresher,
    DiagnosticAnalyzerInfoCache.SharedGlobalCache globalCache,
    [Import(AllowDefault = true)] IAsynchronousOperationListenerProvider? listenerProvider) : IWorkspaceServiceFactory
{
    public IWorkspaceService CreateService(HostWorkspaceServices workspaceServices)
    {
        return new DiagnosticAnalyzerService(
            globalOptions,
            diagnosticsRefresher,
            globalCache,
            listenerProvider,
            workspaceServices.Workspace);
    }
}

/// <summary>
/// Only implementation of <see cref="IDiagnosticAnalyzerService"/>.  Note: all methods in this class
/// should attempt to run in OOP as soon as possible.  This is not always easy, especially if the apis
/// involve working with in-memory data structures that are not serializable.  In those cases, we should
/// do all that work in-proc, and then send the results to OOP for further processing.  Examples of this
/// are apis that take in a delegate callback to determine which analyzers to actually execute.
/// </summary>
internal sealed partial class DiagnosticAnalyzerService
{
    // Shared with Compiler
    public const string AnalyzerExceptionDiagnosticId = "AD0001";

    private static readonly Option2<bool> s_crashOnAnalyzerException = new("dotnet_crash_on_analyzer_exception", defaultValue: false);

    private readonly IAsynchronousOperationListener _listener;
    private readonly IGlobalOptionService _globalOptions;

    private readonly IDiagnosticsRefresher _diagnosticsRefresher;
    private readonly DiagnosticAnalyzerInfoCache _analyzerInfoCache;
    private readonly DiagnosticAnalyzerTelemetry _telemetry = new();
    private readonly IncrementalMemberEditAnalyzer _incrementalMemberEditAnalyzer = new();

    /// <summary>
    /// Analyzers supplied by the host (IDE). These are built-in to the IDE, the compiler, or from an installed IDE extension (VSIX). 
    /// Maps language name to the analyzers and their state.
    /// </summary>
    private ImmutableDictionary<HostAnalyzerInfoKey, HostAnalyzerInfo> _hostAnalyzerStateMap = ImmutableDictionary<HostAnalyzerInfoKey, HostAnalyzerInfo>.Empty;

    /// <summary>
    /// Analyzers referenced by the project via a PackageReference. Updates are protected by _projectAnalyzerStateMapGuard.
    /// ImmutableDictionary used to present a safe, non-immutable view to users.
    /// </summary>
    private ImmutableDictionary<(ProjectId projectId, IReadOnlyList<AnalyzerReference> analyzerReferences), ProjectAnalyzerInfo> _projectAnalyzerStateMap = ImmutableDictionary<(ProjectId projectId, IReadOnlyList<AnalyzerReference> analyzerReferences), ProjectAnalyzerInfo>.Empty;

    public DiagnosticAnalyzerService(
        IGlobalOptionService globalOptions,
        IDiagnosticsRefresher diagnosticsRefresher,
        DiagnosticAnalyzerInfoCache.SharedGlobalCache globalCache,
        IAsynchronousOperationListenerProvider? listenerProvider,
        Workspace workspace)
    {
        _analyzerInfoCache = globalCache.AnalyzerInfoCache;
        _listener = listenerProvider?.GetListener(FeatureAttribute.DiagnosticService) ?? AsynchronousOperationListenerProvider.NullListener;
        _globalOptions = globalOptions;
        _diagnosticsRefresher = diagnosticsRefresher;

        globalOptions.AddOptionChangedHandler(this, (_, _, e) =>
        {
            if (e.HasOption(IsGlobalOptionAffectingDiagnostics))
            {
                RequestDiagnosticRefresh();
            }
        });

        // When the workspace changes what context a document is in (when a user picks a different tfm to view the
        // document in), kick off a refresh so that diagnostics properly update in the task list and editor.
        workspace.RegisterDocumentActiveContextChangedHandler(args => RequestDiagnosticRefresh());
    }

    public static Task<VersionStamp> GetDiagnosticVersionAsync(Project project, CancellationToken cancellationToken)
        => project.GetDependentVersionAsync(cancellationToken);

    public bool CrashOnAnalyzerException
        => _globalOptions.GetOption(s_crashOnAnalyzerException);

    public static bool IsGlobalOptionAffectingDiagnostics(IOption2 option)
        => option == NamingStyleOptions.NamingPreferences ||
           option.Definition.Group.Parent == CodeStyleOptionGroups.CodeStyle ||
           option == SolutionCrawlerOptionsStorage.BackgroundAnalysisScopeOption ||
           option == SolutionCrawlerOptionsStorage.CompilerDiagnosticsScopeOption ||
           option == s_crashOnAnalyzerException ||
           // Fading is controlled by reporting diagnostics for the faded region.  So if a fading option changes we
           // want to recompute and rereport up to date diagnostics.
           option == FadingOptions.FadeOutUnusedImports ||
           option == FadingOptions.FadeOutUnusedMembers ||
           option == FadingOptions.FadeOutUnreachableCode;

    public void RequestDiagnosticRefresh()
        => _diagnosticsRefresher.RequestWorkspaceRefresh();

    public Func<DiagnosticAnalyzer, bool> GetDefaultAnalyzerFilter(
        Project project, ImmutableHashSet<string>? diagnosticIds, Func<DiagnosticAnalyzer, bool>? additionalFilter)
        => analyzer =>
        {
            if (!DocumentAnalysisExecutor.IsAnalyzerEnabledForProject(analyzer, project, this._globalOptions))
                return false;

            if (diagnosticIds != null && _analyzerInfoCache.GetDiagnosticDescriptors(analyzer).All(d => !diagnosticIds.Contains(d.Id)))
                return false;

            if (additionalFilter != null && !additionalFilter(analyzer))
                return false;

            return true;
        };

    private ImmutableArray<DiagnosticAnalyzer> GetDiagnosticAnalyzers(
        Project project,
        ImmutableHashSet<string>? diagnosticIds,
        Func<DiagnosticAnalyzer, bool>? shouldIncludeAnalyzer)
    {
        shouldIncludeAnalyzer ??= GetDefaultAnalyzerFilter(project, diagnosticIds, additionalFilter: null);

        var analyzersForProject = GetProjectAnalyzers(project);
        return analyzersForProject.WhereAsArray(shouldIncludeAnalyzer);
    }

    public Task<ImmutableArray<DiagnosticData>> GetDiagnosticsForIdsAsync(
<<<<<<< HEAD
        Project project,
        DocumentId? documentId,
        ImmutableHashSet<string>? diagnosticIds,
        Func<DiagnosticAnalyzer, bool>? shouldIncludeAnalyzer,
        bool includeLocalDocumentDiagnostics, CancellationToken cancellationToken)
=======
        Project project, DocumentId? documentId, ImmutableHashSet<string>? diagnosticIds, Func<DiagnosticAnalyzer, bool>? shouldIncludeAnalyzer, bool includeLocalDocumentDiagnostics, CancellationToken cancellationToken)
>>>>>>> 8c96a1e7
    {
        var analyzers = GetDiagnosticAnalyzers(project, diagnosticIds, shouldIncludeAnalyzer);

        return ProduceProjectDiagnosticsAsync(
            project, analyzers, diagnosticIds,
            // Ensure we compute and return diagnostics for both the normal docs and the additional docs in this
            // project if no specific document id was requested.
            documentId != null ? [documentId] : [.. project.DocumentIds, .. project.AdditionalDocumentIds],
            includeLocalDocumentDiagnostics,
            includeNonLocalDocumentDiagnostics: true,
            // return diagnostics specific to one project or document
            includeProjectNonLocalResult: documentId == null,
            cancellationToken);
    }

    public Task<ImmutableArray<DiagnosticData>> GetProjectDiagnosticsForIdsAsync(
        Project project,
        ImmutableHashSet<string>? diagnosticIds,
        Func<DiagnosticAnalyzer, bool>? shouldIncludeAnalyzer,
        CancellationToken cancellationToken)
    {
        var analyzers = GetDiagnosticAnalyzers(project, diagnosticIds, shouldIncludeAnalyzer);

        return ProduceProjectDiagnosticsAsync(
            project, analyzers, diagnosticIds,
            documentIds: [],
            includeLocalDocumentDiagnostics: false,
            includeNonLocalDocumentDiagnostics: false,
            includeProjectNonLocalResult: true,
            cancellationToken);
    }

    public TestAccessor GetTestAccessor()
        => new(this);

    public readonly struct TestAccessor(DiagnosticAnalyzerService service)
    {
        public ImmutableArray<DiagnosticAnalyzer> GetAnalyzers(Project project)
            => service.GetProjectAnalyzers(project);

        public Task<DiagnosticAnalysisResultMap<DiagnosticAnalyzer, DiagnosticAnalysisResult>> AnalyzeProjectInProcessAsync(
            Project project, CompilationWithAnalyzersPair compilationWithAnalyzers, bool logPerformanceInfo, bool getTelemetryInfo, CancellationToken cancellationToken)
            => service.AnalyzeInProcessAsync(documentAnalysisScope: null, project, compilationWithAnalyzers, logPerformanceInfo, getTelemetryInfo, cancellationToken);
    }
}<|MERGE_RESOLUTION|>--- conflicted
+++ resolved
@@ -147,15 +147,12 @@
     }
 
     public Task<ImmutableArray<DiagnosticData>> GetDiagnosticsForIdsAsync(
-<<<<<<< HEAD
         Project project,
         DocumentId? documentId,
         ImmutableHashSet<string>? diagnosticIds,
         Func<DiagnosticAnalyzer, bool>? shouldIncludeAnalyzer,
-        bool includeLocalDocumentDiagnostics, CancellationToken cancellationToken)
-=======
-        Project project, DocumentId? documentId, ImmutableHashSet<string>? diagnosticIds, Func<DiagnosticAnalyzer, bool>? shouldIncludeAnalyzer, bool includeLocalDocumentDiagnostics, CancellationToken cancellationToken)
->>>>>>> 8c96a1e7
+        bool includeLocalDocumentDiagnostics,
+        CancellationToken cancellationToken)
     {
         var analyzers = GetDiagnosticAnalyzers(project, diagnosticIds, shouldIncludeAnalyzer);
 
