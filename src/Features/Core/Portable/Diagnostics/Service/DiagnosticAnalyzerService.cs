--- conflicted
+++ resolved
@@ -274,76 +274,6 @@
             .SelectManyAsArray(this._analyzerInfoCache.GetDiagnosticDescriptors);
     }
 
-<<<<<<< HEAD
-    public async Task<ImmutableDictionary<ImmutableArray<string>, ImmutableArray<DiagnosticDescriptor>>> GetLanguageKeyedDiagnosticDescriptorsAsync(
-        Solution solution, ProjectId projectId, AnalyzerReference analyzerReference, CancellationToken cancellationToken)
-    {
-        var client = await RemoteHostClient.TryGetClientAsync(solution.Services, cancellationToken).ConfigureAwait(false);
-        if (client is not null &&
-            analyzerReference is AnalyzerFileReference analyzerFileReference)
-        {
-            var map = await client.TryInvokeAsync<IRemoteDiagnosticAnalyzerService, ImmutableDictionary<ImmutableArray<string>, ImmutableArray<DiagnosticDescriptorData>>>(
-                solution,
-                (service, solution, cancellationToken) => service.GetLanguageKeyedDiagnosticDescriptorsAsync(solution, projectId, analyzerFileReference.FullPath, cancellationToken),
-                cancellationToken).ConfigureAwait(false);
-
-            if (!map.HasValue)
-                return ImmutableDictionary<ImmutableArray<string>, ImmutableArray<DiagnosticDescriptor>>.Empty;
-
-            return map.Value.ToImmutableDictionary(
-                kvp => kvp.Key,
-                kvp => kvp.Value.SelectAsArray(d => d.ToDiagnosticDescriptor()));
-        }
-
-        // Otherwise, fallback to computing in proc.
-        var mapBuilder = ImmutableDictionary.CreateBuilder<ImmutableArray<string>, ImmutableArray<DiagnosticDescriptor>>();
-
-        var csharpAnalyzers = analyzerReference.GetAnalyzers(LanguageNames.CSharp);
-        var visualBasicAnalyzers = analyzerReference.GetAnalyzers(LanguageNames.VisualBasic);
-
-        var dotnetAnalyzers = csharpAnalyzers.Intersect(visualBasicAnalyzers, DiagnosticAnalyzerComparer.Instance).ToImmutableArray();
-        csharpAnalyzers = [.. csharpAnalyzers.Except(dotnetAnalyzers, DiagnosticAnalyzerComparer.Instance)];
-        visualBasicAnalyzers = [.. visualBasicAnalyzers.Except(dotnetAnalyzers, DiagnosticAnalyzerComparer.Instance)];
-
-        mapBuilder.Add(s_csharpLanguageArray, GetDiagnosticDescriptors(csharpAnalyzers));
-        mapBuilder.Add(s_visualBasicLanguageArray, GetDiagnosticDescriptors(visualBasicAnalyzers));
-        mapBuilder.Add(s_csharpAndVisualBasicLanguageArray, GetDiagnosticDescriptors(dotnetAnalyzers));
-
-        return mapBuilder.ToImmutable();
-
-        ImmutableArray<DiagnosticDescriptor> GetDiagnosticDescriptors(ImmutableArray<DiagnosticAnalyzer> analyzers)
-            => analyzers.SelectManyAsArray(this._analyzerInfoCache.GetDiagnosticDescriptors);
-=======
-    public async Task<ImmutableDictionary<string, DiagnosticDescriptor>> TryGetDiagnosticDescriptorsAsync(
-        Solution solution, ImmutableArray<string> diagnosticIds, CancellationToken cancellationToken)
-    {
-        var client = await RemoteHostClient.TryGetClientAsync(solution.Services, cancellationToken).ConfigureAwait(false);
-        if (client is not null)
-        {
-            var map = await client.TryInvokeAsync<IRemoteDiagnosticAnalyzerService, ImmutableDictionary<string, DiagnosticDescriptorData>>(
-                solution,
-                (service, solution, cancellationToken) => service.TryGetDiagnosticDescriptorsAsync(solution, diagnosticIds, cancellationToken),
-                cancellationToken).ConfigureAwait(false);
-
-            if (!map.HasValue)
-                return ImmutableDictionary<string, DiagnosticDescriptor>.Empty;
-
-            return map.Value.ToImmutableDictionary(
-                kvp => kvp.Key,
-                kvp => kvp.Value.ToDiagnosticDescriptor());
-        }
-
-        var builder = ImmutableDictionary.CreateBuilder<string, DiagnosticDescriptor>();
-        foreach (var diagnosticId in diagnosticIds)
-        {
-            if (this._analyzerInfoCache.TryGetDescriptorForDiagnosticId(diagnosticId, out var descriptor))
-                builder[diagnosticId] = descriptor;
-        }
-
-        return builder.ToImmutable();
->>>>>>> 9f8e62d6
-    }
-
     public async Task<ImmutableDictionary<string, ImmutableArray<DiagnosticDescriptor>>> GetDiagnosticDescriptorsPerReferenceAsync(Solution solution, CancellationToken cancellationToken)
     {
         var client = await RemoteHostClient.TryGetClientAsync(solution.Services, cancellationToken).ConfigureAwait(false);
