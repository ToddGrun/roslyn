﻿// Licensed to the .NET Foundation under one or more agreements.
// The .NET Foundation licenses this file to you under the MIT license.
// See the LICENSE file in the project root for more information.

using System;
using System.Collections.Generic;
using System.Collections.Immutable;
using System.Diagnostics;
using System.Linq;
using System.Threading;
using System.Threading.Tasks;
using Microsoft.CodeAnalysis.CodeActions;
using Microsoft.CodeAnalysis.ErrorReporting;
using Microsoft.CodeAnalysis.Internal.Log;
using Microsoft.CodeAnalysis.PooledObjects;
using Microsoft.CodeAnalysis.Shared.Extensions;
using Microsoft.CodeAnalysis.Telemetry;
using Microsoft.CodeAnalysis.Text;
using Roslyn.Utilities;

namespace Microsoft.CodeAnalysis.Diagnostics;

internal sealed partial class DiagnosticAnalyzerService
{
    private sealed partial class DiagnosticIncrementalAnalyzer
    {
        private static async Task<ImmutableDictionary<DiagnosticAnalyzer, ImmutableArray<DiagnosticData>>> ComputeDocumentDiagnosticsCoreAsync(
            DocumentAnalysisExecutor executor,
            CancellationToken cancellationToken)
        {
            using var _ = PooledDictionary<DiagnosticAnalyzer, ImmutableArray<DiagnosticData>>.GetInstance(out var builder);
            foreach (var analyzer in executor.AnalysisScope.ProjectAnalyzers.ConcatFast(executor.AnalysisScope.HostAnalyzers))
            {
                var diagnostics = await ComputeDocumentDiagnosticsForAnalyzerCoreAsync(analyzer, executor, cancellationToken).ConfigureAwait(false);
                builder.Add(analyzer, diagnostics);
            }

            return builder.ToImmutableDictionary();
        }

        private static async Task<ImmutableArray<DiagnosticData>> ComputeDocumentDiagnosticsForAnalyzerCoreAsync(
            DiagnosticAnalyzer analyzer,
            DocumentAnalysisExecutor executor,
            CancellationToken cancellationToken)
        {
            cancellationToken.ThrowIfCancellationRequested();

            var diagnostics = await executor.ComputeDiagnosticsAsync(analyzer, cancellationToken).ConfigureAwait(false);
            return diagnostics?.ToImmutableArrayOrEmpty() ?? [];
        }

        public async Task<ImmutableArray<DiagnosticData>> GetDiagnosticsForSpanAsync(
            TextDocument document,
            TextSpan? range,
            Func<string, bool>? shouldIncludeDiagnostic,
            ICodeActionRequestPriorityProvider priorityProvider,
            DiagnosticKind diagnosticKind,
            CancellationToken cancellationToken)
        {
            var text = await document.GetValueTextAsync(cancellationToken).ConfigureAwait(false);

            var project = document.Project;
            var solutionState = project.Solution.SolutionState;
            var unfilteredAnalyzers = await StateManager
                .GetOrCreateAnalyzersAsync(solutionState, project.State, cancellationToken)
                .ConfigureAwait(false);
            var analyzers = unfilteredAnalyzers
                .WhereAsArray(a => DocumentAnalysisExecutor.IsAnalyzerEnabledForProject(a, document.Project, GlobalOptions));

            // Note that some callers, such as diagnostic tagger, might pass in a range equal to the entire document span.
            // We clear out range for such cases as we are computing full document diagnostics.
            if (range == new TextSpan(0, text.Length))
                range = null;

            // If we are computing full document diagnostics, we will attempt to perform incremental
            // member edit analysis. This analysis is currently only enabled with LSP pull diagnostics.
            var incrementalAnalysis = !range.HasValue
                && document is Document { SupportsSyntaxTree: true };

            var (syntaxAnalyzers, semanticSpanAnalyzers, semanticDocumentAnalyzers) = GetAllAnalyzers();

            try
            {
                using var _ = ArrayBuilder<DiagnosticData>.GetInstance(out var list);

                await ComputeDocumentDiagnosticsAsync(syntaxAnalyzers, AnalysisKind.Syntax, range, list, incrementalAnalysis: false, cancellationToken).ConfigureAwait(false);
                await ComputeDocumentDiagnosticsAsync(semanticSpanAnalyzers, AnalysisKind.Semantic, range, list, incrementalAnalysis, cancellationToken).ConfigureAwait(false);
                await ComputeDocumentDiagnosticsAsync(semanticDocumentAnalyzers, AnalysisKind.Semantic, span: null, list, incrementalAnalysis: false, cancellationToken).ConfigureAwait(false);

                return list.ToImmutableAndClear();
            }
            catch (Exception e) when (FatalError.ReportAndPropagateUnlessCanceled(e, cancellationToken))
            {
                throw ExceptionUtilities.Unreachable();
            }

            (ImmutableArray<DiagnosticAnalyzer> syntaxAnalyzers,
             ImmutableArray<DiagnosticAnalyzer> semanticSpanAnalyzers,
             ImmutableArray<DiagnosticAnalyzer> semanticDocumentAnalyzers) GetAllAnalyzers()
            {
                try
                {
                    using var _1 = ArrayBuilder<DiagnosticAnalyzer>.GetInstance(out var syntaxAnalyzers);

                    // If we are performing incremental member edit analysis to compute diagnostics incrementally,
                    // we divide the analyzers into those that support span-based incremental analysis and
                    // those that do not support incremental analysis and must be executed for the entire document.
                    // Otherwise, if we are not performing incremental analysis, all semantic analyzers are added
                    // to the span-based analyzer set as we want to compute diagnostics only for the given span.
                    using var _2 = ArrayBuilder<DiagnosticAnalyzer>.GetInstance(out var semanticSpanBasedAnalyzers);
                    using var _3 = ArrayBuilder<DiagnosticAnalyzer>.GetInstance(out var semanticDocumentBasedAnalyzers);

                    using var _4 = TelemetryLogging.LogBlockTimeAggregatedHistogram(FunctionId.RequestDiagnostics_Summary, $"Pri{priorityProvider.Priority.GetPriorityInt()}");

                    foreach (var analyzer in analyzers)
                    {
                        if (!ShouldIncludeAnalyzer(analyzer, shouldIncludeDiagnostic, priorityProvider, this))
                            continue;

                        bool includeSyntax = true, includeSemantic = true;
                        if (diagnosticKind != DiagnosticKind.All)
                        {
                            var isCompilerAnalyzer = analyzer.IsCompilerAnalyzer();
                            includeSyntax = isCompilerAnalyzer
                                ? diagnosticKind == DiagnosticKind.CompilerSyntax
                                : diagnosticKind == DiagnosticKind.AnalyzerSyntax;
                            includeSemantic = isCompilerAnalyzer
                                ? diagnosticKind == DiagnosticKind.CompilerSemantic
                                : diagnosticKind == DiagnosticKind.AnalyzerSemantic;
                        }

                        includeSyntax = includeSyntax && analyzer.SupportAnalysisKind(AnalysisKind.Syntax);
                        includeSemantic = includeSemantic && analyzer.SupportAnalysisKind(AnalysisKind.Semantic) && document is Document;

                        if (includeSyntax || includeSemantic)
                        {
                            if (includeSyntax)
                            {
                                syntaxAnalyzers.Add(analyzer);
                            }

                            if (includeSemantic)
                            {
                                if (!incrementalAnalysis)
                                {
                                    // For non-incremental analysis, we always attempt to compute all
                                    // analyzer diagnostics for the requested span.
                                    semanticSpanBasedAnalyzers.Add(analyzer);
                                }
                                else if (analyzer.SupportsSpanBasedSemanticDiagnosticAnalysis())
                                {
                                    // We can perform incremental analysis only for analyzers that support
                                    // span-based semantic diagnostic analysis.
                                    semanticSpanBasedAnalyzers.Add(analyzer);
                                }
                                else
                                {
                                    semanticDocumentBasedAnalyzers.Add(analyzer);
                                }
                            }
                        }
                    }

                    return (
                        syntaxAnalyzers.ToImmutableAndClear(),
                        semanticSpanBasedAnalyzers.ToImmutableAndClear(),
                        semanticDocumentBasedAnalyzers.ToImmutableAndClear());
                }
                catch (Exception e) when (FatalError.ReportAndPropagateUnlessCanceled(e, cancellationToken))
                {
                    throw ExceptionUtilities.Unreachable();
                }
            }

            // Local functions
            static bool ShouldIncludeAnalyzer(
                DiagnosticAnalyzer analyzer,
                Func<string, bool>? shouldIncludeDiagnostic,
                ICodeActionRequestPriorityProvider priorityProvider,
                DiagnosticIncrementalAnalyzer owner)
            {
                // Skip executing analyzer if its priority does not match the request priority.
                if (!priorityProvider.MatchesPriority(analyzer))
                    return false;

                // Special case DocumentDiagnosticAnalyzer to never skip these document analyzers based on
                // 'shouldIncludeDiagnostic' predicate. More specifically, TS has special document analyzer which report
                // 0 supported diagnostics, but we always want to execute it.  This also applies to our special built in
                // analyzers 'FileContentLoadAnalyzer' and 'GeneratorDiagnosticsPlaceholderAnalyzer'.
                if (analyzer is DocumentDiagnosticAnalyzer)
                    return true;

                // Skip analyzer if none of its reported diagnostics should be included.
                if (shouldIncludeDiagnostic != null &&
                    !owner.DiagnosticAnalyzerInfoCache.GetDiagnosticDescriptors(analyzer).Any(static (a, shouldIncludeDiagnostic) => shouldIncludeDiagnostic(a.Id), shouldIncludeDiagnostic))
                {
                    return false;
                }

                return true;
            }

            async Task ComputeDocumentDiagnosticsAsync(
                ImmutableArray<DiagnosticAnalyzer> analyzers,
                AnalysisKind kind,
                TextSpan? span,
                ArrayBuilder<DiagnosticData> builder,
                bool incrementalAnalysis,
                CancellationToken cancellationToken)
            {
                Debug.Assert(!incrementalAnalysis || kind == AnalysisKind.Semantic);
                Debug.Assert(!incrementalAnalysis || analyzers.All(analyzer => analyzer.SupportsSpanBasedSemanticDiagnosticAnalysis()));

                using var _1 = ArrayBuilder<DiagnosticAnalyzer>.GetInstance(analyzers.Length, out var filteredAnalyzers);
                using var _2 = PooledHashSet<DiagnosticAnalyzer>.GetInstance(out var deprioritizationCandidates);

                deprioritizationCandidates.AddRange(await this.AnalyzerService.GetDeprioritizationCandidatesAsync(
                    project, analyzers, cancellationToken).ConfigureAwait(false));

                foreach (var analyzer in analyzers)
                {
                    Debug.Assert(priorityProvider.MatchesPriority(analyzer));

                    // Check if this is an expensive analyzer that needs to be de-prioritized to a lower priority bucket.
                    // If so, we skip this analyzer from execution in the current priority bucket.
                    // We will subsequently execute this analyzer in the lower priority bucket.
                    if (TryDeprioritizeAnalyzer(analyzer, kind, span, deprioritizationCandidates))
                        continue;

                    filteredAnalyzers.Add(analyzer);
                }

                if (filteredAnalyzers.Count == 0)
                    return;

                analyzers = filteredAnalyzers.ToImmutable();

<<<<<<< HEAD
=======
                // We log performance info when we are computing diagnostics for a span
                var logPerformanceInfo = range.HasValue;
                var hostAnalyzerInfo = await StateManager.GetOrCreateHostAnalyzerInfoAsync(solutionState, project.State, cancellationToken).ConfigureAwait(false);
                var compilationWithAnalyzers = await GetOrCreateCompilationWithAnalyzersAsync(
                    document.Project, analyzers, hostAnalyzerInfo, AnalyzerService.CrashOnAnalyzerException, cancellationToken).ConfigureAwait(false);

>>>>>>> 788329ae
                var projectAnalyzers = analyzers.WhereAsArray(static (a, info) => !info.IsHostAnalyzer(a), hostAnalyzerInfo);
                var hostAnalyzers = analyzers.WhereAsArray(static (a, info) => info.IsHostAnalyzer(a), hostAnalyzerInfo);
                var analysisScope = new DocumentAnalysisScope(document, span, projectAnalyzers, hostAnalyzers, kind);
                var executor = new DocumentAnalysisExecutor(analysisScope, compilationWithAnalyzers, _diagnosticAnalyzerRunner, logPerformanceInfo);
                var version = await GetDiagnosticVersionAsync(document.Project, cancellationToken).ConfigureAwait(false);

                ImmutableDictionary<DiagnosticAnalyzer, ImmutableArray<DiagnosticData>> diagnosticsMap;
                if (incrementalAnalysis)
                {
                    using var _3 = TelemetryLogging.LogBlockTimeAggregatedHistogram(FunctionId.RequestDiagnostics_Summary, $"Pri{priorityProvider.Priority.GetPriorityInt()}.Incremental");

                    diagnosticsMap = await _incrementalMemberEditAnalyzer.ComputeDiagnosticsAsync(
                        executor,
                        analyzers,
                        version,
                        cancellationToken).ConfigureAwait(false);
                }
                else
                {
                    using var _3 = TelemetryLogging.LogBlockTimeAggregatedHistogram(FunctionId.RequestDiagnostics_Summary, $"Pri{priorityProvider.Priority.GetPriorityInt()}.Document");

                    diagnosticsMap = await ComputeDocumentDiagnosticsCoreAsync(executor, cancellationToken).ConfigureAwait(false);
                }

                foreach (var analyzer in analyzers)
                {
                    var diagnostics = diagnosticsMap[analyzer];
                    builder.AddRange(diagnostics.Where(ShouldInclude));
                }

                if (incrementalAnalysis)
                    _incrementalMemberEditAnalyzer.UpdateDocumentWithCachedDiagnostics((Document)document);
            }

            bool TryDeprioritizeAnalyzer(
                DiagnosticAnalyzer analyzer, AnalysisKind kind, TextSpan? span,
                HashSet<DiagnosticAnalyzer> deprioritizedAnalyzers)
            {
                // PERF: In order to improve lightbulb performance, we perform de-prioritization optimization for certain analyzers
                // that moves the analyzer to a lower priority bucket. However, to ensure that de-prioritization happens for very rare cases,
                // we only perform this optimizations when following conditions are met:
                //  1. We are performing semantic span-based analysis.
                //  2. We are processing 'CodeActionRequestPriority.Normal' priority request.
                //  3. Analyzer registers certain actions that are known to lead to high performance impact due to its broad analysis scope,
                //     such as SymbolStart/End actions and SemanticModel actions.
                //  4. Analyzer did not report a diagnostic on the same line in prior document snapshot.

                // Conditions 1. and 2.
                if (kind != AnalysisKind.Semantic ||
                    !span.HasValue ||
                    priorityProvider.Priority != CodeActionRequestPriority.Default)
                {
                    return false;
                }

                Debug.Assert(span.Value.Length < text.Length);

                // Condition 3.
                // Check if this is a candidate analyzer that can be de-prioritized into a lower priority bucket based on registered actions.
                if (!deprioritizedAnalyzers.Contains(analyzer))
                    return false;

                // 'LightbulbSkipExecutingDeprioritizedAnalyzers' option determines if we want to execute this analyzer
                // in low priority bucket or skip it completely. If the option is not set, track the de-prioritized
                // analyzer to be executed in low priority bucket.
                // Note that 'AddDeprioritizedAnalyzerWithLowPriority' call below mutates the state in the provider to
                // track this analyzer. This ensures that when the owner of this provider calls us back to execute
                // the low priority bucket, we can still get back to this analyzer and execute it that time.
                if (!this.GlobalOptions.GetOption(DiagnosticOptionsStorage.LightbulbSkipExecutingDeprioritizedAnalyzers))
                    priorityProvider.AddDeprioritizedAnalyzerWithLowPriority(analyzer);

                return true;
            }

            bool ShouldInclude(DiagnosticData diagnostic)
            {
                return diagnostic.DocumentId == document.Id &&
                    (range == null || range.Value.IntersectsWith(diagnostic.DataLocation.UnmappedFileSpan.GetClampedTextSpan(text)))
                    && (shouldIncludeDiagnostic == null || shouldIncludeDiagnostic(diagnostic.Id));
            }
        }
    }
}<|MERGE_RESOLUTION|>--- conflicted
+++ resolved
@@ -211,6 +211,55 @@
                 Debug.Assert(!incrementalAnalysis || kind == AnalysisKind.Semantic);
                 Debug.Assert(!incrementalAnalysis || analyzers.All(analyzer => analyzer.SupportsSpanBasedSemanticDiagnosticAnalysis()));
 
+                analyzers = await FilterAnalyzersAsync(analyzers).ConfigureAwait(false);
+                if (analyzers.Length == 0)
+                    return;
+
+                // We log performance info when we are computing diagnostics for a span
+                var logPerformanceInfo = range.HasValue;
+                var hostAnalyzerInfo = await StateManager.GetOrCreateHostAnalyzerInfoAsync(solutionState, project.State, cancellationToken).ConfigureAwait(false);
+                var compilationWithAnalyzers = await GetOrCreateCompilationWithAnalyzersAsync(
+                    document.Project, analyzers, hostAnalyzerInfo, AnalyzerService.CrashOnAnalyzerException, cancellationToken).ConfigureAwait(false);
+
+                var projectAnalyzers = analyzers.WhereAsArray(static (a, info) => !info.IsHostAnalyzer(a), hostAnalyzerInfo);
+                var hostAnalyzers = analyzers.WhereAsArray(static (a, info) => info.IsHostAnalyzer(a), hostAnalyzerInfo);
+                var analysisScope = new DocumentAnalysisScope(document, span, projectAnalyzers, hostAnalyzers, kind);
+                var executor = new DocumentAnalysisExecutor(analysisScope, compilationWithAnalyzers, _diagnosticAnalyzerRunner, logPerformanceInfo);
+                var version = await GetDiagnosticVersionAsync(document.Project, cancellationToken).ConfigureAwait(false);
+
+                ImmutableDictionary<DiagnosticAnalyzer, ImmutableArray<DiagnosticData>> diagnosticsMap;
+                if (incrementalAnalysis)
+                {
+                    using var _3 = TelemetryLogging.LogBlockTimeAggregatedHistogram(FunctionId.RequestDiagnostics_Summary, $"Pri{priorityProvider.Priority.GetPriorityInt()}.Incremental");
+
+                    diagnosticsMap = await _incrementalMemberEditAnalyzer.ComputeDiagnosticsAsync(
+                        executor,
+                        analyzers,
+                        version,
+                        cancellationToken).ConfigureAwait(false);
+                }
+                else
+                {
+                    using var _3 = TelemetryLogging.LogBlockTimeAggregatedHistogram(FunctionId.RequestDiagnostics_Summary, $"Pri{priorityProvider.Priority.GetPriorityInt()}.Document");
+
+                    diagnosticsMap = await ComputeDocumentDiagnosticsCoreAsync(executor, cancellationToken).ConfigureAwait(false);
+                }
+
+                foreach (var analyzer in analyzers)
+                {
+                    var diagnostics = diagnosticsMap[analyzer];
+                    builder.AddRange(diagnostics.Where(ShouldInclude));
+                }
+
+                if (incrementalAnalysis)
+                    _incrementalMemberEditAnalyzer.UpdateDocumentWithCachedDiagnostics((Document)document);
+            }
+
+            async Task<ImmutableArray<DiagnosticAnalyzer>> FilterAnalyzersAsync(
+                ImmutableArray<DiagnosticAnalyzer> analyzers,
+                AnalysisKind kind,
+                TextSpan? span)
+            {
                 using var _1 = ArrayBuilder<DiagnosticAnalyzer>.GetInstance(analyzers.Length, out var filteredAnalyzers);
                 using var _2 = PooledHashSet<DiagnosticAnalyzer>.GetInstance(out var deprioritizationCandidates);
 
@@ -230,52 +279,7 @@
                     filteredAnalyzers.Add(analyzer);
                 }
 
-                if (filteredAnalyzers.Count == 0)
-                    return;
-
-                analyzers = filteredAnalyzers.ToImmutable();
-
-<<<<<<< HEAD
-=======
-                // We log performance info when we are computing diagnostics for a span
-                var logPerformanceInfo = range.HasValue;
-                var hostAnalyzerInfo = await StateManager.GetOrCreateHostAnalyzerInfoAsync(solutionState, project.State, cancellationToken).ConfigureAwait(false);
-                var compilationWithAnalyzers = await GetOrCreateCompilationWithAnalyzersAsync(
-                    document.Project, analyzers, hostAnalyzerInfo, AnalyzerService.CrashOnAnalyzerException, cancellationToken).ConfigureAwait(false);
-
->>>>>>> 788329ae
-                var projectAnalyzers = analyzers.WhereAsArray(static (a, info) => !info.IsHostAnalyzer(a), hostAnalyzerInfo);
-                var hostAnalyzers = analyzers.WhereAsArray(static (a, info) => info.IsHostAnalyzer(a), hostAnalyzerInfo);
-                var analysisScope = new DocumentAnalysisScope(document, span, projectAnalyzers, hostAnalyzers, kind);
-                var executor = new DocumentAnalysisExecutor(analysisScope, compilationWithAnalyzers, _diagnosticAnalyzerRunner, logPerformanceInfo);
-                var version = await GetDiagnosticVersionAsync(document.Project, cancellationToken).ConfigureAwait(false);
-
-                ImmutableDictionary<DiagnosticAnalyzer, ImmutableArray<DiagnosticData>> diagnosticsMap;
-                if (incrementalAnalysis)
-                {
-                    using var _3 = TelemetryLogging.LogBlockTimeAggregatedHistogram(FunctionId.RequestDiagnostics_Summary, $"Pri{priorityProvider.Priority.GetPriorityInt()}.Incremental");
-
-                    diagnosticsMap = await _incrementalMemberEditAnalyzer.ComputeDiagnosticsAsync(
-                        executor,
-                        analyzers,
-                        version,
-                        cancellationToken).ConfigureAwait(false);
-                }
-                else
-                {
-                    using var _3 = TelemetryLogging.LogBlockTimeAggregatedHistogram(FunctionId.RequestDiagnostics_Summary, $"Pri{priorityProvider.Priority.GetPriorityInt()}.Document");
-
-                    diagnosticsMap = await ComputeDocumentDiagnosticsCoreAsync(executor, cancellationToken).ConfigureAwait(false);
-                }
-
-                foreach (var analyzer in analyzers)
-                {
-                    var diagnostics = diagnosticsMap[analyzer];
-                    builder.AddRange(diagnostics.Where(ShouldInclude));
-                }
-
-                if (incrementalAnalysis)
-                    _incrementalMemberEditAnalyzer.UpdateDocumentWithCachedDiagnostics((Document)document);
+                return filteredAnalyzers.ToImmutableAndClear();
             }
 
             bool TryDeprioritizeAnalyzer(
