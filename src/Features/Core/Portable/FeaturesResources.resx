﻿<?xml version="1.0" encoding="utf-8"?>
<root>
  <!-- 
    Microsoft ResX Schema 
    
    Version 2.0
    
    The primary goals of this format is to allow a simple XML format 
    that is mostly human readable. The generation and parsing of the 
    various data types are done through the TypeConverter classes 
    associated with the data types.
    
    Example:
    
    ... ado.net/XML headers & schema ...
    <resheader name="resmimetype">text/microsoft-resx</resheader>
    <resheader name="version">2.0</resheader>
    <resheader name="reader">System.Resources.ResXResourceReader, System.Windows.Forms, ...</resheader>
    <resheader name="writer">System.Resources.ResXResourceWriter, System.Windows.Forms, ...</resheader>
    <data name="Name1"><value>this is my long string</value><comment>this is a comment</comment></data>
    <data name="Color1" type="System.Drawing.Color, System.Drawing">Blue</data>
    <data name="Bitmap1" mimetype="application/x-microsoft.net.object.binary.base64">
        <value>[base64 mime encoded serialized .NET Framework object]</value>
    </data>
    <data name="Icon1" type="System.Drawing.Icon, System.Drawing" mimetype="application/x-microsoft.net.object.bytearray.base64">
        <value>[base64 mime encoded string representing a byte array form of the .NET Framework object]</value>
        <comment>This is a comment</comment>
    </data>
                
    There are any number of "resheader" rows that contain simple 
    name/value pairs.
    
    Each data row contains a name, and value. The row also contains a 
    type or mimetype. Type corresponds to a .NET class that support 
    text/value conversion through the TypeConverter architecture. 
    Classes that don't support this are serialized and stored with the 
    mimetype set.
    
    The mimetype is used for serialized objects, and tells the 
    ResXResourceReader how to depersist the object. This is currently not 
    extensible. For a given mimetype the value must be set accordingly:
    
    Note - application/x-microsoft.net.object.binary.base64 is the format 
    that the ResXResourceWriter will generate, however the reader can 
    read any of the formats listed below.
    
    mimetype: application/x-microsoft.net.object.binary.base64
    value   : The object must be serialized with 
            : System.Runtime.Serialization.Formatters.Binary.BinaryFormatter
            : and then encoded with base64 encoding.
    
    mimetype: application/x-microsoft.net.object.soap.base64
    value   : The object must be serialized with 
            : System.Runtime.Serialization.Formatters.Soap.SoapFormatter
            : and then encoded with base64 encoding.

    mimetype: application/x-microsoft.net.object.bytearray.base64
    value   : The object must be serialized into a byte array 
            : using a System.ComponentModel.TypeConverter
            : and then encoded with base64 encoding.
    -->
  <xsd:schema id="root" xmlns="" xmlns:xsd="http://www.w3.org/2001/XMLSchema" xmlns:msdata="urn:schemas-microsoft-com:xml-msdata">
    <xsd:import namespace="http://www.w3.org/XML/1998/namespace" />
    <xsd:element name="root" msdata:IsDataSet="true">
      <xsd:complexType>
        <xsd:choice maxOccurs="unbounded">
          <xsd:element name="metadata">
            <xsd:complexType>
              <xsd:sequence>
                <xsd:element name="value" type="xsd:string" minOccurs="0" />
              </xsd:sequence>
              <xsd:attribute name="name" use="required" type="xsd:string" />
              <xsd:attribute name="type" type="xsd:string" />
              <xsd:attribute name="mimetype" type="xsd:string" />
              <xsd:attribute ref="xml:space" />
            </xsd:complexType>
          </xsd:element>
          <xsd:element name="assembly">
            <xsd:complexType>
              <xsd:attribute name="alias" type="xsd:string" />
              <xsd:attribute name="name" type="xsd:string" />
            </xsd:complexType>
          </xsd:element>
          <xsd:element name="data">
            <xsd:complexType>
              <xsd:sequence>
                <xsd:element name="value" type="xsd:string" minOccurs="0" msdata:Ordinal="1" />
                <xsd:element name="comment" type="xsd:string" minOccurs="0" msdata:Ordinal="2" />
              </xsd:sequence>
              <xsd:attribute name="name" type="xsd:string" use="required" msdata:Ordinal="1" />
              <xsd:attribute name="type" type="xsd:string" msdata:Ordinal="3" />
              <xsd:attribute name="mimetype" type="xsd:string" msdata:Ordinal="4" />
              <xsd:attribute ref="xml:space" />
            </xsd:complexType>
          </xsd:element>
          <xsd:element name="resheader">
            <xsd:complexType>
              <xsd:sequence>
                <xsd:element name="value" type="xsd:string" minOccurs="0" msdata:Ordinal="1" />
              </xsd:sequence>
              <xsd:attribute name="name" type="xsd:string" use="required" />
            </xsd:complexType>
          </xsd:element>
        </xsd:choice>
      </xsd:complexType>
    </xsd:element>
  </xsd:schema>
  <resheader name="resmimetype">
    <value>text/microsoft-resx</value>
  </resheader>
  <resheader name="version">
    <value>2.0</value>
  </resheader>
  <resheader name="reader">
    <value>System.Resources.ResXResourceReader, System.Windows.Forms, Version=4.0.0.0, Culture=neutral, PublicKeyToken=b77a5c561934e089</value>
  </resheader>
  <resheader name="writer">
    <value>System.Resources.ResXResourceWriter, System.Windows.Forms, Version=4.0.0.0, Culture=neutral, PublicKeyToken=b77a5c561934e089</value>
  </resheader>
  <data name="Add_project_reference_to_0" xml:space="preserve">
    <value>Add project reference to '{0}'.</value>
  </data>
  <data name="Add_reference_to_0" xml:space="preserve">
    <value>Add reference to '{0}'.</value>
  </data>
  <data name="Actions_can_not_be_empty" xml:space="preserve">
    <value>Actions can not be empty.</value>
  </data>
  <data name="generic_overload" xml:space="preserve">
    <value>generic overload</value>
  </data>
  <data name="generic_overloads" xml:space="preserve">
    <value>generic overloads</value>
  </data>
  <data name="overload" xml:space="preserve">
    <value>overload</value>
  </data>
  <data name="overloads_" xml:space="preserve">
    <value>overloads</value>
  </data>
  <data name="_0_Keyword" xml:space="preserve">
    <value>{0} Keyword</value>
  </data>
  <data name="Encapsulate_field_colon_0_and_use_property" xml:space="preserve">
    <value>Encapsulate field: '{0}' (and use property)</value>
  </data>
  <data name="Encapsulate_field_colon_0_but_still_use_field" xml:space="preserve">
    <value>Encapsulate field: '{0}' (but still use field)</value>
  </data>
  <data name="Encapsulate_fields_and_use_property" xml:space="preserve">
    <value>Encapsulate fields (and use property)</value>
  </data>
  <data name="Encapsulate_fields_but_still_use_field" xml:space="preserve">
    <value>Encapsulate fields (but still use field)</value>
  </data>
  <data name="Could_not_extract_interface_colon_The_selection_is_not_inside_a_class_interface_struct" xml:space="preserve">
    <value>Could not extract interface: The selection is not inside a class/interface/struct.</value>
  </data>
  <data name="Could_not_extract_interface_colon_The_type_does_not_contain_any_member_that_can_be_extracted_to_an_interface" xml:space="preserve">
    <value>Could not extract interface: The type does not contain any member that can be extracted to an interface.</value>
  </data>
  <data name="can_t_not_construct_final_tree" xml:space="preserve">
    <value>can't not construct final tree</value>
  </data>
  <data name="Parameters_type_or_return_type_cannot_be_an_anonymous_type_colon_bracket_0_bracket" xml:space="preserve">
    <value>Parameters' type or return type cannot be an anonymous type : [{0}]</value>
  </data>
  <data name="The_selection_contains_no_active_statement" xml:space="preserve">
    <value>The selection contains no active statement.</value>
  </data>
  <data name="The_selection_contains_an_error_or_unknown_type" xml:space="preserve">
    <value>The selection contains an error or unknown type.</value>
  </data>
  <data name="Type_parameter_0_is_hidden_by_another_type_parameter_1" xml:space="preserve">
    <value>Type parameter '{0}' is hidden by another type parameter '{1}'.</value>
  </data>
  <data name="The_address_of_a_variable_is_used_inside_the_selected_code" xml:space="preserve">
    <value>The address of a variable is used inside the selected code.</value>
  </data>
  <data name="Assigning_to_readonly_fields_must_be_done_in_a_constructor_colon_bracket_0_bracket" xml:space="preserve">
    <value>Assigning to readonly fields must be done in a constructor : [{0}].</value>
  </data>
  <data name="generated_code_is_overlapping_with_hidden_portion_of_the_code" xml:space="preserve">
    <value>generated code is overlapping with hidden portion of the code</value>
  </data>
  <data name="Add_optional_parameters_to_0_1" xml:space="preserve">
    <value>Add optional parameters to '{0}({1})'</value>
  </data>
  <data name="Add_parameters_to_0_1" xml:space="preserve">
    <value>Add parameters to '{0}({1})'</value>
  </data>
  <data name="Generate_delegating_constructor_0_1" xml:space="preserve">
    <value>Generate delegating constructor '{0}({1})'</value>
  </data>
  <data name="Generate_constructor_0_1" xml:space="preserve">
    <value>Generate constructor '{0}({1})'</value>
  </data>
  <data name="Generate_field_assigning_constructor_0_1" xml:space="preserve">
    <value>Generate field assigning constructor '{0}({1})'</value>
  </data>
  <data name="Generate_Both" xml:space="preserve">
    <value>Generate Both</value>
  </data>
  <data name="Generate_Equals_object" xml:space="preserve">
    <value>Generate 'Equals(object)'</value>
  </data>
  <data name="Generate_GetHashCode" xml:space="preserve">
    <value>Generate 'GetHashCode()'</value>
  </data>
  <data name="Generate_constructor_in_0" xml:space="preserve">
    <value>Generate constructor in '{0}'</value>
  </data>
  <data name="Generate_all" xml:space="preserve">
    <value>Generate all</value>
  </data>
  <data name="Generate_enum_member_1_0" xml:space="preserve">
    <value>Generate enum member '{1}.{0}'</value>
  </data>
  <data name="Generate_constant_1_0" xml:space="preserve">
    <value>Generate constant '{1}.{0}'</value>
  </data>
  <data name="Generate_read_only_property_1_0" xml:space="preserve">
    <value>Generate read-only property '{1}.{0}'</value>
  </data>
  <data name="Generate_property_1_0" xml:space="preserve">
    <value>Generate property '{1}.{0}'</value>
  </data>
  <data name="Generate_read_only_field_1_0" xml:space="preserve">
    <value>Generate read-only field '{1}.{0}'</value>
  </data>
  <data name="Generate_field_1_0" xml:space="preserve">
    <value>Generate field '{1}.{0}'</value>
  </data>
  <data name="Generate_local_0" xml:space="preserve">
    <value>Generate local '{0}'</value>
  </data>
  <data name="Generate_0_1_in_new_file" xml:space="preserve">
    <value>Generate {0} '{1}' in new file</value>
  </data>
  <data name="Generate_nested_0_1" xml:space="preserve">
    <value>Generate nested {0} '{1}'</value>
  </data>
  <data name="Global_Namespace" xml:space="preserve">
    <value>Global Namespace</value>
  </data>
  <data name="Implement_interface_explicitly" xml:space="preserve">
    <value>Implement interface explicitly</value>
  </data>
  <data name="Implement_interface_abstractly" xml:space="preserve">
    <value>Implement interface abstractly</value>
  </data>
  <data name="Implement_interface_through_0" xml:space="preserve">
    <value>Implement interface through '{0}'</value>
  </data>
  <data name="Implement_interface" xml:space="preserve">
    <value>Implement interface</value>
  </data>
  <data name="Loading_context_from_0" xml:space="preserve">
    <value>Loading context from '{0}'.</value>
  </data>
  <data name="Type_Sharphelp_for_more_information" xml:space="preserve">
    <value>Type "#help" for more information.</value>
  </data>
  <data name="Specified_file_not_found_colon_0" xml:space="preserve">
    <value>Specified file not found: {0}</value>
  </data>
  <data name="Specified_file_not_found" xml:space="preserve">
    <value>Specified file not found.</value>
  </data>
  <data name="Searched_in_directory_colon" xml:space="preserve">
    <value>Searched in directory:</value>
  </data>
  <data name="Searched_in_directories_colon" xml:space="preserve">
    <value>Searched in directories:</value>
  </data>
  <data name="Introduce_field_for_0" xml:space="preserve">
    <value>Introduce field for '{0}'</value>
  </data>
  <data name="Introduce_local_for_0" xml:space="preserve">
    <value>Introduce local for '{0}'</value>
  </data>
  <data name="Introduce_constant_for_0" xml:space="preserve">
    <value>Introduce constant for '{0}'</value>
  </data>
  <data name="Introduce_local_constant_for_0" xml:space="preserve">
    <value>Introduce local constant for '{0}'</value>
  </data>
  <data name="Introduce_field_for_all_occurrences_of_0" xml:space="preserve">
    <value>Introduce field for all occurrences of '{0}'</value>
  </data>
  <data name="Introduce_local_for_all_occurrences_of_0" xml:space="preserve">
    <value>Introduce local for all occurrences of '{0}'</value>
  </data>
  <data name="Introduce_constant_for_all_occurrences_of_0" xml:space="preserve">
    <value>Introduce constant for all occurrences of '{0}'</value>
  </data>
  <data name="Introduce_local_constant_for_all_occurrences_of_0" xml:space="preserve">
    <value>Introduce local constant for all occurrences of '{0}'</value>
  </data>
  <data name="Introduce_query_variable_for_all_occurrences_of_0" xml:space="preserve">
    <value>Introduce query variable for all occurrences of '{0}'</value>
  </data>
  <data name="Introduce_query_variable_for_0" xml:space="preserve">
    <value>Introduce query variable for '{0}'</value>
  </data>
  <data name="Anonymous_Types_colon" xml:space="preserve">
    <value>Anonymous Types:</value>
  </data>
  <data name="is_" xml:space="preserve">
    <value>is</value>
  </data>
  <data name="Represents_an_object_whose_operations_will_be_resolved_at_runtime" xml:space="preserve">
    <value>Represents an object whose operations will be resolved at runtime.</value>
  </data>
  <data name="constant" xml:space="preserve">
    <value>constant</value>
  </data>
  <data name="field" xml:space="preserve">
    <value>field</value>
  </data>
  <data name="local_constant" xml:space="preserve">
    <value>local constant</value>
  </data>
  <data name="local_variable" xml:space="preserve">
    <value>local variable</value>
  </data>
  <data name="label" xml:space="preserve">
    <value>label</value>
  </data>
  <data name="range_variable" xml:space="preserve">
    <value>range variable</value>
  </data>
  <data name="parameter" xml:space="preserve">
    <value>parameter</value>
  </data>
  <data name="in_" xml:space="preserve">
    <value>in</value>
  </data>
  <data name="Summary_colon" xml:space="preserve">
    <value>Summary:</value>
  </data>
  <data name="Locals_and_parameters" xml:space="preserve">
    <value>Locals and parameters</value>
  </data>
  <data name="Type_parameters_colon" xml:space="preserve">
    <value>Type parameters:</value>
  </data>
  <data name="Returns_colon" xml:space="preserve">
    <value>Returns:</value>
  </data>
  <data name="Exceptions_colon" xml:space="preserve">
    <value>Exceptions:</value>
  </data>
  <data name="Remarks_colon" xml:space="preserve">
    <value>Remarks:</value>
  </data>
  <data name="generating_source_for_symbols_of_this_type_is_not_supported" xml:space="preserve">
    <value>generating source for symbols of this type is not supported</value>
  </data>
  <data name="Assembly" xml:space="preserve">
    <value>Assembly</value>
  </data>
  <data name="location_unknown" xml:space="preserve">
    <value>location unknown</value>
  </data>
  <data name="Extract_Interface" xml:space="preserve">
    <value>Extract Interface...</value>
  </data>
  <data name="Updating_0_will_prevent_the_debug_session_from_continuing" xml:space="preserve">
    <value>Updating '{0}' will prevent the debug session from continuing.</value>
  </data>
  <data name="Updating_a_complex_statement_containing_an_await_expression_will_prevent_the_debug_session_from_continuing" xml:space="preserve">
    <value>Updating a complex statement containing an await expression will prevent the debug session from continuing.</value>
  </data>
  <data name="Changing_visibility_of_a_constructor_will_prevent_the_debug_session_from_continuing" xml:space="preserve">
    <value>Changing visibility of a constructor will prevent the debug session from continuing.</value>
  </data>
  <data name="Capturing_variable_0_that_hasn_t_been_captured_before_will_prevent_the_debug_session_from_continuing" xml:space="preserve">
    <value>Capturing variable '{0}' that hasn't been captured before will prevent the debug session from continuing.</value>
  </data>
  <data name="Ceasing_to_capture_variable_0_will_prevent_the_debug_session_from_continuing" xml:space="preserve">
    <value>Ceasing to capture variable '{0}' will prevent the debug session from continuing.</value>
  </data>
  <data name="Deleting_captured_variable_0_will_prevent_the_debug_session_from_continuing" xml:space="preserve">
    <value>Deleting captured variable '{0}' will prevent the debug session from continuing.</value>
  </data>
  <data name="Changing_the_type_of_a_captured_variable_0_previously_of_type_1_will_prevent_the_debug_session_from_continuing" xml:space="preserve">
    <value>Changing the type of a captured variable '{0}' previously of type '{1}' will prevent the debug session from continuing.</value>
  </data>
  <data name="Changing_the_parameters_of_0_will_prevent_the_debug_session_from_continuing" xml:space="preserve">
    <value>Changing the parameters of '{0}' will prevent the debug session from continuing.</value>
  </data>
  <data name="Changing_the_return_type_of_0_will_prevent_the_debug_session_from_continuing" xml:space="preserve">
    <value>Changing the return type of '{0}' will prevent the debug session from continuing.</value>
  </data>
  <data name="Changing_the_type_of_0_will_prevent_the_debug_session_from_continuing" xml:space="preserve">
    <value>Changing the type of '{0}' will prevent the debug session from continuing.</value>
  </data>
  <data name="Changing_the_declaration_scope_of_a_captured_variable_0_will_prevent_the_debug_session_from_continuing" xml:space="preserve">
    <value>Changing the declaration scope of a captured variable '{0}' will prevent the debug session from continuing.</value>
  </data>
  <data name="Accessing_captured_variable_0_that_hasn_t_been_accessed_before_in_1_will_prevent_the_debug_session_from_continuing" xml:space="preserve">
    <value>Accessing captured variable '{0}' that hasn't been accessed before in {1} will prevent the debug session from continuing.</value>
  </data>
  <data name="Ceasing_to_access_captured_variable_0_in_1_will_prevent_the_debug_session_from_continuing" xml:space="preserve">
    <value>Ceasing to access captured variable '{0}' in {1} will prevent the debug session from continuing.</value>
  </data>
  <data name="Adding_0_that_accesses_captured_variables_1_and_2_declared_in_different_scopes_will_prevent_the_debug_session_from_continuing" xml:space="preserve">
    <value>Adding '{0}' that accesses captured variables '{1}' and '{2}' declared in different scopes will prevent the debug session from continuing.</value>
  </data>
  <data name="Removing_0_that_accessed_captured_variables_1_and_2_declared_in_different_scopes_will_prevent_the_debug_session_from_continuing" xml:space="preserve">
    <value>Removing '{0}' that accessed captured variables '{1}' and '{2}' declared in different scopes will prevent the debug session from continuing.</value>
  </data>
  <data name="Adding_0_into_a_1_will_prevent_the_debug_session_from_continuing" xml:space="preserve">
    <value>Adding '{0}' into a '{1}' will prevent the debug session from continuing.</value>
  </data>
  <data name="Adding_0_into_a_class_with_explicit_or_sequential_layout_will_prevent_the_debug_session_from_continuing" xml:space="preserve">
    <value>Adding '{0}' into a class with explicit or sequential layout will prevent the debug session from continuing.</value>
  </data>
  <data name="Updating_the_modifiers_of_0_will_prevent_the_debug_session_from_continuing" xml:space="preserve">
    <value>Updating the modifiers of '{0}' will prevent the debug session from continuing.</value>
  </data>
  <data name="Updating_the_Handles_clause_of_0_will_prevent_the_debug_session_from_continuing" xml:space="preserve">
    <value>Updating the Handles clause of '{0}' will prevent the debug session from continuing.</value>
  </data>
  <data name="Adding_0_with_the_Handles_clause_will_prevent_the_debug_session_from_continuing" xml:space="preserve">
    <value>Adding '{0}' with the Handles clause will prevent the debug session from continuing.</value>
  </data>
  <data name="Updating_the_Implements_clause_of_a_0_will_prevent_the_debug_session_from_continuing" xml:space="preserve">
    <value>Updating the Implements clause of a '{0}' will prevent the debug session from continuing.</value>
  </data>
  <data name="Changing_the_constraint_from_0_to_1_will_prevent_the_debug_session_from_continuing" xml:space="preserve">
    <value>Changing the constraint from '{0}' to '{1}' will prevent the debug session from continuing.</value>
  </data>
  <data name="Updating_the_variance_of_0_will_prevent_the_debug_session_from_continuing" xml:space="preserve">
    <value>Updating the variance of '{0}' will prevent the debug session from continuing.</value>
  </data>
  <data name="Updating_the_type_of_0_will_prevent_the_debug_session_from_continuing" xml:space="preserve">
    <value>Updating the type of '{0}' will prevent the debug session from continuing.</value>
  </data>
  <data name="Updating_the_initializer_of_0_will_prevent_the_debug_session_from_continuing" xml:space="preserve">
    <value>Updating the initializer of '{0}' will prevent the debug session from continuing.</value>
  </data>
  <data name="Updating_the_size_of_a_0_will_prevent_the_debug_session_from_continuing" xml:space="preserve">
    <value>Updating the size of a '{0}' will prevent the debug session from continuing.</value>
  </data>
  <data name="Updating_the_underlying_type_of_0_will_prevent_the_debug_session_from_continuing" xml:space="preserve">
    <value>Updating the underlying type of '{0}' will prevent the debug session from continuing.</value>
  </data>
  <data name="Updating_the_base_class_and_or_base_interface_s_of_0_will_prevent_the_debug_session_from_continuing" xml:space="preserve">
    <value>Updating the base class and/or base interface(s) of '{0}' will prevent the debug session from continuing.</value>
  </data>
  <data name="Updating_a_field_to_an_event_or_vice_versa_will_prevent_the_debug_session_from_continuing" xml:space="preserve">
    <value>Updating a field to an event or vice versa will prevent the debug session from continuing.</value>
  </data>
  <data name="Updating_the_kind_of_a_type_will_prevent_the_debug_session_from_continuing" xml:space="preserve">
    <value>Updating the kind of a type will prevent the debug session from continuing.</value>
  </data>
  <data name="Updating_the_kind_of_an_property_event_accessor_will_prevent_the_debug_session_from_continuing" xml:space="preserve">
    <value>Updating the kind of an property/event accessor will prevent the debug session from continuing.</value>
  </data>
  <data name="Updating_the_kind_of_a_method_Sub_Function_will_prevent_the_debug_session_from_continuing" xml:space="preserve">
    <value>Updating the kind of a method (Sub/Function) will prevent the debug session from continuing.</value>
  </data>
  <data name="Updating_the_library_name_of_Declare_Statement_will_prevent_the_debug_session_from_continuing" xml:space="preserve">
    <value>Updating the library name of Declare Statement will prevent the debug session from continuing.</value>
  </data>
  <data name="Updating_the_alias_of_Declare_Statement_will_prevent_the_debug_session_from_continuing" xml:space="preserve">
    <value>Updating the alias of Declare Statement will prevent the debug session from continuing.</value>
  </data>
  <data name="Renaming_0_will_prevent_the_debug_session_from_continuing" xml:space="preserve">
    <value>Renaming '{0}' will prevent the debug session from continuing.</value>
  </data>
  <data name="Adding_0_will_prevent_the_debug_session_from_continuing" xml:space="preserve">
    <value>Adding '{0}' will prevent the debug session from continuing.</value>
  </data>
  <data name="Adding_an_abstract_0_or_overriding_an_inherited_0_will_prevent_the_debug_session_from_continuing" xml:space="preserve">
    <value>Adding an abstract '{0}' or overriding an inherited '{0}' will prevent the debug session from continuing.</value>
  </data>
  <data name="Adding_a_MustOverride_0_or_overriding_an_inherited_0_will_prevent_the_debug_session_from_continuing" xml:space="preserve">
    <value>Adding a MustOverride '{0}' or overriding an inherited '{0}' will prevent the debug session from continuing.</value>
  </data>
  <data name="Adding_an_extern_0_will_prevent_the_debug_session_from_continuing" xml:space="preserve">
    <value>Adding an extern '{0}' will prevent the debug session from continuing.</value>
  </data>
  <data name="Adding_an_imported_method_will_prevent_the_debug_session_from_continuing" xml:space="preserve">
    <value>Adding an imported method will prevent the debug session from continuing.</value>
  </data>
  <data name="Adding_a_user_defined_0_will_prevent_the_debug_session_from_continuing" xml:space="preserve">
    <value>Adding a user defined '{0}' will prevent the debug session from continuing.</value>
  </data>
  <data name="Adding_a_generic_0_will_prevent_the_debug_session_from_continuing" xml:space="preserve">
    <value>Adding a generic '{0}' will prevent the debug session from continuing.</value>
  </data>
  <data name="Adding_0_around_an_active_statement_will_prevent_the_debug_session_from_continuing" xml:space="preserve">
    <value>Adding '{0}' around an active statement will prevent the debug session from continuing.</value>
  </data>
  <data name="Moving_0_will_prevent_the_debug_session_from_continuing" xml:space="preserve">
    <value>Moving '{0}' will prevent the debug session from continuing.</value>
  </data>
  <data name="Deleting_0_will_prevent_the_debug_session_from_continuing" xml:space="preserve">
    <value>Deleting '{0}' will prevent the debug session from continuing.</value>
  </data>
  <data name="Deleting_0_around_an_active_statement_will_prevent_the_debug_session_from_continuing" xml:space="preserve">
    <value>Deleting '{0}' around an active statement will prevent the debug session from continuing.</value>
  </data>
  <data name="Adding_a_method_body_will_prevent_the_debug_session_from_continuing" xml:space="preserve">
    <value>Adding a method body will prevent the debug session from continuing.</value>
  </data>
  <data name="Deleting_a_method_body_will_prevent_the_debug_session_from_continuing" xml:space="preserve">
    <value>Deleting a method body will prevent the debug session from continuing.</value>
  </data>
  <data name="An_active_statement_has_been_removed_from_its_original_method_You_must_revert_your_changes_to_continue_or_restart_the_debugging_session" xml:space="preserve">
    <value>An active statement has been removed from its original method. You must revert your changes to continue or restart the debugging session.</value>
  </data>
  <data name="Updating_a_0_statement_around_an_active_statement_will_prevent_the_debug_session_from_continuing" xml:space="preserve">
    <value>Updating a '{0}' statement around an active statement will prevent the debug session from continuing.</value>
  </data>
  <data name="Updating_async_or_iterator_modifier_around_an_active_statement_will_prevent_the_debug_session_from_continuing" xml:space="preserve">
    <value>Updating async or iterator modifier around an active statement will prevent the debug session from continuing.</value>
    <comment>{Locked="async"}{Locked="iterator"} "async" and "iterator" are C#/VB keywords and should not be localized.</comment>
  </data>
  <data name="Modifying_a_generic_method_will_prevent_the_debug_session_from_continuing" xml:space="preserve">
    <value>Modifying a generic method will prevent the debug session from continuing.</value>
  </data>
  <data name="Modifying_whitespace_or_comments_in_a_generic_0_will_prevent_the_debug_session_from_continuing" xml:space="preserve">
    <value>Modifying whitespace or comments in a generic '{0}' will prevent the debug session from continuing.</value>
  </data>
  <data name="Modifying_a_method_inside_the_context_of_a_generic_type_will_prevent_the_debug_session_from_continuing" xml:space="preserve">
    <value>Modifying a method inside the context of a generic type will prevent the debug session from continuing.</value>
  </data>
  <data name="Modifying_whitespace_or_comments_in_0_inside_the_context_of_a_generic_type_will_prevent_the_debug_session_from_continuing" xml:space="preserve">
    <value>Modifying whitespace or comments in '{0}' inside the context of a generic type will prevent the debug session from continuing.</value>
  </data>
  <data name="Modifying_the_initializer_of_0_in_a_generic_type_will_prevent_the_debug_session_from_continuing" xml:space="preserve">
    <value>Modifying the initializer of '{0}' in a generic type will prevent the debug session from continuing.</value>
  </data>
  <data name="Modifying_the_initializer_of_0_in_a_partial_type_will_prevent_the_debug_session_from_continuing" xml:space="preserve">
    <value>Modifying the initializer of '{0}' in a partial type will prevent the debug session from continuing.</value>
  </data>
  <data name="Adding_a_constructor_to_a_type_with_a_field_or_property_initializer_that_contains_an_anonymous_function_will_prevent_the_debug_session_from_continuing" xml:space="preserve">
    <value>Adding a constructor to a type with a field or property initializer that contains an anonymous function will prevent the debug session from continuing.</value>
  </data>
  <data name="Renaming_a_captured_variable_from_0_to_1_will_prevent_the_debug_session_from_continuing" xml:space="preserve">
    <value>Renaming a captured variable, from '{0}' to '{1}' will prevent the debug session from continuing.</value>
  </data>
  <data name="Modifying_a_catch_finally_handler_with_an_active_statement_in_the_try_block_will_prevent_the_debug_session_from_continuing" xml:space="preserve">
    <value>Modifying a catch/finally handler with an active statement in the try block will prevent the debug session from continuing.</value>
  </data>
  <data name="Modifying_a_try_catch_finally_statement_when_the_finally_block_is_active_will_prevent_the_debug_session_from_continuing" xml:space="preserve">
    <value>Modifying a try/catch/finally statement when the finally block is active will prevent the debug session from continuing.</value>
  </data>
  <data name="Modifying_a_catch_handler_around_an_active_statement_will_prevent_the_debug_session_from_continuing" xml:space="preserve">
    <value>Modifying a catch handler around an active statement will prevent the debug session from continuing.</value>
  </data>
  <data name="Modifying_0_which_contains_the_stackalloc_operator_will_prevent_the_debug_session_from_continuing" xml:space="preserve">
    <value>Modifying '{0}' which contains the 'stackalloc' operator will prevent the debug session from continuing.</value>
  </data>
  <data name="Modifying_an_active_0_which_contains_On_Error_or_Resume_statements_will_prevent_the_debug_session_from_continuing" xml:space="preserve">
    <value>Modifying an active '{0}' which contains 'On Error' or 'Resume' statements will prevent the debug session from continuing.</value>
  </data>
  <data name="Modifying_0_which_contains_an_Aggregate_Group_By_or_Join_query_clauses_will_prevent_the_debug_session_from_continuing" xml:space="preserve">
    <value>Modifying '{0}' which contains an Aggregate, Group By, or Join query clauses will prevent the debug session from continuing.</value>
  </data>
  <data name="Modifying_source_with_experimental_language_features_enabled_will_prevent_the_debug_session_from_continuing" xml:space="preserve">
    <value>Modifying source with experimental language features enabled will prevent the debug session from continuing.</value>
  </data>
  <data name="Updating_an_active_statement_will_prevent_the_debug_session_from_continuing" xml:space="preserve">
    <value>Updating an active statement will prevent the debug session from continuing.</value>
  </data>
  <data name="Removing_0_that_contains_an_active_statement_will_prevent_the_debug_session_from_continuing" xml:space="preserve">
    <value>Removing '{0}' that contains an active statement will prevent the debug session from continuing.</value>
  </data>
  <data name="Adding_a_new_file_will_prevent_the_debug_session_from_continuing" xml:space="preserve">
    <value>Adding a new file will prevent the debug session from continuing.</value>
  </data>
  <data name="Attribute_0_is_missing_Updating_an_async_method_or_an_iterator_will_prevent_the_debug_session_from_continuing" xml:space="preserve">
    <value>Attribute '{0}' is missing. Updating an async method or an iterator will prevent the debug session from continuing.</value>
  </data>
  <data name="Unexpected_interface_member_kind_colon_0" xml:space="preserve">
    <value>Unexpected interface member kind: {0}</value>
  </data>
  <data name="Unknown_symbol_kind" xml:space="preserve">
    <value>Unknown symbol kind</value>
  </data>
  <data name="Generate_abstract_property_1_0" xml:space="preserve">
    <value>Generate abstract property '{1}.{0}'</value>
  </data>
  <data name="Generate_abstract_method_1_0" xml:space="preserve">
    <value>Generate abstract method '{1}.{0}'</value>
  </data>
  <data name="Generate_method_1_0" xml:space="preserve">
    <value>Generate method '{1}.{0}'</value>
  </data>
  <data name="Failed_to_create_a_remote_process_for_interactive_code_execution" xml:space="preserve">
    <value>Failed to create a remote process for interactive code execution.</value>
  </data>
  <data name="Failed_to_initialize_remote_interactive_process" xml:space="preserve">
    <value>Failed to initialize remote interactive process.</value>
  </data>
  <data name="Attempt_to_connect_to_process_Sharp_0_failed_retrying" xml:space="preserve">
    <value>Attempt to connect to process #{0} failed, retrying ...</value>
  </data>
  <data name="Failed_to_launch_0_process_exit_code_colon_1_with_output_colon" xml:space="preserve">
    <value>Failed to launch '{0}' process (exit code: {1}) with output: </value>
  </data>
  <data name="Hosting_process_exited_with_exit_code_0" xml:space="preserve">
    <value>Hosting process exited with exit code {0}.</value>
  </data>
  <data name="Interactive_Host_not_initialized" xml:space="preserve">
    <value>Interactive Host not initialized.</value>
  </data>
  <data name="Cannot_resolve_reference_0" xml:space="preserve">
    <value>Cannot resolve reference '{0}'.</value>
  </data>
  <data name="Requested_assembly_already_loaded_from_0" xml:space="preserve">
    <value>Requested assembly already loaded from '{0}'.</value>
  </data>
  <data name="plus_additional_0_1" xml:space="preserve">
    <value> + additional {0} {1}</value>
  </data>
  <data name="Unable_to_create_hosting_process" xml:space="preserve">
    <value>Unable to create hosting process.</value>
  </data>
  <data name="The_symbol_does_not_have_an_icon" xml:space="preserve">
    <value>The symbol does not have an icon.</value>
  </data>
  <data name="Unknown" xml:space="preserve">
    <value>Unknown</value>
  </data>
  <data name="Extract_Method" xml:space="preserve">
    <value>Extract Method</value>
  </data>
  <data name="Extract_Method_plus_Local" xml:space="preserve">
    <value>Extract Method + Local</value>
  </data>
  <data name="Asynchronous_method_cannot_have_ref_out_parameters_colon_bracket_0_bracket" xml:space="preserve">
    <value>Asynchronous method cannot have ref/out parameters : [{0}]</value>
  </data>
  <data name="The_member_is_defined_in_metadata" xml:space="preserve">
    <value>The member is defined in metadata.</value>
  </data>
  <data name="You_can_only_change_the_signature_of_a_constructor_indexer_method_or_delegate" xml:space="preserve">
    <value>You can only change the signature of a constructor, indexer, method or delegate.</value>
  </data>
  <data name="This_symbol_has_related_definitions_or_references_in_metadata_Changing_its_signature_may_result_in_build_errors_Do_you_want_to_continue" xml:space="preserve">
    <value>This symbol has related definitions or references in metadata. Changing its signature may result in build errors.

Do you want to continue?</value>
  </data>
  <data name="Change_signature" xml:space="preserve">
    <value>Change signature...</value>
  </data>
  <data name="Generate_new_type" xml:space="preserve">
    <value>Generate new type...</value>
  </data>
  <data name="User_Diagnostic_Analyzer_Failure" xml:space="preserve">
    <value>User Diagnostic Analyzer Failure.</value>
  </data>
  <data name="Analyzer_0_threw_an_exception_of_type_1_with_message_2" xml:space="preserve">
    <value>Analyzer '{0}' threw an exception of type '{1}' with message '{2}'.</value>
  </data>
  <data name="Analyzer_0_threw_the_following_exception_colon_1" xml:space="preserve">
    <value>Analyzer '{0}' threw the following exception:
'{1}'.</value>
  </data>
  <data name="Remove_Unnecessary_Cast" xml:space="preserve">
    <value>Remove Unnecessary Cast</value>
  </data>
  <data name="Simplify_Names" xml:space="preserve">
    <value>Simplify Names</value>
  </data>
  <data name="Simplify_Member_Access" xml:space="preserve">
    <value>Simplify Member Access</value>
  </data>
  <data name="Remove_qualification" xml:space="preserve">
    <value>Remove qualification</value>
  </data>
  <data name="Edit_and_Continue1" xml:space="preserve">
    <value>Edit and Continue</value>
  </data>
  <data name="This_signature_does_not_contain_parameters_that_can_be_changed" xml:space="preserve">
    <value>This signature does not contain parameters that can be changed.</value>
  </data>
  <data name="Unknown_error_occurred" xml:space="preserve">
    <value>Unknown error occurred</value>
  </data>
  <data name="Available" xml:space="preserve">
    <value>Available</value>
  </data>
  <data name="Not_Available" xml:space="preserve">
    <value>Not Available</value>
  </data>
  <data name="_0_1" xml:space="preserve">
    <value>    {0} - {1}</value>
  </data>
  <data name="You_can_use_the_navigation_bar_to_switch_context" xml:space="preserve">
    <value>You can use the navigation bar to switch context.</value>
  </data>
  <data name="in_Source" xml:space="preserve">
    <value>in Source</value>
  </data>
  <data name="in_Suppression_File" xml:space="preserve">
    <value>in Suppression File</value>
  </data>
  <data name="Remove_Suppression_0" xml:space="preserve">
    <value>Remove Suppression {0}</value>
  </data>
  <data name="Remove_Suppression" xml:space="preserve">
    <value>Remove Suppression</value>
  </data>
  <data name="Pending" xml:space="preserve">
    <value>&lt;Pending&gt;</value>
  </data>
  <data name="Awaited_task_returns" xml:space="preserve">
    <value>Awaited task returns</value>
  </data>
  <data name="no_value" xml:space="preserve">
    <value>no value.</value>
  </data>
  <data name="Note_colon_Tab_twice_to_insert_the_0_snippet" xml:space="preserve">
    <value>Note: Tab twice to insert the '{0}' snippet.</value>
  </data>
  <data name="Implement_interface_explicitly_with_Dispose_pattern" xml:space="preserve">
    <value>Implement interface explicitly with Dispose pattern</value>
  </data>
  <data name="Implement_interface_with_Dispose_pattern" xml:space="preserve">
    <value>Implement interface with Dispose pattern</value>
  </data>
  <data name="Compiler1" xml:space="preserve">
    <value>Compiler</value>
  </data>
  <data name="Edit_and_Continue2" xml:space="preserve">
    <value>Edit and Continue</value>
  </data>
  <data name="Style" xml:space="preserve">
    <value>Style</value>
  </data>
  <data name="Suppress_0" xml:space="preserve">
    <value>Suppress {0}</value>
  </data>
  <data name="Re_triage_0_currently_1" xml:space="preserve">
    <value>Re-triage {0}(currently '{1}')</value>
  </data>
  <data name="Argument_cannot_have_a_null_element" xml:space="preserve">
    <value>Argument cannot have a null element.</value>
  </data>
  <data name="Argument_cannot_be_empty" xml:space="preserve">
    <value>Argument cannot be empty.</value>
  </data>
  <data name="Reported_diagnostic_with_ID_0_is_not_supported_by_the_analyzer" xml:space="preserve">
    <value>Reported diagnostic with ID '{0}' is not supported by the analyzer.</value>
  </data>
  <data name="Computing_fix_all_occurrences_code_fix" xml:space="preserve">
    <value>Computing fix all occurrences code fix...</value>
  </data>
  <data name="Fix_all_occurrences" xml:space="preserve">
    <value>Fix all occurrences</value>
  </data>
  <data name="Document" xml:space="preserve">
    <value>Document</value>
  </data>
  <data name="Project" xml:space="preserve">
    <value>Project</value>
  </data>
  <data name="Solution" xml:space="preserve">
    <value>Solution</value>
  </data>
  <data name="TODO_colon_dispose_managed_state_managed_objects" xml:space="preserve">
    <value>TODO: dispose managed state (managed objects).</value>
  </data>
  <data name="TODO_colon_set_large_fields_to_null" xml:space="preserve">
    <value>TODO: set large fields to null.</value>
  </data>
  <data name="To_detect_redundant_calls" xml:space="preserve">
    <value>To detect redundant calls</value>
  </data>
  <data name="Modifying_0_which_contains_a_static_variable_will_prevent_the_debug_session_from_continuing" xml:space="preserve">
    <value>Modifying '{0}' which contains a static variable will prevent the debug session from continuing.</value>
  </data>
  <data name="Compiler2" xml:space="preserve">
    <value>Compiler</value>
  </data>
  <data name="Edit_And_Continue" xml:space="preserve">
    <value>Edit And Continue</value>
  </data>
  <data name="Live" xml:space="preserve">
    <value>Live</value>
  </data>
  <data name="namespace_" xml:space="preserve">
    <value>namespace</value>
    <comment>{Locked}</comment>
  </data>
  <data name="class_" xml:space="preserve">
    <value>class</value>
    <comment>{Locked}</comment>
  </data>
  <data name="interface_" xml:space="preserve">
    <value>interface</value>
    <comment>{Locked}</comment>
  </data>
  <data name="enum_" xml:space="preserve">
    <value>enum</value>
    <comment>{Locked}</comment>
  </data>
  <data name="enum_value" xml:space="preserve">
    <value>enum value</value>
    <comment>{Locked="enum"} "enum" is a C#/VB keyword and should not be localized.</comment>
  </data>
  <data name="delegate_" xml:space="preserve">
    <value>delegate</value>
    <comment>{Locked}</comment>
  </data>
  <data name="const_field" xml:space="preserve">
    <value>const field</value>
    <comment>{Locked="const"} "const" is a C#/VB keyword and should not be localized.</comment>
  </data>
  <data name="method" xml:space="preserve">
    <value>method</value>
  </data>
  <data name="operator_" xml:space="preserve">
    <value>operator</value>
  </data>
  <data name="constructor" xml:space="preserve">
    <value>constructor</value>
  </data>
  <data name="auto_property" xml:space="preserve">
    <value>auto-property</value>
  </data>
  <data name="property_" xml:space="preserve">
    <value>property</value>
  </data>
  <data name="event_" xml:space="preserve">
    <value>event</value>
    <comment>{Locked}</comment>
  </data>
  <data name="event_accessor" xml:space="preserve">
    <value>event accessor</value>
  </data>
  <data name="type_constraint" xml:space="preserve">
    <value>type constraint</value>
  </data>
  <data name="type_parameter" xml:space="preserve">
    <value>type parameter</value>
  </data>
  <data name="attribute" xml:space="preserve">
    <value>attribute</value>
  </data>
  <data name="Use_auto_property" xml:space="preserve">
    <value>Use auto property</value>
  </data>
  <data name="Replace_0_and_1_with_property" xml:space="preserve">
    <value>Replace '{0}' and '{1}' with property</value>
  </data>
  <data name="Replace_0_with_property" xml:space="preserve">
    <value>Replace '{0}' with property</value>
  </data>
  <data name="Method_referenced_implicitly" xml:space="preserve">
    <value>Method referenced implicitly</value>
  </data>
  <data name="Generate_type_0" xml:space="preserve">
    <value>Generate type '{0}'</value>
  </data>
  <data name="Generate_0_1" xml:space="preserve">
    <value>Generate {0} '{1}'</value>
  </data>
  <data name="Change_0_to_1" xml:space="preserve">
    <value>Change '{0}' to '{1}'.</value>
  </data>
  <data name="Non_invoked_method_cannot_be_replaced_with_property" xml:space="preserve">
    <value>Non-invoked method cannot be replaced with property.</value>
  </data>
  <data name="Only_methods_with_a_single_argument_which_is_not_an_out_variable_declaration_can_be_replaced_with_a_property" xml:space="preserve">
    <value>Only methods with a single argument, which is not an out variable declaration, can be replaced with a property.</value>
  </data>
  <data name="Roslyn_HostError" xml:space="preserve">
    <value>Roslyn.HostError</value>
  </data>
  <data name="An_instance_of_analyzer_0_cannot_be_created_from_1_colon_2" xml:space="preserve">
    <value>An instance of analyzer {0} cannot be created from {1}: {2}.</value>
  </data>
  <data name="The_assembly_0_does_not_contain_any_analyzers" xml:space="preserve">
    <value>The assembly {0} does not contain any analyzers.</value>
  </data>
  <data name="Unable_to_load_Analyzer_assembly_0_colon_1" xml:space="preserve">
    <value>Unable to load Analyzer assembly {0}: {1}</value>
  </data>
  <data name="Make_method_synchronous" xml:space="preserve">
    <value>Make method synchronous.</value>
  </data>
  <data name="Add_this_or_Me_qualification" xml:space="preserve">
    <value>Add 'this' or 'Me' qualification.</value>
  </data>
  <data name="Fix_Name_Violation_colon_0" xml:space="preserve">
    <value>Fix Name Violation: {0}</value>
  </data>
  <data name="Naming_rule_violation_0" xml:space="preserve">
    <value>Naming rule violation: {0}</value>
    <comment>{0} is the rule title, {1} is the way in which the rule was violated</comment>
  </data>
  <data name="Naming_Styles" xml:space="preserve">
    <value>Naming Styles</value>
  </data>
  <data name="from_0" xml:space="preserve">
    <value>from {0}</value>
  </data>
  <data name="Find_and_install_latest_version" xml:space="preserve">
    <value>Find and install latest version</value>
  </data>
  <data name="Use_local_version_0" xml:space="preserve">
    <value>Use local version '{0}'</value>
  </data>
  <data name="Use_locally_installed_0_version_1_This_version_used_in_colon_2" xml:space="preserve">
    <value>Use locally installed '{0}' version '{1}'
This version used in: {2}</value>
  </data>
  <data name="Find_and_install_latest_version_of_0" xml:space="preserve">
    <value>Find and install latest version of '{0}'</value>
  </data>
  <data name="Install_with_package_manager" xml:space="preserve">
    <value>Install with package manager...</value>
  </data>
  <data name="Install_0_1" xml:space="preserve">
    <value>Install '{0} {1}'</value>
  </data>
  <data name="Install_version_0" xml:space="preserve">
    <value>Install version '{0}'</value>
  </data>
  <data name="Generate_variable_0" xml:space="preserve">
    <value>Generate variable '{0}'</value>
  </data>
  <data name="Classes" xml:space="preserve">
    <value>Classes</value>
  </data>
  <data name="Constants" xml:space="preserve">
    <value>Constants</value>
  </data>
  <data name="Delegates" xml:space="preserve">
    <value>Delegates</value>
  </data>
  <data name="Enums" xml:space="preserve">
    <value>Enums</value>
  </data>
  <data name="Events" xml:space="preserve">
    <value>Events</value>
  </data>
  <data name="Extension_methods" xml:space="preserve">
    <value>Extension methods</value>
  </data>
  <data name="Fields" xml:space="preserve">
    <value>Fields</value>
  </data>
  <data name="Interfaces" xml:space="preserve">
    <value>Interfaces</value>
  </data>
  <data name="Locals" xml:space="preserve">
    <value>Locals</value>
  </data>
  <data name="Methods" xml:space="preserve">
    <value>Methods</value>
  </data>
  <data name="Modules" xml:space="preserve">
    <value>Modules</value>
  </data>
  <data name="Namespaces" xml:space="preserve">
    <value>Namespaces</value>
  </data>
  <data name="Properties" xml:space="preserve">
    <value>Properties</value>
  </data>
  <data name="Structures" xml:space="preserve">
    <value>Structures</value>
  </data>
  <data name="Parameters_colon" xml:space="preserve">
    <value>Parameters:</value>
  </data>
  <data name="Add_missing_cases" xml:space="preserve">
    <value>Add missing cases</value>
  </data>
  <data name="Add_both" xml:space="preserve">
    <value>Add both</value>
  </data>
  <data name="Add_default_case" xml:space="preserve">
    <value>Add default case</value>
  </data>
  <data name="Variadic_SignatureHelpItem_must_have_at_least_one_parameter" xml:space="preserve">
    <value>Variadic SignatureHelpItem must have at least one parameter.</value>
  </data>
  <data name="Add_braces" xml:space="preserve">
    <value>Add braces</value>
  </data>
  <data name="Replace_0_with_method" xml:space="preserve">
    <value>Replace '{0}' with method</value>
  </data>
  <data name="Replace_0_with_methods" xml:space="preserve">
    <value>Replace '{0}' with methods</value>
  </data>
  <data name="Property_referenced_implicitly" xml:space="preserve">
    <value>Property referenced implicitly</value>
  </data>
  <data name="Property_cannot_safely_be_replaced_with_a_method_call" xml:space="preserve">
    <value>Property cannot safely be replaced with a method call</value>
  </data>
  <data name="Convert_to_interpolated_string" xml:space="preserve">
    <value>Convert to interpolated string</value>
  </data>
  <data name="Move_type_to_0" xml:space="preserve">
    <value>Move type to {0}</value>
  </data>
  <data name="Rename_file_to_0" xml:space="preserve">
    <value>Rename file to {0}</value>
  </data>
  <data name="Rename_type_to_0" xml:space="preserve">
    <value>Rename type to {0}</value>
  </data>
  <data name="Remove_tag" xml:space="preserve">
    <value>Remove tag</value>
  </data>
  <data name="Add_missing_param_nodes" xml:space="preserve">
    <value>Add missing param nodes</value>
  </data>
  <data name="Make_containing_scope_async" xml:space="preserve">
    <value>Make containing scope async</value>
  </data>
  <data name="Make_containing_scope_async_return_Task" xml:space="preserve">
    <value>Make containing scope async (return Task)</value>
  </data>
  <data name="paren_Unknown_paren" xml:space="preserve">
    <value>(Unknown)</value>
  </data>
  <data name="Implement_Abstract_Class" xml:space="preserve">
    <value>Implement Abstract Class</value>
  </data>
  <data name="Use_framework_type" xml:space="preserve">
    <value>Use framework type</value>
  </data>
  <data name="Install_package_0" xml:space="preserve">
    <value>Install package '{0}'</value>
  </data>
  <data name="Object_initialization_can_be_simplified" xml:space="preserve">
    <value>Object initialization can be simplified</value>
  </data>
  <data name="Use_throw_expression" xml:space="preserve">
    <value>Use 'throw' expression</value>
  </data>
  <data name="project_space" xml:space="preserve">
    <value>project </value>
  </data>
  <data name="type_space" xml:space="preserve">
    <value>type </value>
  </data>
  <data name="Inline_variable_declaration" xml:space="preserve">
    <value>Inline variable declaration</value>
  </data>
  <data name="Use_pattern_matching" xml:space="preserve">
    <value>Use pattern matching</value>
  </data>
  <data name="Use_expression_body_for_methods" xml:space="preserve">
    <value>Use expression body for methods</value>
  </data>
  <data name="Use_block_body_for_methods" xml:space="preserve">
    <value>Use block body for methods</value>
  </data>
  <data name="Use_block_body_for_accessors" xml:space="preserve">
    <value>Use block body for accessors</value>
  </data>
  <data name="Use_block_body_for_constructors" xml:space="preserve">
    <value>Use block body for constructors</value>
  </data>
  <data name="Use_block_body_for_indexers" xml:space="preserve">
    <value>Use block body for indexers</value>
  </data>
  <data name="Use_block_body_for_operators" xml:space="preserve">
    <value>Use block body for operators</value>
  </data>
  <data name="Use_block_body_for_properties" xml:space="preserve">
    <value>Use block body for properties</value>
  </data>
  <data name="Use_expression_body_for_accessors" xml:space="preserve">
    <value>Use expression body for accessors</value>
  </data>
  <data name="Use_expression_body_for_constructors" xml:space="preserve">
    <value>Use expression body for constructors</value>
  </data>
  <data name="Use_expression_body_for_indexers" xml:space="preserve">
    <value>Use expression body for indexers</value>
  </data>
  <data name="Use_expression_body_for_operators" xml:space="preserve">
    <value>Use expression body for operators</value>
  </data>
  <data name="Use_expression_body_for_properties" xml:space="preserve">
    <value>Use expression body for properties</value>
  </data>
  <data name="Spell_check_0" xml:space="preserve">
    <value>Spell check '{0}'</value>
  </data>
  <data name="Fully_qualify_0" xml:space="preserve">
    <value>Fully qualify '{0}'</value>
  </data>
  <data name="Remove_reference_to_0" xml:space="preserve">
    <value>Remove reference to '{0}'.</value>
  </data>
  <data name="Keywords" xml:space="preserve">
    <value>Keywords</value>
  </data>
  <data name="Snippets" xml:space="preserve">
    <value>Snippets</value>
  </data>
  <data name="All_lowercase" xml:space="preserve">
    <value>All lowercase</value>
  </data>
  <data name="All_uppercase" xml:space="preserve">
    <value>All uppercase</value>
  </data>
  <data name="First_word_capitalized" xml:space="preserve">
    <value>First word capitalized</value>
  </data>
  <data name="Pascal_Case" xml:space="preserve">
    <value>Pascal Case</value>
  </data>
  <data name="Collection_initialization_can_be_simplified" xml:space="preserve">
    <value>Collection initialization can be simplified</value>
  </data>
  <data name="Use_coalesce_expression" xml:space="preserve">
    <value>Use coalesce expression</value>
  </data>
  <data name="Use_null_propagation" xml:space="preserve">
    <value>Use null propagation</value>
  </data>
  <data name="Variable_declaration_can_be_inlined" xml:space="preserve">
    <value>Variable declaration can be inlined</value>
  </data>
  <data name="Null_check_can_be_simplified" xml:space="preserve">
    <value>Null check can be simplified</value>
  </data>
  <data name="Simplify_collection_initialization" xml:space="preserve">
    <value>Simplify collection initialization</value>
  </data>
  <data name="Simplify_object_initialization" xml:space="preserve">
    <value>Simplify object initialization</value>
  </data>
  <data name="Prefer_explicitly_provided_tuple_element_name" xml:space="preserve">
    <value>Prefer explicitly provided tuple element name</value>
  </data>
  <data name="Use_explicitly_provided_tuple_name" xml:space="preserve">
    <value>Use explicitly provided tuple name</value>
  </data>
  <data name="Remove_document_0" xml:space="preserve">
    <value>Remove document '{0}'</value>
  </data>
  <data name="Add_document_0" xml:space="preserve">
    <value>Add document '{0}'</value>
  </data>
  <data name="Add_argument_name_0" xml:space="preserve">
    <value>Add argument name '{0}'</value>
  </data>
  <data name="Remove_unused_variable" xml:space="preserve">
    <value>Remove unused variable</value>
  </data>
  <data name="Convert_to_binary" xml:space="preserve">
    <value>Convert to binary</value>
  </data>
  <data name="Convert_to_decimal" xml:space="preserve">
    <value>Convert to decimal</value>
  </data>
  <data name="Convert_to_hex" xml:space="preserve">
    <value>Convert to hex</value>
  </data>
  <data name="Separate_thousands" xml:space="preserve">
    <value>Separate thousands</value>
  </data>
  <data name="Separate_words" xml:space="preserve">
    <value>Separate words</value>
  </data>
  <data name="Separate_nibbles" xml:space="preserve">
    <value>Separate nibbles</value>
  </data>
  <data name="Remove_separators" xml:space="preserve">
    <value>Remove separators</value>
  </data>
<<<<<<< HEAD
  <data name="Generate_constructor" xml:space="preserve">
    <value>Generate constructor...</value>
  </data>
  <data name="Pick_members_to_be_used_as_constructor_parameters" xml:space="preserve">
    <value>Pick members to be used as constructor parameters</value>
=======
  <data name="Changes_to_expression_trees_may_result_in_behavior_changes_at_runtime" xml:space="preserve">
    <value>Changes to expression trees may result in behavior changes at runtime</value>
>>>>>>> 2e405597
  </data>
</root><|MERGE_RESOLUTION|>--- conflicted
+++ resolved
@@ -1178,15 +1178,13 @@
   <data name="Remove_separators" xml:space="preserve">
     <value>Remove separators</value>
   </data>
-<<<<<<< HEAD
   <data name="Generate_constructor" xml:space="preserve">
     <value>Generate constructor...</value>
   </data>
   <data name="Pick_members_to_be_used_as_constructor_parameters" xml:space="preserve">
     <value>Pick members to be used as constructor parameters</value>
-=======
+  </data>
   <data name="Changes_to_expression_trees_may_result_in_behavior_changes_at_runtime" xml:space="preserve">
     <value>Changes to expression trees may result in behavior changes at runtime</value>
->>>>>>> 2e405597
   </data>
 </root>