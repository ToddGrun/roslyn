--- conflicted
+++ resolved
@@ -2783,12 +2783,10 @@
   <data name="Make_class_abstract" xml:space="preserve">
     <value>Make class 'abstract'</value>
   </data>
-<<<<<<< HEAD
   <data name="Inline_0" xml:space="preserve">
     <value>Inline '{0}'</value>
-=======
+  </data>
   <data name="Remove_async_modifier" xml:space="preserve">
     <value>Remove 'async' modifier</value>
->>>>>>> c088dbfa
   </data>
 </root>