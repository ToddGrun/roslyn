﻿// Copyright (c) Microsoft.  All Rights Reserved.  Licensed under the Apache License, Version 2.0.  See License.txt in the project root for license information.

using System.Collections.Immutable;
using Microsoft.CodeAnalysis.CodeFixes;
using Microsoft.CodeAnalysis.CodeStyle;
using Microsoft.CodeAnalysis.Diagnostics;
using Microsoft.CodeAnalysis.DocumentHighlighting;
using Microsoft.CodeAnalysis.EmbeddedLanguages.LanguageServices;
using Microsoft.CodeAnalysis.EmbeddedLanguages.RegularExpressions.LanguageServices;

namespace Microsoft.CodeAnalysis.Features.EmbeddedLanguages.RegularExpressions
{
    internal class RegexEmbeddedLanguageFeatures : RegexEmbeddedLanguage, IEmbeddedLanguageFeatures
    {
<<<<<<< HEAD
        public IDocumentHighlightsService Highlighter { get; }
        public ImmutableArray<AbstractCodeStyleDiagnosticAnalyzer> DiagnosticAnalyzers { get; }
=======
        public IDocumentHighlightsService DocumentHighlightsService { get; }
        public DiagnosticAnalyzer DiagnosticAnalyzer { get; }
>>>>>>> a1890848
        public SyntaxEditorBasedCodeFixProvider CodeFixProvider { get; }

        public RegexEmbeddedLanguageFeatures(EmbeddedLanguageInfo info) : base(info)
        {
<<<<<<< HEAD
            Highlighter = new RegexEmbeddedHighlighter(info);
            DiagnosticAnalyzers = ImmutableArray.Create<AbstractCodeStyleDiagnosticAnalyzer>(
                new RegexDiagnosticAnalyzer(info));
=======
            DocumentHighlightsService = new RegexDocumentHighlightsService(info);
            DiagnosticAnalyzer = new RegexDiagnosticAnalyzer(info);
>>>>>>> a1890848
        }
    }
}<|MERGE_RESOLUTION|>--- conflicted
+++ resolved
@@ -12,25 +12,15 @@
 {
     internal class RegexEmbeddedLanguageFeatures : RegexEmbeddedLanguage, IEmbeddedLanguageFeatures
     {
-<<<<<<< HEAD
-        public IDocumentHighlightsService Highlighter { get; }
+        public IDocumentHighlightsService DocumentHighlightsService { get; }
         public ImmutableArray<AbstractCodeStyleDiagnosticAnalyzer> DiagnosticAnalyzers { get; }
-=======
-        public IDocumentHighlightsService DocumentHighlightsService { get; }
-        public DiagnosticAnalyzer DiagnosticAnalyzer { get; }
->>>>>>> a1890848
         public SyntaxEditorBasedCodeFixProvider CodeFixProvider { get; }
 
         public RegexEmbeddedLanguageFeatures(EmbeddedLanguageInfo info) : base(info)
         {
-<<<<<<< HEAD
-            Highlighter = new RegexEmbeddedHighlighter(info);
+            DocumentHighlightsService = new RegexDocumentHighlightsService(info);
             DiagnosticAnalyzers = ImmutableArray.Create<AbstractCodeStyleDiagnosticAnalyzer>(
                 new RegexDiagnosticAnalyzer(info));
-=======
-            DocumentHighlightsService = new RegexDocumentHighlightsService(info);
-            DiagnosticAnalyzer = new RegexDiagnosticAnalyzer(info);
->>>>>>> a1890848
         }
     }
 }