﻿// Licensed to the .NET Foundation under one or more agreements.
// The .NET Foundation licenses this file to you under the MIT license.
// See the LICENSE file in the project root for more information.

using System.Threading;
using System.Threading.Tasks;
using Microsoft.CodeAnalysis.Host;

namespace Microsoft.CodeAnalysis.Extensions;

/// <summary>
/// This service is used to register, unregister and execute extension message handlers.
/// </summary>
internal interface IExtensionMessageHandlerService : IWorkspaceService
{
    /// <summary>
    /// Executes a non-document-specific extension message handler with the given message and solution.
    /// </summary>
    /// <param name="solution">The solution the message refers to.</param>
    /// <param name="messageName">The name of the handler to execute. This is generally the full name of the type implementing the handler.</param>
    /// <param name="jsonMessage">The json message to be passed to the handler.</param>
    /// <param name="cancellationToken">Cancellation token to cancel the async operation.</param>
    /// <returns>The json message returned by the handler.</returns>
    ValueTask<string> HandleExtensionWorkspaceMessageAsync(
        Solution solution,
        string messageName,
        string jsonMessage,
        CancellationToken cancellationToken);

    /// <summary>
    /// Executes a document-specific extension message handler with the given message and solution.
    /// </summary>
    /// <param name="documentId">The document the message refers to.</param>
    /// <param name="messageName">The name of the handler to execute. This is generally the full name of the type implementing the handler.</param>
    /// <param name="jsonMessage">The json message to be passed to the handler.</param>
    /// <param name="cancellationToken">Cancellation token to cancel the async operation.</param>
    /// <returns>The json message returned by the handler.</returns>
    ValueTask<string> HandleExtensionDocumentMessageAsync(
        Document documentId,
        string messageName,
        string jsonMessage,
        CancellationToken cancellationToken);

    /// <summary>
    /// Registers extension message handlers from the specified assembly.
    /// </summary>
    /// <param name="assemblyFilePath">The assembly to register and create message handlers from.</param>
    /// <returns>The names of the registered handlers.</returns>
<<<<<<< HEAD
    ValueTask<RegisterExtensionResponse> RegisterExtensionAsync(string assemblyFilePath, CancellationToken cancellationToken);
=======
    ValueTask<RegisterExtensionResponse> RegisterExtensionAsync(
        Workspace workspace,
        string assemblyFilePath,
        CancellationToken cancellationToken);
>>>>>>> dd3440ba

    /// <summary>
    /// Unregisters extension message handlers previously registered from <paramref name="assemblyFilePath"/>.
    /// </summary>
    /// <param name="assemblyFilePath">The assembly for which handlers should be unregistered.</param>
    /// <returns>A task representing the async operation.</returns>
    ValueTask UnregisterExtensionAsync(string assemblyFilePath, CancellationToken cancellationToken);

    /// <summary>
    /// Unregisters all extension message handlers.
    /// </summary>
    ValueTask ResetAsync(CancellationToken cancellationToken);
}<|MERGE_RESOLUTION|>--- conflicted
+++ resolved
@@ -46,14 +46,10 @@
     /// </summary>
     /// <param name="assemblyFilePath">The assembly to register and create message handlers from.</param>
     /// <returns>The names of the registered handlers.</returns>
-<<<<<<< HEAD
-    ValueTask<RegisterExtensionResponse> RegisterExtensionAsync(string assemblyFilePath, CancellationToken cancellationToken);
-=======
     ValueTask<RegisterExtensionResponse> RegisterExtensionAsync(
         Workspace workspace,
         string assemblyFilePath,
         CancellationToken cancellationToken);
->>>>>>> dd3440ba
 
     /// <summary>
     /// Unregisters extension message handlers previously registered from <paramref name="assemblyFilePath"/>.
