--- conflicted
+++ resolved
@@ -48,10 +48,7 @@
         protected abstract bool PrefersThrowExpression(DocumentOptionSet options);
         protected abstract string EscapeResourceString(string input);
         protected abstract TStatementSyntax CreateParameterCheckIfStatement(DocumentOptionSet options, TExpressionSyntax condition, TStatementSyntax ifTrueStatement);
-<<<<<<< HEAD
-=======
         protected abstract Document? TryAddNullCheckToParameterDeclaration(Document document, TParameterSyntax parameterSyntax, CancellationToken cancellationToken);
->>>>>>> 67d940c4
 
         protected override async Task<ImmutableArray<CodeAction>> GetRefactoringsForAllParametersAsync(
             Document document, SyntaxNode functionDeclaration, IMethodSymbol methodSymbol,
@@ -84,10 +81,6 @@
         }
 
         protected override async Task<ImmutableArray<CodeAction>> GetRefactoringsForSingleParameterAsync(
-<<<<<<< HEAD
-            Document document, IParameterSymbol parameter, SyntaxNode functionDeclaration, IMethodSymbol methodSymbol,
-            IBlockOperation? blockStatementOpt, CancellationToken cancellationToken)
-=======
             Document document,
             TParameterSyntax parameterSyntax,
             IParameterSymbol parameter,
@@ -95,7 +88,6 @@
             IMethodSymbol methodSymbol,
             IBlockOperation? blockStatementOpt,
             CancellationToken cancellationToken)
->>>>>>> 67d940c4
         {
             var semanticModel = await document.GetRequiredSemanticModelAsync(cancellationToken).ConfigureAwait(false);
 
@@ -109,11 +101,7 @@
             using var _ = ArrayBuilder<CodeAction>.GetInstance(out var result);
             result.Add(new MyCodeAction(
                 FeaturesResources.Add_null_check,
-<<<<<<< HEAD
-                c => AddNullCheckAsync(document, parameter, functionDeclaration, methodSymbol, blockStatementOpt, c),
-=======
                 c => AddNullCheckAsync(document, parameterSyntax, parameter, functionDeclaration, methodSymbol, blockStatementOpt, c),
->>>>>>> 67d940c4
                 nameof(FeaturesResources.Add_null_check)));
 
             // Also, if this was a string, offer to add the special checks to 
@@ -152,20 +140,12 @@
                     continue;
 
                 var generator = SyntaxGenerator.GetGenerator(document);
-<<<<<<< HEAD
-                var parameterNodes = generator.GetParameters(functionDeclaration);
-                var semanticModel = await document.GetRequiredSemanticModelAsync(cancellationToken).ConfigureAwait(false);
-                var parameter = GetParameterAtOrdinal(index, parameterNodes, semanticModel, cancellationToken);
-                if (parameter == null)
-                    continue;
-=======
                 var parameterNodes = (IReadOnlyList<TParameterSyntax>)generator.GetParameters(functionDeclaration);
                 var semanticModel = await document.GetRequiredSemanticModelAsync(cancellationToken).ConfigureAwait(false);
                 var (parameterSyntax, parameter) = GetParameterAtOrdinal(index, parameterNodes, semanticModel, cancellationToken);
                 if (parameter == null)
                     continue;
                 Contract.ThrowIfNull(parameterSyntax);
->>>>>>> 67d940c4
 
                 var syntaxFacts = document.GetRequiredLanguageService<ISyntaxFactsService>();
 
@@ -189,11 +169,7 @@
             return document;
         }
 
-<<<<<<< HEAD
-        private static IParameterSymbol? GetParameterAtOrdinal(int index, IReadOnlyList<SyntaxNode> parameterNodes, SemanticModel semanticModel, CancellationToken cancellationToken)
-=======
         private static (TParameterSyntax?, IParameterSymbol?) GetParameterAtOrdinal(int index, IReadOnlyList<TParameterSyntax> parameterNodes, SemanticModel semanticModel, CancellationToken cancellationToken)
->>>>>>> 67d940c4
         {
             foreach (var parameterNode in parameterNodes)
             {
@@ -288,14 +264,11 @@
                 return false;
             }
 
-<<<<<<< HEAD
-=======
             if (parameter.IsNullChecked)
             {
                 return false;
             }
 
->>>>>>> 67d940c4
             var syntaxFacts = document.GetRequiredLanguageService<ISyntaxFactsService>();
 
             // Look for an existing "if (p == null)" statement, or "p ?? throw" check.  If we already
