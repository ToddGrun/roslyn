﻿<?xml version="1.0" encoding="utf-8"?>
<xliff xmlns="urn:oasis:names:tc:xliff:document:1.2" xmlns:xsi="http://www.w3.org/2001/XMLSchema-instance" version="1.2" xsi:schemaLocation="urn:oasis:names:tc:xliff:document:1.2 xliff-core-1.2-transitional.xsd">
  <file datatype="xml" source-language="en" target-language="zh-Hant" original="../CSharpFeaturesResources.resx">
    <body>
      <trans-unit id="Add_await">
        <source>Add 'await'</source>
        <target state="translated">新增 'await'</target>
        <note>{Locked="await"} "await" is a C# keyword and should not be localized.</note>
      </trans-unit>
      <trans-unit id="Add_await_and_ConfigureAwaitFalse">
        <source>Add 'await' and 'ConfigureAwait(false)'</source>
        <target state="translated">新增 'await' 和 'ConfigureAwait(false)'</target>
        <note>{Locked="await"} "await" is a C# keyword and should not be localized.</note>
      </trans-unit>
      <trans-unit id="Add_missing_usings">
        <source>Add missing usings</source>
        <target state="translated">新增遺漏的 using</target>
        <note>{Locked="using"} "using" is a C# keyword and should not be localized.</note>
      </trans-unit>
      <trans-unit id="Add_required_braces_for_single_line_control_statements">
        <source>Add required braces for single-line control statements</source>
        <target state="translated">新增單行控制項陳述式所需的大括弧</target>
        <note />
      </trans-unit>
      <trans-unit id="Allow_unsafe_code_in_this_project">
        <source>Allow unsafe code in this project</source>
        <target state="translated">在此專案中允許不安全的程式碼</target>
        <note />
      </trans-unit>
      <trans-unit id="Apply_blank_line_after_colon_in_constructor_initializer_preferences_experimental">
        <source>Apply blank line after colon in constructor initializer preferences (experimental)</source>
        <target state="translated">套用在建構函式初始設定式中的冒號後面加上空白行喜好設定 (實驗性)</target>
        <note />
      </trans-unit>
      <trans-unit id="Apply_blank_lines_between_consecutive_braces_preferences_experimental">
        <source>Apply blank lines between consecutive braces preferences (experimental)</source>
        <target state="translated">套用連續大括弧間空白行喜好設定 (實驗性)</target>
        <note />
      </trans-unit>
      <trans-unit id="Apply_conditional_delegate_call_preferences">
        <source>Apply conditional delegate call preferences</source>
        <target state="translated">套用條件式委派呼叫喜好設定</target>
        <note />
      </trans-unit>
      <trans-unit id="Apply_deconstruct_preferences">
        <source>Apply deconstruct preferences</source>
        <target state="translated">套用解構喜好設定</target>
        <note />
      </trans-unit>
      <trans-unit id="Apply_default_T_preferences">
        <source>Apply default(T) preferences</source>
        <target state="translated">套用預設(T) 喜好設定</target>
        <note />
      </trans-unit>
      <trans-unit id="Apply_embedded_statements_on_same_line_preferences_experimental">
        <source>Apply embedded statements on same line preferences (experimental)</source>
        <target state="translated">套用相同行上內嵌陳述式喜好設定 (實驗性)</target>
        <note />
      </trans-unit>
      <trans-unit id="Apply_expression_block_body_preferences">
        <source>Apply expression/block body preferences</source>
        <target state="translated">套用延伸模組/區塊主體喜好設定</target>
        <note />
      </trans-unit>
      <trans-unit id="Apply_inline_out_variable_preferences">
        <source>Apply inline 'out' variables preferences</source>
        <target state="translated">套用內嵌 'out' 變數喜好設定</target>
        <note />
      </trans-unit>
      <trans-unit id="Apply_local_over_anonymous_function_preferences">
        <source>Apply local over anonymous function preferences</source>
        <target state="translated">套用區域而非匿名函式喜好設定</target>
        <note />
      </trans-unit>
      <trans-unit id="Apply_method_group_conversion_preferences">
        <source>Apply method group conversion preferences</source>
        <target state="translated">套用方法群組轉換喜好設定</target>
        <note />
      </trans-unit>
      <trans-unit id="Apply_namespace_preferences">
        <source>Apply namespace preferences</source>
        <target state="translated">套用命名空間喜好設定</target>
        <note />
      </trans-unit>
      <trans-unit id="Apply_new_preferences">
        <source>Apply new() preferences</source>
        <target state="translated">套用新增() 喜好設定</target>
        <note />
      </trans-unit>
      <trans-unit id="Apply_parameter_null_preferences">
        <source>Apply parameter null preferences</source>
        <target state="translated">套用參數 Null 喜好設定</target>
        <note />
      </trans-unit>
      <trans-unit id="Apply_pattern_matching_preferences">
        <source>Apply pattern matching preferences</source>
        <target state="translated">套用模式比對喜好設定</target>
        <note />
      </trans-unit>
      <trans-unit id="Apply_range_preferences">
        <source>Apply range preferences</source>
        <target state="translated">套用範圍喜好設定</target>
        <note />
      </trans-unit>
      <trans-unit id="Apply_static_local_function_preferences">
        <source>Apply static local function preferences</source>
        <target state="translated">套用靜態區域函式喜好設定</target>
        <note />
      </trans-unit>
      <trans-unit id="Apply_throw_expression_preferences">
        <source>Apply throw expression preferences</source>
        <target state="translated">套用 Throw 運算式喜好設定</target>
        <note />
      </trans-unit>
      <trans-unit id="Apply_using_statement_preferences">
        <source>Apply using statement preferences</source>
        <target state="translated">套用 Using 陳述式喜好設定</target>
        <note />
      </trans-unit>
<<<<<<< HEAD
=======
      <trans-unit id="Apply_utf8_string_literal_preferences">
        <source>Apply UTF-8 string literal preferences</source>
        <target state="translated">套用 UTF-8 字串常值喜好設定</target>
        <note />
      </trans-unit>
>>>>>>> 6a0f234e
      <trans-unit id="Apply_var_preferences">
        <source>Apply 'var' preferences</source>
        <target state="translated">套用 'var' 喜好設定</target>
        <note />
      </trans-unit>
      <trans-unit id="Assign_out_parameters">
        <source>Assign 'out' parameters</source>
        <target state="translated">指派 'out' 參數</target>
        <note>{Locked="out"} "out" is a C# keyword and should not be localized.</note>
      </trans-unit>
      <trans-unit id="Assign_out_parameters_at_start">
        <source>Assign 'out' parameters (at start)</source>
        <target state="translated">指派 'out' 參數 (開始時)</target>
        <note>{Locked="out"} "out" is a C# keyword and should not be localized.</note>
      </trans-unit>
      <trans-unit id="Autoselect_disabled_due_to_potential_pattern_variable_declaration">
        <source>Autoselect disabled due to potential pattern variable declaration.</source>
        <target state="translated">因為潛在的範圍變數宣告，所以停用了自動選取。</target>
        <note />
      </trans-unit>
      <trans-unit id="Change_to_as_expression">
        <source>Change to 'as' expression</source>
        <target state="translated">變更為 'as' 運算式</target>
        <note />
      </trans-unit>
      <trans-unit id="Change_to_cast">
        <source>Change to cast</source>
        <target state="translated">變更為 'cast'</target>
        <note />
      </trans-unit>
      <trans-unit id="Convert_to_method">
        <source>Convert to method</source>
        <target state="translated">轉換為方法</target>
        <note />
      </trans-unit>
      <trans-unit id="Convert_to_raw_string">
        <source>Convert to raw string</source>
        <target state="translated">轉換成原始字串</target>
        <note />
      </trans-unit>
      <trans-unit id="Convert_to_regular_string">
        <source>Convert to regular string</source>
        <target state="translated">轉換為一般字串</target>
        <note />
      </trans-unit>
      <trans-unit id="Convert_to_switch_expression">
        <source>Convert to 'switch' expression</source>
        <target state="translated">轉換成 'switch' 運算式</target>
        <note />
      </trans-unit>
      <trans-unit id="Convert_to_switch_statement">
        <source>Convert to 'switch' statement</source>
        <target state="translated">轉換為 'switch' 陳述式</target>
        <note />
      </trans-unit>
      <trans-unit id="Convert_to_verbatim_string">
        <source>Convert to verbatim string</source>
        <target state="translated">轉換為逐字字串</target>
        <note />
      </trans-unit>
      <trans-unit id="Enable_nullable_reference_types_in_project">
        <source>Enable nullable reference types in project</source>
        <target state="translated">在專案中啟用可為 Null 的參考類型</target>
        <note />
      </trans-unit>
      <trans-unit id="Global_using_directives">
        <source>Global 'using' directives</source>
        <target state="translated">全域 using 指示詞</target>
        <note />
      </trans-unit>
      <trans-unit id="Inline_temporary_variable">
        <source>Inline temporary variable</source>
        <target state="translated">內嵌暫存變數</target>
        <note />
      </trans-unit>
      <trans-unit id="Conflict_s_detected">
        <source>Conflict(s) detected.</source>
        <target state="translated">偵測到衝突。</target>
        <note />
      </trans-unit>
      <trans-unit id="Make_private_field_readonly_when_possible">
        <source>Make private fields readonly when possible</source>
        <target state="translated">若可能的話，請將私用欄位設定為唯讀</target>
        <note />
      </trans-unit>
      <trans-unit id="Make_ref_struct">
        <source>Make 'ref struct'</source>
        <target state="translated">設為 'ref struct'</target>
        <note>{Locked="ref"}{Locked="struct"} "ref" and "struct" are C# keywords and should not be localized.</note>
      </trans-unit>
      <trans-unit id="Remove_in_keyword">
        <source>Remove 'in' keyword</source>
        <target state="translated">移除 'in' 關鍵字</target>
        <note>{Locked="in"} "in" is a C# keyword and should not be localized.</note>
      </trans-unit>
      <trans-unit id="Remove_new_modifier">
        <source>Remove 'new' modifier</source>
        <target state="translated">移除 'new' 修飾詞</target>
        <note />
      </trans-unit>
      <trans-unit id="Reverse_for_statement">
        <source>Reverse 'for' statement</source>
        <target state="translated">反向 'for' 陳述式</target>
        <note>{Locked="for"} "for" is a C# keyword and should not be localized.</note>
      </trans-unit>
      <trans-unit id="Selection_cannot_include_global_statements">
        <source>Selection cannot include global statements</source>
        <target state="translated">選取範圍不能包含全域陳述式</target>
        <note />
      </trans-unit>
      <trans-unit id="Selection_cannot_include_top_level_statements">
        <source>Selection cannot include top-level statements</source>
        <target state="translated">選取範圍不能包含最上層陳述式</target>
        <note />
      </trans-unit>
      <trans-unit id="Use_recursive_patterns">
        <source>Use recursive patterns</source>
        <target state="translated">使用遞迴模式</target>
        <note />
      </trans-unit>
      <trans-unit id="Warning_Inlining_temporary_into_conditional_method_call">
        <source>Warning: Inlining temporary into conditional method call.</source>
        <target state="translated">警告: 內嵌臨時加入條件式方法呼叫。</target>
        <note />
      </trans-unit>
      <trans-unit id="Warning_Inlining_temporary_variable_may_change_code_meaning">
        <source>Warning: Inlining temporary variable may change code meaning.</source>
        <target state="translated">警告: 內嵌臨時變數可能會變更程式碼含義。</target>
        <note />
      </trans-unit>
      <trans-unit id="asynchronous_foreach_statement">
        <source>asynchronous foreach statement</source>
        <target state="translated">非同步 foreach 陳述式</target>
        <note>{Locked="foreach"} "foreach" is a C# keyword and should not be localized.</note>
      </trans-unit>
      <trans-unit id="asynchronous_using_declaration">
        <source>asynchronous using declaration</source>
        <target state="translated">非同步 using 宣告</target>
        <note>{Locked="using"} "using" is a C# keyword and should not be localized.</note>
      </trans-unit>
      <trans-unit id="extern_alias">
        <source>extern alias</source>
        <target state="translated">外部別名</target>
        <note />
      </trans-unit>
      <trans-unit id="lambda_expression">
        <source>&lt;lambda expression&gt;</source>
        <target state="translated">&lt;Lambda 運算式&gt;</target>
        <note />
      </trans-unit>
      <trans-unit id="Autoselect_disabled_due_to_potential_lambda_declaration">
        <source>Autoselect disabled due to potential lambda declaration.</source>
        <target state="translated">由於可能的 Lambda 宣告，所以停用自動選取。</target>
        <note />
      </trans-unit>
      <trans-unit id="local_variable_declaration">
        <source>local variable declaration</source>
        <target state="translated">區域變數宣告</target>
        <note />
      </trans-unit>
      <trans-unit id="member_name">
        <source>&lt;member name&gt; = </source>
        <target state="translated">&lt;成員名稱&gt;= </target>
        <note />
      </trans-unit>
      <trans-unit id="Autoselect_disabled_due_to_possible_explicitly_named_anonymous_type_member_creation">
        <source>Autoselect disabled due to possible explicitly named anonymous type member creation.</source>
        <target state="translated">由於可能會建立明確命名的匿名類型成員，所以停用自動選取。</target>
        <note />
      </trans-unit>
      <trans-unit id="pattern_variable">
        <source>&lt;pattern variable&gt;</source>
        <target state="translated">&lt;樣式變數&gt;</target>
        <note />
      </trans-unit>
      <trans-unit id="range_variable">
        <source>&lt;range variable&gt;</source>
        <target state="translated">&lt;範圍變數&gt;</target>
        <note />
      </trans-unit>
      <trans-unit id="Autoselect_disabled_due_to_potential_range_variable_declaration">
        <source>Autoselect disabled due to potential range variable declaration.</source>
        <target state="translated">由於可能的範圍變數宣告，所以停用自動選取。</target>
        <note />
      </trans-unit>
      <trans-unit id="Simplify_name_0">
        <source>Simplify name '{0}'</source>
        <target state="translated">簡化名稱 '{0}'</target>
        <note />
      </trans-unit>
      <trans-unit id="Simplify_member_access_0">
        <source>Simplify member access '{0}'</source>
        <target state="translated">簡化成員存取 '{0}'</target>
        <note />
      </trans-unit>
      <trans-unit id="Remove_this_qualification">
        <source>Remove 'this' qualification</source>
        <target state="translated">移除 'this' 限定性條件</target>
        <note />
      </trans-unit>
      <trans-unit id="Can_t_determine_valid_range_of_statements_to_extract">
        <source>Can't determine valid range of statements to extract</source>
        <target state="translated">無法判斷要擷取的有效陳述式範圍</target>
        <note />
      </trans-unit>
      <trans-unit id="Not_all_code_paths_return">
        <source>Not all code paths return</source>
        <target state="translated">未傳回所有程式碼路徑</target>
        <note />
      </trans-unit>
      <trans-unit id="Selection_does_not_contain_a_valid_node">
        <source>Selection does not contain a valid node</source>
        <target state="translated">選取範圍沒有包含有效的節點</target>
        <note />
      </trans-unit>
      <trans-unit id="Contains_invalid_selection">
        <source>Contains invalid selection.</source>
        <target state="translated">包含無效的選取範圍。</target>
        <note />
      </trans-unit>
      <trans-unit id="The_selection_contains_syntactic_errors">
        <source>The selection contains syntactic errors</source>
        <target state="translated">選取項目包含語法錯誤</target>
        <note />
      </trans-unit>
      <trans-unit id="Selection_can_not_cross_over_preprocessor_directives">
        <source>Selection can not cross over preprocessor directives.</source>
        <target state="translated">選取範圍不可以跨越前置處理器指示詞。</target>
        <note />
      </trans-unit>
      <trans-unit id="Selection_can_not_contain_a_yield_statement">
        <source>Selection can not contain a yield statement.</source>
        <target state="translated">選取範圍不能包含 yield 陳述式。</target>
        <note />
      </trans-unit>
      <trans-unit id="Selection_can_not_contain_throw_statement">
        <source>Selection can not contain throw statement.</source>
        <target state="translated">選取範圍不能包含 throw 陳述式。</target>
        <note />
      </trans-unit>
      <trans-unit id="Selection_can_not_be_part_of_constant_initializer_expression">
        <source>Selection can not be part of constant initializer expression.</source>
        <target state="translated">選取範圍不能是常數初始設定式運算式的一部分。</target>
        <note />
      </trans-unit>
      <trans-unit id="Selection_can_not_contain_a_pattern_expression">
        <source>Selection can not contain a pattern expression.</source>
        <target state="translated">選取項目不能包含模式運算式。</target>
        <note />
      </trans-unit>
      <trans-unit id="The_selected_code_is_inside_an_unsafe_context">
        <source>The selected code is inside an unsafe context.</source>
        <target state="translated">選取的程式碼在不安全的內容中。</target>
        <note />
      </trans-unit>
      <trans-unit id="No_valid_statement_range_to_extract">
        <source>No valid statement range to extract</source>
        <target state="translated">沒有可擷取的有效陳述式範圍</target>
        <note />
      </trans-unit>
      <trans-unit id="deprecated">
        <source>deprecated</source>
        <target state="translated">已取代</target>
        <note />
      </trans-unit>
      <trans-unit id="extension">
        <source>extension</source>
        <target state="translated">擴充功能</target>
        <note />
      </trans-unit>
      <trans-unit id="awaitable">
        <source>awaitable</source>
        <target state="translated">可等候</target>
        <note />
      </trans-unit>
      <trans-unit id="awaitable_extension">
        <source>awaitable, extension</source>
        <target state="translated">可等候，擴充功能</target>
        <note />
      </trans-unit>
      <trans-unit id="Organize_Usings">
        <source>Organize Usings</source>
        <target state="translated">組合管理 Using</target>
        <note />
      </trans-unit>
      <trans-unit id="Make_0_return_Task_instead_of_void">
        <source>Make {0} return Task instead of void.</source>
        <target state="translated">使 {0} 傳回 Task 而不是 void。</target>
        <note />
      </trans-unit>
      <trans-unit id="Generate_explicit_conversion_operator_in_0">
        <source>Generate explicit conversion operator in '{0}'</source>
        <target state="translated">在 '{0}' 中產生明確轉換運算子</target>
        <note />
      </trans-unit>
      <trans-unit id="Generate_implicit_conversion_operator_in_0">
        <source>Generate implicit conversion operator in '{0}'</source>
        <target state="translated">在 '{0}' 中產生隱含轉換運算子</target>
        <note />
      </trans-unit>
      <trans-unit id="record_">
        <source>record</source>
        <target state="translated">記錄</target>
        <note />
      </trans-unit>
      <trans-unit id="record_struct">
        <source>record struct</source>
        <target state="translated">記錄結構</target>
        <note />
      </trans-unit>
      <trans-unit id="switch_statement">
        <source>switch statement</source>
        <target state="translated">switch 陳述式</target>
        <note>{Locked="switch"} "switch" is a C# keyword and should not be localized.</note>
      </trans-unit>
      <trans-unit id="switch_statement_case_clause">
        <source>switch statement case clause</source>
        <target state="translated">switch 陳述式 case 子句</target>
        <note>{Locked="switch"}{Locked="case"} "switch" and "case" are a C# keyword and should not be localized.</note>
      </trans-unit>
      <trans-unit id="try_block">
        <source>try block</source>
        <target state="translated">try 區塊</target>
        <note>{Locked="try"} "try" is a C# keyword and should not be localized.</note>
      </trans-unit>
      <trans-unit id="catch_clause">
        <source>catch clause</source>
        <target state="translated">catch 子句</target>
        <note>{Locked="catch"} "catch" is a C# keyword and should not be localized.</note>
      </trans-unit>
      <trans-unit id="filter_clause">
        <source>filter clause</source>
        <target state="translated">filter 子句</target>
        <note />
      </trans-unit>
      <trans-unit id="finally_clause">
        <source>finally clause</source>
        <target state="translated">finally 子句</target>
        <note>{Locked="finally"} "finally" is a C# keyword and should not be localized.</note>
      </trans-unit>
      <trans-unit id="fixed_statement">
        <source>fixed statement</source>
        <target state="translated">fixed 陳述式</target>
        <note>{Locked="fixed"} "fixed" is a C# keyword and should not be localized.</note>
      </trans-unit>
      <trans-unit id="using_declaration">
        <source>using declaration</source>
        <target state="translated">using 宣告</target>
        <note>{Locked="using"} "using" is a C# keyword and should not be localized.</note>
      </trans-unit>
      <trans-unit id="using_statement">
        <source>using statement</source>
        <target state="translated">using 陳述式</target>
        <note>{Locked="using"} "using" is a C# keyword and should not be localized.</note>
      </trans-unit>
      <trans-unit id="lock_statement">
        <source>lock statement</source>
        <target state="translated">lock 陳述式</target>
        <note>{Locked="lock"} "lock" is a C# keyword and should not be localized.</note>
      </trans-unit>
      <trans-unit id="foreach_statement">
        <source>foreach statement</source>
        <target state="translated">foreach 陳述式</target>
        <note>{Locked="foreach"} "foreach" is a C# keyword and should not be localized.</note>
      </trans-unit>
      <trans-unit id="checked_statement">
        <source>checked statement</source>
        <target state="translated">checked 陳述式</target>
        <note>{Locked="checked"} "checked" is a C# keyword and should not be localized.</note>
      </trans-unit>
      <trans-unit id="unchecked_statement">
        <source>unchecked statement</source>
        <target state="translated">unchecked 陳述式</target>
        <note>{Locked="unchecked"} "unchecked" is a C# keyword and should not be localized.</note>
      </trans-unit>
      <trans-unit id="await_expression">
        <source>await expression</source>
        <target state="translated">await 運算式</target>
        <note>{Locked="await"} "await" is a C# keyword and should not be localized.</note>
      </trans-unit>
      <trans-unit id="lambda">
        <source>lambda</source>
        <target state="translated">Lambda</target>
        <note />
      </trans-unit>
      <trans-unit id="anonymous_method">
        <source>anonymous method</source>
        <target state="translated">匿名方法</target>
        <note />
      </trans-unit>
      <trans-unit id="from_clause">
        <source>from clause</source>
        <target state="translated">from 子句</target>
        <note />
      </trans-unit>
      <trans-unit id="join_clause">
        <source>join clause</source>
        <target state="translated">join 子句</target>
        <note>{Locked="join"} "join" is a C# keyword and should not be localized.</note>
      </trans-unit>
      <trans-unit id="let_clause">
        <source>let clause</source>
        <target state="translated">let 子句</target>
        <note>{Locked="let"} "let" is a C# keyword and should not be localized.</note>
      </trans-unit>
      <trans-unit id="where_clause">
        <source>where clause</source>
        <target state="translated">where 子句</target>
        <note>{Locked="where"} "where" is a C# keyword and should not be localized.</note>
      </trans-unit>
      <trans-unit id="orderby_clause">
        <source>orderby clause</source>
        <target state="translated">orderby 子句</target>
        <note>{Locked="orderby"} "orderby" is a C# keyword and should not be localized.</note>
      </trans-unit>
      <trans-unit id="select_clause">
        <source>select clause</source>
        <target state="translated">select 子句</target>
        <note>{Locked="select"} "select" is a C# keyword and should not be localized.</note>
      </trans-unit>
      <trans-unit id="groupby_clause">
        <source>groupby clause</source>
        <target state="translated">groupby 子句</target>
        <note>{Locked="groupby"} "groupby" is a C# keyword and should not be localized.</note>
      </trans-unit>
      <trans-unit id="query_body">
        <source>query body</source>
        <target state="translated">查詢主體</target>
        <note />
      </trans-unit>
      <trans-unit id="into_clause">
        <source>into clause</source>
        <target state="translated">into 子句</target>
        <note>{Locked="into"} "into" is a C# keyword and should not be localized.</note>
      </trans-unit>
      <trans-unit id="is_pattern">
        <source>is pattern</source>
        <target state="translated">is 模式</target>
        <note>{Locked="is"} "is" is a C# keyword and should not be localized.</note>
      </trans-unit>
      <trans-unit id="deconstruction">
        <source>deconstruction</source>
        <target state="translated">解構</target>
        <note />
      </trans-unit>
      <trans-unit id="tuple">
        <source>tuple</source>
        <target state="translated">元組</target>
        <note />
      </trans-unit>
      <trans-unit id="local_function">
        <source>local function</source>
        <target state="translated">區域函式</target>
        <note />
      </trans-unit>
      <trans-unit id="out_var">
        <source>out variable</source>
        <target state="translated">out 變數</target>
        <note>{Locked="out"} "out" is a C# keyword and should not be localized.</note>
      </trans-unit>
      <trans-unit id="ref_local_or_expression">
        <source>ref local or expression</source>
        <target state="translated">ref 區域或運算式</target>
        <note>{Locked="ref"} "ref" is a C# keyword and should not be localized.</note>
      </trans-unit>
      <trans-unit id="global_statement">
        <source>global statement</source>
        <target state="translated">global 陳述式</target>
        <note>{Locked="global"} "global" is a C# keyword and should not be localized.</note>
      </trans-unit>
      <trans-unit id="using_directive">
        <source>using directive</source>
        <target state="translated">using 指示詞</target>
        <note />
      </trans-unit>
      <trans-unit id="event_field">
        <source>event field</source>
        <target state="translated">事件欄位</target>
        <note />
      </trans-unit>
      <trans-unit id="conversion_operator">
        <source>conversion operator</source>
        <target state="translated">轉換運算子</target>
        <note />
      </trans-unit>
      <trans-unit id="destructor">
        <source>destructor</source>
        <target state="translated">解構函式</target>
        <note />
      </trans-unit>
      <trans-unit id="indexer">
        <source>indexer</source>
        <target state="translated">索引子</target>
        <note />
      </trans-unit>
      <trans-unit id="property_getter">
        <source>property getter</source>
        <target state="translated">屬性 getter</target>
        <note />
      </trans-unit>
      <trans-unit id="indexer_getter">
        <source>indexer getter</source>
        <target state="translated">索引子 getter</target>
        <note />
      </trans-unit>
      <trans-unit id="property_setter">
        <source>property setter</source>
        <target state="translated">屬性 setter</target>
        <note />
      </trans-unit>
      <trans-unit id="indexer_setter">
        <source>indexer setter</source>
        <target state="translated">索引子 setter</target>
        <note />
      </trans-unit>
      <trans-unit id="attribute_target">
        <source>attribute target</source>
        <target state="translated">屬性目標</target>
        <note />
      </trans-unit>
      <trans-unit id="The_name_0_does_not_exist_in_the_current_context">
        <source>The name '{0}' does not exist in the current context.</source>
        <target state="translated">目前內容中沒有名稱 '{0}'。</target>
        <note />
      </trans-unit>
      <trans-unit id="Properties">
        <source>Properties</source>
        <target state="translated">屬性</target>
        <note />
      </trans-unit>
      <trans-unit id="Autoselect_disabled_due_to_namespace_declaration">
        <source>Autoselect disabled due to namespace declaration.</source>
        <target state="translated">由於命名空間宣告，所以停用自動選取。</target>
        <note />
      </trans-unit>
      <trans-unit id="namespace_name">
        <source>&lt;namespace name&gt;</source>
        <target state="translated">&lt;命名空間名稱&gt;</target>
        <note />
      </trans-unit>
      <trans-unit id="Autoselect_disabled_due_to_type_declaration">
        <source>Autoselect disabled due to type declaration.</source>
        <target state="translated">自動選取因類型宣告而停用。</target>
        <note />
      </trans-unit>
      <trans-unit id="Autoselect_disabled_due_to_possible_deconstruction_declaration">
        <source>Autoselect disabled due to possible deconstruction declaration.</source>
        <target state="translated">因為可能的解構宣告，所以停用自動選取。</target>
        <note />
      </trans-unit>
      <trans-unit id="Upgrade_this_project_to_csharp_language_version_0">
        <source>Upgrade this project to C# language version '{0}'</source>
        <target state="translated">將此專案升級為 C# 語言版本 '{0}'</target>
        <note />
      </trans-unit>
      <trans-unit id="Upgrade_all_csharp_projects_to_language_version_0">
        <source>Upgrade all C# projects to language version '{0}'</source>
        <target state="translated">將所有 C# 專案升級為語言版本 '{0}'</target>
        <note />
      </trans-unit>
      <trans-unit id="class_name">
        <source>&lt;class name&gt;</source>
        <target state="translated">&lt;類別名稱&gt;</target>
        <note />
      </trans-unit>
      <trans-unit id="interface_name">
        <source>&lt;interface name&gt;</source>
        <target state="translated">&lt;interface name&gt;</target>
        <note />
      </trans-unit>
      <trans-unit id="designation_name">
        <source>&lt;designation name&gt;</source>
        <target state="translated">&lt;指定名稱&gt;</target>
        <note />
      </trans-unit>
      <trans-unit id="struct_name">
        <source>&lt;struct name&gt;</source>
        <target state="translated">&lt;結構名稱&gt;</target>
        <note />
      </trans-unit>
      <trans-unit id="Make_method_async">
        <source>Make method async</source>
        <target state="translated">讓方法非同步</target>
        <note />
      </trans-unit>
      <trans-unit id="Make_method_async_remain_void">
        <source>Make method async (stay void)</source>
        <target state="translated">讓方法不同步 (仍為 void)</target>
        <note />
      </trans-unit>
      <trans-unit id="Name">
        <source>&lt;Name&gt;</source>
        <target state="translated">&lt;名稱&gt;</target>
        <note />
      </trans-unit>
      <trans-unit id="Autoselect_disabled_due_to_member_declaration">
        <source>Autoselect disabled due to member declaration</source>
        <target state="translated">因為成員宣告而已停用自動選取</target>
        <note />
      </trans-unit>
      <trans-unit id="Suggested_name">
        <source>(Suggested name)</source>
        <target state="translated">(建議的名稱)</target>
        <note />
      </trans-unit>
      <trans-unit id="Remove_unused_function">
        <source>Remove unused function</source>
        <target state="translated">移除未使用的函式</target>
        <note />
      </trans-unit>
      <trans-unit id="Add_parentheses_around_conditional_expression_in_interpolated_string">
        <source>Add parentheses</source>
        <target state="translated">新增括弧</target>
        <note />
      </trans-unit>
      <trans-unit id="Convert_to_foreach">
        <source>Convert to 'foreach'</source>
        <target state="translated">轉換為 'foreach'</target>
        <note />
      </trans-unit>
      <trans-unit id="Convert_to_for">
        <source>Convert to 'for'</source>
        <target state="translated">轉換為 'for'</target>
        <note />
      </trans-unit>
      <trans-unit id="Invert_if">
        <source>Invert if</source>
        <target state="translated">反轉 if</target>
        <note />
      </trans-unit>
      <trans-unit id="Use_0">
        <source>Use '{0}'</source>
        <target state="translated">使用 '{0}'</target>
        <note />
      </trans-unit>
      <trans-unit id="Introduce_using_statement">
        <source>Introduce 'using' statement</source>
        <target state="translated">引進 'using’ 陳述式</target>
        <note>{Locked="using"} "using" is a C# keyword and should not be localized.</note>
      </trans-unit>
      <trans-unit id="without_leading_whitespace_may_change_semantics">
        <source>... without leading whitespace (may change semantics)</source>
        <target state="translated">...沒有前置空白字元 (可能會變更語意)</target>
        <note>This clause is a follow up to the "Convert to raw string" loc string.
    The intent is that the user sees "Convert to raw string" as an option to select,
    and that is then followed with this clause.  This is so we don't have a huge string
    saying "Convert to raw string without leading whitespace (may change semantics)"</note>
      </trans-unit>
      <trans-unit id="yield_break_statement">
        <source>yield break statement</source>
        <target state="translated">yield break 陳述式</target>
        <note>{Locked="yield break"} "yield break" is a C# keyword and should not be localized.</note>
      </trans-unit>
      <trans-unit id="yield_return_statement">
        <source>yield return statement</source>
        <target state="translated">yield return 陳述式</target>
        <note>{Locked="yield return"} "yield return" is a C# keyword and should not be localized.</note>
      </trans-unit>
    </body>
  </file>
</xliff><|MERGE_RESOLUTION|>--- conflicted
+++ resolved
@@ -117,14 +117,6 @@
         <target state="translated">套用 Using 陳述式喜好設定</target>
         <note />
       </trans-unit>
-<<<<<<< HEAD
-=======
-      <trans-unit id="Apply_utf8_string_literal_preferences">
-        <source>Apply UTF-8 string literal preferences</source>
-        <target state="translated">套用 UTF-8 字串常值喜好設定</target>
-        <note />
-      </trans-unit>
->>>>>>> 6a0f234e
       <trans-unit id="Apply_var_preferences">
         <source>Apply 'var' preferences</source>
         <target state="translated">套用 'var' 喜好設定</target>
