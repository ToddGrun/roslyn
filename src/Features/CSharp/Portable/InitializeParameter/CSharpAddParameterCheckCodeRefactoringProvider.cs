﻿// Licensed to the .NET Foundation under one or more agreements.
// The .NET Foundation licenses this file to you under the MIT license.
// See the LICENSE file in the project root for more information.

<<<<<<< HEAD
#nullable disable

=======
>>>>>>> 67d940c4
using System;
using System.Composition;
using System.Threading.Tasks;
using System.Threading;
using Microsoft.CodeAnalysis.CodeRefactorings;
using Microsoft.CodeAnalysis.Host.Mef;
using Microsoft.CodeAnalysis.CSharp.CodeStyle;
using Microsoft.CodeAnalysis.CSharp.Shared.Extensions;
using Microsoft.CodeAnalysis.CSharp.Syntax;
using Microsoft.CodeAnalysis.Editing;
using Microsoft.CodeAnalysis.InitializeParameter;
using Microsoft.CodeAnalysis.Options;
<<<<<<< HEAD
=======
using Microsoft.CodeAnalysis.Shared.Extensions;
>>>>>>> 67d940c4
using static Microsoft.CodeAnalysis.CSharp.SyntaxFactory;

namespace Microsoft.CodeAnalysis.CSharp.InitializeParameter
{
    [ExportCodeRefactoringProvider(LanguageNames.CSharp, Name = PredefinedCodeRefactoringProviderNames.AddParameterCheck), Shared]
    [ExtensionOrder(Before = PredefinedCodeRefactoringProviderNames.ChangeSignature)]
    internal class CSharpAddParameterCheckCodeRefactoringProvider :
        AbstractAddParameterCheckCodeRefactoringProvider<
            BaseTypeDeclarationSyntax,
            ParameterSyntax,
            StatementSyntax,
            ExpressionSyntax,
            BinaryExpressionSyntax>
    {
        [ImportingConstructor]
        [Obsolete(MefConstruction.ImportingConstructorMessage, error: true)]
        public CSharpAddParameterCheckCodeRefactoringProvider()
        {
        }

        protected override bool IsFunctionDeclaration(SyntaxNode node)
            => InitializeParameterHelpers.IsFunctionDeclaration(node);

        protected override SyntaxNode GetBody(SyntaxNode functionDeclaration)
            => InitializeParameterHelpers.GetBody(functionDeclaration);

        protected override void InsertStatement(SyntaxEditor editor, SyntaxNode functionDeclaration, bool returnsVoid, SyntaxNode? statementToAddAfter, StatementSyntax statement)
            => InitializeParameterHelpers.InsertStatement(editor, functionDeclaration, returnsVoid, statementToAddAfter, statement);

        protected override bool IsImplicitConversion(Compilation compilation, ITypeSymbol source, ITypeSymbol destination)
            => InitializeParameterHelpers.IsImplicitConversion(compilation, source, destination);

        protected override bool CanOffer(SyntaxNode body)
        {
            if (InitializeParameterHelpers.IsExpressionBody(body))
            {
                return InitializeParameterHelpers.TryConvertExpressionBodyToStatement(body,
                    semicolonToken: Token(SyntaxKind.SemicolonToken),
                    createReturnStatementForExpression: false,
                    statement: out var _);
            }

            return true;
        }

        protected override bool PrefersThrowExpression(DocumentOptionSet options)
            => options.GetOption(CSharpCodeStyleOptions.PreferThrowExpression).Value;

        protected override string EscapeResourceString(string input)
            => input.Replace("\\", "\\\\").Replace("\"", "\\\"");

        protected override StatementSyntax CreateParameterCheckIfStatement(DocumentOptionSet options, ExpressionSyntax condition, StatementSyntax ifTrueStatement)
        {
            var withBlock = options.GetOption(CSharpCodeStyleOptions.PreferBraces).Value == CodeAnalysis.CodeStyle.PreferBracesPreference.Always;
            var singleLine = options.GetOption(CSharpCodeStyleOptions.AllowEmbeddedStatementsOnSameLine).Value;
            var closeParenToken = Token(SyntaxKind.CloseParenToken);
            if (withBlock)
            {
                ifTrueStatement = Block(ifTrueStatement);
            }
            else if (singleLine)
            {
                // Any elastic trivia between the closing parenthesis of if and the statement must be removed
                // to convince the formatter to keep everything on a single line.
                // Note: ifTrueStatement and closeParenToken are generated, so there is no need to deal with any existing trivia.
                closeParenToken = closeParenToken.WithTrailingTrivia(Space);
                ifTrueStatement = ifTrueStatement.WithoutLeadingTrivia();
            }

            return IfStatement(
                attributeLists: default,
                ifKeyword: Token(SyntaxKind.IfKeyword),
                openParenToken: Token(SyntaxKind.OpenParenToken),
                condition: condition,
                closeParenToken: closeParenToken,
                statement: ifTrueStatement,
                @else: null);
        }
<<<<<<< HEAD
=======

        protected override Document? TryAddNullCheckToParameterDeclaration(Document document, ParameterSyntax parameterSyntax, CancellationToken cancellationToken)
        {
            var tree = parameterSyntax.SyntaxTree;
            var options = (CSharpParseOptions)tree.Options;
            if (options.LanguageVersion < LanguageVersionExtensions.CSharpNext)
            {
                return null;
            }

            // We expect the syntax tree to already be in memory since we already have a node from the tree
            var syntaxRoot = tree.GetRoot(cancellationToken);
            syntaxRoot = syntaxRoot.ReplaceNode(
                parameterSyntax,
                parameterSyntax.WithExclamationExclamationToken(Token(SyntaxKind.ExclamationExclamationToken)));
            return document.WithSyntaxRoot(syntaxRoot);
        }
>>>>>>> 67d940c4
    }
}<|MERGE_RESOLUTION|>--- conflicted
+++ resolved
@@ -2,11 +2,6 @@
 // The .NET Foundation licenses this file to you under the MIT license.
 // See the LICENSE file in the project root for more information.
 
-<<<<<<< HEAD
-#nullable disable
-
-=======
->>>>>>> 67d940c4
 using System;
 using System.Composition;
 using System.Threading.Tasks;
@@ -19,10 +14,7 @@
 using Microsoft.CodeAnalysis.Editing;
 using Microsoft.CodeAnalysis.InitializeParameter;
 using Microsoft.CodeAnalysis.Options;
-<<<<<<< HEAD
-=======
 using Microsoft.CodeAnalysis.Shared.Extensions;
->>>>>>> 67d940c4
 using static Microsoft.CodeAnalysis.CSharp.SyntaxFactory;
 
 namespace Microsoft.CodeAnalysis.CSharp.InitializeParameter
@@ -101,8 +93,6 @@
                 statement: ifTrueStatement,
                 @else: null);
         }
-<<<<<<< HEAD
-=======
 
         protected override Document? TryAddNullCheckToParameterDeclaration(Document document, ParameterSyntax parameterSyntax, CancellationToken cancellationToken)
         {
@@ -120,6 +110,5 @@
                 parameterSyntax.WithExclamationExclamationToken(Token(SyntaxKind.ExclamationExclamationToken)));
             return document.WithSyntaxRoot(syntaxRoot);
         }
->>>>>>> 67d940c4
     }
 }