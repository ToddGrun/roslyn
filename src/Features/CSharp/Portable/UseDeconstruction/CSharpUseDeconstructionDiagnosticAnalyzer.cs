--- conflicted
+++ resolved
@@ -40,18 +40,8 @@
         private void AnalyzeNode(SyntaxNodeAnalysisContext context)
         {
             var cancellationToken = context.CancellationToken;
-<<<<<<< HEAD
             var optionSet = context.Options.GetAnalyzerOptionSetAsync(context.Node.SyntaxTree, cancellationToken).GetAwaiter().GetResult();
-            var option = optionSet.GetOption(CodeStyleOptions.PreferDeconstructedVariableDeclaration, context.Node.Language);
-=======
-            var optionSet = context.Options.GetDocumentOptionSetAsync(context.Node.SyntaxTree, cancellationToken).GetAwaiter().GetResult();
-            if (optionSet == null)
-            {
-                return;
-            }
-
             var option = optionSet.GetOption(CSharpCodeStyleOptions.PreferDeconstructedVariableDeclaration);
->>>>>>> 40f4f254
             if (!option.Value)
             {
                 return;
