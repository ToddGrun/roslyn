--- conflicted
+++ resolved
@@ -2,11 +2,7 @@
 // The .NET Foundation licenses this file to you under the MIT license.
 // See the LICENSE file in the project root for more information.
 
-<<<<<<< HEAD
-using System.Collections.Generic;
-=======
 using System.Collections.Immutable;
->>>>>>> b4790f99
 using System.Threading;
 using Microsoft.CodeAnalysis.Completion;
 using Microsoft.CodeAnalysis.Completion.Providers;
@@ -47,29 +43,14 @@
 
         protected abstract bool IsValidContext(int position, CSharpSyntaxContext context, CancellationToken cancellationToken);
 
-<<<<<<< HEAD
-        public async Task<IEnumerable<RecommendedKeyword>?> RecommendKeywordsAsync(
-=======
         public ImmutableArray<RecommendedKeyword> RecommendKeywords(
->>>>>>> b4790f99
             int position,
             CSharpSyntaxContext context,
             CancellationToken cancellationToken)
         {
-<<<<<<< HEAD
-            var syntaxKind = await RecommendKeywordAsync(position, context, cancellationToken).ConfigureAwait(false);
-            if (syntaxKind.HasValue)
-            {
-                return SpecializedCollections.SingletonEnumerable(
-                    new RecommendedKeyword(SyntaxFacts.GetText(syntaxKind.Value),
-                        shouldFormatOnCommit: ShouldFormatOnCommit,
-                        matchPriority: ShouldPreselect(context, cancellationToken) ? SymbolMatchPriority.Keyword : DefaultMatchPriority));
-            }
-=======
             var syntaxKind = RecommendKeyword(position, context, cancellationToken);
             if (!syntaxKind.HasValue)
                 return ImmutableArray<RecommendedKeyword>.Empty;
->>>>>>> b4790f99
 
             return ShouldPreselect(context, cancellationToken)
                 ? _keywordPriorityRecommendedKeywords
@@ -100,23 +81,8 @@
             public TestAccessor(AbstractSyntacticSingleKeywordRecommender recommender)
                 => _recommender = recommender;
 
-<<<<<<< HEAD
-            internal async Task<IEnumerable<RecommendedKeyword>?> RecommendKeywordsAsync(int position, CSharpSyntaxContext context)
-            {
-                var syntaxKind = await _recommender.RecommendKeywordAsync(position, context, CancellationToken.None).ConfigureAwait(false);
-                if (syntaxKind.HasValue)
-                {
-                    var matchPriority = _recommender.ShouldPreselect(context, CancellationToken.None) ? SymbolMatchPriority.Keyword : MatchPriority.Default;
-                    return SpecializedCollections.SingletonEnumerable(
-                        new RecommendedKeyword(SyntaxFacts.GetText(syntaxKind.Value), matchPriority: matchPriority));
-                }
-
-                return null;
-            }
-=======
             public ImmutableArray<RecommendedKeyword> RecommendKeywords(int position, CSharpSyntaxContext context)
                 => _recommender.RecommendKeywords(position, context, CancellationToken.None);
->>>>>>> b4790f99
         }
     }
 }