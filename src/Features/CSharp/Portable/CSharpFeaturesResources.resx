--- conflicted
+++ resolved
@@ -618,15 +618,13 @@
   <data name="record_struct" xml:space="preserve">
     <value>record struct</value>
   </data>
-<<<<<<< HEAD
+  <data name="Enable_nullable_reference_types_in_project" xml:space="preserve">
+    <value>Enable nullable reference types in project</value>
+  </data>
   <data name="Selection_cannot_include_global_statements" xml:space="preserve">
     <value>Selection cannot include global statements</value>
   </data>
   <data name="Selection_cannot_include_top_level_statements" xml:space="preserve">
     <value>Selection cannot include top-level statements</value>
-=======
-  <data name="Enable_nullable_reference_types_in_project" xml:space="preserve">
-    <value>Enable nullable reference types in project</value>
->>>>>>> 1667bc61
   </data>
 </root>