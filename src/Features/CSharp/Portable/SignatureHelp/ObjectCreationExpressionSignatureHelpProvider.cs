--- conflicted
+++ resolved
@@ -41,13 +41,7 @@
         }
 
         private bool IsTriggerToken(SyntaxToken token)
-<<<<<<< HEAD
-        {
-            return SignatureHelpUtilities.IsTriggerParenOrComma<BaseObjectCreationExpressionSyntax>(token, IsTriggerCharacter);
-        }
-=======
-            => SignatureHelpUtilities.IsTriggerParenOrComma<ObjectCreationExpressionSyntax>(token, IsTriggerCharacter);
->>>>>>> cc92a0aa
+            => SignatureHelpUtilities.IsTriggerParenOrComma<BaseObjectCreationExpressionSyntax>(token, IsTriggerCharacter);
 
         private static bool IsArgumentListToken(BaseObjectCreationExpressionSyntax expression, SyntaxToken token)
         {
