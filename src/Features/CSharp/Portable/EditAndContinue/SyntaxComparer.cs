﻿// Licensed to the .NET Foundation under one or more agreements.
// The .NET Foundation licenses this file to you under the MIT license.
// See the LICENSE file in the project root for more information.

using System;
using System.Collections.Generic;
using System.Diagnostics;
using System.Diagnostics.CodeAnalysis;
using System.Linq;
using Microsoft.CodeAnalysis.CSharp.Extensions;
using Microsoft.CodeAnalysis.CSharp.Syntax;
using Roslyn.Utilities;

namespace Microsoft.CodeAnalysis.CSharp.EditAndContinue
{
    internal sealed class SyntaxComparer : AbstractSyntaxComparer
    {
        internal static readonly SyntaxComparer TopLevel = new();
        internal static readonly SyntaxComparer Statement = new(compareStatementSyntax: true);

        private readonly SyntaxNode? _oldRoot;
        private readonly SyntaxNode? _newRoot;
        private readonly IEnumerable<SyntaxNode>? _oldRootChildren;
        private readonly IEnumerable<SyntaxNode>? _newRootChildren;

        // This comparer can operate in two modes: 
        // * Top level syntax, which looks at member declarations, but doesn't look inside method bodies etc.
        // * Statement syntax, which looks into member bodies and descends through all statements and expressions
        // This flag is used where there needs to be a disctinction made between how these are treated
        private readonly bool _compareStatementSyntax;

        private SyntaxComparer()
        {
        }

        public SyntaxComparer(bool compareStatementSyntax)
        {
            _compareStatementSyntax = compareStatementSyntax;
        }
<<<<<<< HEAD

        /// <summary>
        /// Creates a syntax comparer
        /// </summary>
        /// <param name="oldRoot">The root node to start comparisons from</param>
        /// <param name="newRoot">The new root node to compare against</param>
        /// <param name="oldRootChildren">Child nodes that should always be compared</param>
        /// <param name="newRootChildren">New child nodes to compare against</param>
        /// <param name="compareStatementSyntax">Whether this comparer is in "statement mode"</param>
        public SyntaxComparer(
            SyntaxNode oldRoot,
            SyntaxNode newRoot,
            IEnumerable<SyntaxNode> oldRootChildren,
            IEnumerable<SyntaxNode> newRootChildren,
            bool compareStatementSyntax = false)
        {
            // Set this first in case there are asserts, so they evaluate the right thing
            _compareStatementSyntax = compareStatementSyntax;

            if (!_compareStatementSyntax)
            {
                // for top syntax, explicitly listed roots and all their children must be labeled:
                Debug.Assert(HasLabel(oldRoot));
                Debug.Assert(HasLabel(newRoot));
                Debug.Assert(oldRootChildren.All(HasLabel));
                Debug.Assert(newRootChildren.All(HasLabel));
            }

            _oldRoot = oldRoot;
            _newRoot = newRoot;
            _oldRootChildren = oldRootChildren;
            _newRootChildren = newRootChildren;

            if (!_compareStatementSyntax)
            {
                // For top syntax the virtual parent of root children must be the respective root:
                Debug.Assert(!TryGetParent(oldRoot, out var _));
                Debug.Assert(!TryGetParent(newRoot, out var _));
                Debug.Assert(oldRootChildren.All(node => TryGetParent(node, out var parent) && parent == oldRoot));
                Debug.Assert(newRootChildren.All(node => TryGetParent(node, out var parent) && parent == newRoot));
            }
        }

        #region Tree Traversal

        protected internal override bool TryGetParent(SyntaxNode node, [NotNullWhen(true)] out SyntaxNode? parent)
        {
            if (node == _oldRoot || node == _newRoot)
            {
                parent = null;
                return false;
            }

            parent = node.Parent;
            while (parent != null && !HasLabel(parent))
            {
                parent = parent.Parent;
            }

            return parent != null;
        }

        protected internal override IEnumerable<SyntaxNode>? GetChildren(SyntaxNode node)
        {
            if (node == _oldRoot)
            {
                return _oldRootChildren;
            }

            if (node == _newRoot)
            {
                return _newRootChildren;
            }

            return HasChildren(node) ? EnumerateChildren(node) : null;
        }

        private IEnumerable<SyntaxNode> EnumerateChildren(SyntaxNode node)
        {
            foreach (var child in node.ChildNodes())
            {
                if (LambdaUtilities.IsLambdaBodyStatementOrExpression(child))
                {
                    continue;
                }

                if (HasLabel(child))
                {
                    yield return child;
                }
                else if (_compareStatementSyntax)
                {
                    foreach (var descendant in child.DescendantNodes(DescendIntoChildren))
                    {
                        if (HasLabel(descendant))
                        {
                            yield return descendant;
                        }
                    }
                }
            }
        }
        private bool DescendIntoChildren(SyntaxNode node)
            => !LambdaUtilities.IsLambdaBodyStatementOrExpression(node) && !HasLabel(node);

        protected internal sealed override IEnumerable<SyntaxNode> GetDescendants(SyntaxNode node)
        {
            var rootChildren = (node == _oldRoot) ? _oldRootChildren : (node == _newRoot) ? _newRootChildren : null;
            return (rootChildren != null) ? EnumerateDescendants(rootChildren) : EnumerateDescendants(node);
        }

        private IEnumerable<SyntaxNode> EnumerateDescendants(IEnumerable<SyntaxNode> nodes)
        {
            foreach (var node in nodes)
            {
                if (HasLabel(node))
                {
                    yield return node;
                }

                foreach (var descendant in EnumerateDescendants(node))
                {
                    if (HasLabel(descendant))
                    {
                        yield return descendant;
                    }
                }
            }
        }

        private IEnumerable<SyntaxNode> EnumerateDescendants(SyntaxNode node)
        {
            foreach (var descendant in node.DescendantNodesAndTokens(
                descendIntoChildren: child => ShouldEnumerateChildren(child),
                descendIntoTrivia: false))
            {
                var descendantNode = descendant.AsNode();
                if (descendantNode != null && HasLabel(descendantNode))
                {
                    if (!LambdaUtilities.IsLambdaBodyStatementOrExpression(descendantNode))
                    {
                        yield return descendantNode;
                    }
                }
            }

            bool ShouldEnumerateChildren(SyntaxNode child)
            {
                // if we don't want to consider this nodes children, then don't
                if (!HasChildren(child))
                {
                    return false;
                }

                // Always descend into the children of the node we were asked about
                if (child == node)
                {
                    return true;
                }

                // otherwise, as long as we don't descend into lambdas
                return !LambdaUtilities.IsLambdaBodyStatementOrExpression(child);
            }
        }

        private bool HasChildren(SyntaxNode node)
        {
            // Leaves are labeled statements that don't have a labeled child.
            // We also return true for non-labeled statements.
            var label = Classify(node.Kind(), node, out var isLeaf);

            // ignored should always be reported as leaves for top syntax, but for statements
            // we want to look at all child nodes, because almost anything could have a lambda
            if (!_compareStatementSyntax)
            {
                Debug.Assert(label != Label.Ignored || isLeaf);
            }

            return !isLeaf;
        }

        #endregion

        #region Labels

        // Assumptions:
        // - Each listed label corresponds to one or more syntax kinds.
        // - Nodes with same labels might produce Update edits, nodes with different labels don't. 
        // - If IsTiedToParent(label) is true for a label then all its possible parent labels must precede the label.
        //   (i.e. both MethodDeclaration and TypeDeclaration must precede TypeParameter label).
        // - All descendants of a node whose kind is listed here will be ignored regardless of their labels
        internal enum Label
        {
            // Top level syntax kinds
            CompilationUnit,

            NamespaceDeclaration,
            ExternAliasDirective,              // tied to parent 
            UsingDirective,                    // tied to parent

            TypeDeclaration,
            EnumDeclaration,
            DelegateDeclaration,

            FieldDeclaration,                  // tied to parent
            FieldVariableDeclaration,          // tied to parent
            FieldVariableDeclarator,           // tied to parent

            MethodDeclaration,                 // tied to parent
            OperatorDeclaration,               // tied to parent
            ConversionOperatorDeclaration,     // tied to parent
            ConstructorDeclaration,            // tied to parent
            DestructorDeclaration,             // tied to parent
            PropertyDeclaration,               // tied to parent
            IndexerDeclaration,                // tied to parent
            EventDeclaration,                  // tied to parent
            EnumMemberDeclaration,             // tied to parent

            AccessorList,                      // tied to parent
            AccessorDeclaration,               // tied to parent

            // Statement syntax kinds
            Block,
            CheckedStatement,
            UnsafeStatement,

            TryStatement,
            CatchClause,                      // tied to parent
            CatchDeclaration,                 // tied to parent
            CatchFilterClause,                // tied to parent
            FinallyClause,                    // tied to parent
            ForStatement,
            ForStatementPart,                 // tied to parent
            ForEachStatement,
            UsingStatement,
            FixedStatement,
            LockStatement,
            WhileStatement,
            DoStatement,
            IfStatement,
            ElseClause,                        // tied to parent 

            SwitchStatement,
            SwitchSection,
            CasePatternSwitchLabel,            // tied to parent
            SwitchExpression,
            SwitchExpressionArm,               // tied to parent
            WhenClause,                        // tied to parent

            YieldStatement,                    // tied to parent
            GotoStatement,
            GotoCaseStatement,
            BreakContinueStatement,
            ReturnThrowStatement,
            ExpressionStatement,

            LabeledStatement,

            // TODO: 
            // Ideally we could declare LocalVariableDeclarator tied to the first enclosing node that defines local scope (block, foreach, etc.)
            // Also consider handling LocalDeclarationStatement as just a bag of variable declarators,
            // so that variable declarators contained in one can be matched with variable declarators contained in the other.
            LocalDeclarationStatement,         // tied to parent
            LocalVariableDeclaration,          // tied to parent
            LocalVariableDeclarator,           // tied to parent

            SingleVariableDesignation,
            AwaitExpression,
            NestedFunction,

            FromClause,
            QueryBody,
            FromClauseLambda,                 // tied to parent
            LetClauseLambda,                  // tied to parent
            WhereClauseLambda,                // tied to parent
            OrderByClause,                    // tied to parent
            OrderingLambda,                   // tied to parent
            SelectClauseLambda,               // tied to parent
            JoinClauseLambda,                 // tied to parent
            JoinIntoClause,                   // tied to parent
            GroupClauseLambda,                // tied to parent
            QueryContinuation,                // tied to parent

            // Syntax kinds that are common to both statement and top level
            TypeParameterList,                 // tied to parent
            TypeParameterConstraintClause,     // tied to parent
            TypeParameter,                     // tied to parent
            ParameterList,                     // tied to parent
            BracketedParameterList,            // tied to parent
            Parameter,                         // tied to parent
            AttributeList,                     // tied to parent
            Attribute,                         // tied to parent

            // helpers:
            Count,
            Ignored = IgnoredNode
        }

        /// <summary>
        /// Return 1 if it is desirable to report two edits (delete and insert) rather than a move edit
        /// when the node changes its parent.
        /// </summary>
        private static int TiedToAncestor(Label label)
        {
            switch (label)
            {
                // Top level syntax
                case Label.ExternAliasDirective:
                case Label.UsingDirective:
                case Label.FieldDeclaration:
                case Label.FieldVariableDeclaration:
                case Label.FieldVariableDeclarator:
                case Label.MethodDeclaration:
                case Label.OperatorDeclaration:
                case Label.ConversionOperatorDeclaration:
                case Label.ConstructorDeclaration:
                case Label.DestructorDeclaration:
                case Label.PropertyDeclaration:
                case Label.IndexerDeclaration:
                case Label.EventDeclaration:
                case Label.EnumMemberDeclaration:
                case Label.AccessorDeclaration:
                case Label.AccessorList:
                case Label.TypeParameterList:
                case Label.TypeParameter:
                case Label.TypeParameterConstraintClause:
                case Label.ParameterList:
                case Label.BracketedParameterList:
                case Label.Parameter:
                case Label.AttributeList:
                case Label.Attribute:
                    return 1;

                // Statement syntax
                case Label.LocalDeclarationStatement:
                case Label.LocalVariableDeclaration:
                case Label.LocalVariableDeclarator:
                case Label.GotoCaseStatement:
                case Label.BreakContinueStatement:
                case Label.ElseClause:
                case Label.CatchClause:
                case Label.CatchDeclaration:
                case Label.CatchFilterClause:
                case Label.FinallyClause:
                case Label.ForStatementPart:
                case Label.YieldStatement:
                case Label.FromClauseLambda:
                case Label.LetClauseLambda:
                case Label.WhereClauseLambda:
                case Label.OrderByClause:
                case Label.OrderingLambda:
                case Label.SelectClauseLambda:
                case Label.JoinClauseLambda:
                case Label.JoinIntoClause:
                case Label.GroupClauseLambda:
                case Label.QueryContinuation:
                case Label.CasePatternSwitchLabel:
                case Label.WhenClause:
                case Label.SwitchExpressionArm:
                    return 1;

                default:
                    return 0;
            }
        }

        internal Label Classify(SyntaxKind kind, SyntaxNode? node, out bool isLeaf)
        {
            isLeaf = false;

            // If the node is a for loop Initializer, Condition, or Incrementor expression we label it as "ForStatementPart".
            // We need to capture it in the match since these expressions can be "active statements" and as such we need to map them.
            //
            // The parent is not available only when comparing nodes for value equality.
            if (node != null && node.Parent.IsKind(SyntaxKind.ForStatement) && node is ExpressionSyntax)
            {
                return Label.ForStatementPart;
            }

            switch (kind)
            {
                // ************************************
                // Top syntax
                // ************************************

                case SyntaxKind.CompilationUnit:
                    return Label.CompilationUnit;

                case SyntaxKind.GlobalStatement:
                    // TODO:
                    isLeaf = true;
                    return Label.Ignored;

                case SyntaxKind.ExternAliasDirective:
                    isLeaf = true;
                    return Label.ExternAliasDirective;

                case SyntaxKind.UsingDirective:
                    isLeaf = true;
                    return Label.UsingDirective;

                case SyntaxKind.NamespaceDeclaration:
                    return Label.NamespaceDeclaration;

                // Need to add support for records (tracked by https://github.com/dotnet/roslyn/issues/44877)
                case SyntaxKind.ClassDeclaration:
                case SyntaxKind.StructDeclaration:
                case SyntaxKind.InterfaceDeclaration:
                    return Label.TypeDeclaration;

                case SyntaxKind.EnumDeclaration:
                    return Label.EnumDeclaration;

                case SyntaxKind.DelegateDeclaration:
                    return Label.DelegateDeclaration;

                case SyntaxKind.FieldDeclaration:
                case SyntaxKind.EventFieldDeclaration:
                    return Label.FieldDeclaration;

                case SyntaxKind.ConversionOperatorDeclaration:
                    return Label.ConversionOperatorDeclaration;

                case SyntaxKind.OperatorDeclaration:
                    return Label.OperatorDeclaration;

                case SyntaxKind.DestructorDeclaration:
                    isLeaf = true;
                    return Label.DestructorDeclaration;

                case SyntaxKind.PropertyDeclaration:
                    return Label.PropertyDeclaration;

                case SyntaxKind.IndexerDeclaration:
                    return Label.IndexerDeclaration;

                case SyntaxKind.EventDeclaration:
                    return Label.EventDeclaration;

                case SyntaxKind.EnumMemberDeclaration:
                    // not a leaf because an attribute may be applied
                    return Label.EnumMemberDeclaration;

                case SyntaxKind.AccessorList:
                    return Label.AccessorList;

                case SyntaxKind.GetAccessorDeclaration:
                case SyntaxKind.SetAccessorDeclaration:
                case SyntaxKind.AddAccessorDeclaration:
                case SyntaxKind.RemoveAccessorDeclaration:
                    isLeaf = true;
                    return Label.AccessorDeclaration;

                case SyntaxKind.TypeParameterList:
                    return Label.TypeParameterList;

                case SyntaxKind.TypeParameterConstraintClause:
                    return Label.TypeParameterConstraintClause;

                case SyntaxKind.TypeParameter:
                    // not a leaf because an attribute may be applied
                    return Label.TypeParameter;

                case SyntaxKind.BracketedParameterList:
                    return Label.BracketedParameterList;

                case SyntaxKind.ParameterList:
                    return Label.ParameterList;

                case SyntaxKind.Parameter:
                    return Label.Parameter;

                case SyntaxKind.AttributeList:
                    return Label.AttributeList;

                case SyntaxKind.Attribute:
                    isLeaf = true;
                    return Label.Attribute;

                // ************************************
                // Statement syntax
                // ************************************

                // Notes:
                // A descendant of a leaf node may be a labeled node that we don't want to visit if 
                // we are comparing its parent node (used for lambda bodies).
                // 
                // Expressions are ignored but they may contain nodes that should be matched by tree comparer.
                // (e.g. lambdas, declaration expressions). Descending to these nodes is handled in EnumerateChildren.

                case SyntaxKind.ConstructorDeclaration:
                    // Root when matching constructor bodies.
                    return Label.ConstructorDeclaration;

                case SyntaxKind.LocalDeclarationStatement:
                    return Label.LocalDeclarationStatement;

                case SyntaxKind.SingleVariableDesignation:
                    return Label.SingleVariableDesignation;

                case SyntaxKind.LabeledStatement:
                    return Label.LabeledStatement;

                case SyntaxKind.EmptyStatement:
                    isLeaf = true;
                    return Label.ExpressionStatement;

                case SyntaxKind.GotoStatement:
                    isLeaf = true;
                    return Label.GotoStatement;

                case SyntaxKind.GotoCaseStatement:
                case SyntaxKind.GotoDefaultStatement:
                    isLeaf = true;
                    return Label.GotoCaseStatement;

                case SyntaxKind.BreakStatement:
                case SyntaxKind.ContinueStatement:
                    isLeaf = true;
                    return Label.BreakContinueStatement;

                case SyntaxKind.ReturnStatement:
                case SyntaxKind.ThrowStatement:
                    return Label.ReturnThrowStatement;

                case SyntaxKind.ExpressionStatement:
                    return Label.ExpressionStatement;

                case SyntaxKind.YieldBreakStatement:
                case SyntaxKind.YieldReturnStatement:
                    return Label.YieldStatement;

                case SyntaxKind.DoStatement:
                    return Label.DoStatement;

                case SyntaxKind.WhileStatement:
                    return Label.WhileStatement;

                case SyntaxKind.ForStatement:
                    return Label.ForStatement;

                case SyntaxKind.ForEachVariableStatement:
                case SyntaxKind.ForEachStatement:
                    return Label.ForEachStatement;

                case SyntaxKind.UsingStatement:
                    return Label.UsingStatement;

                case SyntaxKind.FixedStatement:
                    return Label.FixedStatement;

                case SyntaxKind.CheckedStatement:
                case SyntaxKind.UncheckedStatement:
                    return Label.CheckedStatement;

                case SyntaxKind.UnsafeStatement:
                    return Label.UnsafeStatement;

                case SyntaxKind.LockStatement:
                    return Label.LockStatement;

                case SyntaxKind.IfStatement:
                    return Label.IfStatement;

                case SyntaxKind.ElseClause:
                    return Label.ElseClause;

                case SyntaxKind.SwitchStatement:
                    return Label.SwitchStatement;

                case SyntaxKind.SwitchSection:
                    return Label.SwitchSection;

                case SyntaxKind.CaseSwitchLabel:
                case SyntaxKind.DefaultSwitchLabel:
                    // Switch labels are included in the "value" of the containing switch section.
                    // We don't need to analyze case expressions.
                    isLeaf = true;
                    return Label.Ignored;

                case SyntaxKind.WhenClause:
                    return Label.WhenClause;

                case SyntaxKind.CasePatternSwitchLabel:
                    return Label.CasePatternSwitchLabel;

                case SyntaxKind.SwitchExpression:
                    return Label.SwitchExpression;

                case SyntaxKind.SwitchExpressionArm:
                    return Label.SwitchExpressionArm;

                case SyntaxKind.TryStatement:
                    return Label.TryStatement;

                case SyntaxKind.CatchClause:
                    return Label.CatchClause;

                case SyntaxKind.CatchDeclaration:
                    // the declarator of the exception variable
                    return Label.CatchDeclaration;

                case SyntaxKind.CatchFilterClause:
                    return Label.CatchFilterClause;

                case SyntaxKind.FinallyClause:
                    return Label.FinallyClause;

                case SyntaxKind.LocalFunctionStatement:
                case SyntaxKind.ParenthesizedLambdaExpression:
                case SyntaxKind.AnonymousMethodExpression:
                    // Note: Simple lambda expression is only labeled for statements, so it is below
                    return Label.NestedFunction;

                case SyntaxKind.FromClause:
                    // The first from clause of a query is not a lambda.
                    // We have to assign it a label different from "FromClauseLambda"
                    // so that we won't match lambda-from to non-lambda-from.
                    // 
                    // Since FromClause declares range variables we need to include it in the map,
                    // so that we are able to map range variable declarations.
                    // Therefore we assign it a dedicated label.
                    // 
                    // The parent is not available only when comparing nodes for value equality.
                    // In that case it doesn't matter what label the node has as long as it has some.
                    if (node == null || node.Parent.IsKind(SyntaxKind.QueryExpression))
                    {
                        return Label.FromClause;
                    }

                    return Label.FromClauseLambda;

                case SyntaxKind.QueryBody:
                    return Label.QueryBody;

                case SyntaxKind.QueryContinuation:
                    return Label.QueryContinuation;

                case SyntaxKind.LetClause:
                    return Label.LetClauseLambda;

                case SyntaxKind.WhereClause:
                    return Label.WhereClauseLambda;

                case SyntaxKind.OrderByClause:
                    return Label.OrderByClause;

                case SyntaxKind.AscendingOrdering:
                case SyntaxKind.DescendingOrdering:
                    return Label.OrderingLambda;

                case SyntaxKind.SelectClause:
                    return Label.SelectClauseLambda;

                case SyntaxKind.JoinClause:
                    return Label.JoinClauseLambda;

                case SyntaxKind.JoinIntoClause:
                    return Label.JoinIntoClause;

                case SyntaxKind.GroupClause:
                    return Label.GroupClauseLambda;

                case SyntaxKind.IdentifierName:
                case SyntaxKind.QualifiedName:
                case SyntaxKind.GenericName:
                case SyntaxKind.TypeArgumentList:
                case SyntaxKind.AliasQualifiedName:
                case SyntaxKind.PredefinedType:
                case SyntaxKind.PointerType:
                case SyntaxKind.NullableType:
                case SyntaxKind.TupleType:
                case SyntaxKind.RefType:
                case SyntaxKind.OmittedTypeArgument:
                case SyntaxKind.NameColon:
                case SyntaxKind.OmittedArraySizeExpression:
                case SyntaxKind.ThisExpression:
                case SyntaxKind.BaseExpression:
                case SyntaxKind.ArgListExpression:
                case SyntaxKind.NumericLiteralExpression:
                case SyntaxKind.StringLiteralExpression:
                case SyntaxKind.CharacterLiteralExpression:
                case SyntaxKind.TrueLiteralExpression:
                case SyntaxKind.FalseLiteralExpression:
                case SyntaxKind.NullLiteralExpression:
                case SyntaxKind.TypeOfExpression:
                case SyntaxKind.SizeOfExpression:
                case SyntaxKind.DefaultExpression:
                case SyntaxKind.ConstantPattern:
                case SyntaxKind.DiscardDesignation:
                    // can't contain a lambda/await/anonymous type:
                    isLeaf = true;
                    return Label.Ignored;

                case SyntaxKind.AwaitExpression:
                    return Label.AwaitExpression;
            }

            // These nodes could be seen during top or statement processing, but need different results
            if (_compareStatementSyntax)
            {
                // Statement syntax
                switch (kind)
                {
                    case SyntaxKind.SimpleLambdaExpression:
                        return Label.NestedFunction;

                    case SyntaxKind.VariableDeclaration:
                        return Label.LocalVariableDeclaration;

                    case SyntaxKind.VariableDeclarator:
                        return Label.LocalVariableDeclarator;

                    case SyntaxKind.Block:
                        return Label.Block;
                }
            }
            else
            {
                // Top syntax
                switch (kind)
                {
                    case SyntaxKind.VariableDeclaration:
                        return Label.FieldVariableDeclaration;

                    case SyntaxKind.VariableDeclarator:
                        // For top syntax, a variable declarator is a leaf node
                        isLeaf = true;
                        return Label.FieldVariableDeclarator;

                    case SyntaxKind.MethodDeclaration:
                        return Label.MethodDeclaration;

                    case SyntaxKind.ConstructorDeclaration:
                        return Label.ConstructorDeclaration;
                }
            }

            // If we got this far, its an unlabelled node. Since just about any node can
            // contain a lambda, isLeaf must be true for statement syntax but for top
            // syntax, we don't need to descend into any ignored nodes
            isLeaf = !_compareStatementSyntax;
=======

        /// <summary>
        /// Creates a syntax comparer
        /// </summary>
        /// <param name="oldRoot">The root node to start comparisons from</param>
        /// <param name="newRoot">The new root node to compare against</param>
        /// <param name="oldRootChildren">Child nodes that should always be compared</param>
        /// <param name="newRootChildren">New child nodes to compare against</param>
        /// <param name="compareStatementSyntax">Whether this comparer is in "statement mode"</param>
        public SyntaxComparer(
            SyntaxNode oldRoot,
            SyntaxNode newRoot,
            IEnumerable<SyntaxNode> oldRootChildren,
            IEnumerable<SyntaxNode> newRootChildren,
            bool compareStatementSyntax = false)
        {
            // Set this first in case there are asserts, so they evaluate the right thing
            _compareStatementSyntax = compareStatementSyntax;

            if (!_compareStatementSyntax)
            {
                // for top syntax, explicitly listed roots and all their children must be labeled:
                Debug.Assert(HasLabel(oldRoot));
                Debug.Assert(HasLabel(newRoot));
                Debug.Assert(oldRootChildren.All(HasLabel));
                Debug.Assert(newRootChildren.All(HasLabel));
            }

            _oldRoot = oldRoot;
            _newRoot = newRoot;
            _oldRootChildren = oldRootChildren;
            _newRootChildren = newRootChildren;

            if (!_compareStatementSyntax)
            {
                // For top syntax the virtual parent of root children must be the respective root:
                Debug.Assert(!TryGetParent(oldRoot, out var _));
                Debug.Assert(!TryGetParent(newRoot, out var _));
                Debug.Assert(oldRootChildren.All(node => TryGetParent(node, out var parent) && parent == oldRoot));
                Debug.Assert(newRootChildren.All(node => TryGetParent(node, out var parent) && parent == newRoot));
            }
        }

        #region Tree Traversal

        protected internal override bool TryGetParent(SyntaxNode node, [NotNullWhen(true)] out SyntaxNode? parent)
        {
            if (node == _oldRoot || node == _newRoot)
            {
                parent = null;
                return false;
            }

            parent = node.Parent;
            while (parent != null && !HasLabel(parent))
            {
                parent = parent.Parent;
            }

            return parent != null;
        }

        protected internal override IEnumerable<SyntaxNode>? GetChildren(SyntaxNode node)
        {
            if (node == _oldRoot)
            {
                return _oldRootChildren;
            }

            if (node == _newRoot)
            {
                return _newRootChildren;
            }

            return HasChildren(node) ? EnumerateChildren(node) : null;
        }

        private IEnumerable<SyntaxNode> EnumerateChildren(SyntaxNode node)
        {
            foreach (var child in node.ChildNodes())
            {
                if (LambdaUtilities.IsLambdaBodyStatementOrExpression(child))
                {
                    continue;
                }

                if (HasLabel(child))
                {
                    yield return child;
                }
                else if (_compareStatementSyntax)
                {
                    foreach (var descendant in child.DescendantNodes(DescendIntoChildren))
                    {
                        if (HasLabel(descendant))
                        {
                            yield return descendant;
                        }
                    }
                }
            }
        }
        private bool DescendIntoChildren(SyntaxNode node)
            => !LambdaUtilities.IsLambdaBodyStatementOrExpression(node) && !HasLabel(node);

        protected internal sealed override IEnumerable<SyntaxNode> GetDescendants(SyntaxNode node)
        {
            var rootChildren = (node == _oldRoot) ? _oldRootChildren : (node == _newRoot) ? _newRootChildren : null;
            return (rootChildren != null) ? EnumerateDescendants(rootChildren) : EnumerateDescendants(node);
        }

        private IEnumerable<SyntaxNode> EnumerateDescendants(IEnumerable<SyntaxNode> nodes)
        {
            foreach (var node in nodes)
            {
                if (HasLabel(node))
                {
                    yield return node;
                }

                foreach (var descendant in EnumerateDescendants(node))
                {
                    if (HasLabel(descendant))
                    {
                        yield return descendant;
                    }
                }
            }
        }

        private IEnumerable<SyntaxNode> EnumerateDescendants(SyntaxNode node)
        {
            foreach (var descendant in node.DescendantNodesAndTokens(
                descendIntoChildren: child => ShouldEnumerateChildren(child),
                descendIntoTrivia: false))
            {
                var descendantNode = descendant.AsNode();
                if (descendantNode != null && HasLabel(descendantNode))
                {
                    if (!LambdaUtilities.IsLambdaBodyStatementOrExpression(descendantNode))
                    {
                        yield return descendantNode;
                    }
                }
            }

            bool ShouldEnumerateChildren(SyntaxNode child)
            {
                // if we don't want to consider this nodes children, then don't
                if (!HasChildren(child))
                {
                    return false;
                }

                // Always descend into the children of the node we were asked about
                if (child == node)
                {
                    return true;
                }

                // otherwise, as long as we don't descend into lambdas
                return !LambdaUtilities.IsLambdaBodyStatementOrExpression(child);
            }
        }

        private bool HasChildren(SyntaxNode node)
        {
            // Leaves are labeled statements that don't have a labeled child.
            // We also return true for non-labeled statements.
            var label = Classify(node.Kind(), node, out var isLeaf);

            // ignored should always be reported as leaves for top syntax, but for statements
            // we want to look at all child nodes, because almost anything could have a lambda
            if (!_compareStatementSyntax)
            {
                Debug.Assert(label != Label.Ignored || isLeaf);
            }

            return !isLeaf;
        }

        #endregion

        #region Labels

        // Assumptions:
        // - Each listed label corresponds to one or more syntax kinds.
        // - Nodes with same labels might produce Update edits, nodes with different labels don't. 
        // - If IsTiedToParent(label) is true for a label then all its possible parent labels must precede the label.
        //   (i.e. both MethodDeclaration and TypeDeclaration must precede TypeParameter label).
        // - All descendants of a node whose kind is listed here will be ignored regardless of their labels
        internal enum Label
        {
            // Top level syntax kinds
            CompilationUnit,

            NamespaceDeclaration,
            ExternAliasDirective,              // tied to parent 
            UsingDirective,                    // tied to parent

            TypeDeclaration,
            EnumDeclaration,
            DelegateDeclaration,

            FieldDeclaration,                  // tied to parent
            FieldVariableDeclaration,          // tied to parent
            FieldVariableDeclarator,           // tied to parent

            MethodDeclaration,                 // tied to parent
            OperatorDeclaration,               // tied to parent
            ConversionOperatorDeclaration,     // tied to parent
            ConstructorDeclaration,            // tied to parent
            DestructorDeclaration,             // tied to parent
            PropertyDeclaration,               // tied to parent
            IndexerDeclaration,                // tied to parent
            EventDeclaration,                  // tied to parent
            EnumMemberDeclaration,             // tied to parent

            AccessorList,                      // tied to parent
            AccessorDeclaration,               // tied to parent

            // Statement syntax kinds
            Block,
            CheckedStatement,
            UnsafeStatement,

            TryStatement,
            CatchClause,                      // tied to parent
            CatchDeclaration,                 // tied to parent
            CatchFilterClause,                // tied to parent
            FinallyClause,                    // tied to parent
            ForStatement,
            ForStatementPart,                 // tied to parent
            ForEachStatement,
            UsingStatement,
            FixedStatement,
            LockStatement,
            WhileStatement,
            DoStatement,
            IfStatement,
            ElseClause,                        // tied to parent 

            SwitchStatement,
            SwitchSection,
            CasePatternSwitchLabel,            // tied to parent
            SwitchExpression,
            SwitchExpressionArm,               // tied to parent
            WhenClause,                        // tied to parent

            YieldStatement,                    // tied to parent
            GotoStatement,
            GotoCaseStatement,
            BreakContinueStatement,
            ReturnThrowStatement,
            ExpressionStatement,

            LabeledStatement,

            // TODO: 
            // Ideally we could declare LocalVariableDeclarator tied to the first enclosing node that defines local scope (block, foreach, etc.)
            // Also consider handling LocalDeclarationStatement as just a bag of variable declarators,
            // so that variable declarators contained in one can be matched with variable declarators contained in the other.
            LocalDeclarationStatement,         // tied to parent
            LocalVariableDeclaration,          // tied to parent
            LocalVariableDeclarator,           // tied to parent

            SingleVariableDesignation,
            AwaitExpression,
            NestedFunction,

            FromClause,
            QueryBody,
            FromClauseLambda,                 // tied to parent
            LetClauseLambda,                  // tied to parent
            WhereClauseLambda,                // tied to parent
            OrderByClause,                    // tied to parent
            OrderingLambda,                   // tied to parent
            SelectClauseLambda,               // tied to parent
            JoinClauseLambda,                 // tied to parent
            JoinIntoClause,                   // tied to parent
            GroupClauseLambda,                // tied to parent
            QueryContinuation,                // tied to parent

            // Syntax kinds that are common to both statement and top level
            TypeParameterList,                 // tied to parent
            TypeParameterConstraintClause,     // tied to parent
            TypeParameter,                     // tied to parent
            ParameterList,                     // tied to parent
            BracketedParameterList,            // tied to parent
            Parameter,                         // tied to parent
            AttributeList,                     // tied to parent
            Attribute,                         // tied to parent

            // helpers:
            Count,
            Ignored = IgnoredNode
        }

        /// <summary>
        /// Return 1 if it is desirable to report two edits (delete and insert) rather than a move edit
        /// when the node changes its parent.
        /// </summary>
        private static int TiedToAncestor(Label label)
        {
            switch (label)
            {
                // Top level syntax
                case Label.ExternAliasDirective:
                case Label.UsingDirective:
                case Label.FieldDeclaration:
                case Label.FieldVariableDeclaration:
                case Label.FieldVariableDeclarator:
                case Label.MethodDeclaration:
                case Label.OperatorDeclaration:
                case Label.ConversionOperatorDeclaration:
                case Label.ConstructorDeclaration:
                case Label.DestructorDeclaration:
                case Label.PropertyDeclaration:
                case Label.IndexerDeclaration:
                case Label.EventDeclaration:
                case Label.EnumMemberDeclaration:
                case Label.AccessorDeclaration:
                case Label.AccessorList:
                case Label.TypeParameterList:
                case Label.TypeParameter:
                case Label.TypeParameterConstraintClause:
                case Label.ParameterList:
                case Label.BracketedParameterList:
                case Label.Parameter:
                case Label.AttributeList:
                case Label.Attribute:
                    return 1;

                // Statement syntax
                case Label.LocalDeclarationStatement:
                case Label.LocalVariableDeclaration:
                case Label.LocalVariableDeclarator:
                case Label.GotoCaseStatement:
                case Label.BreakContinueStatement:
                case Label.ElseClause:
                case Label.CatchClause:
                case Label.CatchDeclaration:
                case Label.CatchFilterClause:
                case Label.FinallyClause:
                case Label.ForStatementPart:
                case Label.YieldStatement:
                case Label.FromClauseLambda:
                case Label.LetClauseLambda:
                case Label.WhereClauseLambda:
                case Label.OrderByClause:
                case Label.OrderingLambda:
                case Label.SelectClauseLambda:
                case Label.JoinClauseLambda:
                case Label.JoinIntoClause:
                case Label.GroupClauseLambda:
                case Label.QueryContinuation:
                case Label.CasePatternSwitchLabel:
                case Label.WhenClause:
                case Label.SwitchExpressionArm:
                    return 1;

                default:
                    return 0;
            }
        }

        internal Label Classify(SyntaxKind kind, SyntaxNode? node, out bool isLeaf)
        {
            isLeaf = false;

            // If the node is a for loop Initializer, Condition, or Incrementor expression we label it as "ForStatementPart".
            // We need to capture it in the match since these expressions can be "active statements" and as such we need to map them.
            //
            // The parent is not available only when comparing nodes for value equality.
            if (node != null && node.Parent.IsKind(SyntaxKind.ForStatement) && node is ExpressionSyntax)
            {
                return Label.ForStatementPart;
            }

            // ************************************
            // Top and statement syntax
            // ************************************

            // These nodes can appear during top level and statement processing, so we put them in this first
            // switch for simplicity. Statement specific, and top level specific cases are handled below.
            switch (kind)
            {
                case SyntaxKind.CompilationUnit:
                    return Label.CompilationUnit;

                case SyntaxKind.TypeParameterList:
                    return Label.TypeParameterList;

                case SyntaxKind.TypeParameterConstraintClause:
                    return Label.TypeParameterConstraintClause;

                case SyntaxKind.TypeParameter:
                    // not a leaf because an attribute may be applied
                    return Label.TypeParameter;

                case SyntaxKind.BracketedParameterList:
                    return Label.BracketedParameterList;

                case SyntaxKind.ParameterList:
                    return Label.ParameterList;

                case SyntaxKind.Parameter:
                    return Label.Parameter;

                case SyntaxKind.AttributeList:
                    return Label.AttributeList;

                case SyntaxKind.Attribute:
                    isLeaf = true;
                    return Label.Attribute;

                case SyntaxKind.ConstructorDeclaration:
                    // Root when matching constructor bodies.
                    return Label.ConstructorDeclaration;
            }

            if (_compareStatementSyntax)
            {
                return ClassifyStatementSyntax(kind, node, out isLeaf);
            }

            return ClassifyTopSyntax(kind, out isLeaf);
        }

        private static Label ClassifyStatementSyntax(SyntaxKind kind, SyntaxNode? node, out bool isLeaf)
        {
            isLeaf = false;

            // ************************************
            // Statement syntax
            // ************************************

            // These nodes could potentially be seen as top level syntax, but we only want them labelled
            // during statement syntax so they have to be kept separate.
            //
            // For example when top level sees something like this:
            //
            //      private int X => new Func(() => { return 1 })();
            //
            // It needs to go through the entire lambda to know if that property def has changed
            // but if we start labelling things, like ReturnStatement in the above example, then
            // it will stop. Given that a block bodied lambda can have any statements a user likes
            // the whole set has to be dealt with separately.
            switch (kind)
            {
                // Notes:
                // A descendant of a leaf node may be a labeled node that we don't want to visit if 
                // we are comparing its parent node (used for lambda bodies).
                // 
                // Expressions are ignored but they may contain nodes that should be matched by tree comparer.
                // (e.g. lambdas, declaration expressions). Descending to these nodes is handled in EnumerateChildren.

                case SyntaxKind.LocalDeclarationStatement:
                    return Label.LocalDeclarationStatement;

                case SyntaxKind.SingleVariableDesignation:
                    return Label.SingleVariableDesignation;

                case SyntaxKind.LabeledStatement:
                    return Label.LabeledStatement;

                case SyntaxKind.EmptyStatement:
                    isLeaf = true;
                    return Label.ExpressionStatement;

                case SyntaxKind.GotoStatement:
                    isLeaf = true;
                    return Label.GotoStatement;

                case SyntaxKind.GotoCaseStatement:
                case SyntaxKind.GotoDefaultStatement:
                    isLeaf = true;
                    return Label.GotoCaseStatement;

                case SyntaxKind.BreakStatement:
                case SyntaxKind.ContinueStatement:
                    isLeaf = true;
                    return Label.BreakContinueStatement;

                case SyntaxKind.ReturnStatement:
                case SyntaxKind.ThrowStatement:
                    return Label.ReturnThrowStatement;

                case SyntaxKind.ExpressionStatement:
                    return Label.ExpressionStatement;

                case SyntaxKind.YieldBreakStatement:
                case SyntaxKind.YieldReturnStatement:
                    return Label.YieldStatement;

                case SyntaxKind.DoStatement:
                    return Label.DoStatement;

                case SyntaxKind.WhileStatement:
                    return Label.WhileStatement;

                case SyntaxKind.ForStatement:
                    return Label.ForStatement;

                case SyntaxKind.ForEachVariableStatement:
                case SyntaxKind.ForEachStatement:
                    return Label.ForEachStatement;

                case SyntaxKind.UsingStatement:
                    return Label.UsingStatement;

                case SyntaxKind.FixedStatement:
                    return Label.FixedStatement;

                case SyntaxKind.CheckedStatement:
                case SyntaxKind.UncheckedStatement:
                    return Label.CheckedStatement;

                case SyntaxKind.UnsafeStatement:
                    return Label.UnsafeStatement;

                case SyntaxKind.LockStatement:
                    return Label.LockStatement;

                case SyntaxKind.IfStatement:
                    return Label.IfStatement;

                case SyntaxKind.ElseClause:
                    return Label.ElseClause;

                case SyntaxKind.SwitchStatement:
                    return Label.SwitchStatement;

                case SyntaxKind.SwitchSection:
                    return Label.SwitchSection;

                case SyntaxKind.CaseSwitchLabel:
                case SyntaxKind.DefaultSwitchLabel:
                    // Switch labels are included in the "value" of the containing switch section.
                    // We don't need to analyze case expressions.
                    isLeaf = true;
                    return Label.Ignored;

                case SyntaxKind.WhenClause:
                    return Label.WhenClause;

                case SyntaxKind.CasePatternSwitchLabel:
                    return Label.CasePatternSwitchLabel;

                case SyntaxKind.SwitchExpression:
                    return Label.SwitchExpression;

                case SyntaxKind.SwitchExpressionArm:
                    return Label.SwitchExpressionArm;

                case SyntaxKind.TryStatement:
                    return Label.TryStatement;

                case SyntaxKind.CatchClause:
                    return Label.CatchClause;

                case SyntaxKind.CatchDeclaration:
                    // the declarator of the exception variable
                    return Label.CatchDeclaration;

                case SyntaxKind.CatchFilterClause:
                    return Label.CatchFilterClause;

                case SyntaxKind.FinallyClause:
                    return Label.FinallyClause;

                case SyntaxKind.FromClause:
                    // The first from clause of a query is not a lambda.
                    // We have to assign it a label different from "FromClauseLambda"
                    // so that we won't match lambda-from to non-lambda-from.
                    // 
                    // Since FromClause declares range variables we need to include it in the map,
                    // so that we are able to map range variable declarations.
                    // Therefore we assign it a dedicated label.
                    // 
                    // The parent is not available only when comparing nodes for value equality.
                    // In that case it doesn't matter what label the node has as long as it has some.
                    if (node == null || node.Parent.IsKind(SyntaxKind.QueryExpression))
                    {
                        return Label.FromClause;
                    }

                    return Label.FromClauseLambda;

                case SyntaxKind.QueryBody:
                    return Label.QueryBody;

                case SyntaxKind.QueryContinuation:
                    return Label.QueryContinuation;

                case SyntaxKind.LetClause:
                    return Label.LetClauseLambda;

                case SyntaxKind.WhereClause:
                    return Label.WhereClauseLambda;

                case SyntaxKind.OrderByClause:
                    return Label.OrderByClause;

                case SyntaxKind.AscendingOrdering:
                case SyntaxKind.DescendingOrdering:
                    return Label.OrderingLambda;

                case SyntaxKind.SelectClause:
                    return Label.SelectClauseLambda;

                case SyntaxKind.JoinClause:
                    return Label.JoinClauseLambda;

                case SyntaxKind.JoinIntoClause:
                    return Label.JoinIntoClause;

                case SyntaxKind.GroupClause:
                    return Label.GroupClauseLambda;

                case SyntaxKind.IdentifierName:
                case SyntaxKind.QualifiedName:
                case SyntaxKind.GenericName:
                case SyntaxKind.TypeArgumentList:
                case SyntaxKind.AliasQualifiedName:
                case SyntaxKind.PredefinedType:
                case SyntaxKind.PointerType:
                case SyntaxKind.NullableType:
                case SyntaxKind.TupleType:
                case SyntaxKind.RefType:
                case SyntaxKind.OmittedTypeArgument:
                case SyntaxKind.NameColon:
                case SyntaxKind.OmittedArraySizeExpression:
                case SyntaxKind.ThisExpression:
                case SyntaxKind.BaseExpression:
                case SyntaxKind.ArgListExpression:
                case SyntaxKind.NumericLiteralExpression:
                case SyntaxKind.StringLiteralExpression:
                case SyntaxKind.CharacterLiteralExpression:
                case SyntaxKind.TrueLiteralExpression:
                case SyntaxKind.FalseLiteralExpression:
                case SyntaxKind.NullLiteralExpression:
                case SyntaxKind.TypeOfExpression:
                case SyntaxKind.SizeOfExpression:
                case SyntaxKind.DefaultExpression:
                case SyntaxKind.ConstantPattern:
                case SyntaxKind.DiscardDesignation:
                    // can't contain a lambda/await/anonymous type:
                    isLeaf = true;
                    return Label.Ignored;

                case SyntaxKind.AwaitExpression:
                    return Label.AwaitExpression;

                case SyntaxKind.ParenthesizedLambdaExpression:
                case SyntaxKind.SimpleLambdaExpression:
                case SyntaxKind.AnonymousMethodExpression:
                case SyntaxKind.LocalFunctionStatement:
                    return Label.NestedFunction;

                case SyntaxKind.VariableDeclaration:
                    return Label.LocalVariableDeclaration;

                case SyntaxKind.VariableDeclarator:
                    return Label.LocalVariableDeclarator;

                case SyntaxKind.Block:
                    return Label.Block;
            }

            // If we got this far, its an unlabelled node. Since just about any node can
            // contain a lambda, isLeaf must be false for statement syntax.
            return Label.Ignored;
        }

        private static Label ClassifyTopSyntax(SyntaxKind kind, out bool isLeaf)
        {
            isLeaf = false;

            // ************************************
            // Top syntax
            // ************************************

            // More the most part these nodes will only appear in top syntax but its easier to
            // keep them separate so we can more easily discern was is shared, above.
            switch (kind)
            {
                case SyntaxKind.GlobalStatement:
                    // TODO:
                    isLeaf = true;
                    return Label.Ignored;

                case SyntaxKind.ExternAliasDirective:
                    isLeaf = true;
                    return Label.ExternAliasDirective;

                case SyntaxKind.UsingDirective:
                    isLeaf = true;
                    return Label.UsingDirective;

                case SyntaxKind.NamespaceDeclaration:
                    return Label.NamespaceDeclaration;

                // Need to add support for records (tracked by https://github.com/dotnet/roslyn/issues/44877)
                case SyntaxKind.ClassDeclaration:
                case SyntaxKind.StructDeclaration:
                case SyntaxKind.InterfaceDeclaration:
                    return Label.TypeDeclaration;

                case SyntaxKind.MethodDeclaration:
                    return Label.MethodDeclaration;

                case SyntaxKind.EnumDeclaration:
                    return Label.EnumDeclaration;

                case SyntaxKind.DelegateDeclaration:
                    return Label.DelegateDeclaration;

                case SyntaxKind.FieldDeclaration:
                case SyntaxKind.EventFieldDeclaration:
                    return Label.FieldDeclaration;

                case SyntaxKind.ConversionOperatorDeclaration:
                    return Label.ConversionOperatorDeclaration;

                case SyntaxKind.OperatorDeclaration:
                    return Label.OperatorDeclaration;

                case SyntaxKind.DestructorDeclaration:
                    isLeaf = true;
                    return Label.DestructorDeclaration;

                case SyntaxKind.PropertyDeclaration:
                    return Label.PropertyDeclaration;

                case SyntaxKind.IndexerDeclaration:
                    return Label.IndexerDeclaration;

                case SyntaxKind.EventDeclaration:
                    return Label.EventDeclaration;

                case SyntaxKind.EnumMemberDeclaration:
                    // not a leaf because an attribute may be applied
                    return Label.EnumMemberDeclaration;

                case SyntaxKind.AccessorList:
                    return Label.AccessorList;

                case SyntaxKind.GetAccessorDeclaration:
                case SyntaxKind.SetAccessorDeclaration:
                case SyntaxKind.InitAccessorDeclaration:
                case SyntaxKind.AddAccessorDeclaration:
                case SyntaxKind.RemoveAccessorDeclaration:
                    isLeaf = true;
                    return Label.AccessorDeclaration;

                // Note: These last two do actually appear as statement syntax, but mean something
                // different and hence have a different label
                case SyntaxKind.VariableDeclaration:
                    return Label.FieldVariableDeclaration;

                case SyntaxKind.VariableDeclarator:
                    // For top syntax, a variable declarator is a leaf node
                    isLeaf = true;
                    return Label.FieldVariableDeclarator;
            }

            // If we got this far, its an unlabelled node. For top
            // syntax, we don't need to descend into any ignored nodes
            isLeaf = true;
>>>>>>> beffac2b
            return Label.Ignored;
        }

        protected internal override int GetLabel(SyntaxNode node)
            => (int)Classify(node.Kind(), node, out _);

        // internal for testing
        internal bool HasLabel(SyntaxKind kind)
            => Classify(kind, node: null, out _) != Label.Ignored;
<<<<<<< HEAD

        internal bool HasLabel(SyntaxNode node)
            => Classify(node.Kind(), node, out _) != Label.Ignored;

        protected internal override int LabelCount
            => (int)Label.Count;

        protected internal override int TiedToAncestor(int label)
            => TiedToAncestor((Label)label);

        #endregion

=======

        internal bool HasLabel(SyntaxNode node)
            => Classify(node.Kind(), node, out _) != Label.Ignored;

        protected internal override int LabelCount
            => (int)Label.Count;

        protected internal override int TiedToAncestor(int label)
            => TiedToAncestor((Label)label);

        #endregion

>>>>>>> beffac2b
        #region Comparisons

        public override bool ValuesEqual(SyntaxNode left, SyntaxNode right)
        {
            Func<SyntaxKind, bool>? ignoreChildFunction;
            switch (left.Kind())
            {
                // all syntax kinds with a method body child:
                case SyntaxKind.MethodDeclaration:
                case SyntaxKind.ConversionOperatorDeclaration:
                case SyntaxKind.OperatorDeclaration:
                case SyntaxKind.ConstructorDeclaration:
                case SyntaxKind.DestructorDeclaration:
                case SyntaxKind.GetAccessorDeclaration:
                case SyntaxKind.SetAccessorDeclaration:
<<<<<<< HEAD
=======
                case SyntaxKind.InitAccessorDeclaration:
>>>>>>> beffac2b
                case SyntaxKind.AddAccessorDeclaration:
                case SyntaxKind.RemoveAccessorDeclaration:
                    // When comparing method bodies we need to NOT ignore VariableDeclaration and VariableDeclarator children,
                    // but when comparing field definitions we should ignore VariableDeclarations children.

                    var leftBody = GetBody(left);
                    var rightBody = GetBody(right);

                    if (!SyntaxFactory.AreEquivalent(leftBody, rightBody, null))
                    {
                        return false;
                    }

                    ignoreChildFunction = childKind => childKind == SyntaxKind.Block || childKind == SyntaxKind.ArrowExpressionClause || HasLabel(childKind);
                    break;

                case SyntaxKind.SwitchSection:
                    return Equal((SwitchSectionSyntax)left, (SwitchSectionSyntax)right);

                case SyntaxKind.ForStatement:
                    // The only children of ForStatement are labeled nodes and punctuation.
                    return true;

                default:
                    if (HasChildren(left))
                    {
                        ignoreChildFunction = childKind => HasLabel(childKind);
                    }
                    else
                    {
                        ignoreChildFunction = null;
                    }

                    break;
            }

            return SyntaxFactory.AreEquivalent(left, right, ignoreChildFunction);
<<<<<<< HEAD
        }

        private bool Equal(SwitchSectionSyntax left, SwitchSectionSyntax right)
        {
            return SyntaxFactory.AreEquivalent(left.Labels, right.Labels, null)
                && SyntaxFactory.AreEquivalent(left.Statements, right.Statements, ignoreChildNode: HasLabel);
        }

        private static SyntaxNode? GetBody(SyntaxNode node)
        {
=======
        }

        private bool Equal(SwitchSectionSyntax left, SwitchSectionSyntax right)
        {
            return SyntaxFactory.AreEquivalent(left.Labels, right.Labels, null)
                && SyntaxFactory.AreEquivalent(left.Statements, right.Statements, ignoreChildNode: HasLabel);
        }

        private static SyntaxNode? GetBody(SyntaxNode node)
        {
>>>>>>> beffac2b
            switch (node)
            {
                case BaseMethodDeclarationSyntax baseMethodDeclarationSyntax: return baseMethodDeclarationSyntax.Body ?? (SyntaxNode?)baseMethodDeclarationSyntax.ExpressionBody?.Expression;
                case AccessorDeclarationSyntax accessorDeclarationSyntax: return accessorDeclarationSyntax.Body ?? (SyntaxNode?)accessorDeclarationSyntax.ExpressionBody?.Expression;
                default: throw ExceptionUtilities.UnexpectedValue(node);
            }
        }

        protected override bool TryComputeWeightedDistance(SyntaxNode leftNode, SyntaxNode rightNode, out double distance)
        {
            switch (leftNode.Kind())
            {
                case SyntaxKind.VariableDeclarator:
                    distance = ComputeDistance(
                        ((VariableDeclaratorSyntax)leftNode).Identifier,
                        ((VariableDeclaratorSyntax)rightNode).Identifier);
                    return true;

                case SyntaxKind.ForStatement:
                    var leftFor = (ForStatementSyntax)leftNode;
                    var rightFor = (ForStatementSyntax)rightNode;
                    distance = ComputeWeightedDistance(leftFor, rightFor);
                    return true;

                case SyntaxKind.ForEachStatement:
                case SyntaxKind.ForEachVariableStatement:
                    {

                        var leftForEach = (CommonForEachStatementSyntax)leftNode;
                        var rightForEach = (CommonForEachStatementSyntax)rightNode;
                        distance = ComputeWeightedDistance(leftForEach, rightForEach);
                        return true;
                    }

                case SyntaxKind.UsingStatement:
                    var leftUsing = (UsingStatementSyntax)leftNode;
                    var rightUsing = (UsingStatementSyntax)rightNode;

                    if (leftUsing.Declaration != null && rightUsing.Declaration != null)
                    {
                        distance = ComputeWeightedDistance(
                            leftUsing.Declaration,
                            leftUsing.Statement,
                            rightUsing.Declaration,
                            rightUsing.Statement);
                    }
                    else
                    {
                        distance = ComputeWeightedDistance(
                            (SyntaxNode?)leftUsing.Expression ?? leftUsing.Declaration!,
                            leftUsing.Statement,
                            (SyntaxNode?)rightUsing.Expression ?? rightUsing.Declaration!,
                            rightUsing.Statement);
                    }
<<<<<<< HEAD

                    return true;

                case SyntaxKind.LockStatement:
                    var leftLock = (LockStatementSyntax)leftNode;
                    var rightLock = (LockStatementSyntax)rightNode;
                    distance = ComputeWeightedDistance(leftLock.Expression, leftLock.Statement, rightLock.Expression, rightLock.Statement);
                    return true;

                case SyntaxKind.FixedStatement:
                    var leftFixed = (FixedStatementSyntax)leftNode;
                    var rightFixed = (FixedStatementSyntax)rightNode;
                    distance = ComputeWeightedDistance(leftFixed.Declaration, leftFixed.Statement, rightFixed.Declaration, rightFixed.Statement);
                    return true;

                case SyntaxKind.WhileStatement:
                    var leftWhile = (WhileStatementSyntax)leftNode;
                    var rightWhile = (WhileStatementSyntax)rightNode;
                    distance = ComputeWeightedDistance(leftWhile.Condition, leftWhile.Statement, rightWhile.Condition, rightWhile.Statement);
                    return true;

                case SyntaxKind.DoStatement:
                    var leftDo = (DoStatementSyntax)leftNode;
                    var rightDo = (DoStatementSyntax)rightNode;
                    distance = ComputeWeightedDistance(leftDo.Condition, leftDo.Statement, rightDo.Condition, rightDo.Statement);
                    return true;

                case SyntaxKind.IfStatement:
                    var leftIf = (IfStatementSyntax)leftNode;
                    var rightIf = (IfStatementSyntax)rightNode;
                    distance = ComputeWeightedDistance(leftIf.Condition, leftIf.Statement, rightIf.Condition, rightIf.Statement);
                    return true;

=======

                    return true;

                case SyntaxKind.LockStatement:
                    var leftLock = (LockStatementSyntax)leftNode;
                    var rightLock = (LockStatementSyntax)rightNode;
                    distance = ComputeWeightedDistance(leftLock.Expression, leftLock.Statement, rightLock.Expression, rightLock.Statement);
                    return true;

                case SyntaxKind.FixedStatement:
                    var leftFixed = (FixedStatementSyntax)leftNode;
                    var rightFixed = (FixedStatementSyntax)rightNode;
                    distance = ComputeWeightedDistance(leftFixed.Declaration, leftFixed.Statement, rightFixed.Declaration, rightFixed.Statement);
                    return true;

                case SyntaxKind.WhileStatement:
                    var leftWhile = (WhileStatementSyntax)leftNode;
                    var rightWhile = (WhileStatementSyntax)rightNode;
                    distance = ComputeWeightedDistance(leftWhile.Condition, leftWhile.Statement, rightWhile.Condition, rightWhile.Statement);
                    return true;

                case SyntaxKind.DoStatement:
                    var leftDo = (DoStatementSyntax)leftNode;
                    var rightDo = (DoStatementSyntax)rightNode;
                    distance = ComputeWeightedDistance(leftDo.Condition, leftDo.Statement, rightDo.Condition, rightDo.Statement);
                    return true;

                case SyntaxKind.IfStatement:
                    var leftIf = (IfStatementSyntax)leftNode;
                    var rightIf = (IfStatementSyntax)rightNode;
                    distance = ComputeWeightedDistance(leftIf.Condition, leftIf.Statement, rightIf.Condition, rightIf.Statement);
                    return true;

>>>>>>> beffac2b
                case SyntaxKind.Block:
                    var leftBlock = (BlockSyntax)leftNode;
                    var rightBlock = (BlockSyntax)rightNode;
                    return TryComputeWeightedDistance(leftBlock, rightBlock, out distance);

                case SyntaxKind.CatchClause:
                    distance = ComputeWeightedDistance((CatchClauseSyntax)leftNode, (CatchClauseSyntax)rightNode);
                    return true;

                case SyntaxKind.ParenthesizedLambdaExpression:
                case SyntaxKind.SimpleLambdaExpression:
                case SyntaxKind.AnonymousMethodExpression:
                case SyntaxKind.LocalFunctionStatement:
                    distance = ComputeWeightedDistanceOfNestedFunctions(leftNode, rightNode);
                    return true;

                case SyntaxKind.YieldBreakStatement:
                case SyntaxKind.YieldReturnStatement:
                    // Ignore the expression of yield return. The structure of the state machine is more important than the yielded values.
                    distance = (leftNode.RawKind == rightNode.RawKind) ? 0.0 : 0.1;
                    return true;

                case SyntaxKind.SingleVariableDesignation:
                    distance = ComputeWeightedDistance((SingleVariableDesignationSyntax)leftNode, (SingleVariableDesignationSyntax)rightNode);
                    return true;

                case SyntaxKind.TypeParameterConstraintClause:
                    distance = ComputeDistance((TypeParameterConstraintClauseSyntax)leftNode, (TypeParameterConstraintClauseSyntax)rightNode);
                    return true;

                case SyntaxKind.TypeParameter:
                    distance = ComputeDistance((TypeParameterSyntax)leftNode, (TypeParameterSyntax)rightNode);
                    return true;

                case SyntaxKind.Parameter:
                    distance = ComputeDistance((ParameterSyntax)leftNode, (ParameterSyntax)rightNode);
                    return true;

                case SyntaxKind.AttributeList:
                    distance = ComputeDistance((AttributeListSyntax)leftNode, (AttributeListSyntax)rightNode);
                    return true;

                case SyntaxKind.Attribute:
                    distance = ComputeDistance((AttributeSyntax)leftNode, (AttributeSyntax)rightNode);
                    return true;

                default:
                    var leftName = TryGetName(leftNode);
                    var rightName = TryGetName(rightNode);
                    Contract.ThrowIfFalse(rightName.HasValue == leftName.HasValue);

                    if (leftName.HasValue)
                    {
                        distance = ComputeDistance(leftName.Value, rightName!.Value);
                        return true;
                    }
                    else
                    {
                        distance = 0;
                        return false;
                    }
            }
        }

        private static double ComputeWeightedDistanceOfNestedFunctions(SyntaxNode leftNode, SyntaxNode rightNode)
        {
            GetNestedFunctionsParts(leftNode, out var leftParameters, out var leftAsync, out var leftBody, out var leftModifiers, out var leftReturnType, out var leftIdentifier, out var leftTypeParameters);
            GetNestedFunctionsParts(rightNode, out var rightParameters, out var rightAsync, out var rightBody, out var rightModifiers, out var rightReturnType, out var rightIdentifier, out var rightTypeParameters);
<<<<<<< HEAD

            if ((leftAsync.Kind() == SyntaxKind.AsyncKeyword) != (rightAsync.Kind() == SyntaxKind.AsyncKeyword))
            {
                return 1.0;
            }

            var modifierDistance = ComputeDistance(leftModifiers, rightModifiers);
            var returnTypeDistance = ComputeDistance(leftReturnType, rightReturnType);
            var identifierDistance = ComputeDistance(leftIdentifier, rightIdentifier);
            var typeParameterDistance = ComputeDistance(leftTypeParameters, rightTypeParameters);
            var parameterDistance = ComputeDistance(leftParameters, rightParameters);
            var bodyDistance = ComputeDistance(leftBody, rightBody);

            return
                modifierDistance * 0.1 +
                returnTypeDistance * 0.1 +
                identifierDistance * 0.2 +
                typeParameterDistance * 0.2 +
                parameterDistance * 0.2 +
                bodyDistance * 0.2;
        }

        private static void GetNestedFunctionsParts(
            SyntaxNode nestedFunction,
            out IEnumerable<SyntaxToken> parameters,
            out SyntaxToken asyncKeyword,
            out SyntaxNode body,
            out SyntaxTokenList modifiers,
            out TypeSyntax? returnType,
            out SyntaxToken identifier,
            out TypeParameterListSyntax? typeParameters)
        {
            switch (nestedFunction.Kind())
            {
=======

            if ((leftAsync.Kind() == SyntaxKind.AsyncKeyword) != (rightAsync.Kind() == SyntaxKind.AsyncKeyword))
            {
                return 1.0;
            }

            var modifierDistance = ComputeDistance(leftModifiers, rightModifiers);
            var returnTypeDistance = ComputeDistance(leftReturnType, rightReturnType);
            var identifierDistance = ComputeDistance(leftIdentifier, rightIdentifier);
            var typeParameterDistance = ComputeDistance(leftTypeParameters, rightTypeParameters);
            var parameterDistance = ComputeDistance(leftParameters, rightParameters);
            var bodyDistance = ComputeDistance(leftBody, rightBody);

            return
                modifierDistance * 0.1 +
                returnTypeDistance * 0.1 +
                identifierDistance * 0.2 +
                typeParameterDistance * 0.2 +
                parameterDistance * 0.2 +
                bodyDistance * 0.2;
        }

        private static void GetNestedFunctionsParts(
            SyntaxNode nestedFunction,
            out IEnumerable<SyntaxToken> parameters,
            out SyntaxToken asyncKeyword,
            out SyntaxNode body,
            out SyntaxTokenList modifiers,
            out TypeSyntax? returnType,
            out SyntaxToken identifier,
            out TypeParameterListSyntax? typeParameters)
        {
            switch (nestedFunction.Kind())
            {
>>>>>>> beffac2b
                case SyntaxKind.SimpleLambdaExpression:
                    var simple = (SimpleLambdaExpressionSyntax)nestedFunction;
                    parameters = simple.Parameter.DescendantTokens();
                    asyncKeyword = simple.AsyncKeyword;
                    body = simple.Body;
                    modifiers = default;
                    returnType = null;
                    identifier = default;
                    typeParameters = null;
                    break;

                case SyntaxKind.ParenthesizedLambdaExpression:
                    var parenthesized = (ParenthesizedLambdaExpressionSyntax)nestedFunction;
                    parameters = GetDescendantTokensIgnoringSeparators(parenthesized.ParameterList.Parameters);
                    asyncKeyword = parenthesized.AsyncKeyword;
                    body = parenthesized.Body;
                    modifiers = default;
                    returnType = null;
                    identifier = default;
                    typeParameters = null;
                    break;
<<<<<<< HEAD

                case SyntaxKind.AnonymousMethodExpression:
                    var anonymous = (AnonymousMethodExpressionSyntax)nestedFunction;
                    if (anonymous.ParameterList != null)
                    {
                        parameters = GetDescendantTokensIgnoringSeparators(anonymous.ParameterList.Parameters);
                    }
                    else
                    {
                        parameters = SpecializedCollections.EmptyEnumerable<SyntaxToken>();
                    }

                    asyncKeyword = anonymous.AsyncKeyword;
                    body = anonymous.Block;
                    modifiers = default;
                    returnType = null;
                    identifier = default;
                    typeParameters = null;
                    break;

=======

                case SyntaxKind.AnonymousMethodExpression:
                    var anonymous = (AnonymousMethodExpressionSyntax)nestedFunction;
                    if (anonymous.ParameterList != null)
                    {
                        parameters = GetDescendantTokensIgnoringSeparators(anonymous.ParameterList.Parameters);
                    }
                    else
                    {
                        parameters = SpecializedCollections.EmptyEnumerable<SyntaxToken>();
                    }

                    asyncKeyword = anonymous.AsyncKeyword;
                    body = anonymous.Block;
                    modifiers = default;
                    returnType = null;
                    identifier = default;
                    typeParameters = null;
                    break;

>>>>>>> beffac2b
                case SyntaxKind.LocalFunctionStatement:
                    var localFunction = (LocalFunctionStatementSyntax)nestedFunction;
                    parameters = GetDescendantTokensIgnoringSeparators(localFunction.ParameterList.Parameters);
                    asyncKeyword = default;
                    body = (SyntaxNode?)localFunction.Body ?? localFunction.ExpressionBody!;
                    modifiers = localFunction.Modifiers;
                    returnType = localFunction.ReturnType;
                    identifier = localFunction.Identifier;
                    typeParameters = localFunction.TypeParameterList;
                    break;

                default:
                    throw ExceptionUtilities.UnexpectedValue(nestedFunction.Kind());
            }
        }

        private bool TryComputeWeightedDistance(BlockSyntax leftBlock, BlockSyntax rightBlock, out double distance)
        {
            // No block can be matched with the root block.
            // Note that in constructors the root is the constructor declaration, since we need to include 
            // the constructor initializer in the match.
            if (leftBlock.Parent == null ||
                rightBlock.Parent == null ||
                leftBlock.Parent.IsKind(SyntaxKind.ConstructorDeclaration) ||
                rightBlock.Parent.IsKind(SyntaxKind.ConstructorDeclaration))
            {
                distance = 0.0;
                return true;
            }

            if (GetLabel(leftBlock.Parent) != GetLabel(rightBlock.Parent))
            {
                distance = 0.2 + 0.8 * ComputeWeightedBlockDistance(leftBlock, rightBlock);
                return true;
            }

            switch (leftBlock.Parent.Kind())
            {
                case SyntaxKind.IfStatement:
                case SyntaxKind.ForEachStatement:
                case SyntaxKind.ForEachVariableStatement:
                case SyntaxKind.ForStatement:
                case SyntaxKind.WhileStatement:
                case SyntaxKind.DoStatement:
                case SyntaxKind.FixedStatement:
                case SyntaxKind.LockStatement:
                case SyntaxKind.UsingStatement:
                case SyntaxKind.SwitchSection:
                case SyntaxKind.ParenthesizedLambdaExpression:
                case SyntaxKind.SimpleLambdaExpression:
                case SyntaxKind.AnonymousMethodExpression:
                case SyntaxKind.LocalFunctionStatement:
                    // value distance of the block body is included:
                    distance = GetDistance(leftBlock.Parent, rightBlock.Parent);
                    return true;

                case SyntaxKind.CatchClause:
                    var leftCatch = (CatchClauseSyntax)leftBlock.Parent;
                    var rightCatch = (CatchClauseSyntax)rightBlock.Parent;
                    if (leftCatch.Declaration == null && leftCatch.Filter == null &&
                        rightCatch.Declaration == null && rightCatch.Filter == null)
                    {
                        var leftTry = (TryStatementSyntax)leftCatch.Parent!;
                        var rightTry = (TryStatementSyntax)rightCatch.Parent!;

                        distance = 0.5 * ComputeValueDistance(leftTry.Block, rightTry.Block) +
                                   0.5 * ComputeValueDistance(leftBlock, rightBlock);
                    }
                    else
                    {
                        // value distance of the block body is included:
                        distance = GetDistance(leftBlock.Parent, rightBlock.Parent);
                    }

                    return true;

                case SyntaxKind.Block:
                case SyntaxKind.LabeledStatement:
                    distance = ComputeWeightedBlockDistance(leftBlock, rightBlock);
                    return true;

                case SyntaxKind.UnsafeStatement:
                case SyntaxKind.CheckedStatement:
                case SyntaxKind.UncheckedStatement:
                case SyntaxKind.ElseClause:
                case SyntaxKind.FinallyClause:
                case SyntaxKind.TryStatement:
                    distance = 0.2 * ComputeValueDistance(leftBlock, rightBlock);
                    return true;

                default:
                    throw ExceptionUtilities.UnexpectedValue(leftBlock.Parent.Kind());
            }
        }

        private double ComputeWeightedDistance(SingleVariableDesignationSyntax leftNode, SingleVariableDesignationSyntax rightNode)
        {
            var distance = ComputeDistance(leftNode, rightNode);
            double parentDistance;

            if (leftNode.Parent != null &&
                rightNode.Parent != null &&
                GetLabel(leftNode.Parent) == GetLabel(rightNode.Parent))
            {
                parentDistance = ComputeDistance(leftNode.Parent, rightNode.Parent);
            }
            else
            {
                parentDistance = 1;
            }

            return 0.5 * parentDistance + 0.5 * distance;
        }
<<<<<<< HEAD

        private static double ComputeWeightedBlockDistance(BlockSyntax leftBlock, BlockSyntax rightBlock)
        {
            if (TryComputeLocalsDistance(leftBlock, rightBlock, out var distance))
            {
                return distance;
            }

            return ComputeValueDistance(leftBlock, rightBlock);
        }

        private static double ComputeWeightedDistance(CatchClauseSyntax left, CatchClauseSyntax right)
        {
            var blockDistance = ComputeDistance(left.Block, right.Block);
            var distance = CombineOptional(blockDistance, left.Declaration, right.Declaration, left.Filter, right.Filter);
            return AdjustForLocalsInBlock(distance, left.Block, right.Block, localsWeight: 0.3);
        }

        private static double ComputeWeightedDistance(
            CommonForEachStatementSyntax leftCommonForEach,
            CommonForEachStatementSyntax rightCommonForEach)
        {
            var statementDistance = ComputeDistance(leftCommonForEach.Statement, rightCommonForEach.Statement);
            var expressionDistance = ComputeDistance(leftCommonForEach.Expression, rightCommonForEach.Expression);

            List<SyntaxToken>? leftLocals = null;
            List<SyntaxToken>? rightLocals = null;
            GetLocalNames(leftCommonForEach, ref leftLocals);
            GetLocalNames(rightCommonForEach, ref rightLocals);

            var localNamesDistance = ComputeDistance(leftLocals, rightLocals);

            var distance = localNamesDistance * 0.6 + expressionDistance * 0.2 + statementDistance * 0.2;
            return AdjustForLocalsInBlock(distance, leftCommonForEach.Statement, rightCommonForEach.Statement, localsWeight: 0.6);
        }

        private static double ComputeWeightedDistance(ForStatementSyntax left, ForStatementSyntax right)
        {
            var statementDistance = ComputeDistance(left.Statement, right.Statement);
            var conditionDistance = ComputeDistance(left.Condition, right.Condition);

            var incDistance = ComputeDistance(
                GetDescendantTokensIgnoringSeparators(left.Incrementors), GetDescendantTokensIgnoringSeparators(right.Incrementors));

=======

        private static double ComputeWeightedBlockDistance(BlockSyntax leftBlock, BlockSyntax rightBlock)
        {
            if (TryComputeLocalsDistance(leftBlock, rightBlock, out var distance))
            {
                return distance;
            }

            return ComputeValueDistance(leftBlock, rightBlock);
        }

        private static double ComputeWeightedDistance(CatchClauseSyntax left, CatchClauseSyntax right)
        {
            var blockDistance = ComputeDistance(left.Block, right.Block);
            var distance = CombineOptional(blockDistance, left.Declaration, right.Declaration, left.Filter, right.Filter);
            return AdjustForLocalsInBlock(distance, left.Block, right.Block, localsWeight: 0.3);
        }

        private static double ComputeWeightedDistance(
            CommonForEachStatementSyntax leftCommonForEach,
            CommonForEachStatementSyntax rightCommonForEach)
        {
            var statementDistance = ComputeDistance(leftCommonForEach.Statement, rightCommonForEach.Statement);
            var expressionDistance = ComputeDistance(leftCommonForEach.Expression, rightCommonForEach.Expression);

            List<SyntaxToken>? leftLocals = null;
            List<SyntaxToken>? rightLocals = null;
            GetLocalNames(leftCommonForEach, ref leftLocals);
            GetLocalNames(rightCommonForEach, ref rightLocals);

            var localNamesDistance = ComputeDistance(leftLocals, rightLocals);

            var distance = localNamesDistance * 0.6 + expressionDistance * 0.2 + statementDistance * 0.2;
            return AdjustForLocalsInBlock(distance, leftCommonForEach.Statement, rightCommonForEach.Statement, localsWeight: 0.6);
        }

        private static double ComputeWeightedDistance(ForStatementSyntax left, ForStatementSyntax right)
        {
            var statementDistance = ComputeDistance(left.Statement, right.Statement);
            var conditionDistance = ComputeDistance(left.Condition, right.Condition);

            var incDistance = ComputeDistance(
                GetDescendantTokensIgnoringSeparators(left.Incrementors), GetDescendantTokensIgnoringSeparators(right.Incrementors));

>>>>>>> beffac2b
            var distance = conditionDistance * 0.3 + incDistance * 0.3 + statementDistance * 0.4;
            if (TryComputeLocalsDistance(left.Declaration, right.Declaration, out var localsDistance))
            {
                distance = distance * 0.4 + localsDistance * 0.6;
            }

            return distance;
        }

        private static double ComputeWeightedDistance(
            VariableDeclarationSyntax leftVariables,
            StatementSyntax leftStatement,
            VariableDeclarationSyntax rightVariables,
            StatementSyntax rightStatement)
<<<<<<< HEAD
        {
            var distance = ComputeDistance(leftStatement, rightStatement);
            // Put maximum weight behind the variables declared in the header of the statement.
            if (TryComputeLocalsDistance(leftVariables, rightVariables, out var localsDistance))
            {
                distance = distance * 0.4 + localsDistance * 0.6;
            }

            // If the statement is a block that declares local variables, 
            // weight them more than the rest of the statement.
            return AdjustForLocalsInBlock(distance, leftStatement, rightStatement, localsWeight: 0.2);
        }

        private static double ComputeWeightedDistance(
            SyntaxNode? leftHeader,
            StatementSyntax leftStatement,
            SyntaxNode? rightHeader,
            StatementSyntax rightStatement)
        {
            var headerDistance = ComputeDistance(leftHeader, rightHeader);
            var statementDistance = ComputeDistance(leftStatement, rightStatement);
            var distance = headerDistance * 0.6 + statementDistance * 0.4;

            return AdjustForLocalsInBlock(distance, leftStatement, rightStatement, localsWeight: 0.5);
        }

        private static double AdjustForLocalsInBlock(
            double distance,
            StatementSyntax leftStatement,
            StatementSyntax rightStatement,
            double localsWeight)
        {
            // If the statement is a block that declares local variables, 
            // weight them more than the rest of the statement.
            if (leftStatement.Kind() == SyntaxKind.Block && rightStatement.Kind() == SyntaxKind.Block)
            {
=======
        {
            var distance = ComputeDistance(leftStatement, rightStatement);
            // Put maximum weight behind the variables declared in the header of the statement.
            if (TryComputeLocalsDistance(leftVariables, rightVariables, out var localsDistance))
            {
                distance = distance * 0.4 + localsDistance * 0.6;
            }

            // If the statement is a block that declares local variables, 
            // weight them more than the rest of the statement.
            return AdjustForLocalsInBlock(distance, leftStatement, rightStatement, localsWeight: 0.2);
        }

        private static double ComputeWeightedDistance(
            SyntaxNode? leftHeader,
            StatementSyntax leftStatement,
            SyntaxNode? rightHeader,
            StatementSyntax rightStatement)
        {
            var headerDistance = ComputeDistance(leftHeader, rightHeader);
            var statementDistance = ComputeDistance(leftStatement, rightStatement);
            var distance = headerDistance * 0.6 + statementDistance * 0.4;

            return AdjustForLocalsInBlock(distance, leftStatement, rightStatement, localsWeight: 0.5);
        }

        private static double AdjustForLocalsInBlock(
            double distance,
            StatementSyntax leftStatement,
            StatementSyntax rightStatement,
            double localsWeight)
        {
            // If the statement is a block that declares local variables, 
            // weight them more than the rest of the statement.
            if (leftStatement.Kind() == SyntaxKind.Block && rightStatement.Kind() == SyntaxKind.Block)
            {
>>>>>>> beffac2b
                if (TryComputeLocalsDistance((BlockSyntax)leftStatement, (BlockSyntax)rightStatement, out var localsDistance))
                {
                    return localsDistance * localsWeight + distance * (1 - localsWeight);
                }
            }

            return distance;
        }

        private static bool TryComputeLocalsDistance(VariableDeclarationSyntax? left, VariableDeclarationSyntax? right, out double distance)
        {
            List<SyntaxToken>? leftLocals = null;
            List<SyntaxToken>? rightLocals = null;

            if (left != null)
<<<<<<< HEAD
            {
                GetLocalNames(left, ref leftLocals);
            }

            if (right != null)
            {
                GetLocalNames(right, ref rightLocals);
            }

            if (leftLocals == null || rightLocals == null)
            {
                distance = 0;
                return false;
            }

=======
            {
                GetLocalNames(left, ref leftLocals);
            }

            if (right != null)
            {
                GetLocalNames(right, ref rightLocals);
            }

            if (leftLocals == null || rightLocals == null)
            {
                distance = 0;
                return false;
            }

>>>>>>> beffac2b
            distance = ComputeDistance(leftLocals, rightLocals);
            return true;
        }

        private static bool TryComputeLocalsDistance(BlockSyntax left, BlockSyntax right, out double distance)
        {
            List<SyntaxToken>? leftLocals = null;
            List<SyntaxToken>? rightLocals = null;

            GetLocalNames(left, ref leftLocals);
            GetLocalNames(right, ref rightLocals);

            if (leftLocals == null || rightLocals == null)
            {
                distance = 0;
                return false;
            }

            distance = ComputeDistance(leftLocals, rightLocals);
            return true;
        }

        // Doesn't include variables declared in declaration expressions
        // Consider including them (https://github.com/dotnet/roslyn/issues/37460).
        private static void GetLocalNames(BlockSyntax block, ref List<SyntaxToken>? result)
        {
            foreach (var child in block.ChildNodes())
            {
                if (child.IsKind(SyntaxKind.LocalDeclarationStatement, out LocalDeclarationStatementSyntax? localDecl))
                {
                    GetLocalNames(localDecl.Declaration, ref result);
                }
            }
        }

        // Doesn't include variables declared in declaration expressions
        // Consider including them (https://github.com/dotnet/roslyn/issues/37460).
        private static void GetLocalNames(VariableDeclarationSyntax localDeclaration, ref List<SyntaxToken>? result)
        {
            foreach (var local in localDeclaration.Variables)
            {
                GetLocalNames(local.Identifier, ref result);
            }
        }

        internal static void GetLocalNames(CommonForEachStatementSyntax commonForEach, ref List<SyntaxToken>? result)
        {
            switch (commonForEach.Kind())
            {
                case SyntaxKind.ForEachStatement:
                    GetLocalNames(((ForEachStatementSyntax)commonForEach).Identifier, ref result);
                    return;

                case SyntaxKind.ForEachVariableStatement:
                    var forEachVariable = (ForEachVariableStatementSyntax)commonForEach;
                    GetLocalNames(forEachVariable.Variable, ref result);
                    return;

                default:
                    throw ExceptionUtilities.UnexpectedValue(commonForEach.Kind());
            }
        }
<<<<<<< HEAD

        private static void GetLocalNames(ExpressionSyntax expression, ref List<SyntaxToken>? result)
        {
            switch (expression.Kind())
            {
                case SyntaxKind.DeclarationExpression:
                    var declarationExpression = (DeclarationExpressionSyntax)expression;
                    var localDeclaration = declarationExpression.Designation;
                    GetLocalNames(localDeclaration, ref result);
                    return;

                case SyntaxKind.TupleExpression:
                    var tupleExpression = (TupleExpressionSyntax)expression;
                    foreach (var argument in tupleExpression.Arguments)
                    {
                        GetLocalNames(argument.Expression, ref result);
                    }
                    return;

                default:
                    // Do nothing for node that cannot have variable declarations inside.
                    return;
            }
        }

        private static void GetLocalNames(VariableDesignationSyntax designation, ref List<SyntaxToken>? result)
        {
            switch (designation.Kind())
            {
                case SyntaxKind.SingleVariableDesignation:
                    GetLocalNames(((SingleVariableDesignationSyntax)designation).Identifier, ref result);
                    return;

                case SyntaxKind.ParenthesizedVariableDesignation:
                    var parenthesizedVariableDesignation = (ParenthesizedVariableDesignationSyntax)designation;
                    foreach (var variableDesignation in parenthesizedVariableDesignation.Variables)
                    {
                        GetLocalNames(variableDesignation, ref result);
                    }
                    return;

                case SyntaxKind.DiscardDesignation:
                    return;

                default:
                    throw ExceptionUtilities.UnexpectedValue(designation.Kind());
            }
        }

        private static void GetLocalNames(SyntaxToken syntaxToken, [NotNull] ref List<SyntaxToken>? result)
        {
            result ??= new List<SyntaxToken>();
            result.Add(syntaxToken);
        }

        private static double CombineOptional(
            double distance0,
            SyntaxNode? left1,
            SyntaxNode? right1,
            SyntaxNode? left2,
            SyntaxNode? right2,
            double weight0 = 0.8,
            double weight1 = 0.5)
        {
            var one = left1 != null || right1 != null;
            var two = left2 != null || right2 != null;

            if (!one && !two)
            {
                return distance0;
            }

            var distance1 = ComputeDistance(left1, right1);
            var distance2 = ComputeDistance(left2, right2);

            double d;
            if (one && two)
            {
                d = distance1 * weight1 + distance2 * (1 - weight1);
            }
            else if (one)
            {
                d = distance1;
            }
            else
            {
                d = distance2;
            }

            return distance0 * weight0 + d * (1 - weight0);
        }

        private static SyntaxNodeOrToken? TryGetName(SyntaxNode node)
        {
            switch (node.Kind())
            {
                case SyntaxKind.ExternAliasDirective:
                    return ((ExternAliasDirectiveSyntax)node).Identifier;

                case SyntaxKind.UsingDirective:
                    return ((UsingDirectiveSyntax)node).Name;

                case SyntaxKind.NamespaceDeclaration:
                    return ((NamespaceDeclarationSyntax)node).Name;

                // Need to add support for records (tracked by https://github.com/dotnet/roslyn/issues/44877)
                case SyntaxKind.ClassDeclaration:
                case SyntaxKind.StructDeclaration:
                case SyntaxKind.InterfaceDeclaration:
                    return ((TypeDeclarationSyntax)node).Identifier;

                case SyntaxKind.EnumDeclaration:
                    return ((EnumDeclarationSyntax)node).Identifier;

                case SyntaxKind.DelegateDeclaration:
                    return ((DelegateDeclarationSyntax)node).Identifier;

                case SyntaxKind.FieldDeclaration:
                case SyntaxKind.EventFieldDeclaration:
                case SyntaxKind.VariableDeclaration:
                    return null;

                case SyntaxKind.VariableDeclarator:
                    return ((VariableDeclaratorSyntax)node).Identifier;

                case SyntaxKind.MethodDeclaration:
                    return ((MethodDeclarationSyntax)node).Identifier;

                case SyntaxKind.ConversionOperatorDeclaration:
                    return ((ConversionOperatorDeclarationSyntax)node).Type;

                case SyntaxKind.OperatorDeclaration:
                    return ((OperatorDeclarationSyntax)node).OperatorToken;

                case SyntaxKind.ConstructorDeclaration:
                    return ((ConstructorDeclarationSyntax)node).Identifier;

=======

        private static void GetLocalNames(ExpressionSyntax expression, ref List<SyntaxToken>? result)
        {
            switch (expression.Kind())
            {
                case SyntaxKind.DeclarationExpression:
                    var declarationExpression = (DeclarationExpressionSyntax)expression;
                    var localDeclaration = declarationExpression.Designation;
                    GetLocalNames(localDeclaration, ref result);
                    return;

                case SyntaxKind.TupleExpression:
                    var tupleExpression = (TupleExpressionSyntax)expression;
                    foreach (var argument in tupleExpression.Arguments)
                    {
                        GetLocalNames(argument.Expression, ref result);
                    }
                    return;

                default:
                    // Do nothing for node that cannot have variable declarations inside.
                    return;
            }
        }

        private static void GetLocalNames(VariableDesignationSyntax designation, ref List<SyntaxToken>? result)
        {
            switch (designation.Kind())
            {
                case SyntaxKind.SingleVariableDesignation:
                    GetLocalNames(((SingleVariableDesignationSyntax)designation).Identifier, ref result);
                    return;

                case SyntaxKind.ParenthesizedVariableDesignation:
                    var parenthesizedVariableDesignation = (ParenthesizedVariableDesignationSyntax)designation;
                    foreach (var variableDesignation in parenthesizedVariableDesignation.Variables)
                    {
                        GetLocalNames(variableDesignation, ref result);
                    }
                    return;

                case SyntaxKind.DiscardDesignation:
                    return;

                default:
                    throw ExceptionUtilities.UnexpectedValue(designation.Kind());
            }
        }

        private static void GetLocalNames(SyntaxToken syntaxToken, [NotNull] ref List<SyntaxToken>? result)
        {
            result ??= new List<SyntaxToken>();
            result.Add(syntaxToken);
        }

        private static double CombineOptional(
            double distance0,
            SyntaxNode? left1,
            SyntaxNode? right1,
            SyntaxNode? left2,
            SyntaxNode? right2,
            double weight0 = 0.8,
            double weight1 = 0.5)
        {
            var one = left1 != null || right1 != null;
            var two = left2 != null || right2 != null;

            if (!one && !two)
            {
                return distance0;
            }

            var distance1 = ComputeDistance(left1, right1);
            var distance2 = ComputeDistance(left2, right2);

            double d;
            if (one && two)
            {
                d = distance1 * weight1 + distance2 * (1 - weight1);
            }
            else if (one)
            {
                d = distance1;
            }
            else
            {
                d = distance2;
            }

            return distance0 * weight0 + d * (1 - weight0);
        }

        private static SyntaxNodeOrToken? TryGetName(SyntaxNode node)
        {
            switch (node.Kind())
            {
                case SyntaxKind.ExternAliasDirective:
                    return ((ExternAliasDirectiveSyntax)node).Identifier;

                case SyntaxKind.UsingDirective:
                    return ((UsingDirectiveSyntax)node).Name;

                case SyntaxKind.NamespaceDeclaration:
                    return ((NamespaceDeclarationSyntax)node).Name;

                // Need to add support for records (tracked by https://github.com/dotnet/roslyn/issues/44877)
                case SyntaxKind.ClassDeclaration:
                case SyntaxKind.StructDeclaration:
                case SyntaxKind.InterfaceDeclaration:
                    return ((TypeDeclarationSyntax)node).Identifier;

                case SyntaxKind.EnumDeclaration:
                    return ((EnumDeclarationSyntax)node).Identifier;

                case SyntaxKind.DelegateDeclaration:
                    return ((DelegateDeclarationSyntax)node).Identifier;

                case SyntaxKind.FieldDeclaration:
                case SyntaxKind.EventFieldDeclaration:
                case SyntaxKind.VariableDeclaration:
                    return null;

                case SyntaxKind.VariableDeclarator:
                    return ((VariableDeclaratorSyntax)node).Identifier;

                case SyntaxKind.MethodDeclaration:
                    return ((MethodDeclarationSyntax)node).Identifier;

                case SyntaxKind.ConversionOperatorDeclaration:
                    return ((ConversionOperatorDeclarationSyntax)node).Type;

                case SyntaxKind.OperatorDeclaration:
                    return ((OperatorDeclarationSyntax)node).OperatorToken;

                case SyntaxKind.ConstructorDeclaration:
                    return ((ConstructorDeclarationSyntax)node).Identifier;

>>>>>>> beffac2b
                case SyntaxKind.DestructorDeclaration:
                    return ((DestructorDeclarationSyntax)node).Identifier;

                case SyntaxKind.PropertyDeclaration:
                    return ((PropertyDeclarationSyntax)node).Identifier;

                case SyntaxKind.IndexerDeclaration:
                    return null;

                case SyntaxKind.EventDeclaration:
                    return ((EventDeclarationSyntax)node).Identifier;

                case SyntaxKind.EnumMemberDeclaration:
                    return ((EnumMemberDeclarationSyntax)node).Identifier;

                case SyntaxKind.GetAccessorDeclaration:
                case SyntaxKind.SetAccessorDeclaration:
<<<<<<< HEAD
=======
                case SyntaxKind.InitAccessorDeclaration:
>>>>>>> beffac2b
                    return null;

                case SyntaxKind.TypeParameterConstraintClause:
                    return ((TypeParameterConstraintClauseSyntax)node).Name.Identifier;

                case SyntaxKind.TypeParameter:
                    return ((TypeParameterSyntax)node).Identifier;

                case SyntaxKind.TypeParameterList:
                case SyntaxKind.ParameterList:
                case SyntaxKind.BracketedParameterList:
                    return null;

                case SyntaxKind.Parameter:
                    return ((ParameterSyntax)node).Identifier;

                case SyntaxKind.AttributeList:
                    return ((AttributeListSyntax)node).Target;

                case SyntaxKind.Attribute:
                    return ((AttributeSyntax)node).Name;

                default:
                    return null;
            }
        }

        #endregion
    }
}<|MERGE_RESOLUTION|>--- conflicted
+++ resolved
@@ -37,7 +37,6 @@
         {
             _compareStatementSyntax = compareStatementSyntax;
         }
-<<<<<<< HEAD
 
         /// <summary>
         /// Creates a syntax comparer
@@ -417,79 +416,16 @@
                 return Label.ForStatementPart;
             }
 
+            // ************************************
+            // Top and statement syntax
+            // ************************************
+
+            // These nodes can appear during top level and statement processing, so we put them in this first
+            // switch for simplicity. Statement specific, and top level specific cases are handled below.
             switch (kind)
             {
-                // ************************************
-                // Top syntax
-                // ************************************
-
                 case SyntaxKind.CompilationUnit:
                     return Label.CompilationUnit;
-
-                case SyntaxKind.GlobalStatement:
-                    // TODO:
-                    isLeaf = true;
-                    return Label.Ignored;
-
-                case SyntaxKind.ExternAliasDirective:
-                    isLeaf = true;
-                    return Label.ExternAliasDirective;
-
-                case SyntaxKind.UsingDirective:
-                    isLeaf = true;
-                    return Label.UsingDirective;
-
-                case SyntaxKind.NamespaceDeclaration:
-                    return Label.NamespaceDeclaration;
-
-                // Need to add support for records (tracked by https://github.com/dotnet/roslyn/issues/44877)
-                case SyntaxKind.ClassDeclaration:
-                case SyntaxKind.StructDeclaration:
-                case SyntaxKind.InterfaceDeclaration:
-                    return Label.TypeDeclaration;
-
-                case SyntaxKind.EnumDeclaration:
-                    return Label.EnumDeclaration;
-
-                case SyntaxKind.DelegateDeclaration:
-                    return Label.DelegateDeclaration;
-
-                case SyntaxKind.FieldDeclaration:
-                case SyntaxKind.EventFieldDeclaration:
-                    return Label.FieldDeclaration;
-
-                case SyntaxKind.ConversionOperatorDeclaration:
-                    return Label.ConversionOperatorDeclaration;
-
-                case SyntaxKind.OperatorDeclaration:
-                    return Label.OperatorDeclaration;
-
-                case SyntaxKind.DestructorDeclaration:
-                    isLeaf = true;
-                    return Label.DestructorDeclaration;
-
-                case SyntaxKind.PropertyDeclaration:
-                    return Label.PropertyDeclaration;
-
-                case SyntaxKind.IndexerDeclaration:
-                    return Label.IndexerDeclaration;
-
-                case SyntaxKind.EventDeclaration:
-                    return Label.EventDeclaration;
-
-                case SyntaxKind.EnumMemberDeclaration:
-                    // not a leaf because an attribute may be applied
-                    return Label.EnumMemberDeclaration;
-
-                case SyntaxKind.AccessorList:
-                    return Label.AccessorList;
-
-                case SyntaxKind.GetAccessorDeclaration:
-                case SyntaxKind.SetAccessorDeclaration:
-                case SyntaxKind.AddAccessorDeclaration:
-                case SyntaxKind.RemoveAccessorDeclaration:
-                    isLeaf = true;
-                    return Label.AccessorDeclaration;
 
                 case SyntaxKind.TypeParameterList:
                     return Label.TypeParameterList;
@@ -517,10 +453,40 @@
                     isLeaf = true;
                     return Label.Attribute;
 
-                // ************************************
-                // Statement syntax
-                // ************************************
-
+                case SyntaxKind.ConstructorDeclaration:
+                    // Root when matching constructor bodies.
+                    return Label.ConstructorDeclaration;
+            }
+
+            if (_compareStatementSyntax)
+            {
+                return ClassifyStatementSyntax(kind, node, out isLeaf);
+            }
+
+            return ClassifyTopSyntax(kind, out isLeaf);
+        }
+
+        private static Label ClassifyStatementSyntax(SyntaxKind kind, SyntaxNode? node, out bool isLeaf)
+        {
+            isLeaf = false;
+
+            // ************************************
+            // Statement syntax
+            // ************************************
+
+            // These nodes could potentially be seen as top level syntax, but we only want them labelled
+            // during statement syntax so they have to be kept separate.
+            //
+            // For example when top level sees something like this:
+            //
+            //      private int X => new Func(() => { return 1 })();
+            //
+            // It needs to go through the entire lambda to know if that property def has changed
+            // but if we start labelling things, like ReturnStatement in the above example, then
+            // it will stop. Given that a block bodied lambda can have any statements a user likes
+            // the whole set has to be dealt with separately.
+            switch (kind)
+            {
                 // Notes:
                 // A descendant of a leaf node may be a labeled node that we don't want to visit if 
                 // we are comparing its parent node (used for lambda bodies).
@@ -528,10 +494,6 @@
                 // Expressions are ignored but they may contain nodes that should be matched by tree comparer.
                 // (e.g. lambdas, declaration expressions). Descending to these nodes is handled in EnumerateChildren.
 
-                case SyntaxKind.ConstructorDeclaration:
-                    // Root when matching constructor bodies.
-                    return Label.ConstructorDeclaration;
-
                 case SyntaxKind.LocalDeclarationStatement:
                     return Label.LocalDeclarationStatement;
 
@@ -645,12 +607,6 @@
 
                 case SyntaxKind.FinallyClause:
                     return Label.FinallyClause;
-
-                case SyntaxKind.LocalFunctionStatement:
-                case SyntaxKind.ParenthesizedLambdaExpression:
-                case SyntaxKind.AnonymousMethodExpression:
-                    // Note: Simple lambda expression is only labeled for statements, so it is below
-                    return Label.NestedFunction;
 
                 case SyntaxKind.FromClause:
                     // The first from clause of a query is not a lambda.
@@ -734,706 +690,6 @@
 
                 case SyntaxKind.AwaitExpression:
                     return Label.AwaitExpression;
-            }
-
-            // These nodes could be seen during top or statement processing, but need different results
-            if (_compareStatementSyntax)
-            {
-                // Statement syntax
-                switch (kind)
-                {
-                    case SyntaxKind.SimpleLambdaExpression:
-                        return Label.NestedFunction;
-
-                    case SyntaxKind.VariableDeclaration:
-                        return Label.LocalVariableDeclaration;
-
-                    case SyntaxKind.VariableDeclarator:
-                        return Label.LocalVariableDeclarator;
-
-                    case SyntaxKind.Block:
-                        return Label.Block;
-                }
-            }
-            else
-            {
-                // Top syntax
-                switch (kind)
-                {
-                    case SyntaxKind.VariableDeclaration:
-                        return Label.FieldVariableDeclaration;
-
-                    case SyntaxKind.VariableDeclarator:
-                        // For top syntax, a variable declarator is a leaf node
-                        isLeaf = true;
-                        return Label.FieldVariableDeclarator;
-
-                    case SyntaxKind.MethodDeclaration:
-                        return Label.MethodDeclaration;
-
-                    case SyntaxKind.ConstructorDeclaration:
-                        return Label.ConstructorDeclaration;
-                }
-            }
-
-            // If we got this far, its an unlabelled node. Since just about any node can
-            // contain a lambda, isLeaf must be true for statement syntax but for top
-            // syntax, we don't need to descend into any ignored nodes
-            isLeaf = !_compareStatementSyntax;
-=======
-
-        /// <summary>
-        /// Creates a syntax comparer
-        /// </summary>
-        /// <param name="oldRoot">The root node to start comparisons from</param>
-        /// <param name="newRoot">The new root node to compare against</param>
-        /// <param name="oldRootChildren">Child nodes that should always be compared</param>
-        /// <param name="newRootChildren">New child nodes to compare against</param>
-        /// <param name="compareStatementSyntax">Whether this comparer is in "statement mode"</param>
-        public SyntaxComparer(
-            SyntaxNode oldRoot,
-            SyntaxNode newRoot,
-            IEnumerable<SyntaxNode> oldRootChildren,
-            IEnumerable<SyntaxNode> newRootChildren,
-            bool compareStatementSyntax = false)
-        {
-            // Set this first in case there are asserts, so they evaluate the right thing
-            _compareStatementSyntax = compareStatementSyntax;
-
-            if (!_compareStatementSyntax)
-            {
-                // for top syntax, explicitly listed roots and all their children must be labeled:
-                Debug.Assert(HasLabel(oldRoot));
-                Debug.Assert(HasLabel(newRoot));
-                Debug.Assert(oldRootChildren.All(HasLabel));
-                Debug.Assert(newRootChildren.All(HasLabel));
-            }
-
-            _oldRoot = oldRoot;
-            _newRoot = newRoot;
-            _oldRootChildren = oldRootChildren;
-            _newRootChildren = newRootChildren;
-
-            if (!_compareStatementSyntax)
-            {
-                // For top syntax the virtual parent of root children must be the respective root:
-                Debug.Assert(!TryGetParent(oldRoot, out var _));
-                Debug.Assert(!TryGetParent(newRoot, out var _));
-                Debug.Assert(oldRootChildren.All(node => TryGetParent(node, out var parent) && parent == oldRoot));
-                Debug.Assert(newRootChildren.All(node => TryGetParent(node, out var parent) && parent == newRoot));
-            }
-        }
-
-        #region Tree Traversal
-
-        protected internal override bool TryGetParent(SyntaxNode node, [NotNullWhen(true)] out SyntaxNode? parent)
-        {
-            if (node == _oldRoot || node == _newRoot)
-            {
-                parent = null;
-                return false;
-            }
-
-            parent = node.Parent;
-            while (parent != null && !HasLabel(parent))
-            {
-                parent = parent.Parent;
-            }
-
-            return parent != null;
-        }
-
-        protected internal override IEnumerable<SyntaxNode>? GetChildren(SyntaxNode node)
-        {
-            if (node == _oldRoot)
-            {
-                return _oldRootChildren;
-            }
-
-            if (node == _newRoot)
-            {
-                return _newRootChildren;
-            }
-
-            return HasChildren(node) ? EnumerateChildren(node) : null;
-        }
-
-        private IEnumerable<SyntaxNode> EnumerateChildren(SyntaxNode node)
-        {
-            foreach (var child in node.ChildNodes())
-            {
-                if (LambdaUtilities.IsLambdaBodyStatementOrExpression(child))
-                {
-                    continue;
-                }
-
-                if (HasLabel(child))
-                {
-                    yield return child;
-                }
-                else if (_compareStatementSyntax)
-                {
-                    foreach (var descendant in child.DescendantNodes(DescendIntoChildren))
-                    {
-                        if (HasLabel(descendant))
-                        {
-                            yield return descendant;
-                        }
-                    }
-                }
-            }
-        }
-        private bool DescendIntoChildren(SyntaxNode node)
-            => !LambdaUtilities.IsLambdaBodyStatementOrExpression(node) && !HasLabel(node);
-
-        protected internal sealed override IEnumerable<SyntaxNode> GetDescendants(SyntaxNode node)
-        {
-            var rootChildren = (node == _oldRoot) ? _oldRootChildren : (node == _newRoot) ? _newRootChildren : null;
-            return (rootChildren != null) ? EnumerateDescendants(rootChildren) : EnumerateDescendants(node);
-        }
-
-        private IEnumerable<SyntaxNode> EnumerateDescendants(IEnumerable<SyntaxNode> nodes)
-        {
-            foreach (var node in nodes)
-            {
-                if (HasLabel(node))
-                {
-                    yield return node;
-                }
-
-                foreach (var descendant in EnumerateDescendants(node))
-                {
-                    if (HasLabel(descendant))
-                    {
-                        yield return descendant;
-                    }
-                }
-            }
-        }
-
-        private IEnumerable<SyntaxNode> EnumerateDescendants(SyntaxNode node)
-        {
-            foreach (var descendant in node.DescendantNodesAndTokens(
-                descendIntoChildren: child => ShouldEnumerateChildren(child),
-                descendIntoTrivia: false))
-            {
-                var descendantNode = descendant.AsNode();
-                if (descendantNode != null && HasLabel(descendantNode))
-                {
-                    if (!LambdaUtilities.IsLambdaBodyStatementOrExpression(descendantNode))
-                    {
-                        yield return descendantNode;
-                    }
-                }
-            }
-
-            bool ShouldEnumerateChildren(SyntaxNode child)
-            {
-                // if we don't want to consider this nodes children, then don't
-                if (!HasChildren(child))
-                {
-                    return false;
-                }
-
-                // Always descend into the children of the node we were asked about
-                if (child == node)
-                {
-                    return true;
-                }
-
-                // otherwise, as long as we don't descend into lambdas
-                return !LambdaUtilities.IsLambdaBodyStatementOrExpression(child);
-            }
-        }
-
-        private bool HasChildren(SyntaxNode node)
-        {
-            // Leaves are labeled statements that don't have a labeled child.
-            // We also return true for non-labeled statements.
-            var label = Classify(node.Kind(), node, out var isLeaf);
-
-            // ignored should always be reported as leaves for top syntax, but for statements
-            // we want to look at all child nodes, because almost anything could have a lambda
-            if (!_compareStatementSyntax)
-            {
-                Debug.Assert(label != Label.Ignored || isLeaf);
-            }
-
-            return !isLeaf;
-        }
-
-        #endregion
-
-        #region Labels
-
-        // Assumptions:
-        // - Each listed label corresponds to one or more syntax kinds.
-        // - Nodes with same labels might produce Update edits, nodes with different labels don't. 
-        // - If IsTiedToParent(label) is true for a label then all its possible parent labels must precede the label.
-        //   (i.e. both MethodDeclaration and TypeDeclaration must precede TypeParameter label).
-        // - All descendants of a node whose kind is listed here will be ignored regardless of their labels
-        internal enum Label
-        {
-            // Top level syntax kinds
-            CompilationUnit,
-
-            NamespaceDeclaration,
-            ExternAliasDirective,              // tied to parent 
-            UsingDirective,                    // tied to parent
-
-            TypeDeclaration,
-            EnumDeclaration,
-            DelegateDeclaration,
-
-            FieldDeclaration,                  // tied to parent
-            FieldVariableDeclaration,          // tied to parent
-            FieldVariableDeclarator,           // tied to parent
-
-            MethodDeclaration,                 // tied to parent
-            OperatorDeclaration,               // tied to parent
-            ConversionOperatorDeclaration,     // tied to parent
-            ConstructorDeclaration,            // tied to parent
-            DestructorDeclaration,             // tied to parent
-            PropertyDeclaration,               // tied to parent
-            IndexerDeclaration,                // tied to parent
-            EventDeclaration,                  // tied to parent
-            EnumMemberDeclaration,             // tied to parent
-
-            AccessorList,                      // tied to parent
-            AccessorDeclaration,               // tied to parent
-
-            // Statement syntax kinds
-            Block,
-            CheckedStatement,
-            UnsafeStatement,
-
-            TryStatement,
-            CatchClause,                      // tied to parent
-            CatchDeclaration,                 // tied to parent
-            CatchFilterClause,                // tied to parent
-            FinallyClause,                    // tied to parent
-            ForStatement,
-            ForStatementPart,                 // tied to parent
-            ForEachStatement,
-            UsingStatement,
-            FixedStatement,
-            LockStatement,
-            WhileStatement,
-            DoStatement,
-            IfStatement,
-            ElseClause,                        // tied to parent 
-
-            SwitchStatement,
-            SwitchSection,
-            CasePatternSwitchLabel,            // tied to parent
-            SwitchExpression,
-            SwitchExpressionArm,               // tied to parent
-            WhenClause,                        // tied to parent
-
-            YieldStatement,                    // tied to parent
-            GotoStatement,
-            GotoCaseStatement,
-            BreakContinueStatement,
-            ReturnThrowStatement,
-            ExpressionStatement,
-
-            LabeledStatement,
-
-            // TODO: 
-            // Ideally we could declare LocalVariableDeclarator tied to the first enclosing node that defines local scope (block, foreach, etc.)
-            // Also consider handling LocalDeclarationStatement as just a bag of variable declarators,
-            // so that variable declarators contained in one can be matched with variable declarators contained in the other.
-            LocalDeclarationStatement,         // tied to parent
-            LocalVariableDeclaration,          // tied to parent
-            LocalVariableDeclarator,           // tied to parent
-
-            SingleVariableDesignation,
-            AwaitExpression,
-            NestedFunction,
-
-            FromClause,
-            QueryBody,
-            FromClauseLambda,                 // tied to parent
-            LetClauseLambda,                  // tied to parent
-            WhereClauseLambda,                // tied to parent
-            OrderByClause,                    // tied to parent
-            OrderingLambda,                   // tied to parent
-            SelectClauseLambda,               // tied to parent
-            JoinClauseLambda,                 // tied to parent
-            JoinIntoClause,                   // tied to parent
-            GroupClauseLambda,                // tied to parent
-            QueryContinuation,                // tied to parent
-
-            // Syntax kinds that are common to both statement and top level
-            TypeParameterList,                 // tied to parent
-            TypeParameterConstraintClause,     // tied to parent
-            TypeParameter,                     // tied to parent
-            ParameterList,                     // tied to parent
-            BracketedParameterList,            // tied to parent
-            Parameter,                         // tied to parent
-            AttributeList,                     // tied to parent
-            Attribute,                         // tied to parent
-
-            // helpers:
-            Count,
-            Ignored = IgnoredNode
-        }
-
-        /// <summary>
-        /// Return 1 if it is desirable to report two edits (delete and insert) rather than a move edit
-        /// when the node changes its parent.
-        /// </summary>
-        private static int TiedToAncestor(Label label)
-        {
-            switch (label)
-            {
-                // Top level syntax
-                case Label.ExternAliasDirective:
-                case Label.UsingDirective:
-                case Label.FieldDeclaration:
-                case Label.FieldVariableDeclaration:
-                case Label.FieldVariableDeclarator:
-                case Label.MethodDeclaration:
-                case Label.OperatorDeclaration:
-                case Label.ConversionOperatorDeclaration:
-                case Label.ConstructorDeclaration:
-                case Label.DestructorDeclaration:
-                case Label.PropertyDeclaration:
-                case Label.IndexerDeclaration:
-                case Label.EventDeclaration:
-                case Label.EnumMemberDeclaration:
-                case Label.AccessorDeclaration:
-                case Label.AccessorList:
-                case Label.TypeParameterList:
-                case Label.TypeParameter:
-                case Label.TypeParameterConstraintClause:
-                case Label.ParameterList:
-                case Label.BracketedParameterList:
-                case Label.Parameter:
-                case Label.AttributeList:
-                case Label.Attribute:
-                    return 1;
-
-                // Statement syntax
-                case Label.LocalDeclarationStatement:
-                case Label.LocalVariableDeclaration:
-                case Label.LocalVariableDeclarator:
-                case Label.GotoCaseStatement:
-                case Label.BreakContinueStatement:
-                case Label.ElseClause:
-                case Label.CatchClause:
-                case Label.CatchDeclaration:
-                case Label.CatchFilterClause:
-                case Label.FinallyClause:
-                case Label.ForStatementPart:
-                case Label.YieldStatement:
-                case Label.FromClauseLambda:
-                case Label.LetClauseLambda:
-                case Label.WhereClauseLambda:
-                case Label.OrderByClause:
-                case Label.OrderingLambda:
-                case Label.SelectClauseLambda:
-                case Label.JoinClauseLambda:
-                case Label.JoinIntoClause:
-                case Label.GroupClauseLambda:
-                case Label.QueryContinuation:
-                case Label.CasePatternSwitchLabel:
-                case Label.WhenClause:
-                case Label.SwitchExpressionArm:
-                    return 1;
-
-                default:
-                    return 0;
-            }
-        }
-
-        internal Label Classify(SyntaxKind kind, SyntaxNode? node, out bool isLeaf)
-        {
-            isLeaf = false;
-
-            // If the node is a for loop Initializer, Condition, or Incrementor expression we label it as "ForStatementPart".
-            // We need to capture it in the match since these expressions can be "active statements" and as such we need to map them.
-            //
-            // The parent is not available only when comparing nodes for value equality.
-            if (node != null && node.Parent.IsKind(SyntaxKind.ForStatement) && node is ExpressionSyntax)
-            {
-                return Label.ForStatementPart;
-            }
-
-            // ************************************
-            // Top and statement syntax
-            // ************************************
-
-            // These nodes can appear during top level and statement processing, so we put them in this first
-            // switch for simplicity. Statement specific, and top level specific cases are handled below.
-            switch (kind)
-            {
-                case SyntaxKind.CompilationUnit:
-                    return Label.CompilationUnit;
-
-                case SyntaxKind.TypeParameterList:
-                    return Label.TypeParameterList;
-
-                case SyntaxKind.TypeParameterConstraintClause:
-                    return Label.TypeParameterConstraintClause;
-
-                case SyntaxKind.TypeParameter:
-                    // not a leaf because an attribute may be applied
-                    return Label.TypeParameter;
-
-                case SyntaxKind.BracketedParameterList:
-                    return Label.BracketedParameterList;
-
-                case SyntaxKind.ParameterList:
-                    return Label.ParameterList;
-
-                case SyntaxKind.Parameter:
-                    return Label.Parameter;
-
-                case SyntaxKind.AttributeList:
-                    return Label.AttributeList;
-
-                case SyntaxKind.Attribute:
-                    isLeaf = true;
-                    return Label.Attribute;
-
-                case SyntaxKind.ConstructorDeclaration:
-                    // Root when matching constructor bodies.
-                    return Label.ConstructorDeclaration;
-            }
-
-            if (_compareStatementSyntax)
-            {
-                return ClassifyStatementSyntax(kind, node, out isLeaf);
-            }
-
-            return ClassifyTopSyntax(kind, out isLeaf);
-        }
-
-        private static Label ClassifyStatementSyntax(SyntaxKind kind, SyntaxNode? node, out bool isLeaf)
-        {
-            isLeaf = false;
-
-            // ************************************
-            // Statement syntax
-            // ************************************
-
-            // These nodes could potentially be seen as top level syntax, but we only want them labelled
-            // during statement syntax so they have to be kept separate.
-            //
-            // For example when top level sees something like this:
-            //
-            //      private int X => new Func(() => { return 1 })();
-            //
-            // It needs to go through the entire lambda to know if that property def has changed
-            // but if we start labelling things, like ReturnStatement in the above example, then
-            // it will stop. Given that a block bodied lambda can have any statements a user likes
-            // the whole set has to be dealt with separately.
-            switch (kind)
-            {
-                // Notes:
-                // A descendant of a leaf node may be a labeled node that we don't want to visit if 
-                // we are comparing its parent node (used for lambda bodies).
-                // 
-                // Expressions are ignored but they may contain nodes that should be matched by tree comparer.
-                // (e.g. lambdas, declaration expressions). Descending to these nodes is handled in EnumerateChildren.
-
-                case SyntaxKind.LocalDeclarationStatement:
-                    return Label.LocalDeclarationStatement;
-
-                case SyntaxKind.SingleVariableDesignation:
-                    return Label.SingleVariableDesignation;
-
-                case SyntaxKind.LabeledStatement:
-                    return Label.LabeledStatement;
-
-                case SyntaxKind.EmptyStatement:
-                    isLeaf = true;
-                    return Label.ExpressionStatement;
-
-                case SyntaxKind.GotoStatement:
-                    isLeaf = true;
-                    return Label.GotoStatement;
-
-                case SyntaxKind.GotoCaseStatement:
-                case SyntaxKind.GotoDefaultStatement:
-                    isLeaf = true;
-                    return Label.GotoCaseStatement;
-
-                case SyntaxKind.BreakStatement:
-                case SyntaxKind.ContinueStatement:
-                    isLeaf = true;
-                    return Label.BreakContinueStatement;
-
-                case SyntaxKind.ReturnStatement:
-                case SyntaxKind.ThrowStatement:
-                    return Label.ReturnThrowStatement;
-
-                case SyntaxKind.ExpressionStatement:
-                    return Label.ExpressionStatement;
-
-                case SyntaxKind.YieldBreakStatement:
-                case SyntaxKind.YieldReturnStatement:
-                    return Label.YieldStatement;
-
-                case SyntaxKind.DoStatement:
-                    return Label.DoStatement;
-
-                case SyntaxKind.WhileStatement:
-                    return Label.WhileStatement;
-
-                case SyntaxKind.ForStatement:
-                    return Label.ForStatement;
-
-                case SyntaxKind.ForEachVariableStatement:
-                case SyntaxKind.ForEachStatement:
-                    return Label.ForEachStatement;
-
-                case SyntaxKind.UsingStatement:
-                    return Label.UsingStatement;
-
-                case SyntaxKind.FixedStatement:
-                    return Label.FixedStatement;
-
-                case SyntaxKind.CheckedStatement:
-                case SyntaxKind.UncheckedStatement:
-                    return Label.CheckedStatement;
-
-                case SyntaxKind.UnsafeStatement:
-                    return Label.UnsafeStatement;
-
-                case SyntaxKind.LockStatement:
-                    return Label.LockStatement;
-
-                case SyntaxKind.IfStatement:
-                    return Label.IfStatement;
-
-                case SyntaxKind.ElseClause:
-                    return Label.ElseClause;
-
-                case SyntaxKind.SwitchStatement:
-                    return Label.SwitchStatement;
-
-                case SyntaxKind.SwitchSection:
-                    return Label.SwitchSection;
-
-                case SyntaxKind.CaseSwitchLabel:
-                case SyntaxKind.DefaultSwitchLabel:
-                    // Switch labels are included in the "value" of the containing switch section.
-                    // We don't need to analyze case expressions.
-                    isLeaf = true;
-                    return Label.Ignored;
-
-                case SyntaxKind.WhenClause:
-                    return Label.WhenClause;
-
-                case SyntaxKind.CasePatternSwitchLabel:
-                    return Label.CasePatternSwitchLabel;
-
-                case SyntaxKind.SwitchExpression:
-                    return Label.SwitchExpression;
-
-                case SyntaxKind.SwitchExpressionArm:
-                    return Label.SwitchExpressionArm;
-
-                case SyntaxKind.TryStatement:
-                    return Label.TryStatement;
-
-                case SyntaxKind.CatchClause:
-                    return Label.CatchClause;
-
-                case SyntaxKind.CatchDeclaration:
-                    // the declarator of the exception variable
-                    return Label.CatchDeclaration;
-
-                case SyntaxKind.CatchFilterClause:
-                    return Label.CatchFilterClause;
-
-                case SyntaxKind.FinallyClause:
-                    return Label.FinallyClause;
-
-                case SyntaxKind.FromClause:
-                    // The first from clause of a query is not a lambda.
-                    // We have to assign it a label different from "FromClauseLambda"
-                    // so that we won't match lambda-from to non-lambda-from.
-                    // 
-                    // Since FromClause declares range variables we need to include it in the map,
-                    // so that we are able to map range variable declarations.
-                    // Therefore we assign it a dedicated label.
-                    // 
-                    // The parent is not available only when comparing nodes for value equality.
-                    // In that case it doesn't matter what label the node has as long as it has some.
-                    if (node == null || node.Parent.IsKind(SyntaxKind.QueryExpression))
-                    {
-                        return Label.FromClause;
-                    }
-
-                    return Label.FromClauseLambda;
-
-                case SyntaxKind.QueryBody:
-                    return Label.QueryBody;
-
-                case SyntaxKind.QueryContinuation:
-                    return Label.QueryContinuation;
-
-                case SyntaxKind.LetClause:
-                    return Label.LetClauseLambda;
-
-                case SyntaxKind.WhereClause:
-                    return Label.WhereClauseLambda;
-
-                case SyntaxKind.OrderByClause:
-                    return Label.OrderByClause;
-
-                case SyntaxKind.AscendingOrdering:
-                case SyntaxKind.DescendingOrdering:
-                    return Label.OrderingLambda;
-
-                case SyntaxKind.SelectClause:
-                    return Label.SelectClauseLambda;
-
-                case SyntaxKind.JoinClause:
-                    return Label.JoinClauseLambda;
-
-                case SyntaxKind.JoinIntoClause:
-                    return Label.JoinIntoClause;
-
-                case SyntaxKind.GroupClause:
-                    return Label.GroupClauseLambda;
-
-                case SyntaxKind.IdentifierName:
-                case SyntaxKind.QualifiedName:
-                case SyntaxKind.GenericName:
-                case SyntaxKind.TypeArgumentList:
-                case SyntaxKind.AliasQualifiedName:
-                case SyntaxKind.PredefinedType:
-                case SyntaxKind.PointerType:
-                case SyntaxKind.NullableType:
-                case SyntaxKind.TupleType:
-                case SyntaxKind.RefType:
-                case SyntaxKind.OmittedTypeArgument:
-                case SyntaxKind.NameColon:
-                case SyntaxKind.OmittedArraySizeExpression:
-                case SyntaxKind.ThisExpression:
-                case SyntaxKind.BaseExpression:
-                case SyntaxKind.ArgListExpression:
-                case SyntaxKind.NumericLiteralExpression:
-                case SyntaxKind.StringLiteralExpression:
-                case SyntaxKind.CharacterLiteralExpression:
-                case SyntaxKind.TrueLiteralExpression:
-                case SyntaxKind.FalseLiteralExpression:
-                case SyntaxKind.NullLiteralExpression:
-                case SyntaxKind.TypeOfExpression:
-                case SyntaxKind.SizeOfExpression:
-                case SyntaxKind.DefaultExpression:
-                case SyntaxKind.ConstantPattern:
-                case SyntaxKind.DiscardDesignation:
-                    // can't contain a lambda/await/anonymous type:
-                    isLeaf = true;
-                    return Label.Ignored;
-
-                case SyntaxKind.AwaitExpression:
-                    return Label.AwaitExpression;
 
                 case SyntaxKind.ParenthesizedLambdaExpression:
                 case SyntaxKind.SimpleLambdaExpression:
@@ -1551,7 +807,6 @@
             // If we got this far, its an unlabelled node. For top
             // syntax, we don't need to descend into any ignored nodes
             isLeaf = true;
->>>>>>> beffac2b
             return Label.Ignored;
         }
 
@@ -1561,7 +816,6 @@
         // internal for testing
         internal bool HasLabel(SyntaxKind kind)
             => Classify(kind, node: null, out _) != Label.Ignored;
-<<<<<<< HEAD
 
         internal bool HasLabel(SyntaxNode node)
             => Classify(node.Kind(), node, out _) != Label.Ignored;
@@ -1574,20 +828,6 @@
 
         #endregion
 
-=======
-
-        internal bool HasLabel(SyntaxNode node)
-            => Classify(node.Kind(), node, out _) != Label.Ignored;
-
-        protected internal override int LabelCount
-            => (int)Label.Count;
-
-        protected internal override int TiedToAncestor(int label)
-            => TiedToAncestor((Label)label);
-
-        #endregion
-
->>>>>>> beffac2b
         #region Comparisons
 
         public override bool ValuesEqual(SyntaxNode left, SyntaxNode right)
@@ -1603,10 +843,7 @@
                 case SyntaxKind.DestructorDeclaration:
                 case SyntaxKind.GetAccessorDeclaration:
                 case SyntaxKind.SetAccessorDeclaration:
-<<<<<<< HEAD
-=======
                 case SyntaxKind.InitAccessorDeclaration:
->>>>>>> beffac2b
                 case SyntaxKind.AddAccessorDeclaration:
                 case SyntaxKind.RemoveAccessorDeclaration:
                     // When comparing method bodies we need to NOT ignore VariableDeclaration and VariableDeclarator children,
@@ -1644,7 +881,6 @@
             }
 
             return SyntaxFactory.AreEquivalent(left, right, ignoreChildFunction);
-<<<<<<< HEAD
         }
 
         private bool Equal(SwitchSectionSyntax left, SwitchSectionSyntax right)
@@ -1655,18 +891,6 @@
 
         private static SyntaxNode? GetBody(SyntaxNode node)
         {
-=======
-        }
-
-        private bool Equal(SwitchSectionSyntax left, SwitchSectionSyntax right)
-        {
-            return SyntaxFactory.AreEquivalent(left.Labels, right.Labels, null)
-                && SyntaxFactory.AreEquivalent(left.Statements, right.Statements, ignoreChildNode: HasLabel);
-        }
-
-        private static SyntaxNode? GetBody(SyntaxNode node)
-        {
->>>>>>> beffac2b
             switch (node)
             {
                 case BaseMethodDeclarationSyntax baseMethodDeclarationSyntax: return baseMethodDeclarationSyntax.Body ?? (SyntaxNode?)baseMethodDeclarationSyntax.ExpressionBody?.Expression;
@@ -1721,7 +945,6 @@
                             (SyntaxNode?)rightUsing.Expression ?? rightUsing.Declaration!,
                             rightUsing.Statement);
                     }
-<<<<<<< HEAD
 
                     return true;
 
@@ -1755,41 +978,6 @@
                     distance = ComputeWeightedDistance(leftIf.Condition, leftIf.Statement, rightIf.Condition, rightIf.Statement);
                     return true;
 
-=======
-
-                    return true;
-
-                case SyntaxKind.LockStatement:
-                    var leftLock = (LockStatementSyntax)leftNode;
-                    var rightLock = (LockStatementSyntax)rightNode;
-                    distance = ComputeWeightedDistance(leftLock.Expression, leftLock.Statement, rightLock.Expression, rightLock.Statement);
-                    return true;
-
-                case SyntaxKind.FixedStatement:
-                    var leftFixed = (FixedStatementSyntax)leftNode;
-                    var rightFixed = (FixedStatementSyntax)rightNode;
-                    distance = ComputeWeightedDistance(leftFixed.Declaration, leftFixed.Statement, rightFixed.Declaration, rightFixed.Statement);
-                    return true;
-
-                case SyntaxKind.WhileStatement:
-                    var leftWhile = (WhileStatementSyntax)leftNode;
-                    var rightWhile = (WhileStatementSyntax)rightNode;
-                    distance = ComputeWeightedDistance(leftWhile.Condition, leftWhile.Statement, rightWhile.Condition, rightWhile.Statement);
-                    return true;
-
-                case SyntaxKind.DoStatement:
-                    var leftDo = (DoStatementSyntax)leftNode;
-                    var rightDo = (DoStatementSyntax)rightNode;
-                    distance = ComputeWeightedDistance(leftDo.Condition, leftDo.Statement, rightDo.Condition, rightDo.Statement);
-                    return true;
-
-                case SyntaxKind.IfStatement:
-                    var leftIf = (IfStatementSyntax)leftNode;
-                    var rightIf = (IfStatementSyntax)rightNode;
-                    distance = ComputeWeightedDistance(leftIf.Condition, leftIf.Statement, rightIf.Condition, rightIf.Statement);
-                    return true;
-
->>>>>>> beffac2b
                 case SyntaxKind.Block:
                     var leftBlock = (BlockSyntax)leftNode;
                     var rightBlock = (BlockSyntax)rightNode;
@@ -1858,7 +1046,6 @@
         {
             GetNestedFunctionsParts(leftNode, out var leftParameters, out var leftAsync, out var leftBody, out var leftModifiers, out var leftReturnType, out var leftIdentifier, out var leftTypeParameters);
             GetNestedFunctionsParts(rightNode, out var rightParameters, out var rightAsync, out var rightBody, out var rightModifiers, out var rightReturnType, out var rightIdentifier, out var rightTypeParameters);
-<<<<<<< HEAD
 
             if ((leftAsync.Kind() == SyntaxKind.AsyncKeyword) != (rightAsync.Kind() == SyntaxKind.AsyncKeyword))
             {
@@ -1893,42 +1080,6 @@
         {
             switch (nestedFunction.Kind())
             {
-=======
-
-            if ((leftAsync.Kind() == SyntaxKind.AsyncKeyword) != (rightAsync.Kind() == SyntaxKind.AsyncKeyword))
-            {
-                return 1.0;
-            }
-
-            var modifierDistance = ComputeDistance(leftModifiers, rightModifiers);
-            var returnTypeDistance = ComputeDistance(leftReturnType, rightReturnType);
-            var identifierDistance = ComputeDistance(leftIdentifier, rightIdentifier);
-            var typeParameterDistance = ComputeDistance(leftTypeParameters, rightTypeParameters);
-            var parameterDistance = ComputeDistance(leftParameters, rightParameters);
-            var bodyDistance = ComputeDistance(leftBody, rightBody);
-
-            return
-                modifierDistance * 0.1 +
-                returnTypeDistance * 0.1 +
-                identifierDistance * 0.2 +
-                typeParameterDistance * 0.2 +
-                parameterDistance * 0.2 +
-                bodyDistance * 0.2;
-        }
-
-        private static void GetNestedFunctionsParts(
-            SyntaxNode nestedFunction,
-            out IEnumerable<SyntaxToken> parameters,
-            out SyntaxToken asyncKeyword,
-            out SyntaxNode body,
-            out SyntaxTokenList modifiers,
-            out TypeSyntax? returnType,
-            out SyntaxToken identifier,
-            out TypeParameterListSyntax? typeParameters)
-        {
-            switch (nestedFunction.Kind())
-            {
->>>>>>> beffac2b
                 case SyntaxKind.SimpleLambdaExpression:
                     var simple = (SimpleLambdaExpressionSyntax)nestedFunction;
                     parameters = simple.Parameter.DescendantTokens();
@@ -1950,7 +1101,6 @@
                     identifier = default;
                     typeParameters = null;
                     break;
-<<<<<<< HEAD
 
                 case SyntaxKind.AnonymousMethodExpression:
                     var anonymous = (AnonymousMethodExpressionSyntax)nestedFunction;
@@ -1971,28 +1121,6 @@
                     typeParameters = null;
                     break;
 
-=======
-
-                case SyntaxKind.AnonymousMethodExpression:
-                    var anonymous = (AnonymousMethodExpressionSyntax)nestedFunction;
-                    if (anonymous.ParameterList != null)
-                    {
-                        parameters = GetDescendantTokensIgnoringSeparators(anonymous.ParameterList.Parameters);
-                    }
-                    else
-                    {
-                        parameters = SpecializedCollections.EmptyEnumerable<SyntaxToken>();
-                    }
-
-                    asyncKeyword = anonymous.AsyncKeyword;
-                    body = anonymous.Block;
-                    modifiers = default;
-                    returnType = null;
-                    identifier = default;
-                    typeParameters = null;
-                    break;
-
->>>>>>> beffac2b
                 case SyntaxKind.LocalFunctionStatement:
                     var localFunction = (LocalFunctionStatementSyntax)nestedFunction;
                     parameters = GetDescendantTokensIgnoringSeparators(localFunction.ParameterList.Parameters);
@@ -2106,7 +1234,6 @@
 
             return 0.5 * parentDistance + 0.5 * distance;
         }
-<<<<<<< HEAD
 
         private static double ComputeWeightedBlockDistance(BlockSyntax leftBlock, BlockSyntax rightBlock)
         {
@@ -2151,52 +1278,6 @@
             var incDistance = ComputeDistance(
                 GetDescendantTokensIgnoringSeparators(left.Incrementors), GetDescendantTokensIgnoringSeparators(right.Incrementors));
 
-=======
-
-        private static double ComputeWeightedBlockDistance(BlockSyntax leftBlock, BlockSyntax rightBlock)
-        {
-            if (TryComputeLocalsDistance(leftBlock, rightBlock, out var distance))
-            {
-                return distance;
-            }
-
-            return ComputeValueDistance(leftBlock, rightBlock);
-        }
-
-        private static double ComputeWeightedDistance(CatchClauseSyntax left, CatchClauseSyntax right)
-        {
-            var blockDistance = ComputeDistance(left.Block, right.Block);
-            var distance = CombineOptional(blockDistance, left.Declaration, right.Declaration, left.Filter, right.Filter);
-            return AdjustForLocalsInBlock(distance, left.Block, right.Block, localsWeight: 0.3);
-        }
-
-        private static double ComputeWeightedDistance(
-            CommonForEachStatementSyntax leftCommonForEach,
-            CommonForEachStatementSyntax rightCommonForEach)
-        {
-            var statementDistance = ComputeDistance(leftCommonForEach.Statement, rightCommonForEach.Statement);
-            var expressionDistance = ComputeDistance(leftCommonForEach.Expression, rightCommonForEach.Expression);
-
-            List<SyntaxToken>? leftLocals = null;
-            List<SyntaxToken>? rightLocals = null;
-            GetLocalNames(leftCommonForEach, ref leftLocals);
-            GetLocalNames(rightCommonForEach, ref rightLocals);
-
-            var localNamesDistance = ComputeDistance(leftLocals, rightLocals);
-
-            var distance = localNamesDistance * 0.6 + expressionDistance * 0.2 + statementDistance * 0.2;
-            return AdjustForLocalsInBlock(distance, leftCommonForEach.Statement, rightCommonForEach.Statement, localsWeight: 0.6);
-        }
-
-        private static double ComputeWeightedDistance(ForStatementSyntax left, ForStatementSyntax right)
-        {
-            var statementDistance = ComputeDistance(left.Statement, right.Statement);
-            var conditionDistance = ComputeDistance(left.Condition, right.Condition);
-
-            var incDistance = ComputeDistance(
-                GetDescendantTokensIgnoringSeparators(left.Incrementors), GetDescendantTokensIgnoringSeparators(right.Incrementors));
-
->>>>>>> beffac2b
             var distance = conditionDistance * 0.3 + incDistance * 0.3 + statementDistance * 0.4;
             if (TryComputeLocalsDistance(left.Declaration, right.Declaration, out var localsDistance))
             {
@@ -2211,7 +1292,6 @@
             StatementSyntax leftStatement,
             VariableDeclarationSyntax rightVariables,
             StatementSyntax rightStatement)
-<<<<<<< HEAD
         {
             var distance = ComputeDistance(leftStatement, rightStatement);
             // Put maximum weight behind the variables declared in the header of the statement.
@@ -2248,44 +1328,6 @@
             // weight them more than the rest of the statement.
             if (leftStatement.Kind() == SyntaxKind.Block && rightStatement.Kind() == SyntaxKind.Block)
             {
-=======
-        {
-            var distance = ComputeDistance(leftStatement, rightStatement);
-            // Put maximum weight behind the variables declared in the header of the statement.
-            if (TryComputeLocalsDistance(leftVariables, rightVariables, out var localsDistance))
-            {
-                distance = distance * 0.4 + localsDistance * 0.6;
-            }
-
-            // If the statement is a block that declares local variables, 
-            // weight them more than the rest of the statement.
-            return AdjustForLocalsInBlock(distance, leftStatement, rightStatement, localsWeight: 0.2);
-        }
-
-        private static double ComputeWeightedDistance(
-            SyntaxNode? leftHeader,
-            StatementSyntax leftStatement,
-            SyntaxNode? rightHeader,
-            StatementSyntax rightStatement)
-        {
-            var headerDistance = ComputeDistance(leftHeader, rightHeader);
-            var statementDistance = ComputeDistance(leftStatement, rightStatement);
-            var distance = headerDistance * 0.6 + statementDistance * 0.4;
-
-            return AdjustForLocalsInBlock(distance, leftStatement, rightStatement, localsWeight: 0.5);
-        }
-
-        private static double AdjustForLocalsInBlock(
-            double distance,
-            StatementSyntax leftStatement,
-            StatementSyntax rightStatement,
-            double localsWeight)
-        {
-            // If the statement is a block that declares local variables, 
-            // weight them more than the rest of the statement.
-            if (leftStatement.Kind() == SyntaxKind.Block && rightStatement.Kind() == SyntaxKind.Block)
-            {
->>>>>>> beffac2b
                 if (TryComputeLocalsDistance((BlockSyntax)leftStatement, (BlockSyntax)rightStatement, out var localsDistance))
                 {
                     return localsDistance * localsWeight + distance * (1 - localsWeight);
@@ -2301,7 +1343,6 @@
             List<SyntaxToken>? rightLocals = null;
 
             if (left != null)
-<<<<<<< HEAD
             {
                 GetLocalNames(left, ref leftLocals);
             }
@@ -2317,23 +1358,6 @@
                 return false;
             }
 
-=======
-            {
-                GetLocalNames(left, ref leftLocals);
-            }
-
-            if (right != null)
-            {
-                GetLocalNames(right, ref rightLocals);
-            }
-
-            if (leftLocals == null || rightLocals == null)
-            {
-                distance = 0;
-                return false;
-            }
-
->>>>>>> beffac2b
             distance = ComputeDistance(leftLocals, rightLocals);
             return true;
         }
@@ -2396,7 +1420,6 @@
                     throw ExceptionUtilities.UnexpectedValue(commonForEach.Kind());
             }
         }
-<<<<<<< HEAD
 
         private static void GetLocalNames(ExpressionSyntax expression, ref List<SyntaxToken>? result)
         {
@@ -2534,145 +1557,6 @@
                 case SyntaxKind.ConstructorDeclaration:
                     return ((ConstructorDeclarationSyntax)node).Identifier;
 
-=======
-
-        private static void GetLocalNames(ExpressionSyntax expression, ref List<SyntaxToken>? result)
-        {
-            switch (expression.Kind())
-            {
-                case SyntaxKind.DeclarationExpression:
-                    var declarationExpression = (DeclarationExpressionSyntax)expression;
-                    var localDeclaration = declarationExpression.Designation;
-                    GetLocalNames(localDeclaration, ref result);
-                    return;
-
-                case SyntaxKind.TupleExpression:
-                    var tupleExpression = (TupleExpressionSyntax)expression;
-                    foreach (var argument in tupleExpression.Arguments)
-                    {
-                        GetLocalNames(argument.Expression, ref result);
-                    }
-                    return;
-
-                default:
-                    // Do nothing for node that cannot have variable declarations inside.
-                    return;
-            }
-        }
-
-        private static void GetLocalNames(VariableDesignationSyntax designation, ref List<SyntaxToken>? result)
-        {
-            switch (designation.Kind())
-            {
-                case SyntaxKind.SingleVariableDesignation:
-                    GetLocalNames(((SingleVariableDesignationSyntax)designation).Identifier, ref result);
-                    return;
-
-                case SyntaxKind.ParenthesizedVariableDesignation:
-                    var parenthesizedVariableDesignation = (ParenthesizedVariableDesignationSyntax)designation;
-                    foreach (var variableDesignation in parenthesizedVariableDesignation.Variables)
-                    {
-                        GetLocalNames(variableDesignation, ref result);
-                    }
-                    return;
-
-                case SyntaxKind.DiscardDesignation:
-                    return;
-
-                default:
-                    throw ExceptionUtilities.UnexpectedValue(designation.Kind());
-            }
-        }
-
-        private static void GetLocalNames(SyntaxToken syntaxToken, [NotNull] ref List<SyntaxToken>? result)
-        {
-            result ??= new List<SyntaxToken>();
-            result.Add(syntaxToken);
-        }
-
-        private static double CombineOptional(
-            double distance0,
-            SyntaxNode? left1,
-            SyntaxNode? right1,
-            SyntaxNode? left2,
-            SyntaxNode? right2,
-            double weight0 = 0.8,
-            double weight1 = 0.5)
-        {
-            var one = left1 != null || right1 != null;
-            var two = left2 != null || right2 != null;
-
-            if (!one && !two)
-            {
-                return distance0;
-            }
-
-            var distance1 = ComputeDistance(left1, right1);
-            var distance2 = ComputeDistance(left2, right2);
-
-            double d;
-            if (one && two)
-            {
-                d = distance1 * weight1 + distance2 * (1 - weight1);
-            }
-            else if (one)
-            {
-                d = distance1;
-            }
-            else
-            {
-                d = distance2;
-            }
-
-            return distance0 * weight0 + d * (1 - weight0);
-        }
-
-        private static SyntaxNodeOrToken? TryGetName(SyntaxNode node)
-        {
-            switch (node.Kind())
-            {
-                case SyntaxKind.ExternAliasDirective:
-                    return ((ExternAliasDirectiveSyntax)node).Identifier;
-
-                case SyntaxKind.UsingDirective:
-                    return ((UsingDirectiveSyntax)node).Name;
-
-                case SyntaxKind.NamespaceDeclaration:
-                    return ((NamespaceDeclarationSyntax)node).Name;
-
-                // Need to add support for records (tracked by https://github.com/dotnet/roslyn/issues/44877)
-                case SyntaxKind.ClassDeclaration:
-                case SyntaxKind.StructDeclaration:
-                case SyntaxKind.InterfaceDeclaration:
-                    return ((TypeDeclarationSyntax)node).Identifier;
-
-                case SyntaxKind.EnumDeclaration:
-                    return ((EnumDeclarationSyntax)node).Identifier;
-
-                case SyntaxKind.DelegateDeclaration:
-                    return ((DelegateDeclarationSyntax)node).Identifier;
-
-                case SyntaxKind.FieldDeclaration:
-                case SyntaxKind.EventFieldDeclaration:
-                case SyntaxKind.VariableDeclaration:
-                    return null;
-
-                case SyntaxKind.VariableDeclarator:
-                    return ((VariableDeclaratorSyntax)node).Identifier;
-
-                case SyntaxKind.MethodDeclaration:
-                    return ((MethodDeclarationSyntax)node).Identifier;
-
-                case SyntaxKind.ConversionOperatorDeclaration:
-                    return ((ConversionOperatorDeclarationSyntax)node).Type;
-
-                case SyntaxKind.OperatorDeclaration:
-                    return ((OperatorDeclarationSyntax)node).OperatorToken;
-
-                case SyntaxKind.ConstructorDeclaration:
-                    return ((ConstructorDeclarationSyntax)node).Identifier;
-
->>>>>>> beffac2b
                 case SyntaxKind.DestructorDeclaration:
                     return ((DestructorDeclarationSyntax)node).Identifier;
 
@@ -2690,10 +1574,7 @@
 
                 case SyntaxKind.GetAccessorDeclaration:
                 case SyntaxKind.SetAccessorDeclaration:
-<<<<<<< HEAD
-=======
                 case SyntaxKind.InitAccessorDeclaration:
->>>>>>> beffac2b
                     return null;
 
                 case SyntaxKind.TypeParameterConstraintClause:
