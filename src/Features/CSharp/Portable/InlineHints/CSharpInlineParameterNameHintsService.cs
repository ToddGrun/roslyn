﻿// Licensed to the .NET Foundation under one or more agreements.
// The .NET Foundation licenses this file to you under the MIT license.
// See the LICENSE file in the project root for more information.

using System;
using System.Collections.Generic;
using System.Composition;
using System.Threading;
using Microsoft.CodeAnalysis.CSharp.Extensions;
using Microsoft.CodeAnalysis.CSharp.Syntax;
using Microsoft.CodeAnalysis.Host.Mef;
using Microsoft.CodeAnalysis.InlineHints;
using Microsoft.CodeAnalysis.PooledObjects;

namespace Microsoft.CodeAnalysis.CSharp.InlineHints
{
    /// <summary>
    /// The service to locate the positions in which the adornments should appear
    /// as well as associate the adornments back to the parameter name
    /// </summary>
    [ExportLanguageService(typeof(IInlineParameterNameHintsService), LanguageNames.CSharp), Shared]
    internal class CSharpInlineParameterNameHintsService : AbstractInlineParameterNameHintsService
    {
        [ImportingConstructor]
        [Obsolete(MefConstruction.ImportingConstructorMessage, error: true)]
        public CSharpInlineParameterNameHintsService()
        {
        }

        protected override void AddAllParameterNameHintLocations(
             SemanticModel semanticModel, SyntaxNode node,
             Action<InlineParameterHint> addHint, CancellationToken cancellationToken)
        {
            if (node is ArgumentSyntax argument)
            {
                if (argument.NameColon == null)
                {
<<<<<<< HEAD
                    var param = argument.DetermineParameter(semanticModel, cancellationToken: cancellationToken);
                    if (!string.IsNullOrEmpty(param?.Name))
                        addHint(new InlineParameterHint(param.GetSymbolKey(cancellationToken), param.Name, argument.Span.Start, GetKind(argument.Expression)));
=======
                    if (argument.NameColon == null)
                    {
                        var param = argument.DetermineParameter(semanticModel, cancellationToken: cancellationToken);
                        if (!string.IsNullOrEmpty(param?.Name))
                            addHint(new InlineParameterHint(param.GetSymbolKey(cancellationToken), param.Name, argument.SpanStart, GetKind(argument.Expression)));
                    }
>>>>>>> 1791e354
                }
            }
            else if (node is AttributeArgumentSyntax attribute)
            {
                if (attribute.NameEquals == null && attribute.NameColon == null)
                {
                    var param = attribute.DetermineParameter(semanticModel, cancellationToken: cancellationToken);
                    if (!string.IsNullOrEmpty(param?.Name))
                        addHint(new InlineParameterHint(param.GetSymbolKey(cancellationToken), param.Name, attribute.SpanStart, GetKind(attribute.Expression)));
                }
            }
        }

        private static InlineParameterHintKind GetKind(ExpressionSyntax arg)
            => arg switch
            {
                LiteralExpressionSyntax or InterpolatedStringExpressionSyntax => InlineParameterHintKind.Literal,
                ObjectCreationExpressionSyntax => InlineParameterHintKind.ObjectCreation,
                CastExpressionSyntax cast => GetKind(cast.Expression),
                PrefixUnaryExpressionSyntax prefix => GetKind(prefix.Operand),
                _ => InlineParameterHintKind.Other,
            };
    }
}<|MERGE_RESOLUTION|>--- conflicted
+++ resolved
@@ -35,18 +35,9 @@
             {
                 if (argument.NameColon == null)
                 {
-<<<<<<< HEAD
                     var param = argument.DetermineParameter(semanticModel, cancellationToken: cancellationToken);
                     if (!string.IsNullOrEmpty(param?.Name))
-                        addHint(new InlineParameterHint(param.GetSymbolKey(cancellationToken), param.Name, argument.Span.Start, GetKind(argument.Expression)));
-=======
-                    if (argument.NameColon == null)
-                    {
-                        var param = argument.DetermineParameter(semanticModel, cancellationToken: cancellationToken);
-                        if (!string.IsNullOrEmpty(param?.Name))
-                            addHint(new InlineParameterHint(param.GetSymbolKey(cancellationToken), param.Name, argument.SpanStart, GetKind(argument.Expression)));
-                    }
->>>>>>> 1791e354
+                        addHint(new InlineParameterHint(param.GetSymbolKey(cancellationToken), param.Name, argument.SpanStart, GetKind(argument.Expression)));
                 }
             }
             else if (node is AttributeArgumentSyntax attribute)
