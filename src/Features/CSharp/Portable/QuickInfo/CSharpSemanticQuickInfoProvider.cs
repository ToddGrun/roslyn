﻿// Licensed to the .NET Foundation under one or more agreements.
// The .NET Foundation licenses this file to you under the MIT license.
// See the LICENSE file in the project root for more information.

using System;
using System.Collections.Generic;
using System.Collections.Immutable;
using System.Composition;
using System.Diagnostics.CodeAnalysis;
using System.Linq;
using System.Threading;
using System.Threading.Tasks;
using Microsoft.CodeAnalysis.Copilot;
using Microsoft.CodeAnalysis.CSharp.Extensions;
using Microsoft.CodeAnalysis.CSharp.Syntax;
using Microsoft.CodeAnalysis.GoToDefinition;
using Microsoft.CodeAnalysis.Host.Mef;
using Microsoft.CodeAnalysis.QuickInfo;
using Microsoft.CodeAnalysis.Shared.Extensions;

namespace Microsoft.CodeAnalysis.CSharp.QuickInfo;

[ExportQuickInfoProvider(QuickInfoProviderNames.Semantic, LanguageNames.CSharp), Shared]
internal class CSharpSemanticQuickInfoProvider : CommonSemanticQuickInfoProvider
{
    [ImportingConstructor]
    [Obsolete(MefConstruction.ImportingConstructorMessage, error: true)]
    public CSharpSemanticQuickInfoProvider()
    {
    }

    /// <summary>
    /// If the token is the '=>' in a lambda, or the 'delegate' in an anonymous function,
    /// return the syntax for the lambda or anonymous function.
    /// </summary>
    protected override bool GetBindableNodeForTokenIndicatingLambda(SyntaxToken token, [NotNullWhen(returnValue: true)] out SyntaxNode? found)
    {
        if (token.IsKind(SyntaxKind.EqualsGreaterThanToken)
            && token.Parent is (kind: SyntaxKind.ParenthesizedLambdaExpression or SyntaxKind.SimpleLambdaExpression))
        {
            // () =>
            found = token.Parent;
            return true;
        }
        else if (token.IsKind(SyntaxKind.DelegateKeyword) && token.Parent.IsKind(SyntaxKind.AnonymousMethodExpression))
        {
            // delegate (...) { ... }
            found = token.Parent;
            return true;
        }

        found = null;
        return false;
    }

    protected override bool GetBindableNodeForTokenIndicatingPossibleIndexerAccess(SyntaxToken token, [NotNullWhen(returnValue: true)] out SyntaxNode? found)
    {
        if (token.Kind() is SyntaxKind.CloseBracketToken or SyntaxKind.OpenBracketToken &&
            token.Parent?.Parent.IsKind(SyntaxKind.ElementAccessExpression) == true)
        {
            found = token.Parent.Parent;
            return true;
        }

        found = null;
        return false;
    }

    protected override bool GetBindableNodeForTokenIndicatingMemberAccess(SyntaxToken token, out SyntaxToken found)
    {
        if (token.IsKind(SyntaxKind.DotToken) &&
            token.Parent is MemberAccessExpressionSyntax memberAccess)
        {
            found = memberAccess.Name.Identifier;
            return true;
        }

        found = default;
        return false;
    }

    protected override bool ShouldCheckPreviousToken(SyntaxToken token)
        => !token.Parent.IsKind(SyntaxKind.XmlCrefAttribute);

    protected override NullableFlowState GetNullabilityAnalysis(SemanticModel semanticModel, ISymbol symbol, SyntaxNode node, CancellationToken cancellationToken)
    {
        // Anything less than C# 8 we just won't show anything, even if the compiler could theoretically give analysis
        var parseOptions = (CSharpParseOptions)semanticModel.SyntaxTree!.Options;
        if (parseOptions.LanguageVersion < LanguageVersion.CSharp8)
        {
            return NullableFlowState.None;
        }

        // If the user doesn't have nullable enabled, don't show anything. For now we're not trying to be more precise if the user has just annotations or just
        // warnings. If the user has annotations off then things that are oblivious might become non-null (which is a lie) and if the user has warnings off then
        // that probably implies they're not actually trying to know if their code is correct. We can revisit this if we have specific user scenarios.
        var nullableContext = semanticModel.GetNullableContext(node.SpanStart);
        if (!nullableContext.WarningsEnabled() || !nullableContext.AnnotationsEnabled())
        {
            return NullableFlowState.None;
        }

        // Although GetTypeInfo can return nullability for uses of all sorts of things, it's not always useful for quick info.
        // For example, if you have a call to a method with a nullable return, the fact it can be null is already captured
        // in the return type shown -- there's no flow analysis information there.
        switch (symbol)
        {
            // Ignore constant values for nullability flow state
            case IFieldSymbol { HasConstantValue: true }: return default;
            case ILocalSymbol { HasConstantValue: true }: return default;

            // Symbols with useful quick info
            case IFieldSymbol:
            case ILocalSymbol:
            case IParameterSymbol:
            case IPropertySymbol:
            case IRangeVariableSymbol:
                break;

            default:
                return default;
        }

        var typeInfo = semanticModel.GetTypeInfo(node, cancellationToken);

        // Nullability is a reference type only feature, value types can use
        // something like "int?"  to be nullable but that ends up encasing as
        // Nullable<int>, which isn't exactly the same. To avoid confusion and
        // extra noise, we won't show nullable flow state for value types
        if (typeInfo.Type?.IsValueType == true)
        {
            return default;
        }

        return typeInfo.Nullability.FlowState;
    }

    protected override async Task<OnTheFlyDocsInfo?> GetOnTheFlyDocsInfoAsync(QuickInfoContext context, CancellationToken cancellationToken)
    {
        var document = context.Document;
        var position = context.Position;

        if (document.GetLanguageService<ICopilotCodeAnalysisService>() is not { } copilotService ||
            !await copilotService.IsAvailableAsync(cancellationToken).ConfigureAwait(false))
        {
            return null;
        }

        // Checks to see if there have been any files excluded at the workspace level
        // since the copilot service passes along symbol information.
        if (await copilotService.IsAnyExclusionAsync(cancellationToken).ConfigureAwait(false))
        {
            return null;
        }

        if (document.GetLanguageService<ICopilotOptionsService>() is not { } service ||
            !await service.IsOnTheFlyDocsOptionEnabledAsync().ConfigureAwait(false))
        {
            return null;
        }

        var symbolService = document.GetRequiredLanguageService<IGoToDefinitionSymbolService>();
        var (symbol, _, _) = await symbolService.GetSymbolProjectAndBoundSpanAsync(
            document, position, cancellationToken).ConfigureAwait(false);

        if (symbol is null)
        {
            return null;
        }

        if (symbol.MetadataToken != 0)
        {
            OnTheFlyDocsLogger.LogHoveredMetadataSymbol();
        }
        else
        {
            OnTheFlyDocsLogger.LogHoveredSourceSymbol();
        }

        if (symbol.DeclaringSyntaxReferences.Length == 0)
        {
            return null;
        }

        var maxLength = 1000;
        var symbolStrings = symbol.DeclaringSyntaxReferences.Select(reference =>
        {
            var span = reference.Span;
            var sourceText = reference.SyntaxTree.GetText(cancellationToken);
            return sourceText.GetSubText(new Text.TextSpan(span.Start, Math.Min(maxLength, span.Length))).ToString();
        }).ToImmutableArray();

<<<<<<< HEAD
        return new OnTheFlyDocsInfo(symbol.ToDisplayString(), symbolStrings, symbol.Language, hasContentExcluded);
=======
        return new OnTheFlyDocsElement(symbol.ToDisplayString(), symbolStrings, symbol.Language);
>>>>>>> d979bbdb
    }
}<|MERGE_RESOLUTION|>--- conflicted
+++ resolved
@@ -190,10 +190,6 @@
             return sourceText.GetSubText(new Text.TextSpan(span.Start, Math.Min(maxLength, span.Length))).ToString();
         }).ToImmutableArray();
 
-<<<<<<< HEAD
-        return new OnTheFlyDocsInfo(symbol.ToDisplayString(), symbolStrings, symbol.Language, hasContentExcluded);
-=======
-        return new OnTheFlyDocsElement(symbol.ToDisplayString(), symbolStrings, symbol.Language);
->>>>>>> d979bbdb
+        return new OnTheFlyDocsInfo(symbol.ToDisplayString(), symbolStrings, symbol.Language);
     }
 }