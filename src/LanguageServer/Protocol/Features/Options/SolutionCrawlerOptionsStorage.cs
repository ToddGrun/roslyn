--- conflicted
+++ resolved
@@ -23,19 +23,8 @@
     public static readonly PerLanguageOption2<CompilerDiagnosticsScope> CompilerDiagnosticsScopeOption = new(
         "dotnet_compiler_diagnostics_scope", defaultValue: CompilerDiagnosticsScope.OpenFiles, group: s_backgroundAnalysisOptionGroup, serializer: EditorConfigValueSerializer.CreateSerializerForEnum<CompilerDiagnosticsScope>());
 
-<<<<<<< HEAD
-    public static readonly PerLanguageOption2<bool> RemoveDocumentDiagnosticsOnDocumentClose = new(
-        "remove_document_diagnostics_on_document_close", defaultValue: false, group: s_backgroundAnalysisOptionGroup);
-
     public static readonly Option2<bool> EnableDiagnosticsInSourceGeneratedFiles = new(
         "dotnet_enable_diagnostics_in_source_generated_files", defaultValue: true, group: s_backgroundAnalysisOptionGroup);
-=======
-    public static readonly Option2<bool?> EnableDiagnosticsInSourceGeneratedFiles = new(
-        "dotnet_enable_diagnostics_in_source_generated_files", defaultValue: null, group: s_backgroundAnalysisOptionGroup);
-
-    public static readonly Option2<bool> EnableDiagnosticsInSourceGeneratedFilesFeatureFlag = new(
-        "dotnet_enable_diagnostics_in_source_generated_files_feature_flag", defaultValue: false, group: s_backgroundAnalysisOptionGroup);
->>>>>>> b1794441
 
     /// <summary>
     /// Enables forced <see cref="BackgroundAnalysisScope.Minimal"/> scope when low VM is detected to improve performance.
