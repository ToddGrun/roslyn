--- conflicted
+++ resolved
@@ -192,34 +192,6 @@
             async Task<ImmutableDictionary<DiagnosticAnalyzer, DiagnosticAnalysisResult>> UpdateWithGeneratorFailuresAsync(
                 ImmutableDictionary<DiagnosticAnalyzer, DiagnosticAnalysisResult> results)
             {
-<<<<<<< HEAD
-                ImmutableHashSet<Document>.Builder? failedDocuments = null;
-                ImmutableDictionary<DocumentId, ImmutableArray<DiagnosticData>>.Builder? lazyLoadDiagnostics = null;
-
-                foreach (var document in project.Documents)
-                {
-                    var loadDiagnostic = await document.State.GetLoadDiagnosticAsync(cancellationToken).ConfigureAwait(false);
-                    if (loadDiagnostic != null)
-                    {
-                        lazyLoadDiagnostics ??= ImmutableDictionary.CreateBuilder<DocumentId, ImmutableArray<DiagnosticData>>();
-                        lazyLoadDiagnostics.Add(document.Id, [DiagnosticData.Create(loadDiagnostic, document)]);
-
-                        failedDocuments ??= ImmutableHashSet.CreateBuilder<Document>();
-                        failedDocuments.Add(document);
-                    }
-                }
-
-                results = results.SetItem(
-                    FileContentLoadAnalyzer.Instance,
-                    DiagnosticAnalysisResult.Create(
-                        project,
-                        syntaxLocalMap: lazyLoadDiagnostics?.ToImmutable() ?? ImmutableDictionary<DocumentId, ImmutableArray<DiagnosticData>>.Empty,
-                        semanticLocalMap: ImmutableDictionary<DocumentId, ImmutableArray<DiagnosticData>>.Empty,
-                        nonLocalMap: ImmutableDictionary<DocumentId, ImmutableArray<DiagnosticData>>.Empty,
-                        others: []));
-
-=======
->>>>>>> 543c13c6
                 var generatorDiagnostics = await _diagnosticAnalyzerRunner.GetSourceGeneratorDiagnosticsAsync(project, cancellationToken).ConfigureAwait(false);
                 var diagnosticResultBuilder = new DiagnosticAnalysisResultBuilder(project);
                 foreach (var generatorDiagnostic in generatorDiagnostics)
