--- conflicted
+++ resolved
@@ -104,14 +104,7 @@
                 var stateSetsForProject = await StateManager.GetOrCreateStateSetsAsync(project, cancellationToken).ConfigureAwait(false);
                 var stateSets = stateSetsForProject.Where(s => ShouldIncludeStateSet(project, s)).ToImmutableArrayOrEmpty();
 
-<<<<<<< HEAD
-                // unlike the suppressed (disabled) analyzer, we will include hidden diagnostic only analyzers here.
-                var compilation = await GetOrCreateCompilationWithAnalyzersAsync(project, stateSets, Owner.AnalyzerService.CrashOnAnalyzerException, cancellationToken).ConfigureAwait(false);
-
-                var result = await Owner.GetProjectAnalysisDataAsync(compilation, project, stateSets, cancellationToken).ConfigureAwait(false);
-=======
                 var result = await GetOrComputeDiagnosticAnalysisResultsAsync(stateSets).ConfigureAwait(false);
->>>>>>> dc09a70c
 
                 foreach (var stateSet in stateSets)
                 {
@@ -148,7 +141,7 @@
                         return box.Value.diagnosticAnalysisResults;
 
                     // Otherwise, just compute for the state sets we care about.
-                    var compilation = await CreateCompilationWithAnalyzersAsync(project, stateSets, Owner.AnalyzerService.CrashOnAnalyzerException, cancellationToken).ConfigureAwait(false);
+                    var compilation = await GetOrCreateCompilationWithAnalyzersAsync(project, stateSets, Owner.AnalyzerService.CrashOnAnalyzerException, cancellationToken).ConfigureAwait(false);
 
                     var result = await Owner.ComputeDiagnosticAnalysisResultsAsync(compilation, project, stateSets, cancellationToken).ConfigureAwait(false);
                     return result;
