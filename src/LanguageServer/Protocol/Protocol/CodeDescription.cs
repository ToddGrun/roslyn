--- conflicted
+++ resolved
@@ -21,7 +21,7 @@
     /// </summary>
     [JsonPropertyName("href")]
     [JsonConverter(typeof(DocumentUriConverter))]
-    public Uri Href
+    public DocumentUri Href
     {
         get;
         set;
@@ -29,16 +29,7 @@
 
     public static bool operator ==(CodeDescription? value1, CodeDescription? value2)
     {
-<<<<<<< HEAD
-        /// <summary>
-        /// Gets or sets URI to open with more information about the diagnostic error.
-        /// </summary>
-        [JsonPropertyName("href")]
-        [JsonConverter(typeof(DocumentUriConverter))]
-        public DocumentUri Href
-=======
         if (ReferenceEquals(value1, value2))
->>>>>>> 50b6120b
         {
             return true;
         }
@@ -76,17 +67,9 @@
         }
     }
 
-<<<<<<< HEAD
-        /// <inheritdoc/>
-        public override int GetHashCode()
-        {
-            return this.Href is null ? 53 : this.Href.GetHashCode();
-        }
-=======
     /// <inheritdoc/>
     public override int GetHashCode()
     {
         return this.Href == null ? 53 : this.Href.GetHashCode();
->>>>>>> 50b6120b
     }
 }