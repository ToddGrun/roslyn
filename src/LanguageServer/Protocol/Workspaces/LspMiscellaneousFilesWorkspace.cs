--- conflicted
+++ resolved
@@ -37,11 +37,7 @@
     /// Calls to this method and <see cref="TryRemoveMiscellaneousDocument(DocumentUri, bool)"/> are made
     /// from LSP text sync request handling which do not run concurrently.
     /// </summary>
-<<<<<<< HEAD
-    public Document? AddMiscellaneousDocument(DocumentUri uri, SourceText documentText, string languageId, ILspLogger logger)
-=======
-    public TextDocument? AddMiscellaneousDocument(Uri uri, SourceText documentText, string languageId, ILspLogger logger)
->>>>>>> e57ec163
+    public TextDocument? AddMiscellaneousDocument(DocumentUri uri, SourceText documentText, string languageId, ILspLogger logger)
     {
         var documentFilePath = uri.UriString;
         if (uri.ParsedUri is not null)
