--- conflicted
+++ resolved
@@ -13,17 +13,11 @@
 
     private NoOpLspLogger() { }
 
-<<<<<<< HEAD
+    public override IDisposable? CreateContext(string context) => null;
+
     public override void LogDebug(string message, params object[] @params)
     {
     }
-=======
-        public override IDisposable? CreateContext(string context) => null;
-
-        public override void LogDebug(string message, params object[] @params)
-        {
-        }
->>>>>>> 1a06295e
 
     public override void LogException(Exception exception, string? message = null, params object[] @params)
     {
@@ -37,7 +31,6 @@
     {
     }
 
-<<<<<<< HEAD
     public override void LogError(string message, params object[] @params)
     {
     }
@@ -48,10 +41,5 @@
 
     public override void LogEndContext(string message, params object[] @params)
     {
-=======
-        public override void LogError(string message, params object[] @params)
-        {
-        }
->>>>>>> 1a06295e
     }
 }