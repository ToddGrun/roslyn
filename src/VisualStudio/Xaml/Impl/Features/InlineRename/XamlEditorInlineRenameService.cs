--- conflicted
+++ resolved
@@ -30,11 +30,8 @@
             _renameService = renameService;
         }
 
-<<<<<<< HEAD
-=======
         public bool IsEnabled => true;
 
->>>>>>> 84fb0c30
         public Task<ImmutableDictionary<string, ImmutableArray<string>>> GetRenameContextAsync(IInlineRenameInfo inlineRenameInfo, IInlineRenameLocationSet inlineRenameLocationSet, CancellationToken cancellationToken)
         {
             return Task.FromResult(ImmutableDictionary<string, ImmutableArray<string>>.Empty);
