--- conflicted
+++ resolved
@@ -115,39 +115,14 @@
         if (sourceDefinition.Span != null)
         {
             // If the Span is not null, use the span.
-            var document = await solution.GetTextDocumentAsync(new TextDocumentIdentifier { Uri = ProtocolConversions.CreateAbsoluteUri(sourceDefinition.FilePath) }, cancellationToken).ConfigureAwait(false);
+            var document = await solution.GetTextDocumentAsync(new TextDocumentIdentifier { Uri = ProtocolConversions.CreateAbsoluteDocumentUri(sourceDefinition.FilePath) }, cancellationToken).ConfigureAwait(false);
             if (document != null)
             {
-<<<<<<< HEAD
-                // If the Span is not null, use the span.
-                var document = await solution.GetTextDocumentAsync(new TextDocumentIdentifier { Uri = ProtocolConversions.CreateAbsoluteDocumentUri(sourceDefinition.FilePath) }, cancellationToken).ConfigureAwait(false);
-                if (document != null)
-                {
-                    return await ProtocolConversions.TextSpanToLocationAsync(
-                                                document,
-                                                sourceDefinition.Span.Value,
-                                                isStale: false,
-                                                cancellationToken).ConfigureAwait(false);
-                }
-                else
-                {
-                    // Cannot find the file in solution. This is probably a file lives outside of the solution like generic.xaml
-                    // which lives in the Windows SDK folder. Try getting the SourceText from the file path.
-                    using var fileStream = new FileStream(sourceDefinition.FilePath, FileMode.Open, FileAccess.Read);
-                    var sourceText = SourceText.From(fileStream);
-                    return new LSP.Location
-                    {
-                        Uri = ProtocolConversions.CreateAbsoluteDocumentUri(sourceDefinition.FilePath),
-                        Range = ProtocolConversions.TextSpanToRange(sourceDefinition.Span.Value, sourceText)
-                    };
-                }
-=======
                 return await ProtocolConversions.TextSpanToLocationAsync(
                                             document,
                                             sourceDefinition.Span.Value,
                                             isStale: false,
                                             cancellationToken).ConfigureAwait(false);
->>>>>>> 50b6120b
             }
             else
             {
@@ -157,13 +132,8 @@
                 var sourceText = SourceText.From(fileStream);
                 return new LSP.Location
                 {
-<<<<<<< HEAD
                     Uri = ProtocolConversions.CreateAbsoluteDocumentUri(sourceDefinition.FilePath),
-                    Range = new LSP.Range() { Start = position, End = position }
-=======
-                    Uri = new Uri(sourceDefinition.FilePath),
                     Range = ProtocolConversions.TextSpanToRange(sourceDefinition.Span.Value, sourceText)
->>>>>>> 50b6120b
                 };
             }
         }
@@ -174,7 +144,7 @@
 
             return new LSP.Location
             {
-                Uri = new Uri(sourceDefinition.FilePath),
+                Uri = ProtocolConversions.CreateAbsoluteDocumentUri(sourceDefinition.FilePath),
                 Range = new LSP.Range() { Start = position, End = position }
             };
         }
@@ -212,21 +182,9 @@
                     var linePosSpan = declarationFile.IdentifierLocation.GetLineSpan().Span;
                     locations.Add(new LSP.Location
                     {
-<<<<<<< HEAD
-                        var options = globalOptions.GetMetadataAsSourceOptions();
-                        var declarationFile = await metadataAsSourceFileService.GetGeneratedFileAsync(workspace, project, symbol, signaturesOnly: true, options: options, cancellationToken: cancellationToken).ConfigureAwait(false);
-                        var linePosSpan = declarationFile.IdentifierLocation.GetLineSpan().Span;
-                        locations.Add(new LSP.Location
-                        {
-                            Uri = ProtocolConversions.CreateAbsoluteDocumentUri(declarationFile.FilePath),
-                            Range = ProtocolConversions.LinePositionToRange(linePosSpan),
-                        });
-                    }
-=======
-                        Uri = new Uri(declarationFile.FilePath),
+                        Uri = ProtocolConversions.CreateAbsoluteDocumentUri(declarationFile.FilePath),
                         Range = ProtocolConversions.LinePositionToRange(linePosSpan),
                     });
->>>>>>> 50b6120b
                 }
             }
         }
