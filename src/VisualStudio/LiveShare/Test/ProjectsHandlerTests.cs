﻿// Licensed to the .NET Foundation under one or more agreements.
// The .NET Foundation licenses this file to you under the MIT license.
// See the LICENSE file in the project root for more information.

#nullable disable

using System.Linq;
using System.Threading.Tasks;
using Microsoft.CodeAnalysis;
using Microsoft.CodeAnalysis.LanguageServer;
using Xunit;
using Xunit.Abstractions;

namespace Microsoft.VisualStudio.LanguageServices.LiveShare.UnitTests;

public sealed class ProjectsHandlerTests : AbstractLiveShareRequestHandlerTests
{
    public ProjectsHandlerTests(ITestOutputHelper testOutputHelper) : base(testOutputHelper)
    {
    }

    [Theory, CombinatorialData]
    public async Task TestProjectsAsync(bool mutatingLspWorkspace)
    {
        await using var testLspServer = await CreateTestLspServerAsync(string.Empty, mutatingLspWorkspace);
        var solution = testLspServer.GetCurrentSolution();
        var expected = solution.Projects.Select(p => CreateLspProject(p)).ToArray();

<<<<<<< HEAD
        private static CustomProtocol.Project CreateLspProject(Project project)
            => new CustomProtocol.Project()
            {
                Language = project.Language,
                Name = project.Name,
                SourceFiles = [.. project.Documents.Select(document => document.GetURI().GetRequiredParsedUri())]
            };
=======
        var results = (CustomProtocol.Project[])await TestHandleAsync<object, object[]>(solution, null, CustomProtocol.RoslynMethods.ProjectsName);
        AssertJsonEquals(expected, results);
>>>>>>> 50b6120b
    }

    private static CustomProtocol.Project CreateLspProject(Project project)
        => new CustomProtocol.Project()
        {
            Language = project.Language,
            Name = project.Name,
            SourceFiles = [.. project.Documents.Select(document => document.GetURI())]
        };
}<|MERGE_RESOLUTION|>--- conflicted
+++ resolved
@@ -26,18 +26,8 @@
         var solution = testLspServer.GetCurrentSolution();
         var expected = solution.Projects.Select(p => CreateLspProject(p)).ToArray();
 
-<<<<<<< HEAD
-        private static CustomProtocol.Project CreateLspProject(Project project)
-            => new CustomProtocol.Project()
-            {
-                Language = project.Language,
-                Name = project.Name,
-                SourceFiles = [.. project.Documents.Select(document => document.GetURI().GetRequiredParsedUri())]
-            };
-=======
         var results = (CustomProtocol.Project[])await TestHandleAsync<object, object[]>(solution, null, CustomProtocol.RoslynMethods.ProjectsName);
         AssertJsonEquals(expected, results);
->>>>>>> 50b6120b
     }
 
     private static CustomProtocol.Project CreateLspProject(Project project)
@@ -45,6 +35,6 @@
         {
             Language = project.Language,
             Name = project.Name,
-            SourceFiles = [.. project.Documents.Select(document => document.GetURI())]
+            SourceFiles = [.. project.Documents.Select(document => document.GetURI().GetRequiredParsedUri())]
         };
 }