﻿' Licensed to the .NET Foundation under one or more agreements.
' The .NET Foundation licenses this file to you under the MIT license.
' See the LICENSE file in the project root for more information.

Imports System.Windows
Imports Microsoft.CodeAnalysis
Imports Microsoft.CodeAnalysis.Classification
Imports Microsoft.CodeAnalysis.ColorSchemes
Imports Microsoft.CodeAnalysis.Completion
Imports Microsoft.CodeAnalysis.Diagnostics
Imports Microsoft.CodeAnalysis.DocumentationComments
Imports Microsoft.CodeAnalysis.DocumentHighlighting
Imports Microsoft.CodeAnalysis.Editing
Imports Microsoft.CodeAnalysis.Editor.Implementation.SplitComment
Imports Microsoft.CodeAnalysis.Editor.Implementation.Suggestions
Imports Microsoft.CodeAnalysis.Editor.InlineDiagnostics
Imports Microsoft.CodeAnalysis.Editor.InlineHints
Imports Microsoft.CodeAnalysis.Editor.Shared.Options
Imports Microsoft.CodeAnalysis.Editor.[Shared].Utilities
Imports Microsoft.CodeAnalysis.ExtractMethod
Imports Microsoft.CodeAnalysis.ImplementType
Imports Microsoft.CodeAnalysis.InlineHints
Imports Microsoft.CodeAnalysis.QuickInfo
Imports Microsoft.CodeAnalysis.Remote
Imports Microsoft.CodeAnalysis.SolutionCrawler
Imports Microsoft.CodeAnalysis.Structure
Imports Microsoft.CodeAnalysis.SymbolSearch
Imports Microsoft.VisualStudio.ComponentModelHost
Imports Microsoft.VisualStudio.LanguageServices.Implementation
Imports Microsoft.VisualStudio.LanguageServices.Implementation.Options
Imports Microsoft.VisualStudio.LanguageServices.Telemetry

Namespace Microsoft.VisualStudio.LanguageServices.VisualBasic.Options
    Friend Class AdvancedOptionPageControl
        Private ReadOnly _threadingContext As IThreadingContext
        Private ReadOnly _colorSchemeApplier As ColorSchemeApplier

        Public Sub New(optionStore As OptionStore, componentModel As IComponentModel)
            MyBase.New(optionStore)

            _threadingContext = componentModel.GetService(Of IThreadingContext)()
            _colorSchemeApplier = componentModel.GetService(Of ColorSchemeApplier)()

            InitializeComponent()

            ' Keep this code in sync with the actual order options appear in Tools | Options

            ' Analysis
            BindToOption(Run_background_code_analysis_for, SolutionCrawlerOptionsStorage.BackgroundAnalysisScopeOption, LanguageNames.VisualBasic)
            BindToOption(DisplayDiagnosticsInline, InlineDiagnosticsOptions.EnableInlineDiagnostics, LanguageNames.VisualBasic)
            BindToOption(at_the_end_of_the_line_of_code, InlineDiagnosticsOptions.Location, InlineDiagnosticsLocations.PlacedAtEndOfCode, LanguageNames.VisualBasic)
            BindToOption(on_the_right_edge_of_the_editor_window, InlineDiagnosticsOptions.Location, InlineDiagnosticsLocations.PlacedAtEndOfEditor, LanguageNames.VisualBasic)
            BindToOption(Run_code_analysis_in_separate_process, RemoteHostOptions.OOP64Bit)
            BindToOption(Enable_file_logging_for_diagnostics, VisualStudioLoggingOptionsMetadata.EnableFileLoggingForDiagnostics)
            BindToOption(Skip_analyzers_for_implicitly_triggered_builds, FeatureOnOffOptions.SkipAnalyzersForImplicitlyTriggeredBuilds)
            BindToOption(Show_Remove_Unused_References_command_in_Solution_Explorer_experimental, FeatureOnOffOptions.OfferRemoveUnusedReferences,
                         Function()
                             ' If the option has Not been set by the user, check if the option is enabled from experimentation.
                             Return optionStore.GetOption(FeatureOnOffOptions.OfferRemoveUnusedReferencesFeatureFlag)
                         End Function)

<<<<<<< HEAD
            ' Editor help
            BindToOption(EnableEndConstruct, FeatureOnOffOptions.EndConstruct, LanguageNames.VisualBasic)
            BindToOption(EnableLineCommit, FeatureOnOffOptions.PrettyListing, LanguageNames.VisualBasic)
            BindToOption(AutomaticInsertionOfInterfaceAndMustOverrideMembers, FeatureOnOffOptions.AutomaticInsertionOfAbstractOrInterfaceMembers, LanguageNames.VisualBasic)
            BindToOption(RenameTrackingPreview, FeatureOnOffOptions.RenameTrackingPreview, LanguageNames.VisualBasic)
            BindToOption(ShowRemarksInQuickInfo, QuickInfoOptionsStorage.ShowRemarksInQuickInfo, LanguageNames.VisualBasic)
            BindToOption(Report_invalid_placeholders_in_string_dot_format_calls, ValidateFormatStringOption.ReportInvalidPlaceholdersInStringDotFormatCalls, LanguageNames.VisualBasic)
            BindToOption(Underline_reassigned_variables, ClassificationOptionsStorage.ClassifyReassignedVariables, LanguageNames.VisualBasic)
=======
            ' Go To Definition
            BindToOption(Navigate_asynchronously_exerimental, FeatureOnOffOptions.NavigateAsynchronously)
>>>>>>> 48ae7ea0

            ' Import directives
            BindToOption(PlaceSystemNamespaceFirst, GenerationOptions.PlaceSystemNamespaceFirst, LanguageNames.VisualBasic)
            BindToOption(SeparateImportGroups, GenerationOptions.SeparateImportDirectiveGroups, LanguageNames.VisualBasic)
            BindToOption(SuggestForTypesInReferenceAssemblies, SymbolSearchOptionsStorage.SearchReferenceAssemblies, LanguageNames.VisualBasic)
            BindToOption(SuggestForTypesInNuGetPackages, SymbolSearchOptionsStorage.SearchNuGetPackages, LanguageNames.VisualBasic)
            BindToOption(AddMissingImportsOnPaste, FeatureOnOffOptions.AddImportsOnPaste, LanguageNames.VisualBasic,
                         Function()
                             ' This option used to be backed by an experimentation flag but Is no longer.
                             ' Having the option still a bool? keeps us from running into storage related issues,
                             ' but if the option was stored as null we want it to respect this default
                             Return False
                         End Function)

            ' Quick Actions
            BindToOption(ComputeQuickActionsAsynchronouslyExperimental, SuggestionsOptions.Asynchronous,
                         Function()
                             ' If the option has Not been set by the user, check if the option is disabled from experimentation.
                             Return Not optionStore.GetOption(SuggestionsOptions.AsynchronousQuickActionsDisableFeatureFlag)
                         End Function)

            ' Highlighting
            BindToOption(EnableHighlightReferences, FeatureOnOffOptions.ReferenceHighlighting, LanguageNames.VisualBasic)
            BindToOption(EnableHighlightKeywords, FeatureOnOffOptions.KeywordHighlighting, LanguageNames.VisualBasic)

            ' Outlining
            BindToOption(EnableOutlining, FeatureOnOffOptions.Outlining, LanguageNames.VisualBasic)
            BindToOption(DisplayLineSeparators, FeatureOnOffOptions.LineSeparator, LanguageNames.VisualBasic)
            BindToOption(Show_outlining_for_declaration_level_constructs, BlockStructureOptionsStorage.ShowOutliningForDeclarationLevelConstructs, LanguageNames.VisualBasic)
            BindToOption(Show_outlining_for_code_level_constructs, BlockStructureOptionsStorage.ShowOutliningForCodeLevelConstructs, LanguageNames.VisualBasic)
            BindToOption(Show_outlining_for_comments_and_preprocessor_regions, BlockStructureOptionsStorage.ShowOutliningForCommentsAndPreprocessorRegions, LanguageNames.VisualBasic)
            BindToOption(Collapse_regions_when_collapsing_to_definitions, BlockStructureOptionsStorage.CollapseRegionsWhenCollapsingToDefinitions, LanguageNames.VisualBasic)

            ' Fading
            BindToOption(Fade_out_unused_imports, IdeAnalyzerOptionsStorage.FadeOutUnusedImports, LanguageNames.VisualBasic)

            ' Block structure guides
            BindToOption(Show_guides_for_declaration_level_constructs, BlockStructureOptionsStorage.ShowBlockStructureGuidesForDeclarationLevelConstructs, LanguageNames.VisualBasic)
            BindToOption(Show_guides_for_code_level_constructs, BlockStructureOptionsStorage.ShowBlockStructureGuidesForCodeLevelConstructs, LanguageNames.VisualBasic)

            ' Comments
            BindToOption(GenerateXmlDocCommentsForTripleApostrophes, DocumentationCommentOptions.Metadata.AutoXmlDocCommentGeneration, LanguageNames.VisualBasic)
            BindToOption(InsertApostropheAtTheStartOfNewLinesWhenWritingApostropheComments, SplitCommentOptions.Enabled, LanguageNames.VisualBasic)

<<<<<<< HEAD
=======
            ' Editor help
            BindToOption(EnableEndConstruct, FeatureOnOffOptions.EndConstruct, LanguageNames.VisualBasic)
            BindToOption(EnableLineCommit, FeatureOnOffOptions.PrettyListing, LanguageNames.VisualBasic)
            BindToOption(AutomaticInsertionOfInterfaceAndMustOverrideMembers, FeatureOnOffOptions.AutomaticInsertionOfAbstractOrInterfaceMembers, LanguageNames.VisualBasic)
            BindToOption(RenameTrackingPreview, FeatureOnOffOptions.RenameTrackingPreview, LanguageNames.VisualBasic)
            BindToOption(ShowRemarksInQuickInfo, QuickInfoOptionsStorage.ShowRemarksInQuickInfo, LanguageNames.VisualBasic)
            BindToOption(Report_invalid_placeholders_in_string_dot_format_calls, IdeAnalyzerOptionsStorage.ReportInvalidPlaceholdersInStringDotFormatCalls, LanguageNames.VisualBasic)
            BindToOption(Underline_reassigned_variables, ClassificationOptionsStorage.ClassifyReassignedVariables, LanguageNames.VisualBasic)

>>>>>>> 48ae7ea0
            ' Go To Definition
            BindToOption(NavigateToObjectBrowser, VisualStudioNavigationOptions.NavigateToObjectBrowser, LanguageNames.VisualBasic)
            BindToOption(Enable_all_features_in_opened_files_from_source_generators, VisualStudioSyntaxTreeConfigurationService.OptionsMetadata.EnableOpeningSourceGeneratedFilesInWorkspace,
                         Function()
                             ' If the option has Not been set by the user, check if the option is enabled from experimentation.
                             Return optionStore.GetOption(VisualStudioSyntaxTreeConfigurationService.OptionsMetadata.EnableOpeningSourceGeneratedFilesInWorkspaceFeatureFlag)
                         End Function)

            ' Regular expressions
            BindToOption(Colorize_regular_expressions, ClassificationOptionsStorage.ColorizeRegexPatterns, LanguageNames.VisualBasic)
            BindToOption(Report_invalid_regular_expressions, IdeAnalyzerOptionsStorage.ReportInvalidRegexPatterns, LanguageNames.VisualBasic)
            BindToOption(Highlight_related_regular_expression_components_under_cursor, HighlightingOptionsStorage.HighlightRelatedRegexComponentsUnderCursor, LanguageNames.VisualBasic)
            BindToOption(Show_completion_list, CompletionOptionsStorage.ProvideRegexCompletions, LanguageNames.VisualBasic)

            BindToOption(Colorize_JSON_strings, ClassificationOptionsStorage.ColorizeJsonPatterns, LanguageNames.VisualBasic)
            BindToOption(Report_invalid_JSON_strings, IdeAnalyzerOptionsStorage.ReportInvalidJsonPatterns, LanguageNames.VisualBasic)
            BindToOption(Highlight_related_JSON_components_under_cursor, HighlightingOptionsStorage.HighlightRelatedJsonComponentsUnderCursor, LanguageNames.VisualBasic)

            ' Editor color scheme
            BindToOption(Editor_color_scheme, ColorSchemeOptions.ColorScheme)

            ' Extract method
            BindToOption(DontPutOutOrRefOnStruct, ExtractMethodOptionsStorage.DontPutOutOrRefOnStruct, LanguageNames.VisualBasic)

            ' Implement Interface or Abstract Class
            BindToOption(with_other_members_of_the_same_kind, ImplementTypeOptionsStorage.InsertionBehavior, ImplementTypeInsertionBehavior.WithOtherMembersOfTheSameKind, LanguageNames.VisualBasic)
            BindToOption(at_the_end, ImplementTypeOptionsStorage.InsertionBehavior, ImplementTypeInsertionBehavior.AtTheEnd, LanguageNames.VisualBasic)

            BindToOption(prefer_throwing_properties, ImplementTypeOptionsStorage.PropertyGenerationBehavior, ImplementTypePropertyGenerationBehavior.PreferThrowingProperties, LanguageNames.VisualBasic)
            BindToOption(prefer_auto_properties, ImplementTypeOptionsStorage.PropertyGenerationBehavior, ImplementTypePropertyGenerationBehavior.PreferAutoProperties, LanguageNames.VisualBasic)

            ' Inline hints
            BindToOption(DisplayAllHintsWhilePressingAltF1, InlineHintsViewOptions.DisplayAllHintsWhilePressingAltF1)
            BindToOption(ColorHints, InlineHintsViewOptions.ColorHints, LanguageNames.VisualBasic)

            BindToOption(DisplayInlineParameterNameHints, InlineHintsOptionsStorage.EnabledForParameters, LanguageNames.VisualBasic)
            BindToOption(ShowHintsForLiterals, InlineHintsOptionsStorage.ForLiteralParameters, LanguageNames.VisualBasic)
            BindToOption(ShowHintsForNewExpressions, InlineHintsOptionsStorage.ForObjectCreationParameters, LanguageNames.VisualBasic)
            BindToOption(ShowHintsForEverythingElse, InlineHintsOptionsStorage.ForOtherParameters, LanguageNames.VisualBasic)
            BindToOption(ShowHintsForIndexers, InlineHintsOptionsStorage.ForIndexerParameters, LanguageNames.VisualBasic)
            BindToOption(SuppressHintsWhenParameterNameMatchesTheMethodsIntent, InlineHintsOptionsStorage.SuppressForParametersThatMatchMethodIntent, LanguageNames.VisualBasic)
            BindToOption(SuppressHintsWhenParameterNamesDifferOnlyBySuffix, InlineHintsOptionsStorage.SuppressForParametersThatDifferOnlyBySuffix, LanguageNames.VisualBasic)
            BindToOption(SuppressHintsWhenParameterNamesMatchArgumentNames, InlineHintsOptionsStorage.SuppressForParametersThatMatchArgumentName, LanguageNames.VisualBasic)

            BindToOption(ShowInheritanceMargin, FeatureOnOffOptions.ShowInheritanceMargin, LanguageNames.VisualBasic,
                         Function()
                             ' Leave the null converter here to make sure if the option value is get from the storage (if it is null), the feature will be enabled
                             Return True
                         End Function)
            BindToOption(InheritanceMarginCombinedWithIndicatorMargin, FeatureOnOffOptions.InheritanceMarginCombinedWithIndicatorMargin)
        End Sub

        ' Since this dialog is constructed once for the lifetime of the application and VS Theme can be changed after the application has started,
        ' we need to update the visibility of our combobox and warnings based on the current VS theme before being rendered.
        Friend Overrides Sub OnLoad()
            Dim cancellationToken = _threadingContext.DisposalToken
            Dim values = _threadingContext.JoinableTaskFactory.Run(
                Async Function()
                    Return (isSupportedTheme:=Await _colorSchemeApplier.IsSupportedThemeAsync(cancellationToken).ConfigureAwait(False),
                            isCustomized:=Await _colorSchemeApplier.IsThemeCustomizedAsync(cancellationToken).ConfigureAwait(False))
                End Function)

            Dim isSupportedTheme = values.isSupportedTheme
            Dim isCustomized = values.isCustomized
            Editor_color_scheme.Visibility = If(isSupportedTheme, Visibility.Visible, Visibility.Collapsed)
            Customized_Theme_Warning.Visibility = If(isSupportedTheme AndAlso isCustomized, Visibility.Visible, Visibility.Collapsed)
            Custom_VS_Theme_Warning.Visibility = If(isSupportedTheme, Visibility.Collapsed, Visibility.Visible)

            UpdateInlineHintsOptions()

            MyBase.OnLoad()
        End Sub

        Private Sub UpdateInlineHintsOptions()
            Dim enabledForParameters = Me.OptionStore.GetOption(InlineHintsOptionsStorage.EnabledForParameters, LanguageNames.VisualBasic) <> False
            ShowHintsForLiterals.IsEnabled = enabledForParameters
            ShowHintsForNewExpressions.IsEnabled = enabledForParameters
            ShowHintsForEverythingElse.IsEnabled = enabledForParameters
            ShowHintsForIndexers.IsEnabled = enabledForParameters
            SuppressHintsWhenParameterNameMatchesTheMethodsIntent.IsEnabled = enabledForParameters
            SuppressHintsWhenParameterNamesDifferOnlyBySuffix.IsEnabled = enabledForParameters
            SuppressHintsWhenParameterNamesMatchArgumentNames.IsEnabled = enabledForParameters
        End Sub

        Private Sub DisplayInlineParameterNameHints_Checked()
            Me.OptionStore.SetOption(InlineHintsOptionsStorage.EnabledForParameters, LanguageNames.VisualBasic, True)
            UpdateInlineHintsOptions()
        End Sub

        Private Sub DisplayInlineParameterNameHints_Unchecked()
            Me.OptionStore.SetOption(InlineHintsOptionsStorage.EnabledForParameters, LanguageNames.VisualBasic, False)
            UpdateInlineHintsOptions()
        End Sub
    End Class
End Namespace<|MERGE_RESOLUTION|>--- conflicted
+++ resolved
@@ -59,65 +59,6 @@
                              Return optionStore.GetOption(FeatureOnOffOptions.OfferRemoveUnusedReferencesFeatureFlag)
                          End Function)
 
-<<<<<<< HEAD
-            ' Editor help
-            BindToOption(EnableEndConstruct, FeatureOnOffOptions.EndConstruct, LanguageNames.VisualBasic)
-            BindToOption(EnableLineCommit, FeatureOnOffOptions.PrettyListing, LanguageNames.VisualBasic)
-            BindToOption(AutomaticInsertionOfInterfaceAndMustOverrideMembers, FeatureOnOffOptions.AutomaticInsertionOfAbstractOrInterfaceMembers, LanguageNames.VisualBasic)
-            BindToOption(RenameTrackingPreview, FeatureOnOffOptions.RenameTrackingPreview, LanguageNames.VisualBasic)
-            BindToOption(ShowRemarksInQuickInfo, QuickInfoOptionsStorage.ShowRemarksInQuickInfo, LanguageNames.VisualBasic)
-            BindToOption(Report_invalid_placeholders_in_string_dot_format_calls, ValidateFormatStringOption.ReportInvalidPlaceholdersInStringDotFormatCalls, LanguageNames.VisualBasic)
-            BindToOption(Underline_reassigned_variables, ClassificationOptionsStorage.ClassifyReassignedVariables, LanguageNames.VisualBasic)
-=======
-            ' Go To Definition
-            BindToOption(Navigate_asynchronously_exerimental, FeatureOnOffOptions.NavigateAsynchronously)
->>>>>>> 48ae7ea0
-
-            ' Import directives
-            BindToOption(PlaceSystemNamespaceFirst, GenerationOptions.PlaceSystemNamespaceFirst, LanguageNames.VisualBasic)
-            BindToOption(SeparateImportGroups, GenerationOptions.SeparateImportDirectiveGroups, LanguageNames.VisualBasic)
-            BindToOption(SuggestForTypesInReferenceAssemblies, SymbolSearchOptionsStorage.SearchReferenceAssemblies, LanguageNames.VisualBasic)
-            BindToOption(SuggestForTypesInNuGetPackages, SymbolSearchOptionsStorage.SearchNuGetPackages, LanguageNames.VisualBasic)
-            BindToOption(AddMissingImportsOnPaste, FeatureOnOffOptions.AddImportsOnPaste, LanguageNames.VisualBasic,
-                         Function()
-                             ' This option used to be backed by an experimentation flag but Is no longer.
-                             ' Having the option still a bool? keeps us from running into storage related issues,
-                             ' but if the option was stored as null we want it to respect this default
-                             Return False
-                         End Function)
-
-            ' Quick Actions
-            BindToOption(ComputeQuickActionsAsynchronouslyExperimental, SuggestionsOptions.Asynchronous,
-                         Function()
-                             ' If the option has Not been set by the user, check if the option is disabled from experimentation.
-                             Return Not optionStore.GetOption(SuggestionsOptions.AsynchronousQuickActionsDisableFeatureFlag)
-                         End Function)
-
-            ' Highlighting
-            BindToOption(EnableHighlightReferences, FeatureOnOffOptions.ReferenceHighlighting, LanguageNames.VisualBasic)
-            BindToOption(EnableHighlightKeywords, FeatureOnOffOptions.KeywordHighlighting, LanguageNames.VisualBasic)
-
-            ' Outlining
-            BindToOption(EnableOutlining, FeatureOnOffOptions.Outlining, LanguageNames.VisualBasic)
-            BindToOption(DisplayLineSeparators, FeatureOnOffOptions.LineSeparator, LanguageNames.VisualBasic)
-            BindToOption(Show_outlining_for_declaration_level_constructs, BlockStructureOptionsStorage.ShowOutliningForDeclarationLevelConstructs, LanguageNames.VisualBasic)
-            BindToOption(Show_outlining_for_code_level_constructs, BlockStructureOptionsStorage.ShowOutliningForCodeLevelConstructs, LanguageNames.VisualBasic)
-            BindToOption(Show_outlining_for_comments_and_preprocessor_regions, BlockStructureOptionsStorage.ShowOutliningForCommentsAndPreprocessorRegions, LanguageNames.VisualBasic)
-            BindToOption(Collapse_regions_when_collapsing_to_definitions, BlockStructureOptionsStorage.CollapseRegionsWhenCollapsingToDefinitions, LanguageNames.VisualBasic)
-
-            ' Fading
-            BindToOption(Fade_out_unused_imports, IdeAnalyzerOptionsStorage.FadeOutUnusedImports, LanguageNames.VisualBasic)
-
-            ' Block structure guides
-            BindToOption(Show_guides_for_declaration_level_constructs, BlockStructureOptionsStorage.ShowBlockStructureGuidesForDeclarationLevelConstructs, LanguageNames.VisualBasic)
-            BindToOption(Show_guides_for_code_level_constructs, BlockStructureOptionsStorage.ShowBlockStructureGuidesForCodeLevelConstructs, LanguageNames.VisualBasic)
-
-            ' Comments
-            BindToOption(GenerateXmlDocCommentsForTripleApostrophes, DocumentationCommentOptions.Metadata.AutoXmlDocCommentGeneration, LanguageNames.VisualBasic)
-            BindToOption(InsertApostropheAtTheStartOfNewLinesWhenWritingApostropheComments, SplitCommentOptions.Enabled, LanguageNames.VisualBasic)
-
-<<<<<<< HEAD
-=======
             ' Editor help
             BindToOption(EnableEndConstruct, FeatureOnOffOptions.EndConstruct, LanguageNames.VisualBasic)
             BindToOption(EnableLineCommit, FeatureOnOffOptions.PrettyListing, LanguageNames.VisualBasic)
@@ -127,7 +68,52 @@
             BindToOption(Report_invalid_placeholders_in_string_dot_format_calls, IdeAnalyzerOptionsStorage.ReportInvalidPlaceholdersInStringDotFormatCalls, LanguageNames.VisualBasic)
             BindToOption(Underline_reassigned_variables, ClassificationOptionsStorage.ClassifyReassignedVariables, LanguageNames.VisualBasic)
 
->>>>>>> 48ae7ea0
+            ' Go To Definition
+            BindToOption(Navigate_asynchronously_exerimental, FeatureOnOffOptions.NavigateAsynchronously)
+
+            ' Import directives
+            BindToOption(PlaceSystemNamespaceFirst, GenerationOptions.PlaceSystemNamespaceFirst, LanguageNames.VisualBasic)
+            BindToOption(SeparateImportGroups, GenerationOptions.SeparateImportDirectiveGroups, LanguageNames.VisualBasic)
+            BindToOption(SuggestForTypesInReferenceAssemblies, SymbolSearchOptionsStorage.SearchReferenceAssemblies, LanguageNames.VisualBasic)
+            BindToOption(SuggestForTypesInNuGetPackages, SymbolSearchOptionsStorage.SearchNuGetPackages, LanguageNames.VisualBasic)
+            BindToOption(AddMissingImportsOnPaste, FeatureOnOffOptions.AddImportsOnPaste, LanguageNames.VisualBasic,
+                         Function()
+                             ' This option used to be backed by an experimentation flag but Is no longer.
+                             ' Having the option still a bool? keeps us from running into storage related issues,
+                             ' but if the option was stored as null we want it to respect this default
+                             Return False
+                         End Function)
+
+            ' Quick Actions
+            BindToOption(ComputeQuickActionsAsynchronouslyExperimental, SuggestionsOptions.Asynchronous,
+                         Function()
+                             ' If the option has Not been set by the user, check if the option is disabled from experimentation.
+                             Return Not optionStore.GetOption(SuggestionsOptions.AsynchronousQuickActionsDisableFeatureFlag)
+                         End Function)
+
+            ' Highlighting
+            BindToOption(EnableHighlightReferences, FeatureOnOffOptions.ReferenceHighlighting, LanguageNames.VisualBasic)
+            BindToOption(EnableHighlightKeywords, FeatureOnOffOptions.KeywordHighlighting, LanguageNames.VisualBasic)
+
+            ' Outlining
+            BindToOption(EnableOutlining, FeatureOnOffOptions.Outlining, LanguageNames.VisualBasic)
+            BindToOption(DisplayLineSeparators, FeatureOnOffOptions.LineSeparator, LanguageNames.VisualBasic)
+            BindToOption(Show_outlining_for_declaration_level_constructs, BlockStructureOptionsStorage.ShowOutliningForDeclarationLevelConstructs, LanguageNames.VisualBasic)
+            BindToOption(Show_outlining_for_code_level_constructs, BlockStructureOptionsStorage.ShowOutliningForCodeLevelConstructs, LanguageNames.VisualBasic)
+            BindToOption(Show_outlining_for_comments_and_preprocessor_regions, BlockStructureOptionsStorage.ShowOutliningForCommentsAndPreprocessorRegions, LanguageNames.VisualBasic)
+            BindToOption(Collapse_regions_when_collapsing_to_definitions, BlockStructureOptionsStorage.CollapseRegionsWhenCollapsingToDefinitions, LanguageNames.VisualBasic)
+
+            ' Fading
+            BindToOption(Fade_out_unused_imports, IdeAnalyzerOptionsStorage.FadeOutUnusedImports, LanguageNames.VisualBasic)
+
+            ' Block structure guides
+            BindToOption(Show_guides_for_declaration_level_constructs, BlockStructureOptionsStorage.ShowBlockStructureGuidesForDeclarationLevelConstructs, LanguageNames.VisualBasic)
+            BindToOption(Show_guides_for_code_level_constructs, BlockStructureOptionsStorage.ShowBlockStructureGuidesForCodeLevelConstructs, LanguageNames.VisualBasic)
+
+            ' Comments
+            BindToOption(GenerateXmlDocCommentsForTripleApostrophes, DocumentationCommentOptions.Metadata.AutoXmlDocCommentGeneration, LanguageNames.VisualBasic)
+            BindToOption(InsertApostropheAtTheStartOfNewLinesWhenWritingApostropheComments, SplitCommentOptions.Enabled, LanguageNames.VisualBasic)
+
             ' Go To Definition
             BindToOption(NavigateToObjectBrowser, VisualStudioNavigationOptions.NavigateToObjectBrowser, LanguageNames.VisualBasic)
             BindToOption(Enable_all_features_in_opened_files_from_source_generators, VisualStudioSyntaxTreeConfigurationService.OptionsMetadata.EnableOpeningSourceGeneratedFilesInWorkspace,
