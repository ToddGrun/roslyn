﻿<options:AbstractOptionPageControl
    x:Class="Microsoft.VisualStudio.LanguageServices.VisualBasic.Options.IntelliSenseOptionPageControl"
    x:ClassModifier="friend"
    x:Uid="VisualBasicIntelliSenseOptionPageControl"
    xmlns="http://schemas.microsoft.com/winfx/2006/xaml/presentation"
    xmlns:x="http://schemas.microsoft.com/winfx/2006/xaml"
    xmlns:mc="http://schemas.openxmlformats.org/markup-compatibility/2006"
    xmlns:d="http://schemas.microsoft.com/expression/blend/2008"
    xmlns:options="clr-namespace:Microsoft.VisualStudio.LanguageServices.Implementation.Options;assembly=Microsoft.VisualStudio.LanguageServices.Implementation"
    xmlns:local="clr-namespace:Microsoft.VisualStudio.LanguageServices.VisualBasic.Options"
    mc:Ignorable="d" d:DesignHeight="350" d:DesignWidth="460">

    <ScrollViewer VerticalScrollBarVisibility="Auto">
        <StackPanel>
            <GroupBox x:Uid="CompletionListsGroupBox"
                      Header="{x:Static local:IntelliSenseOptionPageStrings.Option_CompletionLists}">
                <StackPanel>
<<<<<<< HEAD
                    <CheckBox x:Uid="BringUpOnIdentifier"
                              x:Name="BringUpOnIdentifier"
                              Content="{x:Static local:IntelliSenseOptionPageStrings.Option_BringUpOnIdentifier}" />
=======
                    <CheckBox x:Uid="Show_completion_list_after_a_character_is_typed"
                            x:Name="Show_completion_list_after_a_character_is_typed"
                            Content="{x:Static local:IntelliSenseOptionPageStrings.Option_Show_completion_list_after_a_character_is_typed}" />
                    <StackPanel Margin="15, 0, 0, 0">
                        <CheckBox x:Uid="Show_completion_list_after_a_character_is_deleted"
                                x:Name="Show_completion_list_after_a_character_is_deleted"
                                Content="{x:Static local:IntelliSenseOptionPageStrings.Option_Show_completion_list_after_a_character_is_deleted}" 
                                Checked="Show_completion_list_after_a_character_is_deleted_Checked" 
                                Unchecked="Show_completion_list_after_a_character_is_deleted_Unchecked"/>
                    </StackPanel>
>>>>>>> ac8f350e

                    <CheckBox x:Uid="Highlight_matching_portions_of_completion_list_items"
                                  x:Name="Highlight_matching_portions_of_completion_list_items"
                                  Content="{x:Static local:IntelliSenseOptionPageStrings.Option_Highlight_matching_portions_of_completion_list_items}" />
                    <CheckBox x:Uid="Show_completion_item_filters"
                                  x:Name="Show_completion_item_filters"
                                  Content="{x:Static local:IntelliSenseOptionPageStrings.Option_Show_completion_item_filters}" />

                    <Label Content="{x:Static local:IntelliSenseOptionPageStrings.Snippets_behavior}"/>
                    <StackPanel Margin="15, 0, 0, 0">
                        <RadioButton  GroupName="Snippets_behavior"
                                          x:Name="Never_include_snippets"
                                          Content="{x:Static local:IntelliSenseOptionPageStrings.Option_Never_include_snippets}"/>
                        <RadioButton  GroupName="Snippets_behavior"
                                          x:Name="Always_include_snippets"
                                          Content="{x:Static local:IntelliSenseOptionPageStrings.Option_Always_include_snippets}"/>
                        <RadioButton  GroupName="Snippets_behavior"
                                          x:Name="Include_snippets_when_question_Tab_is_typed_after_an_identifier"
                                          Content="{x:Static local:IntelliSenseOptionPageStrings.Option_Include_snippets_when_question_Tab_is_typed_after_an_identifier}"/>
                    </StackPanel>

                    <Label Content="{x:Static local:IntelliSenseOptionPageStrings.Enter_key_behavior_Title}"/>
                    <StackPanel Margin="15, 0, 0, 0">
                        <RadioButton  GroupName="InsertNewlineOnEnterRadio"
                                          x:Name="Never_add_new_line_on_enter"
                                          Content="{x:Static local:IntelliSenseOptionPageStrings.Option_Never_add_new_line_on_enter}"/>
                        <RadioButton  GroupName="InsertNewlineOnEnterRadio"
                                          x:Name="Only_add_new_line_on_enter_with_whole_word"
                                          Content="{x:Static local:IntelliSenseOptionPageStrings.Option_Only_add_new_line_on_enter_with_whole_word}"/>
                        <RadioButton  GroupName="InsertNewlineOnEnterRadio"
                                          x:Name="Always_add_new_line_on_enter"
                                          Content="{x:Static local:IntelliSenseOptionPageStrings.Option_Always_add_new_line_on_enter}"/>
                    </StackPanel>
                </StackPanel>
            </GroupBox>
        </StackPanel>
    </ScrollViewer>
</options:AbstractOptionPageControl><|MERGE_RESOLUTION|>--- conflicted
+++ resolved
@@ -15,11 +15,6 @@
             <GroupBox x:Uid="CompletionListsGroupBox"
                       Header="{x:Static local:IntelliSenseOptionPageStrings.Option_CompletionLists}">
                 <StackPanel>
-<<<<<<< HEAD
-                    <CheckBox x:Uid="BringUpOnIdentifier"
-                              x:Name="BringUpOnIdentifier"
-                              Content="{x:Static local:IntelliSenseOptionPageStrings.Option_BringUpOnIdentifier}" />
-=======
                     <CheckBox x:Uid="Show_completion_list_after_a_character_is_typed"
                             x:Name="Show_completion_list_after_a_character_is_typed"
                             Content="{x:Static local:IntelliSenseOptionPageStrings.Option_Show_completion_list_after_a_character_is_typed}" />
@@ -30,7 +25,6 @@
                                 Checked="Show_completion_list_after_a_character_is_deleted_Checked" 
                                 Unchecked="Show_completion_list_after_a_character_is_deleted_Unchecked"/>
                     </StackPanel>
->>>>>>> ac8f350e
 
                     <CheckBox x:Uid="Highlight_matching_portions_of_completion_list_items"
                                   x:Name="Highlight_matching_portions_of_completion_list_items"
