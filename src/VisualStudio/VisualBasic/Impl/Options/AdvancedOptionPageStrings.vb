﻿' Copyright (c) Microsoft.  All Rights Reserved.  Licensed under the Apache License, Version 2.0.  See License.txt in the project root for license information.

Namespace Microsoft.VisualStudio.LanguageServices.VisualBasic.Options
    Friend Module AdvancedOptionPageStrings

        Public ReadOnly Property Option_AllowMovingDeclaration As String
            Get
                Return BasicVSResources.Move_local_declaration_to_the_extracted_method_if_it_is_not_used_elsewhere
            End Get
        End Property

        Public ReadOnly Property Option_AutomaticInsertionOfInterfaceAndMustOverrideMembers As String
            Get
                Return BasicVSResources.Automatic_insertion_of_Interface_and_MustOverride_members
            End Get
        End Property

        Public ReadOnly Property Option_Analysis As String =
            ServicesVSResources.Analysis

        Public ReadOnly Property Option_Enable_full_solution_analysis As String =
            ServicesVSResources.Enable_full_solution_analysis

        Public ReadOnly Property Option_Perform_editor_feature_analysis_in_external_process As String =
            ServicesVSResources.Perform_editor_feature_analysis_in_external_process

        Public ReadOnly Property Option_DisplayLineSeparators As String
            Get
                Return BasicVSResources.Show_procedure_line_separators
            End Get
        End Property

        Public ReadOnly Property Option_DontPutOutOrRefOnStruct As String
            Get
                Return BasicVSResources.Don_t_put_ByRef_on_custom_structure
            End Get
        End Property

        Public ReadOnly Property Option_EditorHelp As String
            Get
                Return BasicVSResources.Editor_Help
            End Get
        End Property

        Public ReadOnly Property Option_EnableEndConstruct As String
            Get
                Return BasicVSResources.A_utomatic_insertion_of_end_constructs
            End Get
        End Property

        Public ReadOnly Property Option_EnableHighlightKeywords As String
            Get
                Return BasicVSResources.Highlight_related_keywords_under_cursor
            End Get
        End Property

        Public ReadOnly Property Option_EnableHighlightReferences As String
            Get
                Return BasicVSResources.Highlight_references_to_symbol_under_cursor
            End Get
        End Property

        Public ReadOnly Property Option_EnableLineCommit As String
            Get
                Return BasicVSResources.Pretty_listing_reformatting_of_code
            End Get
        End Property

        Public ReadOnly Property Option_EnableOutlining As String
            Get
                Return BasicVSResources.Enter_outlining_mode_when_files_open
            End Get
        End Property

        Public ReadOnly Property Option_ExtractMethod As String
            Get
                Return BasicVSResources.Extract_Method
            End Get
        End Property

        Public ReadOnly Property Option_Implement_Interface_or_Abstract_Class As String =
            ServicesVSResources.Implement_Interface_or_Abstract_Class

        Public ReadOnly Property Option_When_inserting_properties_events_and_methods_place_them As String =
            ServicesVSResources.When_inserting_properties_events_and_methods_place_them

        Public ReadOnly Property Option_with_other_members_of_the_same_kind As String =
            ServicesVSResources.with_other_members_of_the_same_kind

        Public ReadOnly Property Option_When_generating_properties As String =
            ServicesVSResources.When_generating_properties

        Public ReadOnly Property Option_prefer_auto_properties As String =
            ServicesVSResources.codegen_prefer_auto_properties

        Public ReadOnly Property Option_prefer_throwing_properties As String =
            ServicesVSResources.prefer_throwing_properties

        Public ReadOnly Property Option_at_the_end As String =
            ServicesVSResources.at_the_end

        Public ReadOnly Property Option_GenerateXmlDocCommentsForTripleApostrophes As String
            Get
                Return BasicVSResources.Generate_XML_documentation_comments_for
            End Get
        End Property

        Public ReadOnly Property Option_GoToDefinition As String
            Get
                Return BasicVSResources.Go_to_Definition
            End Get
        End Property

        Public ReadOnly Property Option_Highlighting As String
            Get
                Return BasicVSResources.Highlighting
            End Get
        End Property

        Public ReadOnly Property Option_NavigateToObjectBrowser As String
            Get
                Return BasicVSResources.Navigate_to_Object_Browser_for_symbols_defined_in_metadata
            End Get
        End Property

        Public ReadOnly Property Option_OptimizeForSolutionSize As String
            Get
                Return BasicVSResources.Optimize_for_solution_size
            End Get
        End Property

        Public ReadOnly Property Option_OptimizeForSolutionSize_Small As String
            Get
                Return BasicVSResources.Small
            End Get
        End Property

        Public ReadOnly Property Option_OptimizeForSolutionSize_Regular As String
            Get
                Return BasicVSResources.Regular
            End Get
        End Property

        Public ReadOnly Property Option_OptimizeForSolutionSize_Large As String
            Get
                Return BasicVSResources.Large
            End Get
        End Property

        Public ReadOnly Property Option_Outlining As String = ServicesVSResources.Outlining

        Public ReadOnly Property Option_Show_outlining_for_declaration_level_constructs As String =
            ServicesVSResources.Show_outlining_for_declaration_level_constructs

        Public ReadOnly Property Option_Show_outlining_for_code_level_constructs As String =
            ServicesVSResources.Show_outlining_for_code_level_constructs

        Public ReadOnly Property Option_Show_outlining_for_comments_and_preprocessor_regions As String =
            ServicesVSResources.Show_outlining_for_comments_and_preprocessor_regions

        Public ReadOnly Property Option_Collapse_regions_when_collapsing_to_definitions As String =
            ServicesVSResources.Collapse_regions_when_collapsing_to_definitions

        Public ReadOnly Property Option_Block_Structure_Guides As String =
            ServicesVSResources.Block_Structure_Guides

        Public ReadOnly Property Option_Show_guides_for_declaration_level_constructs As String =
            ServicesVSResources.Show_guides_for_declaration_level_constructs

        Public ReadOnly Property Option_Show_guides_for_code_level_constructs As String =
            ServicesVSResources.Show_guides_for_code_level_constructs

        Public ReadOnly Property Option_Fading As String = ServicesVSResources.Fading
        Public ReadOnly Property Option_Fade_out_unused_imports As String = BasicVSResources.Fade_out_unused_imports

        Public ReadOnly Property Option_Performance As String
            Get
                Return BasicVSResources.Performance
            End Get
        End Property

        Public ReadOnly Property Option_Report_invalid_placeholders_in_string_dot_format_calls As String
            Get
                Return BasicVSResources.Report_invalid_placeholders_in_string_dot_format_calls
            End Get
        End Property

        Public ReadOnly Property Option_RenameTrackingPreview As String
            Get
                Return BasicVSResources.Show_preview_for_rename_tracking
            End Get
        End Property

        Public ReadOnly Property Option_Import_Directives As String =
            BasicVSResources.Import_Directives

        Public ReadOnly Property Option_PlaceSystemNamespaceFirst As String =
            BasicVSResources.Place_System_directives_first_when_sorting_imports

        Public ReadOnly Property Option_SeparateImportGroups As String =
            BasicVSResources.Separate_import_directive_groups

        Public ReadOnly Property Option_Suggest_imports_for_types_in_reference_assemblies As String =
            BasicVSResources.Suggest_imports_for_types_in_reference_assemblies

        Public ReadOnly Property Option_Suggest_imports_for_types_in_NuGet_packages As String =
            BasicVSResources.Suggest_imports_for_types_in_NuGet_packages

<<<<<<< HEAD
        Public ReadOnly Property Option_Highlight_related_components_under_cursor As String =
            ServicesVSResources.Highlight_related_components_under_cursor

        Public ReadOnly Property Option_JSON_strings As String =
            ServicesVSResources.JSON_strings

        Public ReadOnly Property Option_Detect_and_offer_editor_features_for_likely_JSON_strings As String =
            ServicesVSResources.Detect_and_offer_editor_features_for_likely_JSON_strings

        Public ReadOnly Property Option_Colorize_JSON_strings As String =
            ServicesVSResources.Colorize_JSON_strings

        Public ReadOnly Property Option_Report_invalid_JSON_strings As String =
            ServicesVSResources.Report_invalid_JSON_strings
=======
        Public ReadOnly Property Option_Regular_Expressions As String =
            ServicesVSResources.Regular_Expressions

        Public ReadOnly Property Option_Colorize_regular_expressions As String =
            ServicesVSResources.Colorize_regular_expressions

        Public ReadOnly Property Option_Report_invalid_regular_expressions As String =
            ServicesVSResources.Report_invalid_regular_expressions

        Public ReadOnly Property Option_Highlight_related_components_under_cursor As String =
            ServicesVSResources.Highlight_related_components_under_cursor
>>>>>>> b5e36269
    End Module
End Namespace<|MERGE_RESOLUTION|>--- conflicted
+++ resolved
@@ -206,7 +206,15 @@
         Public ReadOnly Property Option_Suggest_imports_for_types_in_NuGet_packages As String =
             BasicVSResources.Suggest_imports_for_types_in_NuGet_packages
 
-<<<<<<< HEAD
+        Public ReadOnly Property Option_Regular_Expressions As String =
+            ServicesVSResources.Regular_Expressions
+
+        Public ReadOnly Property Option_Colorize_regular_expressions As String =
+            ServicesVSResources.Colorize_regular_expressions
+
+        Public ReadOnly Property Option_Report_invalid_regular_expressions As String =
+            ServicesVSResources.Report_invalid_regular_expressions
+
         Public ReadOnly Property Option_Highlight_related_components_under_cursor As String =
             ServicesVSResources.Highlight_related_components_under_cursor
 
@@ -221,18 +229,5 @@
 
         Public ReadOnly Property Option_Report_invalid_JSON_strings As String =
             ServicesVSResources.Report_invalid_JSON_strings
-=======
-        Public ReadOnly Property Option_Regular_Expressions As String =
-            ServicesVSResources.Regular_Expressions
-
-        Public ReadOnly Property Option_Colorize_regular_expressions As String =
-            ServicesVSResources.Colorize_regular_expressions
-
-        Public ReadOnly Property Option_Report_invalid_regular_expressions As String =
-            ServicesVSResources.Report_invalid_regular_expressions
-
-        Public ReadOnly Property Option_Highlight_related_components_under_cursor As String =
-            ServicesVSResources.Highlight_related_components_under_cursor
->>>>>>> b5e36269
     End Module
 End Namespace