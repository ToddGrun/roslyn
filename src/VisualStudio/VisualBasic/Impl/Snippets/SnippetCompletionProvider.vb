﻿' Licensed to the .NET Foundation under one or more agreements.
' The .NET Foundation licenses this file to you under the MIT license.
' See the LICENSE file in the project root for more information.

Imports System.Collections.Immutable
Imports System.ComponentModel.Composition
Imports System.Threading
Imports Microsoft.CodeAnalysis
Imports Microsoft.CodeAnalysis.Completion
Imports Microsoft.CodeAnalysis.Editor
Imports Microsoft.CodeAnalysis.Editor.Implementation.IntelliSense.SignatureHelp
Imports Microsoft.CodeAnalysis.Editor.Shared.Utilities
Imports Microsoft.CodeAnalysis.Host.Mef
Imports Microsoft.CodeAnalysis.LanguageServices
Imports Microsoft.CodeAnalysis.Options
Imports Microsoft.CodeAnalysis.Shared.Extensions
Imports Microsoft.CodeAnalysis.Snippets
Imports Microsoft.CodeAnalysis.Text
Imports Microsoft.CodeAnalysis.Text.Shared.Extensions
Imports Microsoft.CodeAnalysis.VisualBasic.Extensions
Imports Microsoft.VisualStudio.Editor
Imports Microsoft.VisualStudio.Text
Imports Microsoft.VisualStudio.Text.Editor
Imports Microsoft.VisualStudio.Text.Editor.Commanding

Namespace Microsoft.VisualStudio.LanguageServices.VisualBasic.Snippets
    <ExportCompletionProviderMef1("SnippetCompletionProvider", LanguageNames.VisualBasic)>
    Partial Friend Class SnippetCompletionProvider
        Inherits LSPCompletionProvider
        Implements ICustomCommitCompletionProvider

        Private ReadOnly _threadingContext As IThreadingContext
        Private ReadOnly _signatureHelpControllerProvider As SignatureHelpControllerProvider
        Private ReadOnly _editorCommandHandlerServiceFactory As IEditorCommandHandlerServiceFactory
        Private ReadOnly _editorAdaptersFactoryService As IVsEditorAdaptersFactoryService
        Private ReadOnly _argumentProviders As ImmutableArray(Of Lazy(Of ArgumentProvider, OrderableLanguageMetadata))
        Private ReadOnly _globalOptions As IGlobalOptionService

        <ImportingConstructor>
        <Obsolete(MefConstruction.ImportingConstructorMessage, True)>
        Public Sub New(
            threadingContext As IThreadingContext,
            signatureHelpControllerProvider As SignatureHelpControllerProvider,
            editorCommandHandlerServiceFactory As IEditorCommandHandlerServiceFactory,
            editorAdaptersFactoryService As IVsEditorAdaptersFactoryService,
            <ImportMany> argumentProviders As IEnumerable(Of Lazy(Of ArgumentProvider, OrderableLanguageMetadata)),
            globalOptions As IGlobalOptionService)

            _threadingContext = threadingContext
            _signatureHelpControllerProvider = signatureHelpControllerProvider
            _editorCommandHandlerServiceFactory = editorCommandHandlerServiceFactory
            _editorAdaptersFactoryService = editorAdaptersFactoryService
            _argumentProviders = argumentProviders.ToImmutableArray()
            _globalOptions = globalOptions
        End Sub

        Friend Overrides ReadOnly Property Language As String
            Get
                Return LanguageNames.VisualBasic
            End Get
        End Property

        Friend Overrides ReadOnly Property IsSnippetProvider As Boolean
            Get
                Return True
            End Get
        End Property

        Public Overrides Async Function ProvideCompletionsAsync(context As CompletionContext) As Task
            Dim document = context.Document
            Dim position = context.Position
            Dim cancellationToken = context.CancellationToken

            Dim snippetInfoService = document.GetLanguageService(Of ISnippetInfoService)()

            If snippetInfoService Is Nothing Then
                Return
            End If

            Dim snippets = snippetInfoService.GetSnippetsIfAvailable()

            Dim syntaxTree = Await document.GetSyntaxTreeAsync(cancellationToken).ConfigureAwait(False)
            Dim syntaxFacts = document.GetLanguageService(Of ISyntaxFactsService)()
            Dim isPossibleTupleContext = syntaxFacts.IsPossibleTupleContext(syntaxTree, position, cancellationToken)

            If (IsInNonUserCode(syntaxTree, position, cancellationToken)) Then
                Return
            End If

            context.IsExclusive = context.CompletionOptions.SnippetsBehavior = SnippetsRule.IncludeAfterTypingIdentifierQuestionTab
            context.AddItems(CreateCompletionItems(snippets, isPossibleTupleContext))
        End Function

<<<<<<< HEAD
        Private Shared Function ShouldBeExclusive(options As OptionSet) As Boolean
            Return options.GetOption(CompletionOptions.SnippetsBehavior, LanguageNames.VisualBasic) = SnippetsRule.IncludeAfterTypingIdentifierQuestionTab
        End Function

=======
>>>>>>> 71d5b9ed
        Private Shared ReadOnly s_commitChars As Char() = {" "c, ";"c, "("c, ")"c, "["c, "]"c, "{"c, "}"c, "."c, ","c, ":"c, "+"c, "-"c, "*"c, "/"c, "\"c, "^"c, "<"c, ">"c, "'"c, "="c}
        Private Shared ReadOnly s_rules As CompletionItemRules = CompletionItemRules.Create(
            commitCharacterRules:=ImmutableArray.Create(CharacterSetModificationRule.Create(CharacterSetModificationKind.Replace, s_commitChars)))

        Private Shared ReadOnly s_tupleRules As CompletionItemRules = s_rules.
            WithCommitCharacterRule(CharacterSetModificationRule.Create(CharacterSetModificationKind.Remove, ":"c))

        Private Shared Function CreateCompletionItems(snippets As IEnumerable(Of SnippetInfo), isTupleContext As Boolean) As IEnumerable(Of CompletionItem)

            Return snippets.Select(Function(s) CommonCompletionItem.Create(
                                       s.Shortcut,
                                       displayTextSuffix:="",
                                       description:=s.Description.ToSymbolDisplayParts(),
                                       glyph:=Glyph.Snippet,
                                       rules:=If(isTupleContext, s_tupleRules, s_rules)))
        End Function

        Public Overrides Function IsInsertionTrigger(text As SourceText, characterPosition As Integer, options As CompletionOptions) As Boolean
            Return Char.IsLetterOrDigit(text(characterPosition)) AndAlso options.TriggerOnTypingLetters
        End Function

        Public Overrides ReadOnly Property TriggerCharacters As ImmutableHashSet(Of Char) = ImmutableHashSet(Of Char).Empty

        Public Sub Commit(completionItem As CompletionItem,
                          textView As ITextView,
                          subjectBuffer As ITextBuffer,
                          triggerSnapshot As ITextSnapshot,
                          commitChar As Char?) Implements ICustomCommitCompletionProvider.Commit
            Dim snippetClient = SnippetExpansionClient.GetSnippetExpansionClient(
                _threadingContext,
                textView,
                subjectBuffer,
                _signatureHelpControllerProvider,
                _editorCommandHandlerServiceFactory,
                _editorAdaptersFactoryService,
                _argumentProviders,
                _globalOptions)

            Dim trackingSpan = triggerSnapshot.CreateTrackingSpan(completionItem.Span.ToSpan(), SpanTrackingMode.EdgeInclusive)
            Dim currentSpan = trackingSpan.GetSpan(subjectBuffer.CurrentSnapshot)

            subjectBuffer.Replace(currentSpan, completionItem.DisplayText)

            Dim updatedSpan = trackingSpan.GetSpan(subjectBuffer.CurrentSnapshot)
            snippetClient.TryInsertExpansion(updatedSpan.Start, updatedSpan.Start + completionItem.DisplayText.Length, CancellationToken.None)
        End Sub
    End Class
End Namespace<|MERGE_RESOLUTION|>--- conflicted
+++ resolved
@@ -91,13 +91,6 @@
             context.AddItems(CreateCompletionItems(snippets, isPossibleTupleContext))
         End Function
 
-<<<<<<< HEAD
-        Private Shared Function ShouldBeExclusive(options As OptionSet) As Boolean
-            Return options.GetOption(CompletionOptions.SnippetsBehavior, LanguageNames.VisualBasic) = SnippetsRule.IncludeAfterTypingIdentifierQuestionTab
-        End Function
-
-=======
->>>>>>> 71d5b9ed
         Private Shared ReadOnly s_commitChars As Char() = {" "c, ";"c, "("c, ")"c, "["c, "]"c, "{"c, "}"c, "."c, ","c, ":"c, "+"c, "-"c, "*"c, "/"c, "\"c, "^"c, "<"c, ">"c, "'"c, "="c}
         Private Shared ReadOnly s_rules As CompletionItemRules = CompletionItemRules.Create(
             commitCharacterRules:=ImmutableArray.Create(CharacterSetModificationRule.Create(CharacterSetModificationKind.Replace, s_commitChars)))
