--- conflicted
+++ resolved
@@ -7,20 +7,14 @@
 using System.Windows;
 using Microsoft.CodeAnalysis;
 using Microsoft.CodeAnalysis.Classification;
-<<<<<<< HEAD
-=======
 using Microsoft.CodeAnalysis.Completion;
->>>>>>> 67d940c4
 using Microsoft.CodeAnalysis.Diagnostics;
 using Microsoft.CodeAnalysis.DocumentationComments;
 using Microsoft.CodeAnalysis.Editing;
 using Microsoft.CodeAnalysis.Editor.CSharp.SplitStringLiteral;
 using Microsoft.CodeAnalysis.Editor.Implementation.Suggestions;
-<<<<<<< HEAD
-=======
 using Microsoft.CodeAnalysis.Editor.InlineDiagnostics;
 using Microsoft.CodeAnalysis.Editor.InlineHints;
->>>>>>> 67d940c4
 using Microsoft.CodeAnalysis.Editor.Options;
 using Microsoft.CodeAnalysis.Editor.Shared.Options;
 using Microsoft.CodeAnalysis.EmbeddedLanguages.RegularExpressions;
@@ -105,13 +99,8 @@
             // Quick Actions
             BindToOption(ComputeQuickActionsAsynchronouslyExperimental, SuggestionsOptions.Asynchronous, () =>
             {
-<<<<<<< HEAD
-                // If the option has not been set by the user, check if the option is enabled from experimentation.
-                return optionStore.GetOption(SuggestionsOptions.AsynchronousQuickActionsEnableFeatureFlag);
-=======
                 // If the option has not been set by the user, check if the option is disabled from experimentation.
                 return !optionStore.GetOption(SuggestionsOptions.AsynchronousQuickActionsDisableFeatureFlag);
->>>>>>> 67d940c4
             });
 
             // Highlighting
@@ -156,24 +145,6 @@
             BindToOption(SuppressHintsWhenParameterNamesDifferOnlyBySuffix, InlineParameterHintsOptions.Metadata.SuppressForParametersThatDifferOnlyBySuffix, LanguageNames.CSharp);
             BindToOption(SuppressHintsWhenParameterNamesMatchArgumentNames, InlineParameterHintsOptions.Metadata.SuppressForParametersThatMatchArgumentName, LanguageNames.CSharp);
 
-<<<<<<< HEAD
-            BindToOption(DisplayInlineParameterNameHints, InlineHintsOptions.EnabledForParameters, LanguageNames.CSharp);
-            BindToOption(ShowHintsForLiterals, InlineHintsOptions.ForLiteralParameters, LanguageNames.CSharp);
-            BindToOption(ShowHintsForNewExpressions, InlineHintsOptions.ForObjectCreationParameters, LanguageNames.CSharp);
-            BindToOption(ShowHintsForEverythingElse, InlineHintsOptions.ForOtherParameters, LanguageNames.CSharp);
-            BindToOption(ShowHintsForIndexers, InlineHintsOptions.ForIndexerParameters, LanguageNames.CSharp);
-            BindToOption(SuppressHintsWhenParameterNameMatchesTheMethodsIntent, InlineHintsOptions.SuppressForParametersThatMatchMethodIntent, LanguageNames.CSharp);
-            BindToOption(SuppressHintsWhenParameterNamesDifferOnlyBySuffix, InlineHintsOptions.SuppressForParametersThatDifferOnlyBySuffix, LanguageNames.CSharp);
-
-            BindToOption(DisplayInlineTypeHints, InlineHintsOptions.EnabledForTypes, LanguageNames.CSharp);
-            BindToOption(ShowHintsForVariablesWithInferredTypes, InlineHintsOptions.ForImplicitVariableTypes, LanguageNames.CSharp);
-            BindToOption(ShowHintsForLambdaParameterTypes, InlineHintsOptions.ForLambdaParameterTypes, LanguageNames.CSharp);
-            BindToOption(ShowHintsForImplicitObjectCreation, InlineHintsOptions.ForImplicitObjectCreation, LanguageNames.CSharp);
-
-            // Leave the null converter here to make sure if the option value is get from the storage (if it is null), the feature will be enabled
-            BindToOption(ShowInheritanceMargin, FeatureOnOffOptions.ShowInheritanceMargin, LanguageNames.CSharp, () => true);
-            BindToOption(InheritanceMarginCombinedWithIndicatorMargin, FeatureOnOffOptions.InheritanceMarginCombinedWithIndicatorMargin);
-=======
             BindToOption(DisplayInlineTypeHints, InlineTypeHintsOptions.Metadata.EnabledForTypes, LanguageNames.CSharp);
             BindToOption(ShowHintsForVariablesWithInferredTypes, InlineTypeHintsOptions.Metadata.ForImplicitVariableTypes, LanguageNames.CSharp);
             BindToOption(ShowHintsForLambdaParameterTypes, InlineTypeHintsOptions.Metadata.ForLambdaParameterTypes, LanguageNames.CSharp);
@@ -184,7 +155,6 @@
             BindToOption(InheritanceMarginCombinedWithIndicatorMargin, FeatureOnOffOptions.InheritanceMarginCombinedWithIndicatorMargin);
 
             BindToOption(AutomaticallyOpenStackTraceExplorer, StackTraceExplorerOptions.OpenOnFocus);
->>>>>>> 67d940c4
         }
 
         // Since this dialog is constructed once for the lifetime of the application and VS Theme can be changed after the application has started,
