﻿{
  "dependencies": {
    "StreamJsonRpc": "0.14.3-alpha",
<<<<<<< HEAD
    "Newtonsoft.Json": "6.0.6",
    "RoslynDependencies.Microsoft.VisualStudio.CallHierarchy.Package.Definitions": {
        "version": "14.3.25407",
        "suppressParent": "all"
    },
    "Microsoft.VisualStudio.Threading": "15.0.20-pre",
    "Microsoft.VisualStudio.Validation": "15.0.11-pre",
    "RoslynDependencies.Microsoft.Build.Desktop": "14.3.25407"
=======
    "Microsoft.VisualStudio.Threading": "14.1.131",
    "Microsoft.VisualStudio.Validation": "14.1.111",
    "RoslynDependencies.Microsoft.Build.Desktop": "14.3.25407",
    "Newtonsoft.Json": "8.0.3"
>>>>>>> e198fdd4
  },
  "frameworks": {
    "net46": {}
  },
  "runtimes": {
    "win7": {}
  }
}<|MERGE_RESOLUTION|>--- conflicted
+++ resolved
@@ -1,8 +1,7 @@
 ﻿{
   "dependencies": {
     "StreamJsonRpc": "0.14.3-alpha",
-<<<<<<< HEAD
-    "Newtonsoft.Json": "6.0.6",
+    "Newtonsoft.Json": "8.0.3",
     "RoslynDependencies.Microsoft.VisualStudio.CallHierarchy.Package.Definitions": {
         "version": "14.3.25407",
         "suppressParent": "all"
@@ -10,12 +9,6 @@
     "Microsoft.VisualStudio.Threading": "15.0.20-pre",
     "Microsoft.VisualStudio.Validation": "15.0.11-pre",
     "RoslynDependencies.Microsoft.Build.Desktop": "14.3.25407"
-=======
-    "Microsoft.VisualStudio.Threading": "14.1.131",
-    "Microsoft.VisualStudio.Validation": "14.1.111",
-    "RoslynDependencies.Microsoft.Build.Desktop": "14.3.25407",
-    "Newtonsoft.Json": "8.0.3"
->>>>>>> e198fdd4
   },
   "frameworks": {
     "net46": {}
