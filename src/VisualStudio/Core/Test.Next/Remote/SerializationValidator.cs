--- conflicted
+++ resolved
@@ -356,13 +356,8 @@
 
         internal async Task VerifyChecksumInServiceAsync(Checksum checksum, WellKnownSynchronizationKind kind)
         {
-<<<<<<< HEAD
             Assert.True(checksum != Checksum.Null);
-            var otherObject = (await AssetStorage.GetTestAccessor().GetAssetAsync(checksum, CancellationToken.None).ConfigureAwait(false))!;
-=======
-            Assert.NotNull(checksum);
             var otherObject = await GetRequiredAssetAsync(checksum).ConfigureAwait(false);
->>>>>>> 2b5e8d5a
 
             ChecksumEqual(checksum, kind, otherObject.Checksum, otherObject.Kind);
         }
