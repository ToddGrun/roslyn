--- conflicted
+++ resolved
@@ -218,10 +218,7 @@
         Type optionType)
     {
         var (optionValue, storageValue) = GetSomeOptionValue(optionType);
-<<<<<<< HEAD
-=======
-
->>>>>>> bb6d815e
+
         var mockManager = new MockSettingsManager()
         {
             GetValueImpl = (_, type) => (specializedTypeResult, storageValue)
