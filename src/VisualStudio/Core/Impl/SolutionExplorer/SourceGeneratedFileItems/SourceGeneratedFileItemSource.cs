﻿// Licensed to the .NET Foundation under one or more agreements.
// The .NET Foundation licenses this file to you under the MIT license.
// See the LICENSE file in the project root for more information.

using System;
using System.Collections;
using System.Collections.ObjectModel;
using System.ComponentModel;
using System.Linq;
using System.Threading;
using System.Threading.Tasks;
using Microsoft.CodeAnalysis;
using Microsoft.CodeAnalysis.Editor.Shared.Extensions;
using Microsoft.CodeAnalysis.Editor.Shared.Utilities;
using Microsoft.CodeAnalysis.Shared.TestHooks;
using Microsoft.Internal.VisualStudio.PlatformUI;
using Microsoft.VisualStudio.Language.Intellisense;
using Roslyn.Utilities;

namespace Microsoft.VisualStudio.LanguageServices.Implementation.SolutionExplorer
{
    internal class SourceGeneratedFileItemSource : Shell.IAttachedCollectionSource, ISupportExpansionEvents
    {
        private readonly SourceGeneratorItem _parentGeneratorItem;
        private readonly Workspace _workspace;
        private readonly IAsynchronousOperationListener _asyncListener;
        private readonly IThreadingContext _threadingContext;

        /// <summary>
        /// The returned collection of items. Can only be mutated on the UI thread, as other parts of WPF are subscribed to the change
        /// events and expect that.
        /// </summary>
        private readonly BulkObservableCollectionWithInit<BaseItem> _items;

        /// <summary>
        /// Gate to guard mutation of <see cref="_resettableDelay"/>.
        /// </summary>
        private readonly object _gate = new object();

        private readonly CancellationSeries _cancellationSeries = new();
        private ResettableDelay? _resettableDelay;

        public SourceGeneratedFileItemSource(SourceGeneratorItem parentGeneratorItem, Workspace workspace, IAsynchronousOperationListener asyncListener, IThreadingContext threadingContext)
        {
            // Construction of BulkObservableCollection requires the main thread
            threadingContext.ThrowIfNotOnUIThread();
            _items = new BulkObservableCollectionWithInit<BaseItem>();

            _parentGeneratorItem = parentGeneratorItem;
            _workspace = workspace;
            _asyncListener = asyncListener;
            _threadingContext = threadingContext;
        }

        public object SourceItem => _parentGeneratorItem;

        public bool HasItems
        {
            get
            {
                // Since we are expensive to compute, always say we have items.
                return true;
            }
        }

        public IEnumerable Items => _items;

        private async Task UpdateSourceGeneratedFileItemsAsync(Solution solution, CancellationToken cancellationToken)
        {
            var project = solution.GetProject(_parentGeneratorItem.ProjectId);

            if (project == null)
            {
                return;
            }

            var sourceGeneratedDocuments = await project.GetSourceGeneratedDocumentsAsync(cancellationToken).ConfigureAwait(false);
            var sourceGeneratedDocumentsForGeneratorById =
                sourceGeneratedDocuments.Where(d => d.SourceGeneratorAssemblyName == _parentGeneratorItem.GeneratorAssemblyName &&
                                                    d.SourceGeneratorTypeName == _parentGeneratorItem.GeneratorTypeName)
                .ToDictionary(d => d.Id);

            // We must update the list on the UI thread, since the WPF elements bound to our list expect that
            await _threadingContext.JoinableTaskFactory.SwitchToMainThreadAsync(cancellationToken);

            try
            {
                // We're going to incrementally update our items, ensuring we keep the object identity for things we didn't touch.
                // This is because the Solution Explorer itself will use identity to keep track of active items -- if you have an
                // item selected and we were to refresh in the background we don't want to lose that selection. If we just removed
                // and repopulated the list from scratch each time we'd lose the selection.
                _items.BeginBulkOperation();

                // Do we already have a "no files" placeholder item?
                if (_items.Count == 1 && _items[0] is NoSourceGeneratedFilesPlaceholderItem)
                {
                    // We do -- if we have no items, we're done, since the placeholder is all that needs to be there;
                    // otherwise remove it since we have real files now
                    if (sourceGeneratedDocumentsForGeneratorById.Count == 0)
                    {
                        return;
                    }
                    else
                    {
                        _items.RemoveAt(0);
                    }
                }

                for (var i = 0; i < _items.Count; i++)
                {
                    // If this item that we already have is still a generated document, we'll remove it from our list; the list when we're
                    // done is going to have the new items remaining. If it no longer exists, remove it from list.
                    if (!sourceGeneratedDocumentsForGeneratorById.Remove(((SourceGeneratedFileItem)_items[i]).DocumentId))
                    {
                        _items.RemoveAt(i);
                        i--;
                    }
                }

                // Whatever is left in sourceGeneratedDocumentsForGeneratorById we should add; if we have nothing to add and nothing
                // in the list after removing anything, then we should add the placeholder.
                if (sourceGeneratedDocumentsForGeneratorById.Count == 0 && _items.Count == 0)
                {
                    _items.Add(new NoSourceGeneratedFilesPlaceholderItem());
                    return;
                }

                foreach (var document in sourceGeneratedDocumentsForGeneratorById.Values)
                {
                    // Binary search to figure out where to insert
                    var low = 0;
                    var high = _items.Count;

                    while (low < high)
                    {
                        var mid = (low + high) / 2;

                        if (StringComparer.OrdinalIgnoreCase.Compare(document.HintName, ((SourceGeneratedFileItem)_items[mid]).HintName) < 0)
                        {
                            high = mid;
                        }
                        else
                        {
                            low = mid + 1;
                        }
                    }

                    _items.Insert(low, new SourceGeneratedFileItem(document.Id, document.HintName, document.Project.Language, _workspace));
                }
            }
            finally
            {
                _items.EndBulkOperation();
                _items.MarkAsInitialized();
            }
        }

        public void BeforeExpand()
        {
            lock (_gate)
            {
                // We should not have an existing computation active
<<<<<<< HEAD
                Contract.ThrowIfTrue(_cancellationTokenSource is not null);
=======
                Contract.ThrowIfTrue(_cancellationSeries.HasActiveToken);
>>>>>>> 67d940c4

                var cancellationToken = _cancellationSeries.CreateNext();
                var asyncToken = _asyncListener.BeginAsyncOperation(nameof(SourceGeneratedFileItemSource) + "." + nameof(BeforeExpand));

                Task.Run(
                    async () =>
                    {
                        // Since the user just expanded this, we want to do a single population aggressively,
                        // where the only reason we'd cancel is if the user collapsed it again.
                        var solution = _workspace.CurrentSolution;
                        await UpdateSourceGeneratedFileItemsAsync(solution, cancellationToken).ConfigureAwait(false);

                        // Now that we've done it the first time, we'll subscribe for future changes
                        lock (_gate)
                        {
                            // It's important we check for cancellation inside our lock: if the user were to collapse
                            // right at this point, we don't want to have a case where we cancelled the work, unsubscribed
                            // in AfterCollapse, and _then_ subscribed here again.

                            cancellationToken.ThrowIfCancellationRequested();
                            _workspace.WorkspaceChanged += OnWorkpaceChanged;
                            if (_workspace.CurrentSolution != solution)
                            {
                                // The workspace changed while we were doing our initial population, so
                                // refresh it. We'll just call our OnWorkspaceChanged event handler
                                // so this looks like any other change.
                                OnWorkpaceChanged(this,
                                    new WorkspaceChangeEventArgs(WorkspaceChangeKind.SolutionChanged, solution, _workspace.CurrentSolution));
                            }
                        }
                    },
                    cancellationToken).CompletesAsyncOperation(asyncToken);
            }
        }

        public void AfterCollapse()
        {
            StopUpdating();
        }

        private void StopUpdating()
        {
            lock (_gate)
            {
                _cancellationSeries.CreateNext(new CancellationToken(canceled: true));
                _workspace.WorkspaceChanged -= OnWorkpaceChanged;
                _resettableDelay = null;
            }
        }

        private void OnWorkpaceChanged(object sender, WorkspaceChangeEventArgs e)
        {
            if (!e.NewSolution.ContainsProject(_parentGeneratorItem.ProjectId))
            {
                StopUpdating();
            }

            lock (_gate)
            {
                // If we already have a ResettableDelay, just delay it further; otherwise we either have no delay
                // or the actual processing began, and we need to start over
                if (_resettableDelay != null)
                {
                    _resettableDelay.Reset();
                }
                else
                {
                    // Time to start the work all over again. We'll ensure any previous work is cancelled
                    var cancellationToken = _cancellationSeries.CreateNext();
                    var asyncToken = _asyncListener.BeginAsyncOperation(nameof(SourceGeneratedFileItemSource) + "." + nameof(OnWorkpaceChanged));

                    // We're going to go with a really long delay: once the user expands this we will keep it updated, but it's fairly
                    // unlikely to change in a lot of cases if a generator only produces a stable set of names.
                    _resettableDelay = new ResettableDelay(delayInMilliseconds: 5000, _asyncListener, cancellationToken);
                    _resettableDelay.Task.ContinueWith(_ =>
                    {
                        lock (_gate)
                        {
                            // We've started off this work, so if another change comes in we need to start a delay all over again
                            _resettableDelay = null;
                        }

                        cancellationToken.ThrowIfCancellationRequested();

                        return UpdateSourceGeneratedFileItemsAsync(_workspace.CurrentSolution, cancellationToken);
                    }, cancellationToken, TaskContinuationOptions.OnlyOnRanToCompletion, TaskScheduler.Default).Unwrap().CompletesAsyncOperation(asyncToken);
                }
            }
        }

        /// <summary>
        /// This derivation of <see cref="ObservableCollection{T}"/> also supports raising an initialized event through
        /// <see cref="ISupportInitializeNotification"/>. This is used to show the spinning icon in the solution explorer
        /// the first time you expand it.
        /// </summary>
        private sealed class BulkObservableCollectionWithInit<T> : BulkObservableCollection<T>, ISupportInitializeNotification
        {
            public bool IsInitialized { get; private set; } = false;

            public event EventHandler? Initialized;

            void ISupportInitialize.BeginInit()
            {
            }

            void ISupportInitialize.EndInit()
            {
            }

            public void MarkAsInitialized()
            {
                if (!IsInitialized)
                {
                    IsInitialized = true;
                    Initialized?.Invoke(this, EventArgs.Empty);
                }
            }
        }
    }
}<|MERGE_RESOLUTION|>--- conflicted
+++ resolved
@@ -160,11 +160,7 @@
             lock (_gate)
             {
                 // We should not have an existing computation active
-<<<<<<< HEAD
-                Contract.ThrowIfTrue(_cancellationTokenSource is not null);
-=======
                 Contract.ThrowIfTrue(_cancellationSeries.HasActiveToken);
->>>>>>> 67d940c4
 
                 var cancellationToken = _cancellationSeries.CreateNext();
                 var asyncToken = _asyncListener.BeginAsyncOperation(nameof(SourceGeneratedFileItemSource) + "." + nameof(BeforeExpand));
