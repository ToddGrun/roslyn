--- conflicted
+++ resolved
@@ -50,28 +50,12 @@
         {
             return _capitalizationSchemeIndex;
         }
-<<<<<<< HEAD
-
-        public IList<CapitalizationDisplay> CapitalizationSchemes { get; set; }
-
-        public int CapitalizationSchemeIndex
-        {
-            get;
-            set
-            {
-                _style.CapitalizationScheme = CapitalizationSchemes[value].Capitalization;
-                if (SetProperty(ref field, value))
-                {
-                    NotifyPropertyChanged(nameof(CurrentConfiguration));
-                }
-=======
         set
         {
             _style.CapitalizationScheme = CapitalizationSchemes[value].Capitalization;
             if (SetProperty(ref _capitalizationSchemeIndex, value))
             {
                 NotifyPropertyChanged(nameof(CurrentConfiguration));
->>>>>>> 554fe0e7
             }
         }
     }
@@ -85,49 +69,17 @@
         set { SetProperty(ref _itemName, value); }
     }
 
-<<<<<<< HEAD
-        public string ItemName
-        {
-            get;
-            set { SetProperty(ref field, value); }
-=======
     public string CurrentConfiguration
     {
         get
         {
             return _style.NamingStyle.CreateName([ServicesVSResources.example, ServicesVSResources.identifier]);
->>>>>>> 554fe0e7
         }
         set
         {
         }
     }
 
-<<<<<<< HEAD
-        public string RequiredPrefix
-        {
-            get;
-            set
-            {
-                _style.Prefix = value;
-                if (SetProperty(ref field, value))
-                {
-                    NotifyPropertyChanged(nameof(CurrentConfiguration));
-                }
-            }
-        }
-
-        public string RequiredSuffix
-        {
-            get;
-            set
-            {
-                _style.Suffix = value;
-                if (SetProperty(ref field, value))
-                {
-                    NotifyPropertyChanged(nameof(CurrentConfiguration));
-                }
-=======
     private string _requiredPrefix;
 
     public string RequiredPrefix
@@ -142,23 +94,10 @@
             if (SetProperty(ref _requiredPrefix, value))
             {
                 NotifyPropertyChanged(nameof(CurrentConfiguration));
->>>>>>> 554fe0e7
             }
         }
     }
 
-<<<<<<< HEAD
-        public string WordSeparator
-        {
-            get;
-            set
-            {
-                _style.WordSeparator = value;
-                if (SetProperty(ref field, value))
-                {
-                    NotifyPropertyChanged(nameof(CurrentConfiguration));
-                }
-=======
     private string _requiredSuffix;
     public string RequiredSuffix
     {
@@ -172,7 +111,6 @@
             if (SetProperty(ref _requiredSuffix, value))
             {
                 NotifyPropertyChanged(nameof(CurrentConfiguration));
->>>>>>> 554fe0e7
             }
         }
     }
