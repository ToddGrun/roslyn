--- conflicted
+++ resolved
@@ -199,12 +199,7 @@
                             continue;
                         }
 
-                        // if we're in lsp mode we never respond to any diagnostics we hear about, lsp client is fully
-                        // responsible for populating the error list.
-                        var diagnostics = GlobalOptions.IsLspPullDiagnostics()
-                            ? ImmutableArray<DiagnosticData>.Empty
-                            : e.Diagnostics;
-
+                        var diagnostics = e.Diagnostics;
                         if (diagnostics.Length == 0)
                         {
                             OnDataRemoved(e);
@@ -220,25 +215,6 @@
 
                         OnDataAddedOrChanged(e);
                     }
-<<<<<<< HEAD
-
-                    var diagnostics = e.Diagnostics;
-                    if (diagnostics.Length == 0)
-                    {
-                        OnDataRemoved(e);
-                        return;
-                    }
-
-                    var count = diagnostics.Where(ShouldInclude).Count();
-                    if (count <= 0)
-                    {
-                        OnDataRemoved(e);
-                        return;
-                    }
-
-                    OnDataAddedOrChanged(e);
-=======
->>>>>>> cb3137e1
                 }
             }
 
