﻿// Licensed to the .NET Foundation under one or more agreements.
// The .NET Foundation licenses this file to you under the MIT license.
// See the LICENSE file in the project root for more information.

#nullable enable

using System;
using System.Collections.Immutable;
using System.Collections.ObjectModel;
using System.Diagnostics;
using System.Diagnostics.CodeAnalysis;
using System.Threading;
using Microsoft.CodeAnalysis;
using Microsoft.CodeAnalysis.Debugging;
using Microsoft.CodeAnalysis.Text;
using Microsoft.DiaSymReader;
using Microsoft.VisualStudio.Debugger.Clr;
using Microsoft.VisualStudio.Debugger.Symbols;
using Microsoft.VisualStudio.Debugger.UI.Interfaces;
using Roslyn.Utilities;

using EnC = Microsoft.CodeAnalysis.EditAndContinue;

namespace Microsoft.VisualStudio.LanguageServices.EditAndContinue
{
    internal static class ModuleUtilities
    {
<<<<<<< HEAD
        internal static bool TryGetModuleInfo(this DkmClrModuleInstance module, [NotNullWhen(true)]out EnC.DebuggeeModuleInfo? info)
=======
        internal static bool TryGetModuleInfo(this DkmClrModuleInstance module, [NotNullWhen(true)] out EnC.DebuggeeModuleInfo? info)
>>>>>>> 9e672772
        {
            Debug.Assert(Thread.CurrentThread.GetApartmentState() == ApartmentState.MTA, "SymReader requires MTA");

            IntPtr metadataPtr;
            uint metadataSize;
            try
            {
                metadataPtr = module.GetBaselineMetaDataBytesPtr(out metadataSize);
            }
            catch (Exception e) when (DkmExceptionUtilities.IsBadOrMissingMetadataException(e))
            {
                info = null;
                return false;
            }

            var symReader = module.GetSymUnmanagedReader() as ISymUnmanagedReader5;
            if (symReader == null)
            {
                info = null;
                return false;
            }

            var metadata = ModuleMetadata.CreateFromMetadata(metadataPtr, (int)metadataSize);
            info = new EnC.DebuggeeModuleInfo(metadata, symReader);
            return true;
        }

        internal static LinePositionSpan ToLinePositionSpan(this DkmTextSpan span)
        {
            // ignore invalid/unsupported spans - they might come from stack frames of non-managed languages
            if (span.StartLine <= 0 || span.EndLine <= 0)
            {
                return default;
            }

            // C++ produces spans without columns
            if (span.StartColumn == 0 && span.EndColumn == 0)
            {
                return new LinePositionSpan(new LinePosition(span.StartLine - 1, 0), new LinePosition(span.EndLine - 1, 0));
            }

            // ignore invalid/unsupported spans - they might come from stack frames of non-managed languages
            if (span.StartColumn <= 0 || span.EndColumn <= 0)
            {
                return default;
            }

            return new LinePositionSpan(new LinePosition(span.StartLine - 1, span.StartColumn - 1), new LinePosition(span.EndLine - 1, span.EndColumn - 1));
        }

        internal static DkmTextSpan ToDebuggerSpan(this LinePositionSpan span, int lineDelta = 0)
            => new DkmTextSpan(
                StartLine: span.Start.Line + lineDelta + 1,
                EndLine: span.End.Line + lineDelta + 1,
                StartColumn: span.Start.Character + 1,
                EndColumn: span.End.Character + 1);

        internal static EnC.ActiveStatementDebugInfo ToActiveStatementDebugInfo(this ActiveStatementDebugInfo info)
            => new EnC.ActiveStatementDebugInfo(
                new EnC.ActiveInstructionId(info.InstructionId.MethodId.ModuleId, info.InstructionId.MethodId.Token, info.InstructionId.MethodId.Version, info.InstructionId.ILOffset),
                info.DocumentNameOpt,
                info.TextSpan.ToLinePositionSpan(),
                info.ThreadIds,
                (EnC.ActiveStatementFlags)info.Flags);

        internal static DkmManagedModuleUpdate ToModuleUpdate(this EnC.Deltas delta)
        {
            var sequencePointUpdates = delta.LineEdits.SelectAsArray(documentChanges => DkmSequencePointsUpdate.Create(
                FileName: documentChanges.SourceFilePath,
                LineUpdates: documentChanges.Deltas.SelectAsArray(lineChange => DkmSourceLineUpdate.Create(lineChange.OldLine, lineChange.NewLine)).ToReadOnlyCollection()));

            var activeStatementUpdates = delta.ActiveStatementsInUpdatedMethods.SelectAsArray(activeStatement => DkmActiveStatementUpdate.Create(
                ThreadId: activeStatement.ThreadId,
                MethodId: new DkmClrMethodId(Token: activeStatement.OldInstructionId.MethodId.Token, Version: (uint)activeStatement.OldInstructionId.MethodId.Version),
                ILOffset: activeStatement.OldInstructionId.ILOffset,
                NewSpan: activeStatement.NewSpan.ToDebuggerSpan()));

            var exceptionRegions = delta.NonRemappableRegions.SelectAsArray(
                predicate: regionInfo => regionInfo.Region.IsExceptionRegion,
                selector: regionInfo => DkmExceptionRegionUpdate.Create(
                   new DkmClrMethodId(Token: regionInfo.Method.Token, Version: (uint)regionInfo.Method.Version),
                   NewSpan: regionInfo.Region.Span.ToDebuggerSpan(regionInfo.Region.LineDelta),
                   // The range span is the new span. Deltas are inverse.
                   //   old = new + delta
                   //   new = old – delta
                   Delta: -regionInfo.Region.LineDelta));

            return DkmManagedModuleUpdate.Create(
                delta.Mvid,
                delta.IL.Value.ToReadOnlyCollection(),
                delta.Metadata.Bytes.ToReadOnlyCollection(),
                delta.Pdb.Stream.ToReadOnlyCollection(),
                sequencePointUpdates.ToReadOnlyCollection(),
                delta.Pdb.UpdatedMethods.ToReadOnlyCollection(),
                activeStatementUpdates.ToReadOnlyCollection(),
                exceptionRegions.ToReadOnlyCollection());
        }

        internal static ReadOnlyCollection<T> ToReadOnlyCollection<T>(this ImmutableArray<T> array)
            => new ReadOnlyCollection<T>(array.DangerousGetUnderlyingArray());

        internal static ManagedModuleUpdateStatus ToModuleUpdateStatus(this EnC.SolutionUpdateStatus status)
            => status switch
            {
                EnC.SolutionUpdateStatus.None => ManagedModuleUpdateStatus.None,
                EnC.SolutionUpdateStatus.Ready => ManagedModuleUpdateStatus.Ready,
                EnC.SolutionUpdateStatus.Blocked => ManagedModuleUpdateStatus.Blocked,
                _ => throw ExceptionUtilities.UnexpectedValue(status),
            };
    }
}<|MERGE_RESOLUTION|>--- conflicted
+++ resolved
@@ -25,11 +25,7 @@
 {
     internal static class ModuleUtilities
     {
-<<<<<<< HEAD
-        internal static bool TryGetModuleInfo(this DkmClrModuleInstance module, [NotNullWhen(true)]out EnC.DebuggeeModuleInfo? info)
-=======
         internal static bool TryGetModuleInfo(this DkmClrModuleInstance module, [NotNullWhen(true)] out EnC.DebuggeeModuleInfo? info)
->>>>>>> 9e672772
         {
             Debug.Assert(Thread.CurrentThread.GetApartmentState() == ApartmentState.MTA, "SymReader requires MTA");
 
