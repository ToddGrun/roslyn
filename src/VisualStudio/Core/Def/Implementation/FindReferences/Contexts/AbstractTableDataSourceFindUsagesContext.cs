﻿// Licensed to the .NET Foundation under one or more agreements.
// The .NET Foundation licenses this file to you under the MIT license.
// See the LICENSE file in the project root for more information.

using System;
using System.Collections.Generic;
using System.Collections.Immutable;
using System.Diagnostics;
using System.Threading;
using System.Threading.Tasks;
using Microsoft.CodeAnalysis;
using Microsoft.CodeAnalysis.Classification;
using Microsoft.CodeAnalysis.DocumentHighlighting;
using Microsoft.CodeAnalysis.FindSymbols.Finders;
using Microsoft.CodeAnalysis.FindUsages;
using Microsoft.CodeAnalysis.Host;
using Microsoft.CodeAnalysis.PooledObjects;
using Microsoft.CodeAnalysis.Text;
using Microsoft.VisualStudio.Shell.FindAllReferences;
using Microsoft.VisualStudio.Shell.TableControl;
using Microsoft.VisualStudio.Shell.TableManager;

namespace Microsoft.VisualStudio.LanguageServices.FindUsages
{
    internal partial class StreamingFindUsagesPresenter
    {
        private abstract class AbstractTableDataSourceFindUsagesContext :
            FindUsagesContext, ITableDataSource, ITableEntriesSnapshotFactory
        {
            private readonly CancellationTokenSource _cancellationTokenSource = new CancellationTokenSource();

            private ITableDataSink _tableDataSink;

            public readonly StreamingFindUsagesPresenter Presenter;
            private readonly IFindAllReferencesWindow _findReferencesWindow;
            protected readonly IWpfTableControl2 TableControl;

            protected readonly object Gate = new object();

            #region Fields that should be locked by _gate

            /// <summary>
            /// If we've been cleared or not.  If we're cleared we'll just return an empty
            /// list of results whenever queried for the current snapshot.
            /// </summary>
            private bool _cleared;

            /// <summary>
            /// The list of all definitions we've heard about.  This may be a superset of the
            /// keys in <see cref="_definitionToBucket"/> because we may encounter definitions
            /// we don't create definition buckets for.  For example, if the definition asks
            /// us to not display it if it has no references, and we don't run into any 
            /// references for it (common with implicitly declared symbols).
            /// </summary>
            protected readonly List<DefinitionItem> Definitions = new List<DefinitionItem>();

            /// <summary>
            /// We will hear about the same definition over and over again.  i.e. for each reference 
            /// to a definition, we will be told about the same definition.  However, we only want to
            /// create a single actual <see cref="DefinitionBucket"/> for the definition. To accomplish
            /// this we keep a map from the definition to the task that we're using to create the 
            /// bucket for it.  The first time we hear about a definition we'll make a single task
            /// and then always return that for all future references found.
            /// </summary>
            private readonly Dictionary<DefinitionItem, RoslynDefinitionBucket> _definitionToBucket =
                new Dictionary<DefinitionItem, RoslynDefinitionBucket>();

            /// <summary>
            /// We want to hide declarations of a symbol if the user is grouping by definition.
            /// With such grouping on, having both the definition group and the declaration item
            /// is just redundant.  To make life easier we keep around two groups of entries.
            /// One group for when we are grouping by definition, and one when we're not.
            /// </summary>
            private bool _currentlyGroupingByDefinition;

            protected ImmutableList<Entry> EntriesWhenNotGroupingByDefinition = ImmutableList<Entry>.Empty;
            protected ImmutableList<Entry> EntriesWhenGroupingByDefinition = ImmutableList<Entry>.Empty;

            private TableEntriesSnapshot _lastSnapshot;
            public int CurrentVersionNumber { get; protected set; }

            #endregion

            protected AbstractTableDataSourceFindUsagesContext(
                 StreamingFindUsagesPresenter presenter,
                 IFindAllReferencesWindow findReferencesWindow,
                 ImmutableArray<ITableColumnDefinition> customColumns,
                 bool includeContainingTypeAndMemberColumns,
                 bool includeKindColumn)
            {
                presenter.AssertIsForeground();

                Presenter = presenter;
                _findReferencesWindow = findReferencesWindow;
                TableControl = (IWpfTableControl2)findReferencesWindow.TableControl;
                TableControl.GroupingsChanged += OnTableControlGroupingsChanged;

                // If the window is closed, cancel any work we're doing.
                _findReferencesWindow.Closed += OnFindReferencesWindowClosed;

                DetermineCurrentGroupingByDefinitionState();

                Debug.Assert(_findReferencesWindow.Manager.Sources.Count == 0);

                // Add ourselves as the source of results for the window.
                // Additionally, add applicable custom columns to display custom reference information
                _findReferencesWindow.Manager.AddSource(
                    this,
                    SelectCustomColumnsToInclude(customColumns, includeContainingTypeAndMemberColumns, includeKindColumn));

                // After adding us as the source, the manager should immediately call into us to
                // tell us what the data sink is.
                Debug.Assert(_tableDataSink != null);
            }

            private static ImmutableArray<string> SelectCustomColumnsToInclude(ImmutableArray<ITableColumnDefinition> customColumns, bool includeContainingTypeAndMemberColumns, bool includeKindColumn)
            {
                var customColumnsToInclude = ArrayBuilder<string>.GetInstance();

                foreach (var column in customColumns)
                {
                    switch (column.Name)
                    {
                        case AbstractReferenceFinder.ContainingMemberInfoPropertyName:
                        case AbstractReferenceFinder.ContainingTypeInfoPropertyName:
                            if (includeContainingTypeAndMemberColumns)
                            {
                                customColumnsToInclude.Add(column.Name);
                            }

                            break;

                        case StandardTableColumnDefinitions2.SymbolKind:
                            if (includeKindColumn)
                            {
                                customColumnsToInclude.Add(column.Name);
                            }

                            break;
                    }
                }

                return customColumnsToInclude.ToImmutableAndFree();
            }

            protected void NotifyChange()
                => _tableDataSink.FactorySnapshotChanged(this);

            private void OnFindReferencesWindowClosed(object sender, EventArgs e)
            {
                Presenter.AssertIsForeground();
                CancelSearch();

                _findReferencesWindow.Closed -= OnFindReferencesWindowClosed;
                TableControl.GroupingsChanged -= OnTableControlGroupingsChanged;
            }

            private void OnTableControlGroupingsChanged(object sender, EventArgs e)
            {
                Presenter.AssertIsForeground();
                UpdateGroupingByDefinition();
            }

            private void UpdateGroupingByDefinition()
            {
                Presenter.AssertIsForeground();
                var changed = DetermineCurrentGroupingByDefinitionState();

                if (changed)
                {
                    // We changed from grouping-by-definition to not (or vice versa).
                    // Change which list we show the user.
                    lock (Gate)
                    {
                        CurrentVersionNumber++;
                    }

                    // Let all our subscriptions know that we've updated.  That way they'll refresh
                    // and we'll show/hide declarations as appropriate.
                    NotifyChange();
                }
            }

            private bool DetermineCurrentGroupingByDefinitionState()
            {
                Presenter.AssertIsForeground();

                var definitionColumn = _findReferencesWindow.GetDefinitionColumn();

                lock (Gate)
                {
                    var oldGroupingByDefinition = _currentlyGroupingByDefinition;
                    _currentlyGroupingByDefinition = definitionColumn?.GroupingPriority > 0;

                    return oldGroupingByDefinition != _currentlyGroupingByDefinition;
                }
            }

            private void CancelSearch()
            {
                Presenter.AssertIsForeground();
                _cancellationTokenSource.Cancel();
            }

            public sealed override CancellationToken CancellationToken => _cancellationTokenSource.Token;

            public void Clear()
            {
                this.Presenter.AssertIsForeground();

                // Stop all existing work.
                this.CancelSearch();

                // Clear the title of the window.  It will go back to the default editor title.
                this._findReferencesWindow.Title = null;

                lock (Gate)
                {
                    // Mark ourselves as clear so that no further changes are made.
                    // Note: we don't actually mutate any of our entry-lists.  Instead, 
                    // GetCurrentSnapshot will simply ignore them if it sees that _cleared
                    // is true.  This way we don't have to do anything complicated if we
                    // keep hearing about definitions/references on the background.
                    _cleared = true;
                    CurrentVersionNumber++;
                }

                // Let all our subscriptions know that we've updated.  That way they'll refresh
                // and remove all the data.
                NotifyChange();
            }

            #region ITableDataSource

            public string DisplayName => "Roslyn Data Source";

            public string Identifier
                => StreamingFindUsagesPresenter.RoslynFindUsagesTableDataSourceIdentifier;

            public string SourceTypeIdentifier
                => StreamingFindUsagesPresenter.RoslynFindUsagesTableDataSourceSourceTypeIdentifier;

            public IDisposable Subscribe(ITableDataSink sink)
            {
                Presenter.AssertIsForeground();

                Debug.Assert(_tableDataSink == null);
                _tableDataSink = sink;

                _tableDataSink.AddFactory(this, removeAllFactories: true);
                _tableDataSink.IsStable = false;

                return this;
            }

            #endregion

            #region FindUsagesContext overrides.

            public sealed override Task SetSearchTitleAsync(string title)
            {
                // Note: IFindAllReferenceWindow.Title is safe to set from any thread.
                _findReferencesWindow.Title = title;
                return Task.CompletedTask;
            }

            public sealed override async Task OnCompletedAsync()
            {
                await OnCompletedAsyncWorkerAsync().ConfigureAwait(false);

                _tableDataSink.IsStable = true;
            }

            protected abstract Task OnCompletedAsyncWorkerAsync();

            public sealed override Task OnDefinitionFoundAsync(DefinitionItem definition)
            {
                lock (Gate)
                {
                    Definitions.Add(definition);
                }

                return OnDefinitionFoundWorkerAsync(definition);
            }

            protected abstract Task OnDefinitionFoundWorkerAsync(DefinitionItem definition);

            protected async Task<(Guid, string projectName, SourceText)> GetGuidAndProjectNameAndSourceTextAsync(Document document)
            {
                // The FAR system needs to know the guid for the project that a def/reference is 
                // from (to support features like filtering).  Normally that would mean we could
                // only support this from a VisualStudioWorkspace.  However, we want till work 
                // in cases like Any-Code (which does not use a VSWorkspace).  So we are tolerant
                // when we have another type of workspace.  This means we will show results, but
                // certain features (like filtering) may not work in that context.
                var vsWorkspace = document.Project.Solution.Workspace as VisualStudioWorkspace;

                var projectName = document.Project.Name;
                var guid = vsWorkspace?.GetProjectGuid(document.Project.Id) ?? Guid.Empty;

                var sourceText = await document.GetTextAsync(CancellationToken).ConfigureAwait(false);
                return (guid, projectName, sourceText);
            }

            protected async Task<Entry> TryCreateDocumentSpanEntryAsync(
                RoslynDefinitionBucket definitionBucket,
                DocumentSpan documentSpan,
                HighlightSpanKind spanKind,
                SymbolUsageInfo symbolUsageInfo,
                ImmutableDictionary<string, string> additionalProperties)
            {
                var document = documentSpan.Document;
                var (guid, projectName, sourceText) = await GetGuidAndProjectNameAndSourceTextAsync(document).ConfigureAwait(false);
                var (excerptResult, lineText) = await ExcerptAsync(sourceText, documentSpan).ConfigureAwait(false);

                var mappedDocumentSpan = await AbstractDocumentSpanEntry.TryMapAndGetFirstAsync(documentSpan, sourceText, CancellationToken).ConfigureAwait(false);
                if (mappedDocumentSpan == null)
                {
                    // this will be removed from the result
                    return null;
                }

                return new DocumentSpanEntry(
                    this, definitionBucket, spanKind, projectName,
                    guid, mappedDocumentSpan.Value, excerptResult, lineText, symbolUsageInfo, additionalProperties);
            }

            private async Task<(ExcerptResult, SourceText)> ExcerptAsync(SourceText sourceText, DocumentSpan documentSpan)
            {
                var excerptService = documentSpan.Document.Services.GetService<IDocumentExcerptService>();
                if (excerptService != null)
                {
                    var result = await excerptService.TryExcerptAsync(documentSpan.Document, documentSpan.SourceSpan, ExcerptMode.SingleLine, CancellationToken).ConfigureAwait(false);
                    if (result != null)
                    {
                        return (result.Value, AbstractDocumentSpanEntry.GetLineContainingPosition(result.Value.Content, result.Value.MappedSpan.Start));
                    }
                }

                var classificationResult = await ClassifiedSpansAndHighlightSpanFactory.ClassifyAsync(documentSpan, CancellationToken).ConfigureAwait(false);

                // need to fix the span issue tracking here - https://github.com/dotnet/roslyn/issues/31001
                var excerptResult = new ExcerptResult(
                    sourceText,
                    classificationResult.HighlightSpan,
                    classificationResult.ClassifiedSpans,
                    documentSpan.Document,
                    documentSpan.SourceSpan);

                return (excerptResult, AbstractDocumentSpanEntry.GetLineContainingPosition(sourceText, documentSpan.SourceSpan.Start));
            }

            public sealed override Task OnReferenceFoundAsync(SourceReferenceItem reference)
                => OnReferenceFoundWorkerAsync(reference);

            protected abstract Task OnReferenceFoundWorkerAsync(SourceReferenceItem reference);

            public sealed override Task OnExternalReferenceFoundAsync(ExternalReferenceItem reference)
                => OnExternalReferenceFoundWorkerAsync(reference);

            protected abstract Task OnExternalReferenceFoundWorkerAsync(ExternalReferenceItem reference);

            protected RoslynDefinitionBucket GetOrCreateDefinitionBucket(DefinitionItem definition)
            {
                lock (Gate)
                {
                    if (!_definitionToBucket.TryGetValue(definition, out var bucket))
                    {
                        bucket = new RoslynDefinitionBucket(Presenter, this, definition);
                        _definitionToBucket.Add(definition, bucket);
                    }

                    return bucket;
                }
            }

<<<<<<< HEAD
            public sealed override Task ReportMessageAsync(string message)
                => throw new InvalidOperationException("This should never be called in the streaming case.");

            public sealed override Task ReportProgressAsync(int current, int maximum)
=======
            protected sealed override Task ReportProgressAsync(int current, int maximum)
>>>>>>> 55f965de
            {
                // https://devdiv.visualstudio.com/web/wi.aspx?pcguid=011b8bdf-6d56-4f87-be0d-0092136884d9&id=359162
                // Right now VS actually responds to each SetProgess call by enqueueing a UI task
                // to do the progress bar update.  This can made FindReferences feel extremely slow
                // when thousands of SetProgress calls are made.  So, for now, we're removing
                // the progress update until the FindRefs window fixes that perf issue.
#if false
                try
                {
                    // The original FAR window exposed a SetProgress(double). Ensure that we 
                    // don't crash if this code is running on a machine without the new API.
                    _findReferencesWindow.SetProgress(current, maximum);
                }
                catch
                {
                }
#endif

                return Task.CompletedTask;
            }

            #endregion

            #region ITableEntriesSnapshotFactory

            public ITableEntriesSnapshot GetCurrentSnapshot()
            {
                lock (Gate)
                {
                    // If our last cached snapshot matches our current version number, then we
                    // can just return it.  Otherwise, we need to make a snapshot that matches
                    // our version.
                    if (_lastSnapshot?.VersionNumber != CurrentVersionNumber)
                    {
                        // If we've been cleared, then just return an empty list of entries.
                        // Otherwise return the appropriate list based on how we're currently
                        // grouping.
                        var entries = _cleared
                            ? ImmutableList<Entry>.Empty
                            : _currentlyGroupingByDefinition
                                ? EntriesWhenGroupingByDefinition
                                : EntriesWhenNotGroupingByDefinition;

                        _lastSnapshot = new TableEntriesSnapshot(entries, CurrentVersionNumber);
                    }

                    return _lastSnapshot;
                }
            }

            public ITableEntriesSnapshot GetSnapshot(int versionNumber)
            {
                lock (Gate)
                {
                    if (_lastSnapshot?.VersionNumber == versionNumber)
                    {
                        return _lastSnapshot;
                    }

                    if (versionNumber == CurrentVersionNumber)
                    {
                        return GetCurrentSnapshot();
                    }
                }

                // We didn't have this version.  Notify the sinks that something must have changed
                // so that they call back into us with the latest version.
                NotifyChange();
                return null;
            }

            void IDisposable.Dispose()
            {
                this.Presenter.AssertIsForeground();

                // VS is letting go of us.  i.e. because a new FAR call is happening, or because
                // of some other event (like the solution being closed).  Remove us from the set
                // of sources for the window so that the existing data is cleared out.
                Debug.Assert(_findReferencesWindow.Manager.Sources.Count == 1);
                Debug.Assert(_findReferencesWindow.Manager.Sources[0] == this);

                _findReferencesWindow.Manager.RemoveSource(this);

                CancelSearch();

                // Remove ourselves from the list of contexts that are currently active.
                Presenter._currentContexts.Remove(this);
            }

            #endregion
        }
    }
}<|MERGE_RESOLUTION|>--- conflicted
+++ resolved
@@ -374,14 +374,10 @@
                 }
             }
 
-<<<<<<< HEAD
             public sealed override Task ReportMessageAsync(string message)
                 => throw new InvalidOperationException("This should never be called in the streaming case.");
 
-            public sealed override Task ReportProgressAsync(int current, int maximum)
-=======
             protected sealed override Task ReportProgressAsync(int current, int maximum)
->>>>>>> 55f965de
             {
                 // https://devdiv.visualstudio.com/web/wi.aspx?pcguid=011b8bdf-6d56-4f87-be0d-0092136884d9&id=359162
                 // Right now VS actually responds to each SetProgess call by enqueueing a UI task
