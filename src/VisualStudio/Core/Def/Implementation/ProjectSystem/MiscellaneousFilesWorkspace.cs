﻿// Copyright (c) Microsoft.  All Rights Reserved.  Licensed under the Apache License, Version 2.0.  See License.txt in the project root for license information.

using System;
using System.Collections.Generic;
using System.Collections.Immutable;
using System.ComponentModel.Composition;
using System.IO;
using System.Linq;
using Microsoft.CodeAnalysis;
using Microsoft.CodeAnalysis.Editor;
using Microsoft.CodeAnalysis.Editor.Shared.Utilities;
using Microsoft.CodeAnalysis.Host;
using Microsoft.CodeAnalysis.Host.Mef;
using Microsoft.CodeAnalysis.Scripting;
using Microsoft.CodeAnalysis.Text;
using Microsoft.VisualStudio.Editor;
using Microsoft.VisualStudio.Shell;
using Microsoft.VisualStudio.Shell.Interop;
using Microsoft.VisualStudio.Text;
using Microsoft.VisualStudio.TextManager.Interop;
using Roslyn.Utilities;

namespace Microsoft.VisualStudio.LanguageServices.Implementation.ProjectSystem
{
    [Export(typeof(MiscellaneousFilesWorkspace))]
    internal sealed partial class MiscellaneousFilesWorkspace : Workspace, IVsRunningDocTableEvents2
    {
        private readonly IVsEditorAdaptersFactoryService _editorAdaptersFactoryService;
        private readonly IMetadataAsSourceFileService _fileTrackingMetadataAsSourceService;
        private readonly IVsRunningDocumentTable4 _runningDocumentTable;
        private readonly IVsTextManager _textManager;

        private readonly Dictionary<Guid, LanguageInformation> _languageInformationByLanguageGuid = new Dictionary<Guid, LanguageInformation>();

        /// <summary>
        /// <see cref="WorkspaceRegistration"/> instances for all open buffers being tracked by by this object
        /// for possible inclusion into this workspace.
        /// </summary>
        private IBidirectionalMap<uint, WorkspaceRegistration> _docCookieToWorkspaceRegistration = BidirectionalMap<uint, WorkspaceRegistration>.Empty;

        /// <summary>
        /// The mapping of all doc cookies in the RDT and the <see cref="ProjectId"/> of the project and <see cref="SourceTextContainer"/> of the open
        /// file we have created for that open buffer. An entry should only be in here if it's also already in <see cref="_docCookieToWorkspaceRegistration"/>.
        /// </summary>
        private readonly Dictionary<uint, (ProjectId projectId, SourceTextContainer textContainer)> _docCookiesToProjectIdAndContainer = new Dictionary<uint, (ProjectId, SourceTextContainer)>();

        private readonly ImmutableArray<MetadataReference> _metadataReferences;
        private uint _runningDocumentTableEventsCookie;

        private readonly ForegroundThreadAffinitizedObject _foregroundThreadAffinitization;

        [ImportingConstructor]
        [Obsolete(MefConstruction.ImportingConstructorMessage, error: true)]
        public MiscellaneousFilesWorkspace(
            IThreadingContext threadingContext,
            IVsEditorAdaptersFactoryService editorAdaptersFactoryService,
            IMetadataAsSourceFileService fileTrackingMetadataAsSourceService,
            SaveEventsService saveEventsService,
            VisualStudioWorkspace visualStudioWorkspace,
            SVsServiceProvider serviceProvider) :
            base(visualStudioWorkspace.Services.HostServices, WorkspaceKind.MiscellaneousFiles)
        {
            _foregroundThreadAffinitization = new ForegroundThreadAffinitizedObject(threadingContext, assertIsForeground: true);

            _editorAdaptersFactoryService = editorAdaptersFactoryService;
            _fileTrackingMetadataAsSourceService = fileTrackingMetadataAsSourceService;
            _runningDocumentTable = (IVsRunningDocumentTable4)serviceProvider.GetService(typeof(SVsRunningDocumentTable));
            _textManager = (IVsTextManager)serviceProvider.GetService(typeof(SVsTextManager));

            ((IVsRunningDocumentTable)_runningDocumentTable).AdviseRunningDocTableEvents(this, out _runningDocumentTableEventsCookie);

            _metadataReferences = ImmutableArray.CreateRange(CreateMetadataReferences());
            saveEventsService.StartSendingSaveEvents();
        }

        public void RegisterLanguage(Guid languageGuid, string languageName, string scriptExtension)
        {
            _languageInformationByLanguageGuid.Add(languageGuid, new LanguageInformation(languageName, scriptExtension));
        }

        private LanguageInformation TryGetLanguageInformation(string filename)
        {
            LanguageInformation languageInformation = null;

            if (ErrorHandler.Succeeded(_textManager.MapFilenameToLanguageSID(filename, out var fileLanguageGuid)))
            {
                _languageInformationByLanguageGuid.TryGetValue(fileLanguageGuid, out languageInformation);
            }

            return languageInformation;
        }

        private IEnumerable<MetadataReference> CreateMetadataReferences()
        {
            var manager = this.Services.GetService<VisualStudioMetadataReferenceManager>();
            var searchPaths = VisualStudioMetadataReferenceManager.GetReferencePaths();

            return from fileName in new[] { "mscorlib.dll", "System.dll", "System.Core.dll" }
                   let fullPath = FileUtilities.ResolveRelativePath(fileName, basePath: null, baseDirectory: null, searchPaths: searchPaths, fileExists: File.Exists)
                   where fullPath != null
                   select manager.CreateMetadataReferenceSnapshot(fullPath, MetadataReferenceProperties.Assembly);
        }

        public int OnAfterAttributeChange(uint docCookie, uint grfAttribs)
        {
            return VSConstants.S_OK;
        }

        public int OnAfterAttributeChangeEx(uint docCookie, uint grfAttribs, IVsHierarchy pHierOld, uint itemidOld, string pszMkDocumentOld, IVsHierarchy pHierNew, uint itemidNew, string pszMkDocumentNew)
        {
            // Did we rename?
            if ((grfAttribs & (uint)__VSRDTATTRIB.RDTA_MkDocument) != 0)
            {
                // We want to consider this file to be added in one of two situations:
                //
                // 1) the old file already was a misc file, at which point we might just be doing a rename from
                //    one name to another with the same extension
                // 2) the old file was a different extension that we weren't tracking, which may have now changed
                if (TryUntrackClosingDocument(docCookie, pszMkDocumentOld) || TryGetLanguageInformation(pszMkDocumentOld) == null)
                {
                    // Add the new one, if appropriate.
                    TrackOpenedDocument(docCookie, pszMkDocumentNew);
                }
            }

            // When starting a diff, the RDT doesn't call OnBeforeDocumentWindowShow, but it does call
            // OnAfterAttributeChangeEx for the temporary buffer. The native IDE used this even to
            // add misc files, so we'll do the same.
            if ((grfAttribs & (uint)__VSRDTATTRIB.RDTA_DocDataReloaded) != 0)
            {
                var moniker = _runningDocumentTable.GetDocumentMoniker(docCookie);

                if (moniker != null && TryGetLanguageInformation(moniker) != null && !_docCookiesToProjectIdAndContainer.ContainsKey(docCookie))
                {
                    TrackOpenedDocument(docCookie, moniker);
                }
            }

            if ((grfAttribs & (uint)__VSRDTATTRIB3.RDTA_DocumentInitialized) != 0)
            {
                // The document is now initialized, we should try tracking it
                TrackOpenedDocument(docCookie, _runningDocumentTable.GetDocumentMoniker(docCookie));
            }

            return VSConstants.S_OK;
        }

        public int OnAfterDocumentWindowHide(uint docCookie, IVsWindowFrame pFrame)
        {
            return VSConstants.E_NOTIMPL;
        }

        public int OnAfterFirstDocumentLock(uint docCookie, uint dwRDTLockType, uint dwReadLocksRemaining, uint dwEditLocksRemaining)
        {
            return VSConstants.E_NOTIMPL;
        }

        public int OnAfterSave(uint docCookie)
        {
            return VSConstants.E_NOTIMPL;
        }

        public int OnBeforeDocumentWindowShow(uint docCookie, int fFirstShow, IVsWindowFrame pFrame)
        {
            return VSConstants.E_NOTIMPL;
        }

        public int OnBeforeLastDocumentUnlock(uint docCookie, uint dwRDTLockType, uint dwReadLocksRemaining, uint dwEditLocksRemaining)
        {
            _foregroundThreadAffinitization.AssertIsForeground();

            if (dwReadLocksRemaining + dwEditLocksRemaining == 0)
            {
                TryUntrackClosingDocument(docCookie, _runningDocumentTable.GetDocumentMoniker(docCookie));
            }

            return VSConstants.S_OK;
        }

        private void TrackOpenedDocument(uint docCookie, string moniker)
        {
            _foregroundThreadAffinitization.AssertIsForeground();

            var languageInformation = TryGetLanguageInformation(moniker);

            if (languageInformation == null)
            {
                // We can never put this document in a workspace, so just bail
                return;
            }

            // We don't want to realize the document here unless it's already initialized. Document initialization is watched in
            // OnAfterAttributeChangeEx and will retrigger this if it wasn't already done.
            if (_runningDocumentTable.IsDocumentInitialized(docCookie) && !_docCookieToWorkspaceRegistration.ContainsKey(docCookie))
            {
                // GetDocumentData returns dynamic, and casting directly to IVsTextBuffer means we trigger a cast through the dyanmic
                // binder. Since it's already a managed object, we can double cast to avoid loading the dynamic binder.
                var vsTextBuffer = (IVsTextBuffer)(object)_runningDocumentTable.GetDocumentData(docCookie);
                var textBuffer = _editorAdaptersFactoryService.GetDocumentBuffer(vsTextBuffer);

                // As long as the buffer is initialized, then we should see if we should attach
                if (textBuffer != null)
                {
                    var registration = Workspace.GetWorkspaceRegistration(textBuffer.AsTextContainer());

                    registration.WorkspaceChanged += Registration_WorkspaceChanged;
                    _docCookieToWorkspaceRegistration = _docCookieToWorkspaceRegistration.Add(docCookie, registration);

                    if (!IsClaimedByAnotherWorkspace(registration))
                    {
                        AttachToDocument(docCookie, moniker);
                    }
                }
            }
        }

        private void Registration_WorkspaceChanged(object sender, EventArgs e)
        {
            // We may or may not be getting this notification from the foreground thread if another workspace
            // is raising events on a background. Let's send it back to the UI thread since we can't talk
            // to the RDT in the background thread. Since this is all asynchronous a bit more asynchrony is fine.
            if (!_foregroundThreadAffinitization.IsForeground())
            {
                ScheduleTask(() => Registration_WorkspaceChanged(sender, e));
                return;
            }

            _foregroundThreadAffinitization.AssertIsForeground();

            var workspaceRegistration = (WorkspaceRegistration)sender;

            // Since WorkspaceChanged notifications may be asynchronous and happened on a different thread,
            // we might have already unsubscribed for this synchronously from the RDT while we were in the process of sending this
            // request back to the UI thread.
            if (!_docCookieToWorkspaceRegistration.TryGetKey(workspaceRegistration, out var docCookie))
            {
                return;
            }

            // It's also theoretically possible that we are getting notified about a workspace change to a document that has
            // been simultaneously removed from the RDT but we haven't gotten the notification. In that case, also bail.
            if (!_runningDocumentTable.IsCookieValid(docCookie))
            {
                return;
            }

            var moniker = _runningDocumentTable.GetDocumentMoniker(docCookie);

            if (workspaceRegistration.Workspace == null)
            {
                if (_docCookiesToProjectIdAndContainer.TryGetValue(docCookie, out var projectIdAndSourceTextContainer))
                {
                    // The workspace was taken from us and released and we have only asynchronously found out now.
                    // We already have the file open in our workspace, but the global mapping of source text container
                    // to the workspace that owns it needs to be updated once more.
                    RegisterText(projectIdAndSourceTextContainer.textContainer);
                }
                else
                {
                    // We should now try to claim this. The moniker we have here is the moniker after the rename if we're currently processing
                    // a rename. It's possible in that case that this is being closed by the other workspace due to that rename. If the rename
                    // is changing or removing the file extension, we wouldn't want to try attaching, which is why we have to re-check
                    // the moniker. Once we observe the rename later in OnAfterAttributeChangeEx we'll completely disconnect.
                    if (TryGetLanguageInformation(moniker) != null)
                    {
                        AttachToDocument(docCookie, moniker);
                    }
                }
            }
            else if (IsClaimedByAnotherWorkspace(workspaceRegistration))
            {
                // It's now claimed by another workspace, so we should unclaim it
                if (_docCookiesToProjectIdAndContainer.ContainsKey(docCookie))
                {
                    DetachFromDocument(docCookie, moniker);
                }
            }
        }

        /// <summary>
        /// Stops tracking a document in the RDT for whether we should attach to it.
        /// </summary>
        /// <returns>true if we were previously tracking it.</returns>
        private bool TryUntrackClosingDocument(uint docCookie, string moniker)
        {
            bool unregisteredRegistration = false;
            // Remove our registration changing handler before we call DetachFromDocument. Otherwise, calling DetachFromDocument
            // causes us to set the workspace to null, which we then respond to as an indication that we should
            // attach again.
            if (_docCookieToWorkspaceRegistration.TryGetValue(docCookie, out var registration))
            {
                registration.WorkspaceChanged -= Registration_WorkspaceChanged;
                _docCookieToWorkspaceRegistration = _docCookieToWorkspaceRegistration.RemoveKey(docCookie);
                unregisteredRegistration = true;
            }

            DetachFromDocument(docCookie, moniker);

            return unregisteredRegistration;
        }

        private bool IsClaimedByAnotherWorkspace(WorkspaceRegistration registration)
        {
            // Currently, we are also responsible for pushing documents to the metadata as source workspace,
            // so we count that here as well
            return registration.Workspace != null && registration.Workspace.Kind != WorkspaceKind.MetadataAsSource && registration.Workspace.Kind != WorkspaceKind.MiscellaneousFiles;
        }

        private void AttachToDocument(uint docCookie, string moniker)
        {
            _foregroundThreadAffinitization.AssertIsForeground();

            // The cast from dynamic to object doesn't change semantics, but avoids loading the dynamic binder
            // which saves us JIT time in this method.
            var vsTextBuffer = (IVsTextBuffer)(object)_runningDocumentTable.GetDocumentData(docCookie);
            var textBuffer = _editorAdaptersFactoryService.GetDocumentBuffer(vsTextBuffer);

            if (_fileTrackingMetadataAsSourceService.TryAddDocumentToWorkspace(moniker, textBuffer))
            {
                // We already added it, so we will keep it excluded from the misc files workspace
                return;
            }

            var projectInfo = CreateProjectInfoForDocument(moniker);

            OnProjectAdded(projectInfo);

            var sourceTextContainer = textBuffer.AsTextContainer();
            OnDocumentOpened(projectInfo.Documents.Single().Id, sourceTextContainer);

            _docCookiesToProjectIdAndContainer.Add(docCookie, (projectInfo.Id, sourceTextContainer));
        }

        /// <summary>
        /// Creates the <see cref="ProjectInfo"/> that can be added to the workspace for a newly opened document.
        /// </summary>
        private ProjectInfo CreateProjectInfoForDocument(string filePath)
        {
            // This should always succeed since we only got here if we already confirmed the moniker is acceptable
            var languageInformation = TryGetLanguageInformation(filePath);
            Contract.ThrowIfNull(languageInformation);

            var fileExtension = PathUtilities.GetExtension(filePath);

            var languageServices = Services.GetLanguageServices(languageInformation.LanguageName);
            var compilationOptionsOpt = languageServices.GetService<ICompilationFactoryService>()?.GetDefaultCompilationOptions();

            // Use latest language version which is more permissive, as we cannot find out language version of the project which the file belongs to
            // https://devdiv.visualstudio.com/DevDiv/_workitems/edit/575761
            var parseOptionsOpt = languageServices.GetService<ISyntaxTreeFactoryService>()?.GetDefaultParseOptionsWithLatestLanguageVersion();

            if (parseOptionsOpt != null &&
                compilationOptionsOpt != null &&
                fileExtension == languageInformation.ScriptExtension)
            {
                parseOptionsOpt = parseOptionsOpt.WithKind(SourceCodeKind.Script);

                var metadataService = Services.GetService<IMetadataService>();
                var scriptEnvironmentService = Services.GetService<IScriptEnvironmentService>();

                // Misc files workspace always provides the service:
                Contract.ThrowIfNull(scriptEnvironmentService);

                var baseDirectory = PathUtilities.GetDirectoryName(filePath);

                // TODO (https://github.com/dotnet/roslyn/issues/5325, https://github.com/dotnet/roslyn/issues/13886):
                // - Need to have a way to specify these somewhere in VS options.
                // - Use RuntimeMetadataReferenceResolver like in InteractiveEvaluator.CreateMetadataReferenceResolver
                // - Add default namespace imports, default metadata references to match csi.rsp
                // - Add default script globals available in 'csi goo.csx' environment: CommandLineScriptGlobals

                var referenceResolver = new WorkspaceMetadataFileReferenceResolver(
                    metadataService,
                    new RelativePathResolver(scriptEnvironmentService.MetadataReferenceSearchPaths, baseDirectory));

                compilationOptionsOpt = compilationOptionsOpt.
                    WithMetadataReferenceResolver(referenceResolver).
                    WithSourceReferenceResolver(new SourceFileResolver(scriptEnvironmentService.SourceReferenceSearchPaths, baseDirectory));
            }

            var projectId = ProjectId.CreateNewId(debugName: "Miscellaneous Files Project for " + filePath);
            var documentId = DocumentId.CreateNewId(projectId, debugName: filePath);

            var sourceCodeKind = GetSourceCodeKind(parseOptionsOpt, fileExtension, languageInformation);
            var documentInfo = DocumentInfo.Create(
                documentId,
                filePath,
                sourceCodeKind: sourceCodeKind,
                loader: new FileTextLoader(filePath, defaultEncoding: null),
                filePath: filePath);

            // The assembly name must be unique for each collection of loose files. Since the name doesn't matter
            // a random GUID can be used.
            string assemblyName = Guid.NewGuid().ToString("N");

            var projectInfo = ProjectInfo.Create(
                projectId,
                VersionStamp.Create(),
                name: ServicesVSResources.Miscellaneous_Files,
                assemblyName,
                languageInformation.LanguageName,
                compilationOptions: compilationOptionsOpt,
                parseOptions: parseOptionsOpt,
                documents: SpecializedCollections.SingletonEnumerable(documentInfo),
                metadataReferences: _metadataReferences);

            // Miscellaneous files projects are never fully loaded since, by definition, it won't know
            // what the full set of information is except when the file is script code.
            return projectInfo.WithHasAllInformation(hasAllInformation: sourceCodeKind == SourceCodeKind.Script);
        }

        private SourceCodeKind GetSourceCodeKind(
            ParseOptions parseOptionsOpt,
            string fileExtension,
            LanguageInformation languageInformation)
        {
            if (parseOptionsOpt != null)
            {
                return parseOptionsOpt.Kind;
            }

            return string.Equals(fileExtension, languageInformation.ScriptExtension, StringComparison.OrdinalIgnoreCase) ?
                SourceCodeKind.Script : SourceCodeKind.Regular;
        }

        private void DetachFromDocument(uint docCookie, string moniker)
        {
            _foregroundThreadAffinitization.AssertIsForeground();
            if (_fileTrackingMetadataAsSourceService.TryRemoveDocumentFromWorkspace(moniker))
            {
                return;
            }

            if (_docCookiesToProjectIdAndContainer.TryGetValue(docCookie, out var projectIdAndContainer))
            {
                var document = this.CurrentSolution.GetProject(projectIdAndContainer.projectId).Documents.Single();

                // We must close the document prior to deleting the project
                OnDocumentClosed(document.Id, new FileTextLoader(document.FilePath, defaultEncoding: null));
                OnProjectRemoved(document.Project.Id);

                _docCookiesToProjectIdAndContainer.Remove(docCookie);

                return;
            }
        }

        protected override void Dispose(bool finalize)
        {
<<<<<<< HEAD
=======
            StopSolutionCrawler();

            var runningDocumentTableForEvents = (IVsRunningDocumentTable)_runningDocumentTable;
            runningDocumentTableForEvents.UnadviseRunningDocTableEvents(_runningDocumentTableEventsCookie);
            _runningDocumentTableEventsCookie = 0;
>>>>>>> b07e89b7
            base.Dispose(finalize);
        }

        public override bool CanApplyChange(ApplyChangesKind feature)
        {
            switch (feature)
            {
                case ApplyChangesKind.ChangeDocument:
                    return true;

                default:
                    return false;
            }
        }

        protected override void ApplyDocumentTextChanged(DocumentId documentId, SourceText newText)
        {
            foreach (var projectIdAndSourceTextContainer in _docCookiesToProjectIdAndContainer.Values)
            {
                if (projectIdAndSourceTextContainer.projectId == documentId.ProjectId)
                {
                    TextEditApplication.UpdateText(newText, projectIdAndSourceTextContainer.textContainer.GetTextBuffer(), EditOptions.DefaultMinimalChange);
                    break;
                }
            }
        }

        private class LanguageInformation
        {
            public LanguageInformation(string languageName, string scriptExtension)
            {
                this.LanguageName = languageName;
                this.ScriptExtension = scriptExtension;
            }

            public string LanguageName { get; }
            public string ScriptExtension { get; }
        }
    }
}<|MERGE_RESOLUTION|>--- conflicted
+++ resolved
@@ -447,14 +447,10 @@
 
         protected override void Dispose(bool finalize)
         {
-<<<<<<< HEAD
-=======
-            StopSolutionCrawler();
-
             var runningDocumentTableForEvents = (IVsRunningDocumentTable)_runningDocumentTable;
             runningDocumentTableForEvents.UnadviseRunningDocTableEvents(_runningDocumentTableEventsCookie);
             _runningDocumentTableEventsCookie = 0;
->>>>>>> b07e89b7
+
             base.Dispose(finalize);
         }
 
