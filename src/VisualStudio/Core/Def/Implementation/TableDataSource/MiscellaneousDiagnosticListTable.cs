--- conflicted
+++ resolved
@@ -33,11 +33,7 @@
         }
 
         public void StartListening(Workspace workspace, IDiagnosticService diagnosticService)
-<<<<<<< HEAD
-            => new MiscellaneousDiagnosticListTable(workspace, _globalOptions, diagnosticService, _tableManagerProvider);
-=======
             => _ = new MiscellaneousDiagnosticListTable(workspace, _globalOptions, diagnosticService, _tableManagerProvider);
->>>>>>> 67d940c4
 
         private sealed class MiscellaneousDiagnosticListTable : VisualStudioBaseDiagnosticListTable
         {
