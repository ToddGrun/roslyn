--- conflicted
+++ resolved
@@ -55,23 +55,6 @@
 
         protected internal override VSServerCapabilities GetCapabilities()
         {
-<<<<<<< HEAD
-            var experimentationService = Workspace.Services.GetRequiredService<IExperimentationService>();
-            var isTextSyncEnabled = experimentationService.IsExperimentEnabled(WellKnownExperimentNames.LspTextSyncEnabled);
-
-            return new VSServerCapabilities
-            {
-                TextDocumentSync = new TextDocumentSyncOptions
-                {
-                    Change = isTextSyncEnabled ? TextDocumentSyncKind.Incremental : TextDocumentSyncKind.None,
-                    OpenClose = isTextSyncEnabled,
-                },
-                SupportsDiagnosticRequests = this.Workspace.IsPullDiagnostics(InternalDiagnosticsOptions.NormalDiagnosticMode),
-                // This flag ensures that ctrl+, search locally uses the old editor APIs so that only ctrl+Q search is powered via LSP.
-                DisableGoToWorkspaceSymbols = true,
-                WorkspaceSymbolProvider = true,
-            };
-=======
             var serverCapabilities = new VSServerCapabilities();
 
             // If the LSP editor feature flag is enabled advertise support for LSP features here so they are available locally and remote.
@@ -79,6 +62,15 @@
             if (isLspEditorEnabled)
             {
                 serverCapabilities = _defaultCapabilitiesProvider.GetCapabilities();
+            }
+            else
+            {
+                // Even if the flag is off, we want to include text sync capabilities.
+                serverCapabilities.TextDocumentSync = new TextDocumentSyncOptions
+                {
+                    Change = TextDocumentSyncKind.Incremental,
+                    OpenClose = true,
+                };
             }
 
             serverCapabilities.SupportsDiagnosticRequests = Workspace.IsPullDiagnostics(InternalDiagnosticsOptions.NormalDiagnosticMode);
@@ -92,7 +84,6 @@
             serverCapabilities.DisableGoToWorkspaceSymbols = !isLspEditorEnabled;
 
             return serverCapabilities;
->>>>>>> 8017fece
         }
     }
 }