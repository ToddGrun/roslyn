--- conflicted
+++ resolved
@@ -1696,8 +1696,6 @@
   <data name="This_rule_is_not_configurable" xml:space="preserve">
     <value>This rule is not configurable</value>
   </data>
-<<<<<<< HEAD
-=======
   <data name="Inline_Diagnostics_experimental" xml:space="preserve">
     <value>Inline Diagnostics (experimental)</value>
   </data>
@@ -1710,7 +1708,6 @@
   <data name="on_the_right_edge_of_the_editor_window" xml:space="preserve">
     <value>on the right edge of the editor window</value>
   </data>
->>>>>>> 67d940c4
   <data name="Multiple_members_are_inherited" xml:space="preserve">
     <value>Multiple members are inherited</value>
   </data>
@@ -1756,15 +1753,12 @@
   <data name="Inherited_interfaces" xml:space="preserve">
     <value>Inherited interfaces</value>
   </data>
-<<<<<<< HEAD
-=======
   <data name="Invalid_type_name" xml:space="preserve">
     <value>Invalid type name</value>
   </data>
   <data name="Move_static_members_to_another_type_colon" xml:space="preserve">
     <value>Move Static Members to Another Type:</value>
   </data>
->>>>>>> 67d940c4
   <data name="Select_an_appropriate_symbol_to_start_value_tracking" xml:space="preserve">
     <value>Select an appropriate symbol to start value tracking</value>
   </data>
@@ -1814,25 +1808,9 @@
   <data name="Quick_Actions" xml:space="preserve">
     <value>Quick Actions</value>
   </data>
-<<<<<<< HEAD
-  <data name="Language_client_initialization_failed" xml:space="preserve">
-    <value>{0} failed to initialize. Status = {1}. Exception = {2}</value>
-    <comment>{0} is the language server name.  Status is the status of the initialization.  Exception is the exception encountered during initialization.</comment>
-  </data>
   <data name="Combine_inheritance_margin_with_indicator_margin" xml:space="preserve">
     <value>Combine inheritance margin with indicator margin</value>
   </data>
-  <data name="Package_install_canceled" xml:space="preserve">
-    <value>Package install canceled</value>
-  </data>
-  <data name="Package_uninstall_canceled" xml:space="preserve">
-    <value>Package uninstall canceled</value>
-  </data>
-=======
-  <data name="Combine_inheritance_margin_with_indicator_margin" xml:space="preserve">
-    <value>Combine inheritance margin with indicator margin</value>
-  </data>
->>>>>>> 67d940c4
   <data name="Default_Current_Document" xml:space="preserve">
     <value>Default (Current Document)</value>
     <comment>This text is a menu command</comment>
@@ -1845,8 +1823,6 @@
     <value>Default (Open Documents)</value>
     <comment>This text is a menu command</comment>
   </data>
-<<<<<<< HEAD
-=======
   <data name="Suppress_hints_when_argument_matches_parameter_name" xml:space="preserve">
     <value>Suppress hints when argument matches parameter name</value>
   </data>
@@ -1859,7 +1835,6 @@
   <data name="Prefer_tuple_swap" xml:space="preserve">
     <value>Prefer tuple swap</value>
   </data>
->>>>>>> 67d940c4
   <data name="Always" xml:space="preserve">
     <value>Always</value>
   </data>
@@ -1890,8 +1865,6 @@
   <data name="End_of_line" xml:space="preserve">
     <value>End of line</value>
   </data>
-<<<<<<< HEAD
-=======
   <data name="Paste_valid_stack_trace" xml:space="preserve">
     <value>Paste a valid stack trace to view and navigate it's values</value>
     <comment>"Stack Trace" is a language term and should be kept the same. </comment>
@@ -1924,5 +1897,4 @@
     <value>Automatically open Stack Trace Explorer on focus</value>
     <comment>"Stack Trace Explorer" is a tool window that is owned by the Roslyn package</comment>
   </data>
->>>>>>> 67d940c4
 </root>