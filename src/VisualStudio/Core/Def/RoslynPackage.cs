﻿// Licensed to the .NET Foundation under one or more agreements.
// The .NET Foundation licenses this file to you under the MIT license.
// See the LICENSE file in the project root for more information.

using System;
using System.Collections.Immutable;
using System.ComponentModel.Design;
using System.IO;
using System.Runtime.InteropServices;
using System.Threading;
using System.Threading.Tasks;
using Microsoft.CodeAnalysis;
using Microsoft.CodeAnalysis.ColorSchemes;
using Microsoft.CodeAnalysis.Common;
using Microsoft.CodeAnalysis.EditAndContinue;
using Microsoft.CodeAnalysis.Editor.Implementation.IntelliSense.AsyncCompletion;
using Microsoft.CodeAnalysis.Editor.Shared.Utilities;
using Microsoft.CodeAnalysis.ErrorReporting;
using Microsoft.CodeAnalysis.Notification;
using Microsoft.CodeAnalysis.Options;
using Microsoft.CodeAnalysis.Remote.ProjectSystem;
using Microsoft.CodeAnalysis.Shared.TestHooks;
using Microsoft.CodeAnalysis.SolutionCrawler;
using Microsoft.VisualStudio.ComponentModelHost;
using Microsoft.VisualStudio.LanguageServices.EditorConfigSettings;
using Microsoft.VisualStudio.LanguageServices.Implementation.Diagnostics;
using Microsoft.VisualStudio.LanguageServices.Implementation.LanguageService;
using Microsoft.VisualStudio.LanguageServices.Implementation.ProjectSystem;
using Microsoft.VisualStudio.LanguageServices.Implementation.ProjectSystem.RuleSets;
using Microsoft.VisualStudio.LanguageServices.Implementation.Suppression;
using Microsoft.VisualStudio.LanguageServices.Implementation.SyncNamespaces;
using Microsoft.VisualStudio.LanguageServices.Implementation.TableDataSource;
using Microsoft.VisualStudio.LanguageServices.Implementation.UnusedReferences;
using Microsoft.VisualStudio.LanguageServices.InheritanceMargin;
using Microsoft.VisualStudio.LanguageServices.Options;
using Microsoft.VisualStudio.LanguageServices.ProjectSystem;
using Microsoft.VisualStudio.LanguageServices.ProjectSystem.BrokeredService;
using Microsoft.VisualStudio.LanguageServices.StackTraceExplorer;
using Microsoft.VisualStudio.Shell;
using Microsoft.VisualStudio.Shell.Interop;
using Microsoft.VisualStudio.Shell.ServiceBroker;
using Microsoft.VisualStudio.TextManager.Interop;
using Microsoft.VisualStudio.Threading;
using Roslyn.Utilities;
using Task = System.Threading.Tasks.Task;

namespace Microsoft.VisualStudio.LanguageServices.Setup;

[Guid(Guids.RoslynPackageIdString)]
[ProvideToolWindow(typeof(ValueTracking.ValueTrackingToolWindow))]
[ProvideToolWindow(typeof(StackTraceExplorerToolWindow))]
internal sealed class RoslynPackage : AbstractPackage
{
    private static RoslynPackage? s_lazyInstance;

    private RuleSetEventHandler? _ruleSetEventHandler;
    private ColorSchemeApplier? _colorSchemeApplier;
    private SolutionEventMonitor? _solutionEventMonitor;

    internal static async ValueTask<RoslynPackage?> GetOrLoadAsync(IThreadingContext threadingContext, IAsyncServiceProvider serviceProvider, CancellationToken cancellationToken)
    {
        if (s_lazyInstance is null)
        {
            await threadingContext.JoinableTaskFactory.SwitchToMainThreadAsync(cancellationToken);

            var shell = (IVsShell7?)await serviceProvider.GetServiceAsync(typeof(SVsShell)).ConfigureAwait(true);
            Assumes.Present(shell);
            await shell.LoadPackageAsync(typeof(RoslynPackage).GUID);

            if (ErrorHandler.Succeeded(((IVsShell)shell).IsPackageLoaded(typeof(RoslynPackage).GUID, out var package)))
            {
                s_lazyInstance = (RoslynPackage)package;
            }
        }

        return s_lazyInstance;
    }

<<<<<<< HEAD
    protected override void OnLoadOptions(string key, Stream stream)
    {
        if (key == BackgroundAnalysisScopeOptionKey)
        {
            if (stream.ReadByte() == BackgroundAnalysisScopeOptionVersion)
            {
                var hasValue = stream.ReadByte() == 1;
                AnalysisScope = hasValue ? (BackgroundAnalysisScope)stream.ReadByte() : null;
            }
            else
            {
                AnalysisScope = null;
            }
        }

        base.OnLoadOptions(key, stream);
    }

    protected override void OnSaveOptions(string key, Stream stream)
    {
        if (key == BackgroundAnalysisScopeOptionKey)
        {
            stream.WriteByte(BackgroundAnalysisScopeOptionVersion);
            stream.WriteByte(AnalysisScope.HasValue ? (byte)1 : (byte)0);
            stream.WriteByte((byte)AnalysisScope.GetValueOrDefault());
        }

        base.OnSaveOptions(key, stream);
    }

    protected override void RegisterInitializeAsyncWork(PackageLoadTasks packageInitializationTasks)
=======
    protected override void RegisterInitializationWork(PackageRegistrationTasks packageRegistrationTasks)
>>>>>>> b1794441
    {
        base.RegisterInitializeAsyncWork(packageInitializationTasks);

        packageInitializationTasks.AddTask(isMainThreadTask: false, task: PackageInitializationBackgroundThreadAsync);
    }

    private async Task PackageInitializationBackgroundThreadAsync(PackageLoadTasks packageInitializationTasks, CancellationToken cancellationToken)
    {
        _colorSchemeApplier = ComponentModel.GetService<ColorSchemeApplier>();
        _colorSchemeApplier.RegisterInitializationWork(packageInitializationTasks);

        // We are at the VS layer, so we know we must be able to get the IGlobalOperationNotificationService here.
        var globalNotificationService = this.ComponentModel.GetService<IGlobalOperationNotificationService>();
        Assumes.Present(globalNotificationService);

        await ProfferServiceBrokerServicesAsync().ConfigureAwait(true);

        var settingsEditorFactory = this.ComponentModel.GetService<SettingsEditorFactory>();

        packageInitializationTasks.AddTask(
            isMainThreadTask: true,
            task: (packageInitializationTasks, cancellationToken) =>
            {
                _solutionEventMonitor = new SolutionEventMonitor(globalNotificationService);
                TrackBulkFileOperations(globalNotificationService);

                RegisterEditorFactory(settingsEditorFactory);

                // Misc workspace has to be up and running by the time our package is usable so that it can track running
                // doc events and appropriately map files to/from it and other relevant workspaces (like the
                // metadata-as-source workspace).
                var miscellaneousFilesWorkspace = this.ComponentModel.GetService<MiscellaneousFilesWorkspace>();

                return Task.CompletedTask;
            });
    }

    protected override void RegisterOnAfterPackageLoadedAsyncWork(PackageLoadTasks afterPackageLoadedTasks)
    {
        base.RegisterOnAfterPackageLoadedAsyncWork(afterPackageLoadedTasks);

        afterPackageLoadedTasks.AddTask(isMainThreadTask: false, task: OnAfterPackageLoadedBackgroundThreadAsync);
        afterPackageLoadedTasks.AddTask(isMainThreadTask: true, task: OnAfterPackageLoadedMainThreadAsync);

        return;

        Task OnAfterPackageLoadedBackgroundThreadAsync(PackageLoadTasks afterPackageLoadedTasks, CancellationToken cancellationToken)
        {
            // Ensure the options persisters are loaded since we have to fetch options from the shell
            LoadOptionPersistersAsync(this.ComponentModel, cancellationToken).Forget();

            return Task.CompletedTask;
        }

        Task OnAfterPackageLoadedMainThreadAsync(PackageLoadTasks afterPackageLoadedTasks, CancellationToken cancellationToken)
        {
            // load some services that have to be loaded in UI thread
            LoadComponentsInUIContextOnceSolutionFullyLoadedAsync(cancellationToken).Forget();

            return Task.CompletedTask;
        }
    }

    private async Task ProfferServiceBrokerServicesAsync()
    {
        // Proffer in-process service broker services
        var serviceBrokerContainer = await this.GetServiceAsync<SVsBrokeredServiceContainer, IBrokeredServiceContainer>(this.JoinableTaskFactory).ConfigureAwait(false);

        serviceBrokerContainer.Proffer(
            WorkspaceProjectFactoryServiceDescriptor.ServiceDescriptor,
            (_, _, _, _) => ValueTaskFactory.FromResult<object?>(new WorkspaceProjectFactoryService(this.ComponentModel.GetService<IWorkspaceProjectContextFactory>())));

        // Must be profferred before any C#/VB projects are loaded and the corresponding UI context activated.
        serviceBrokerContainer.Proffer(
            ManagedHotReloadLanguageServiceDescriptor.Descriptor,
            (_, _, _, _) => ValueTaskFactory.FromResult<object?>(new ManagedEditAndContinueLanguageServiceBridge(this.ComponentModel.GetService<EditAndContinueLanguageService>())));
    }

    private async Task LoadOptionPersistersAsync(IComponentModel componentModel, CancellationToken cancellationToken)
    {
        // Ensure on a background thread to ensure assembly loads don't show up as UI delays attributed to
        // InitializeAsync.
        Contract.ThrowIfTrue(JoinableTaskFactory.Context.IsOnMainThread);

        var listenerProvider = componentModel.GetService<IAsynchronousOperationListenerProvider>();
        using var token = listenerProvider.GetListener(FeatureAttribute.Workspace).BeginAsyncOperation(nameof(LoadOptionPersistersAsync));

        var persisterProviders = componentModel.GetExtensions<IOptionPersisterProvider>().ToImmutableArray();

        foreach (var provider in persisterProviders)
            await provider.GetOrCreatePersisterAsync(cancellationToken).ConfigureAwait(true);
    }

    protected override async Task LoadComponentsAsync(CancellationToken cancellationToken)
    {
        await TaskScheduler.Default;

        await GetServiceAsync(typeof(SVsErrorList)).ConfigureAwait(false);
        await GetServiceAsync(typeof(SVsSolution)).ConfigureAwait(false);
        await GetServiceAsync(typeof(SVsShell)).ConfigureAwait(false);
        await GetServiceAsync(typeof(SVsRunningDocumentTable)).ConfigureAwait(false);
        await GetServiceAsync(typeof(SVsTextManager)).ConfigureAwait(false);

        // we need to load it as early as possible since we can have errors from
        // package from each language very early
        await this.ComponentModel.GetService<VisualStudioSuppressionFixService>().InitializeAsync(this).ConfigureAwait(false);
        await this.ComponentModel.GetService<VisualStudioDiagnosticListSuppressionStateService>().InitializeAsync(this, cancellationToken).ConfigureAwait(false);

        await this.ComponentModel.GetService<IVisualStudioDiagnosticAnalyzerService>().InitializeAsync(this, cancellationToken).ConfigureAwait(false);
        await this.ComponentModel.GetService<RemoveUnusedReferencesCommandHandler>().InitializeAsync(this, cancellationToken).ConfigureAwait(false);
        await this.ComponentModel.GetService<SyncNamespacesCommandHandler>().InitializeAsync(this, cancellationToken).ConfigureAwait(false);

        await LoadAnalyzerNodeComponentsAsync(cancellationToken).ConfigureAwait(false);

        LoadComponentsBackgroundAsync(cancellationToken).ReportNonFatalErrorUnlessCancelledAsync(cancellationToken).Forget();
    }

    // Overrides for VSSDK003 fix 
    // See https://github.com/Microsoft/VSSDK-Analyzers/blob/main/doc/VSSDK003.md
    public override IVsAsyncToolWindowFactory GetAsyncToolWindowFactory(Guid toolWindowType)
    {
        if (toolWindowType == typeof(ValueTracking.ValueTrackingToolWindow).GUID)
        {
            return this;
        }

        if (toolWindowType == typeof(StackTraceExplorerToolWindow).GUID)
        {
            return this;
        }

        return base.GetAsyncToolWindowFactory(toolWindowType);
    }

    protected override string GetToolWindowTitle(Type toolWindowType, int id)
            => base.GetToolWindowTitle(toolWindowType, id);

    protected override Task<object?> InitializeToolWindowAsync(Type toolWindowType, int id, CancellationToken cancellationToken)
        => Task.FromResult((object?)null);

    private async Task LoadComponentsBackgroundAsync(CancellationToken cancellationToken)
    {
        await TaskScheduler.Default;

        await LoadStackTraceExplorerMenusAsync(cancellationToken).ConfigureAwait(true);

        // Initialize keybinding reset detector
        await ComponentModel.DefaultExportProvider.GetExportedValue<KeybindingReset.KeybindingResetDetector>().InitializeAsync(cancellationToken).ConfigureAwait(true);
    }

    private async Task LoadStackTraceExplorerMenusAsync(CancellationToken cancellationToken)
    {
        // Obtain services and QueryInterface from the main thread
        await JoinableTaskFactory.SwitchToMainThreadAsync(cancellationToken);

        var menuCommandService = (OleMenuCommandService?)await GetServiceAsync(typeof(IMenuCommandService)).ConfigureAwait(true);
        Assumes.Present(menuCommandService);
        StackTraceExplorerCommandHandler.Initialize(menuCommandService, this);
    }

    protected override void Dispose(bool disposing)
    {
        UnregisterAnalyzerTracker();
        UnregisterRuleSetEventHandler();

        ReportSessionWideTelemetry();

        if (_solutionEventMonitor != null)
        {
            _solutionEventMonitor.Dispose();
            _solutionEventMonitor = null;
        }

        base.Dispose(disposing);
    }

    private void ReportSessionWideTelemetry()
    {
        AsyncCompletionLogger.ReportTelemetry();
        InheritanceMarginLogger.ReportTelemetry();
        FeaturesSessionTelemetry.Report();
        ComponentModel.GetService<VisualStudioSourceGeneratorTelemetryCollectorWorkspaceServiceFactory>().ReportOtherWorkspaceTelemetry();
    }

    private async Task LoadAnalyzerNodeComponentsAsync(CancellationToken cancellationToken)
    {
        await this.ComponentModel.GetService<IAnalyzerNodeSetup>().InitializeAsync(this, cancellationToken).ConfigureAwait(false);

        _ruleSetEventHandler = this.ComponentModel.GetService<RuleSetEventHandler>();
        if (_ruleSetEventHandler != null)
            await _ruleSetEventHandler.RegisterAsync(this, cancellationToken).ConfigureAwait(false);
    }

    private void UnregisterAnalyzerTracker()
        => this.ComponentModel.GetService<IAnalyzerNodeSetup>().Unregister();

    private void UnregisterRuleSetEventHandler()
    {
        if (_ruleSetEventHandler != null)
        {
            _ruleSetEventHandler.Unregister();
            _ruleSetEventHandler = null;
        }
    }

    private static void TrackBulkFileOperations(IGlobalOperationNotificationService globalNotificationService)
    {
        // we will pause whatever ambient work loads we have that are tied to IGlobalOperationNotificationService
        // such as solution crawler, preemptive remote host synchronization and etc. any background work users
        // didn't explicitly asked for.
        //
        // this should give all resources to BulkFileOperation. we do same for things like build, debugging, wait
        // dialog and etc. BulkFileOperation is used for things like git branch switching and etc.
        Contract.ThrowIfNull(globalNotificationService);

        // BulkFileOperation can't have nested events. there will be ever only 1 events (Begin/End)
        // so we only need simple tracking.
        var gate = new object();
        IDisposable? localRegistration = null;

        BulkFileOperation.Begin += (s, a) => StartBulkFileOperationNotification();
        BulkFileOperation.End += (s, a) => StopBulkFileOperationNotification();

        return;

        void StartBulkFileOperationNotification()
        {
            Contract.ThrowIfNull(gate);
            Contract.ThrowIfNull(globalNotificationService);

            lock (gate)
            {
                // this shouldn't happen, but we are using external component
                // so guarding us from them
                if (localRegistration != null)
                {
                    FatalError.ReportAndCatch(new InvalidOperationException("BulkFileOperation already exist"), ErrorSeverity.General);
                    return;
                }

                localRegistration = globalNotificationService.Start("BulkFileOperation");
            }
        }

        void StopBulkFileOperationNotification()
        {
            Contract.ThrowIfNull(gate);
            Contract.ThrowIfNull(globalNotificationService);

            lock (gate)
            {
                // localRegistration may be null if BulkFileOperation was already in the middle of running.  So we
                // explicitly do not assert that is is non-null here.
                localRegistration?.Dispose();
                localRegistration = null;
            }
        }
    }
}<|MERGE_RESOLUTION|>--- conflicted
+++ resolved
@@ -76,41 +76,7 @@
         return s_lazyInstance;
     }
 
-<<<<<<< HEAD
-    protected override void OnLoadOptions(string key, Stream stream)
-    {
-        if (key == BackgroundAnalysisScopeOptionKey)
-        {
-            if (stream.ReadByte() == BackgroundAnalysisScopeOptionVersion)
-            {
-                var hasValue = stream.ReadByte() == 1;
-                AnalysisScope = hasValue ? (BackgroundAnalysisScope)stream.ReadByte() : null;
-            }
-            else
-            {
-                AnalysisScope = null;
-            }
-        }
-
-        base.OnLoadOptions(key, stream);
-    }
-
-    protected override void OnSaveOptions(string key, Stream stream)
-    {
-        if (key == BackgroundAnalysisScopeOptionKey)
-        {
-            stream.WriteByte(BackgroundAnalysisScopeOptionVersion);
-            stream.WriteByte(AnalysisScope.HasValue ? (byte)1 : (byte)0);
-            stream.WriteByte((byte)AnalysisScope.GetValueOrDefault());
-        }
-
-        base.OnSaveOptions(key, stream);
-    }
-
     protected override void RegisterInitializeAsyncWork(PackageLoadTasks packageInitializationTasks)
-=======
-    protected override void RegisterInitializationWork(PackageRegistrationTasks packageRegistrationTasks)
->>>>>>> b1794441
     {
         base.RegisterInitializeAsyncWork(packageInitializationTasks);
 
