﻿// Licensed to the .NET Foundation under one or more agreements.
// The .NET Foundation licenses this file to you under the MIT license.
// See the LICENSE file in the project root for more information.

using System;
using System.Collections.Immutable;
using System.ComponentModel.Design;
using System.Runtime.InteropServices;
using System.Threading;
using System.Threading.Tasks;
using Microsoft.CodeAnalysis;
using Microsoft.CodeAnalysis.ColorSchemes;
using Microsoft.CodeAnalysis.Common;
using Microsoft.CodeAnalysis.EditAndContinue;
using Microsoft.CodeAnalysis.Editor.Implementation.IntelliSense.AsyncCompletion;
using Microsoft.CodeAnalysis.Editor.Shared.Utilities;
using Microsoft.CodeAnalysis.ErrorReporting;
using Microsoft.CodeAnalysis.Notification;
using Microsoft.CodeAnalysis.Options;
using Microsoft.CodeAnalysis.Remote.ProjectSystem;
using Microsoft.CodeAnalysis.Shared.TestHooks;
using Microsoft.VisualStudio.ComponentModelHost;
using Microsoft.VisualStudio.LanguageServices.EditorConfigSettings;
using Microsoft.VisualStudio.LanguageServices.Implementation.Diagnostics;
using Microsoft.VisualStudio.LanguageServices.Implementation.LanguageService;
using Microsoft.VisualStudio.LanguageServices.Implementation.ProjectSystem;
using Microsoft.VisualStudio.LanguageServices.Implementation.ProjectSystem.RuleSets;
using Microsoft.VisualStudio.LanguageServices.Implementation.Suppression;
using Microsoft.VisualStudio.LanguageServices.Implementation.SyncNamespaces;
using Microsoft.VisualStudio.LanguageServices.Implementation.TableDataSource;
using Microsoft.VisualStudio.LanguageServices.Implementation.UnusedReferences;
using Microsoft.VisualStudio.LanguageServices.InheritanceMargin;
using Microsoft.VisualStudio.LanguageServices.ProjectSystem;
using Microsoft.VisualStudio.LanguageServices.ProjectSystem.BrokeredService;
using Microsoft.VisualStudio.LanguageServices.StackTraceExplorer;
using Microsoft.VisualStudio.Shell;
using Microsoft.VisualStudio.Shell.Interop;
using Microsoft.VisualStudio.Shell.ServiceBroker;
using Microsoft.VisualStudio.TextManager.Interop;
using Microsoft.VisualStudio.Threading;
using Roslyn.Utilities;
using Task = System.Threading.Tasks.Task;

namespace Microsoft.VisualStudio.LanguageServices.Setup;

[Guid(Guids.RoslynPackageIdString)]
[ProvideToolWindow(typeof(ValueTracking.ValueTrackingToolWindow))]
[ProvideToolWindow(typeof(StackTraceExplorerToolWindow))]
internal sealed class RoslynPackage : AbstractPackage
{
    private static RoslynPackage? s_lazyInstance;

    private RuleSetEventHandler? _ruleSetEventHandler;
    private SolutionEventMonitor? _solutionEventMonitor;

    internal static async ValueTask<RoslynPackage?> GetOrLoadAsync(IThreadingContext threadingContext, IAsyncServiceProvider serviceProvider, CancellationToken cancellationToken)
    {
        if (s_lazyInstance is null)
        {
            await threadingContext.JoinableTaskFactory.SwitchToMainThreadAsync(cancellationToken);

            var shell = (IVsShell7?)await serviceProvider.GetServiceAsync(typeof(SVsShell)).ConfigureAwait(true);
            Assumes.Present(shell);
            await shell.LoadPackageAsync(typeof(RoslynPackage).GUID);

            if (ErrorHandler.Succeeded(((IVsShell)shell).IsPackageLoaded(typeof(RoslynPackage).GUID, out var package)))
            {
                s_lazyInstance = (RoslynPackage)package;
            }
        }

        return s_lazyInstance;
    }

    protected override void RegisterInitializeAsyncWork(PackageLoadTasks packageInitializationTasks)
    {
        base.RegisterInitializeAsyncWork(packageInitializationTasks);

        packageInitializationTasks.AddTask(isMainThreadTask: false, task: PackageInitializationBackgroundThreadAsync);
<<<<<<< HEAD
    }

    private async Task PackageInitializationBackgroundThreadAsync(PackageLoadTasks packageInitializationTasks, CancellationToken cancellationToken)
    {
        await ProfferServiceBrokerServicesAsync().ConfigureAwait(true);

        var settingsEditorFactory = this.ComponentModel.GetService<SettingsEditorFactory>();

        packageInitializationTasks.AddTask(
            isMainThreadTask: true,
            task: (packageInitializationTasks, cancellationToken) =>
            {
                RegisterEditorFactory(settingsEditorFactory);

                return Task.CompletedTask;
            });
=======
        packageInitializationTasks.AddTask(isMainThreadTask: true, task: PackageInitializationMainThreadAsync);

        return;

        Task PackageInitializationBackgroundThreadAsync(PackageLoadTasks packageInitializationTasks, CancellationToken cancellationToken)
        {
            return ProfferServiceBrokerServicesAsync(cancellationToken);
        }

        Task PackageInitializationMainThreadAsync(PackageLoadTasks packageInitializationTasks, CancellationToken cancellationToken)
        {
            var settingsEditorFactory = SettingsEditorFactory.GetInstance();
            RegisterEditorFactory(settingsEditorFactory);

            return Task.CompletedTask;
        }
>>>>>>> fbce2ba2
    }

    protected override void RegisterOnAfterPackageLoadedAsyncWork(PackageLoadTasks afterPackageLoadedTasks)
    {
        base.RegisterOnAfterPackageLoadedAsyncWork(afterPackageLoadedTasks);

        afterPackageLoadedTasks.AddTask(isMainThreadTask: false, task: OnAfterPackageLoadedBackgroundThreadAsync);
        afterPackageLoadedTasks.AddTask(isMainThreadTask: true, task: OnAfterPackageLoadedMainThreadAsync);

        return;

        Task OnAfterPackageLoadedBackgroundThreadAsync(PackageLoadTasks afterPackageLoadedTasks, CancellationToken cancellationToken)
        {
            var colorSchemeApplier = ComponentModel.GetService<ColorSchemeApplier>();
            colorSchemeApplier.RegisterInitializationWork(afterPackageLoadedTasks);

            // We are at the VS layer, so we know we must be able to get the IGlobalOperationNotificationService here.
            var globalNotificationService = this.ComponentModel.GetService<IGlobalOperationNotificationService>();
<<<<<<< HEAD
            Assumes.Present(globalNotificationService);
=======
>>>>>>> fbce2ba2

            _solutionEventMonitor = new SolutionEventMonitor(globalNotificationService);
            TrackBulkFileOperations(globalNotificationService);

            // Ensure the options persisters are loaded since we have to fetch options from the shell
            LoadOptionPersistersAsync(this.ComponentModel, cancellationToken).Forget();

            return Task.CompletedTask;
        }

        Task OnAfterPackageLoadedMainThreadAsync(PackageLoadTasks afterPackageLoadedTasks, CancellationToken cancellationToken)
        {
            // load some services that have to be loaded in UI thread
            LoadComponentsInUIContextOnceSolutionFullyLoadedAsync(cancellationToken).Forget();

            return Task.CompletedTask;
        }
    }

<<<<<<< HEAD
    private async Task ProfferServiceBrokerServicesAsync()
=======
    private async Task ProfferServiceBrokerServicesAsync(CancellationToken cancellationToken)
>>>>>>> fbce2ba2
    {
        // Proffer in-process service broker services
        var serviceBrokerContainer = await this.GetServiceAsync<SVsBrokeredServiceContainer, IBrokeredServiceContainer>(throwOnFailure: true, cancellationToken).ConfigureAwait(false);

        serviceBrokerContainer!.Proffer(
            WorkspaceProjectFactoryServiceDescriptor.ServiceDescriptor,
            (_, _, _, _) => ValueTaskFactory.FromResult<object?>(new WorkspaceProjectFactoryService(this.ComponentModel.GetService<IWorkspaceProjectContextFactory>())));

        // Must be profferred before any C#/VB projects are loaded and the corresponding UI context activated.
        serviceBrokerContainer.Proffer(
            ManagedHotReloadLanguageServiceDescriptor.Descriptor,
            (_, _, _, _) => ValueTaskFactory.FromResult<object?>(new ManagedEditAndContinueLanguageServiceBridge(this.ComponentModel.GetService<EditAndContinueLanguageService>())));
    }

    private async Task LoadOptionPersistersAsync(IComponentModel componentModel, CancellationToken cancellationToken)
    {
        // Ensure on a background thread to ensure assembly loads don't show up as UI delays attributed to
        // InitializeAsync.
        Contract.ThrowIfTrue(JoinableTaskFactory.Context.IsOnMainThread);

        var listenerProvider = componentModel.GetService<IAsynchronousOperationListenerProvider>();
        using var token = listenerProvider.GetListener(FeatureAttribute.Workspace).BeginAsyncOperation(nameof(LoadOptionPersistersAsync));

        var persisterProviders = componentModel.GetExtensions<IOptionPersisterProvider>().ToImmutableArray();

        foreach (var provider in persisterProviders)
            await provider.GetOrCreatePersisterAsync(cancellationToken).ConfigureAwait(true);
    }

    protected override async Task LoadComponentsAsync(CancellationToken cancellationToken)
    {
        await TaskScheduler.Default;

        await GetServiceAsync(typeof(SVsErrorList)).ConfigureAwait(false);
        await GetServiceAsync(typeof(SVsSolution)).ConfigureAwait(false);
        await GetServiceAsync(typeof(SVsShell)).ConfigureAwait(false);
        await GetServiceAsync(typeof(SVsRunningDocumentTable)).ConfigureAwait(false);
        await GetServiceAsync(typeof(SVsTextManager)).ConfigureAwait(false);

        // we need to load it as early as possible since we can have errors from
        // package from each language very early
        await this.ComponentModel.GetService<VisualStudioSuppressionFixService>().InitializeAsync(this).ConfigureAwait(false);
        await this.ComponentModel.GetService<VisualStudioDiagnosticListSuppressionStateService>().InitializeAsync(this, cancellationToken).ConfigureAwait(false);

        await this.ComponentModel.GetService<IVisualStudioDiagnosticAnalyzerService>().InitializeAsync(this, cancellationToken).ConfigureAwait(false);
        await this.ComponentModel.GetService<RemoveUnusedReferencesCommandHandler>().InitializeAsync(this, cancellationToken).ConfigureAwait(false);
        await this.ComponentModel.GetService<SyncNamespacesCommandHandler>().InitializeAsync(this, cancellationToken).ConfigureAwait(false);

        await LoadAnalyzerNodeComponentsAsync(cancellationToken).ConfigureAwait(false);

        LoadComponentsBackgroundAsync(cancellationToken).ReportNonFatalErrorUnlessCancelledAsync(cancellationToken).Forget();
    }

    // Overrides for VSSDK003 fix 
    // See https://github.com/Microsoft/VSSDK-Analyzers/blob/main/doc/VSSDK003.md
    public override IVsAsyncToolWindowFactory GetAsyncToolWindowFactory(Guid toolWindowType)
    {
        if (toolWindowType == typeof(ValueTracking.ValueTrackingToolWindow).GUID)
        {
            return this;
        }

        if (toolWindowType == typeof(StackTraceExplorerToolWindow).GUID)
        {
            return this;
        }

        return base.GetAsyncToolWindowFactory(toolWindowType);
    }

    protected override string GetToolWindowTitle(Type toolWindowType, int id)
            => base.GetToolWindowTitle(toolWindowType, id);

    protected override Task<object?> InitializeToolWindowAsync(Type toolWindowType, int id, CancellationToken cancellationToken)
        => Task.FromResult((object?)null);

    private async Task LoadComponentsBackgroundAsync(CancellationToken cancellationToken)
    {
        await TaskScheduler.Default;

        await LoadStackTraceExplorerMenusAsync(cancellationToken).ConfigureAwait(true);

        // Initialize keybinding reset detector
        await ComponentModel.DefaultExportProvider.GetExportedValue<KeybindingReset.KeybindingResetDetector>().InitializeAsync(cancellationToken).ConfigureAwait(true);
    }

    private async Task LoadStackTraceExplorerMenusAsync(CancellationToken cancellationToken)
    {
        // Obtain services and QueryInterface from the main thread
        await JoinableTaskFactory.SwitchToMainThreadAsync(cancellationToken);

        var menuCommandService = (OleMenuCommandService?)await GetServiceAsync(typeof(IMenuCommandService)).ConfigureAwait(true);
        Assumes.Present(menuCommandService);
        StackTraceExplorerCommandHandler.Initialize(menuCommandService, this);
    }

    protected override void Dispose(bool disposing)
    {
        UnregisterAnalyzerTracker();
        UnregisterRuleSetEventHandler();

        ReportSessionWideTelemetry();

        if (_solutionEventMonitor != null)
        {
            _solutionEventMonitor.Dispose();
            _solutionEventMonitor = null;
        }

        base.Dispose(disposing);
    }

    private void ReportSessionWideTelemetry()
    {
        AsyncCompletionLogger.ReportTelemetry();
        InheritanceMarginLogger.ReportTelemetry();
        FeaturesSessionTelemetry.Report();
        ComponentModel.GetService<VisualStudioSourceGeneratorTelemetryCollectorWorkspaceServiceFactory>().ReportOtherWorkspaceTelemetry();
    }

    private async Task LoadAnalyzerNodeComponentsAsync(CancellationToken cancellationToken)
    {
        await this.ComponentModel.GetService<IAnalyzerNodeSetup>().InitializeAsync(this, cancellationToken).ConfigureAwait(false);

        _ruleSetEventHandler = this.ComponentModel.GetService<RuleSetEventHandler>();
        if (_ruleSetEventHandler != null)
            await _ruleSetEventHandler.RegisterAsync(this, cancellationToken).ConfigureAwait(false);
    }

    private void UnregisterAnalyzerTracker()
        => this.ComponentModel.GetService<IAnalyzerNodeSetup>().Unregister();

    private void UnregisterRuleSetEventHandler()
    {
        if (_ruleSetEventHandler != null)
        {
            _ruleSetEventHandler.Unregister();
            _ruleSetEventHandler = null;
        }
    }

    private static void TrackBulkFileOperations(IGlobalOperationNotificationService globalNotificationService)
    {
        // we will pause whatever ambient work loads we have that are tied to IGlobalOperationNotificationService
        // such as solution crawler, preemptive remote host synchronization and etc. any background work users
        // didn't explicitly asked for.
        //
        // this should give all resources to BulkFileOperation. we do same for things like build, debugging, wait
        // dialog and etc. BulkFileOperation is used for things like git branch switching and etc.
        Contract.ThrowIfNull(globalNotificationService);

        // BulkFileOperation can't have nested events. there will be ever only 1 events (Begin/End)
        // so we only need simple tracking.
        var gate = new object();
        IDisposable? localRegistration = null;

        BulkFileOperation.Begin += (s, a) => StartBulkFileOperationNotification();
        BulkFileOperation.End += (s, a) => StopBulkFileOperationNotification();

        return;

        void StartBulkFileOperationNotification()
        {
            lock (gate)
            {
                // this shouldn't happen, but we are using external component
                // so guarding us from them
                if (localRegistration != null)
                {
                    FatalError.ReportAndCatch(new InvalidOperationException("BulkFileOperation already exist"), ErrorSeverity.General);
                    return;
                }

                localRegistration = globalNotificationService.Start("BulkFileOperation");
            }
        }

        void StopBulkFileOperationNotification()
        {
            lock (gate)
            {
                // localRegistration may be null if BulkFileOperation was already in the middle of running.  So we
                // explicitly do not assert that is is non-null here.
                localRegistration?.Dispose();
                localRegistration = null;
            }
        }
    }
}<|MERGE_RESOLUTION|>--- conflicted
+++ resolved
@@ -77,24 +77,6 @@
         base.RegisterInitializeAsyncWork(packageInitializationTasks);
 
         packageInitializationTasks.AddTask(isMainThreadTask: false, task: PackageInitializationBackgroundThreadAsync);
-<<<<<<< HEAD
-    }
-
-    private async Task PackageInitializationBackgroundThreadAsync(PackageLoadTasks packageInitializationTasks, CancellationToken cancellationToken)
-    {
-        await ProfferServiceBrokerServicesAsync().ConfigureAwait(true);
-
-        var settingsEditorFactory = this.ComponentModel.GetService<SettingsEditorFactory>();
-
-        packageInitializationTasks.AddTask(
-            isMainThreadTask: true,
-            task: (packageInitializationTasks, cancellationToken) =>
-            {
-                RegisterEditorFactory(settingsEditorFactory);
-
-                return Task.CompletedTask;
-            });
-=======
         packageInitializationTasks.AddTask(isMainThreadTask: true, task: PackageInitializationMainThreadAsync);
 
         return;
@@ -111,7 +93,6 @@
 
             return Task.CompletedTask;
         }
->>>>>>> fbce2ba2
     }
 
     protected override void RegisterOnAfterPackageLoadedAsyncWork(PackageLoadTasks afterPackageLoadedTasks)
@@ -130,10 +111,6 @@
 
             // We are at the VS layer, so we know we must be able to get the IGlobalOperationNotificationService here.
             var globalNotificationService = this.ComponentModel.GetService<IGlobalOperationNotificationService>();
-<<<<<<< HEAD
-            Assumes.Present(globalNotificationService);
-=======
->>>>>>> fbce2ba2
 
             _solutionEventMonitor = new SolutionEventMonitor(globalNotificationService);
             TrackBulkFileOperations(globalNotificationService);
@@ -153,11 +130,7 @@
         }
     }
 
-<<<<<<< HEAD
-    private async Task ProfferServiceBrokerServicesAsync()
-=======
     private async Task ProfferServiceBrokerServicesAsync(CancellationToken cancellationToken)
->>>>>>> fbce2ba2
     {
         // Proffer in-process service broker services
         var serviceBrokerContainer = await this.GetServiceAsync<SVsBrokeredServiceContainer, IBrokeredServiceContainer>(throwOnFailure: true, cancellationToken).ConfigureAwait(false);
